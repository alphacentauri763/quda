#pragma once

#include <tune_quda.h>
#include <lattice_field.h>
#include <device.h>
#include <kernel_helper.h>
#include <kernel.h>

#ifdef JITIFY
#include <jitify_helper2.cuh>
#endif

namespace quda {

  template <bool grid_stride>
  class TunableKernel1D_base : public Tunable
  {
  protected:
    const LatticeField &field;
    QudaFieldLocation location;

    virtual unsigned int sharedBytesPerThread() const { return 0; }
    virtual unsigned int sharedBytesPerBlock(const TuneParam &) const { return 0; }

    /**
       Kernel1D (and its derivations Kernel2D and Kernel3D) do not
       use grid-size tuning, so disable this, and we mark as final to
       prevent a derived class from accidentally switching it on.
    */
    bool tuneGridDim() const final { return grid_stride; }

    template <template <typename> class Functor, typename Arg>
    void launch_device(const TuneParam &tp, const qudaStream_t &stream, const Arg &arg, const std::vector<constant_param_t> &param = dummy_param)
    {
#ifdef JITIFY
      launch_error = launch_jitify<Functor>("quda::Kernel1D", tp, stream, arg, param);
#else
      for (unsigned int i = 0; i < param.size(); i++)
        qudaMemcpyAsync(param[i].device_ptr, param[i].host, param[i].bytes, qudaMemcpyHostToDevice, stream);
      qudaLaunchKernel(Kernel1D<Functor, Arg, grid_stride>, tp, stream, arg);
#endif
    }

    template <template <typename> class Functor, typename Arg>
    void launch_cuda(const TuneParam &tp, const qudaStream_t &stream, const Arg &arg, const std::vector<constant_param_t> &param = dummy_param)
    {
#ifdef JITIFY
      launch_error = launch_jitify<Functor>("quda::raw_kernel", tp, stream, arg, param);
#else
      for (unsigned int i = 0; i < param.size(); i++)
        qudaMemcpyAsync(param[i].device_ptr, param[i].host, param[i].bytes, qudaMemcpyHostToDevice, stream);
      qudaLaunchKernel(raw_kernel<Functor, Arg>, tp, stream, arg);
#endif
    }

    template <template <typename> class Functor, typename Arg>
    void launch_host(const TuneParam &, const qudaStream_t &, const Arg &arg, const std::vector<constant_param_t> & = dummy_param)
    {
      Functor<Arg> f(const_cast<Arg &>(arg));
      for (int i = 0; i < (int)arg.threads.x; i++) {
        f(i);
      }
    }

    template <template <typename> class Functor, bool enable_host = false, typename Arg>
    typename std::enable_if<!enable_host, void>::type
      launch(const TuneParam &tp, const qudaStream_t &stream, const Arg &arg,
             const std::vector<constant_param_t> &param = dummy_param)
    {
      if (location == QUDA_CUDA_FIELD_LOCATION) {
        launch_device<Functor, Arg>(tp, stream, arg, param);
      } else {
	errorQuda("CPU not supported yet");
      }
    }

    template <template <typename> class Functor, bool enable_host = false, typename Arg>
    typename std::enable_if<enable_host, void>::type
      launch(const TuneParam &tp, const qudaStream_t &stream, const Arg &arg,
             const std::vector<constant_param_t> &param = dummy_param)
    {
      if (location == QUDA_CUDA_FIELD_LOCATION) {
        launch_device<Functor, Arg>(tp, stream, arg, param);
      } else {
	launch_host<Functor, Arg>(tp, stream, arg, param);
      }
    }

  public:
    TunableKernel1D_base(const LatticeField &field, QudaFieldLocation location = QUDA_INVALID_FIELD_LOCATION) :
      field(field),
      location(location != QUDA_INVALID_FIELD_LOCATION ? location : field.Location())
    {
      strcpy(vol, field.VolString());
      strcpy(aux, compile_type_str(field, location));
      strcat(aux, field.AuxString());
    }

    virtual bool advanceTuneParam(TuneParam &param) const
    {
      return location == QUDA_CPU_FIELD_LOCATION ? false : Tunable::advanceTuneParam(param);
    }

    TuneKey tuneKey() const { return TuneKey(vol, typeid(*this).name(), aux); }
  };

  class TunableKernel1D : public TunableKernel1D_base<false> {
  protected:
    using Tunable::aux;

    /**
       Since we are not grid-size tuning, we require any derivations
       to specify the minimum thread count.
     */
    virtual unsigned int minThreads() const = 0;

  public:
    TunableKernel1D(const LatticeField &field, QudaFieldLocation location = QUDA_INVALID_FIELD_LOCATION) :
      TunableKernel1D_base<false>(field, location) {}
  };

  class TunableGridStrideKernel1D : public TunableKernel1D_base<true> {
  protected:
    using Tunable::aux;

  public:
    TunableGridStrideKernel1D(const LatticeField &field, QudaFieldLocation location = QUDA_INVALID_FIELD_LOCATION) :
      TunableKernel1D_base<true>(field, location) {}
  };


  /**
     @brief This derived class is for algorithms that deploy a vector
     of computations across the y dimension of both the threads block
     and grid.  For example this could be parity in the y dimension
     and checkerboarded volume in x.
   */
  template <bool grid_stride = false>
  class TunableKernel2D_base : public TunableKernel1D_base<grid_stride>
  {
  protected:
<<<<<<< HEAD
#ifdef JITIFY
    using Tunable::jitify_error;
#endif

=======
    using Tunable::launch_error;
>>>>>>> 74107e92
    mutable unsigned int vector_length_y;
    mutable unsigned int step_y;
    bool tune_block_x;

    template <template <typename> class Functor, typename Arg>
    void launch_device(const TuneParam &tp, const qudaStream_t &stream, const Arg &arg, const std::vector<constant_param_t> &param = dummy_param)
    {
#ifdef JITIFY
      launch_error = launch_jitify<Functor>("quda::Kernel2D", tp, stream, arg, param);
#else
      for (unsigned int i = 0; i < param.size(); i++)
        qudaMemcpyAsync(param[i].device_ptr, param[i].host, param[i].bytes, qudaMemcpyHostToDevice, stream);
      qudaLaunchKernel(Kernel2D<Functor, Arg, grid_stride>, tp, stream, arg);
#endif
    }

    template <template <typename> class Functor, typename Arg>
    void launch_host(const TuneParam &, const qudaStream_t &, const Arg &arg, const std::vector<constant_param_t> & = dummy_param)
    {
      Functor<Arg> f(const_cast<Arg &>(arg));
      for (int i = 0; i < (int)arg.threads.x; i++) {
        for (int j = 0; j < (int)arg.threads.y; j++) {
          f(i, j);
        }
      }
    }

    template <template <typename> class Functor, bool enable_host = false, typename Arg>
    typename std::enable_if<!enable_host, void>::type
      launch(const TuneParam &tp, const qudaStream_t &stream, const Arg &arg,
             const std::vector<constant_param_t> &param = dummy_param)
    {
      const_cast<Arg &>(arg).threads.y = vector_length_y;
      if (TunableKernel1D_base<grid_stride>::location == QUDA_CUDA_FIELD_LOCATION) {
        launch_device<Functor, Arg>(tp, stream, arg, param);
      } else {
	errorQuda("CPU not supported yet");
      }
    }

    template <template <typename> class Functor, bool enable_host = false, typename Arg>
    typename std::enable_if<enable_host, void>::type
      launch(const TuneParam &tp, const qudaStream_t &stream, const Arg &arg,
             const std::vector<constant_param_t> &param = dummy_param)
    {
      const_cast<Arg &>(arg).threads.y = vector_length_y;
      if (TunableKernel1D_base<grid_stride>::location == QUDA_CUDA_FIELD_LOCATION) {
        launch_device<Functor, Arg>(tp, stream, arg, param);
      } else {
        launch_host<Functor, Arg>(tp, stream, arg, param);
      }
    }

  public:
    TunableKernel2D_base(const LatticeField &field, unsigned int vector_length_y,
                         QudaFieldLocation location = QUDA_INVALID_FIELD_LOCATION) :
      TunableKernel1D_base<grid_stride>(field, location),
      vector_length_y(vector_length_y),
      step_y(1),
      tune_block_x(true)
    { }

    bool advanceBlockDim(TuneParam &param) const
    {
      dim3 block = param.block;
      dim3 grid = param.grid;
      bool ret = tune_block_x ? Tunable::advanceBlockDim(param) : false;
      param.block.y = block.y;
      param.grid.y = grid.y;

      if (ret) {
	return true;
      } else { // block.x (spacetime) was reset

        auto next = param;
        next.block.y += step_y;
        auto shared_bytes = std::max(this->sharedBytesPerThread() * next.block.x * next.block.y * next.block.z, this->sharedBytesPerBlock(next));

	// we can advance spin/block-color since this is valid
	if (param.block.y < vector_length_y && param.block.y < device::max_threads_per_block_dim(1) &&
	    param.block.x*(param.block.y+step_y)*param.block.z <= device::max_threads_per_block() &&
            shared_bytes <= this->maxSharedBytesPerBlock()) {
	  param.block.y += step_y;
	  param.grid.y = (vector_length_y + param.block.y - 1) / param.block.y;
          param.shared_bytes = shared_bytes;
          return true;
	} else { // we have run off the end so let's reset
	  param.block.y = step_y;
	  param.grid.y = (vector_length_y + param.block.y - 1) / param.block.y;

          return false;
	}
      }
    }

    void initTuneParam(TuneParam &param) const
    {
      Tunable::initTuneParam(param);
      param.block.y = step_y;
      param.grid.y = (vector_length_y + step_y - 1) / step_y;
      param.shared_bytes = std::max(this->sharedBytesPerThread() * param.block.x * param.block.y * param.block.z, this->sharedBytesPerBlock(param));
    }

    /** sets default values for when tuning is disabled */
    void defaultTuneParam(TuneParam &param) const
    {
      Tunable::defaultTuneParam(param);
      param.block.y = step_y;
      param.grid.y = (vector_length_y + step_y - 1) / step_y;
      param.shared_bytes = std::max(this->sharedBytesPerThread() * param.block.x * param.block.y * param.block.z, this->sharedBytesPerBlock(param));
    }

    void resizeVector(int y) const { vector_length_y = y; }
    void resizeStep(int y) const { step_y = y; }
  };

  class TunableKernel2D : public TunableKernel2D_base<false> {
  protected:
    using Tunable::aux;

    /**
       Since we are not grid-size tuning, we require any derivations
       to specify the minimum thread count.
     */
    virtual unsigned int minThreads() const = 0;

  public:
    TunableKernel2D(const LatticeField &field, unsigned int vector_length_y,
                    QudaFieldLocation location = QUDA_INVALID_FIELD_LOCATION) :
      TunableKernel2D_base<false>(field, vector_length_y, location) {}
  };

  class TunableGridStrideKernel2D : public TunableKernel2D_base<true> {
  protected:
    using Tunable::aux;

  public:
    TunableGridStrideKernel2D(const LatticeField &field, unsigned int vector_length_y,
                    QudaFieldLocation location = QUDA_INVALID_FIELD_LOCATION) :
      TunableKernel2D_base<true>(field, vector_length_y, location) {}
  };

  /**
     @brief This derived class is for algorithms that deploy a vector
     of computations across the y and z dimensions of both the threads
     block and grid.  For example this could be parity in the y
     dimension, direction in the z dimension and checkerboarded volume
     in x.
   */
  template <bool grid_stride = false>
  class TunableKernel3D_base : public TunableKernel2D_base<grid_stride>
  {
  protected:
<<<<<<< HEAD

    using Tunable::jitify_error;
=======
    using Tunable::launch_error;
>>>>>>> 74107e92
    using TunableKernel2D_base<grid_stride>::vector_length_y;
    mutable unsigned vector_length_z;
    mutable unsigned step_z;
    bool tune_block_y;

    template <template <typename> class Functor, typename Arg>
    void launch_device(const TuneParam &tp, const qudaStream_t &stream, const Arg &arg, const std::vector<constant_param_t> &param = dummy_param)
    {
#ifdef JITIFY
      launch_error = launch_jitify<Functor>("quda::Kernel3D", tp, stream, arg, param);
#else
      for (unsigned int i = 0; i < param.size(); i++)
        qudaMemcpyAsync(param[i].device_ptr, param[i].host, param[i].bytes, qudaMemcpyHostToDevice, stream);
      qudaLaunchKernel(Kernel3D<Functor, Arg, grid_stride>, tp, stream, arg);
#endif
    }

    template <template <typename> class Functor, typename Arg>
    void launch_host(const TuneParam &, const qudaStream_t &, const Arg &arg, const std::vector<constant_param_t> & = dummy_param)
    {
      Functor<Arg> f(const_cast<Arg &>(arg));
      for (int i = 0; i < (int)arg.threads.x; i++) {
        for (int j = 0; j < (int)arg.threads.y; j++) {
          for (int k = 0; k < (int)arg.threads.z; k++) {
            f(i, j, k);
          }
        }
      }
    }

    template <template <typename> class Functor, bool enable_host = false, typename Arg>
    typename std::enable_if<!enable_host, void>::type
      launch(const TuneParam &tp, const qudaStream_t &stream, const Arg &arg,
             const std::vector<constant_param_t> &param = dummy_param)
    {
      const_cast<Arg &>(arg).threads.y = vector_length_y;
      const_cast<Arg &>(arg).threads.z = vector_length_z;
      if (TunableKernel2D_base<grid_stride>::location == QUDA_CUDA_FIELD_LOCATION) {
        launch_device<Functor, Arg>(tp, stream, arg, param);
      } else {
	errorQuda("CPU not supported yet");
      }
    }

    template <template <typename> class Functor, bool enable_host = false, typename Arg>
    typename std::enable_if<enable_host, void>::type
      launch(const TuneParam &tp, const qudaStream_t &stream, const Arg &arg,
             const std::vector<constant_param_t> &param = dummy_param)
    {
      const_cast<Arg &>(arg).threads.y = vector_length_y;
      const_cast<Arg &>(arg).threads.z = vector_length_z;
      if (TunableKernel2D_base<grid_stride>::location == QUDA_CUDA_FIELD_LOCATION) {
        launch_device<Functor, Arg>(tp, stream, arg, param);
      } else {
        launch_host<Functor, Arg>(tp, stream, arg, param);
      }
    }

  public:
    TunableKernel3D_base(const LatticeField &field, unsigned int vector_length_y, unsigned int vector_length_z,
                         QudaFieldLocation location = QUDA_INVALID_FIELD_LOCATION) :
      TunableKernel2D_base<grid_stride>(field, vector_length_y, location),
      vector_length_z(vector_length_z),
      step_z(1),
      tune_block_y(true) { }

    bool advanceBlockDim(TuneParam &param) const
    {
      dim3 block = param.block;
      dim3 grid = param.grid;
      bool ret = tune_block_y ? TunableKernel2D_base<grid_stride>::advanceBlockDim(param) :
      TunableKernel2D_base<grid_stride>::tune_block_x ? Tunable::advanceBlockDim(param) : false;
      param.block.z = block.z;
      param.grid.z = grid.z;

      if (ret) {
	// we advanced the block.x / block.y so we're done
	return true;
      } else { // block.x/block.y (spacetime) was reset

        auto next = param;
        next.block.z += step_z;
        auto shared_bytes = std::max(this->sharedBytesPerThread() * next.block.x * next.block.y * next.block.z, this->sharedBytesPerBlock(next));

        // we can advance spin/block-color since this is valid
	if (param.block.z < vector_length_z && param.block.z < device::max_threads_per_block_dim(2) &&
	    param.block.x*param.block.y*(param.block.z+step_z) <= device::max_threads_per_block() &&
            shared_bytes <= this->maxSharedBytesPerBlock()) {
	  param.block.z += step_z;
	  param.grid.z = (vector_length_z + param.block.z - 1) / param.block.z;
          param.shared_bytes = shared_bytes;
	  return true;
	} else { // we have run off the end so let's reset
	  param.block.z = step_z;
	  param.grid.z = (vector_length_z + param.block.z - 1) / param.block.z;
	  return false;
	}
      }
    }

    void initTuneParam(TuneParam &param) const
    {
      TunableKernel2D_base<grid_stride>::initTuneParam(param);
      param.block.z = step_z;
      param.grid.z = (vector_length_z + step_z - 1) / step_z;
      param.shared_bytes = std::max(this->sharedBytesPerThread() * param.block.x * param.block.y * param.block.z, this->sharedBytesPerBlock(param));
    }

    /** sets default values for when tuning is disabled */
    void defaultTuneParam(TuneParam &param) const
    {
      TunableKernel2D_base<grid_stride>::defaultTuneParam(param);
      param.block.z = step_z;
      param.grid.z = (vector_length_z + step_z - 1) / step_z;
      param.shared_bytes = std::max(this->sharedBytesPerThread() * param.block.x * param.block.y * param.block.z, this->sharedBytesPerBlock(param));
    }

    void resizeVector(int y, int z) const { vector_length_z = z;  TunableKernel2D_base<grid_stride>::resizeVector(y); }
    void resizeStep(int y, int z) const { step_z = z;  TunableKernel2D_base<grid_stride>::resizeStep(y); }
  };

  class TunableKernel3D : public TunableKernel3D_base<false> {
  protected:
    using Tunable::aux;

    /**
       Since we are not grid-size tuning, we require any derivations
       to specify the minimum thread count.
     */
    virtual unsigned int minThreads() const = 0;

  public:
    TunableKernel3D(const LatticeField &field, unsigned int vector_length_y, unsigned int vector_length_z,
                    QudaFieldLocation location = QUDA_INVALID_FIELD_LOCATION) :
      TunableKernel3D_base<false>(field, vector_length_y, vector_length_z, location) {}
  };

  class TunableGridStrideKernel3D : public TunableKernel3D_base<true> {
  protected:
    using Tunable::aux;

  public:
    TunableGridStrideKernel3D(const LatticeField &field, unsigned int vector_length_y, unsigned int vector_length_z,
                    QudaFieldLocation location = QUDA_INVALID_FIELD_LOCATION) :
      TunableKernel3D_base<true>(field, vector_length_y, vector_length_z, location) {}
  };

}<|MERGE_RESOLUTION|>--- conflicted
+++ resolved
@@ -139,14 +139,7 @@
   class TunableKernel2D_base : public TunableKernel1D_base<grid_stride>
   {
   protected:
-<<<<<<< HEAD
-#ifdef JITIFY
-    using Tunable::jitify_error;
-#endif
-
-=======
     using Tunable::launch_error;
->>>>>>> 74107e92
     mutable unsigned int vector_length_y;
     mutable unsigned int step_y;
     bool tune_block_x;
@@ -300,12 +293,7 @@
   class TunableKernel3D_base : public TunableKernel2D_base<grid_stride>
   {
   protected:
-<<<<<<< HEAD
-
-    using Tunable::jitify_error;
-=======
     using Tunable::launch_error;
->>>>>>> 74107e92
     using TunableKernel2D_base<grid_stride>::vector_length_y;
     mutable unsigned vector_length_z;
     mutable unsigned step_z;
