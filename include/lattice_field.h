#ifndef _LATTICE_FIELD_H
#define _LATTICE_FIELD_H

#include <quda.h>
#include <iostream>
#include <comm_quda.h>
#include <map>

/**
 * @file lattice_field.h
 *
 * @section DESCRIPTION 
 *
 * LatticeField is an abstract base clase for all Field objects.
 */

namespace quda {
  /** The maximum number of faces that can be exchanged */
  const int maxNface = 3;
  
  // LatticeField is an abstract base clase for all Field objects.

  // Forward declaration of all children
  class ColorSpinorField;
  class cudaColorSpinorField;
  class cpuColorSpinorField;
  
  class EigValueSet;
  class cudaEigValueSet;
  class cpuEigValueSet;

  class EigVecSet;
  class cpuEigVecSet;
  class cudaEigVecSet;

  class GaugeField;
  class cpuGaugeField;
  class cudaGaugeField;

  class CloverField;
  class cudaCloverField;
  class cpuCloverField;

  struct LatticeFieldParam {
    int nDim;
    int x[QUDA_MAX_DIM];
    int pad;

    QudaPrecision precision;
    QudaSiteSubset siteSubset;
  
    LatticeFieldParam() 
    : nDim(0), pad(0), precision(QUDA_INVALID_PRECISION), siteSubset(QUDA_INVALID_SITE_SUBSET) {
      for (int i=0; i<nDim; i++) x[i] = 0; 
    }

    LatticeFieldParam(int nDim, const int *x, int pad, QudaPrecision precision)
    : nDim(nDim), pad(pad), precision(precision), siteSubset(QUDA_FULL_SITE_SUBSET) { 
      if (nDim > QUDA_MAX_DIM) errorQuda("Number of dimensions too great");
      for (int i=0; i<nDim; i++) this->x[i] = x[i]; 
    }
    
    /**
       Constructor for creating a LatticeField from a QudaGaugeParam
       @param param Contains the metadate for creating the
       LatticeField
    */
    LatticeFieldParam(const QudaGaugeParam &param) 
    : nDim(4), pad(0), precision(param.cpu_prec), siteSubset(QUDA_FULL_SITE_SUBSET) {
      for (int i=0; i<nDim; i++) this->x[i] = param.X[i];
    }
  };

  std::ostream& operator<<(std::ostream& output, const LatticeFieldParam& param);

  class LatticeField : public Object {

  protected:
    int volume; // lattice volume
    int volumeCB; // the checkboarded volume
    int stride;
    int pad;

    size_t total_bytes;

    /** The number field dimensions */
    int nDim;
    
    /** Array storing the length of dimension */
    int x[QUDA_MAX_DIM];

    int surface[QUDA_MAX_DIM];
    int surfaceCB[QUDA_MAX_DIM];

    /**
       The precision of the field 
    */
    QudaPrecision precision;
    
    /** Whether the field is full or single parity */
    QudaSiteSubset siteSubset;

    /** Pinned-memory buffer that is used by all derived classes */
    static void *bufferPinned[2]; 

    /** Whether the pinned-memory buffer has already been initialized or not */
    static bool bufferPinnedInit[2];

    /** The size in bytes of pinned-memory buffer */
    static size_t bufferPinnedBytes[2];

    /** Resize the pinned-memory buffer */
    void resizeBufferPinned(size_t bytes, const int index=0) const;

    /** Keep track of resizes to the pinned memory buffers */
    static size_t bufferPinnedResizeCount;

    /** Device-memory buffer that is used by all derived classes */
    static void *bufferDevice; 

    /** Whether the device-memory buffer has already been initialized or not */
    static bool bufferDeviceInit;

    /** The size in bytes of device-memory buffer */
    static size_t bufferDeviceBytes;

    /** Resize the device-memory buffer */
    void resizeBufferDevice(size_t bytes) const;



    // The below are additions for inter-GPU communication (merging FaceBuffer functionality)

    /** The number of dimensions we partition for communication */
    int nDimComms;

    /* 
       The need for persistent message handlers (for GPUDirect support)
       means that we allocate different message handlers for each number of
       faces we can send.
    */

    /** Memory buffer used for sending all messages (regardless of Nface) */
    void *my_face[2];
    void *my_face_d[2]; // mapped version of the above
    void *my_fwd_face[2][QUDA_MAX_DIM];
    void *my_back_face[2][QUDA_MAX_DIM];

    /** Memory buffer used for sending all messages (regardless of Nface) */
    void *from_face[2];
    void *from_face_d[2]; // mapped version of the above
    void *from_back_face[2][QUDA_MAX_DIM];
    void *from_fwd_face[2][QUDA_MAX_DIM];
    
    /** Message handles for receiving from forwards */
    MsgHandle ***mh_recv_fwd[2];

    /** Message handles for receiving from backwards */
    MsgHandle ***mh_recv_back[2];

    /** Message handles for sending forwards */
    MsgHandle ***mh_send_fwd[2];

    /** Message handles for sending backwards */
    MsgHandle ***mh_send_back[2];
    
    /** Used as a label in the autotuner */
    char vol_string[TuneKey::volume_n];
    
    /** Sets the vol_string for use in tuning */
    virtual void setTuningString();

<<<<<<< HEAD
    /** Cache of inactive pinned-memory allocations.  We cache pinned
    memory allocations so that fields can reuse these with minimal
    overhead.*/
    static std::multimap<size_t, void *> pinnedCache;

    /** Sizes of active pinned-memory allocations.  For convenience,
     we keep track of the sizes of active allocations (i.e., those not
     in the cache). */
    static std::map<void *, size_t> pinnedSize;

    /** Cache of inactive device-memory allocations.  We cache pinned
    memory allocations so that fields can reuse these with minimal
    overhead.*/
    static std::multimap<size_t, void *> deviceCache;

    /** Sizes of active device-memory allocations.  For convenience,
     we keep track of the sizes of active allocations (i.e., those not
     in the cache). */
    static std::map<void *, size_t> deviceSize;

    /**
       Allocate device-memory.  If free pre-existing allocation exists
       reuse this.
       @param bytes Size of allocation
       @return Pointer to allocated memory
     */
    void *allocateDevice(size_t nbytes) const;

    /**
       Virtual free of pinned-memory allocation.
       @param ptr Pointer to be (virtually) freed
     */
    void freeDevice(void *ptr) const;

=======
>>>>>>> a2d42dd2
  public:

    /**
       Constructor for creating a LatticeField from a LatticeFieldParam
       @param param Contains the metadata for creating the LatticeField
    */
    LatticeField(const LatticeFieldParam &param);

    /**
       Destructor for LatticeField
    */
    virtual ~LatticeField();
    
    /**
       Free the pinned-memory buffer
    */
    static void freeBuffer(int index=0);

    /**
<<<<<<< HEAD
       Allocate pinned-memory.  If a free pre-existing allocation exists
       reuse this.
       @param bytes Size of allocation
       @return Pointer to allocated memory
     */
    static void *allocatePinned(size_t nbytes);

    /**
       Virtual free of pinned-memory allocation.
       @param ptr Pointer to be (virtually) freed
     */
    static void freePinned(void *ptr);

    /**
       Free all outstanding pinned-memory allocations.
     */
    static void flushPinnedCache();

    /**
       Free all outstanding device-memory allocations.
     */
    static void flushDeviceCache();

    /**
=======
>>>>>>> a2d42dd2
       @return The dimension of the lattice 
    */
    int Ndim() const { return nDim; }
    
    /**
       @return The pointer to the lattice-dimension array
    */
    const int* X() const { return x; }
    
    /**
       @return The full-field volume
    */
    int Volume() const { return volume; }
    
    /**
       @return The single-parity volume
    */
    int VolumeCB() const { return volumeCB; }
    
    /**
       @param i The dimension of the requested surface 
       @return The single-parity surface of dimension i
    */
    const int* SurfaceCB() const { return surfaceCB; }
    
    /**
       @param i The dimension of the requested surface 
       @return The single-parity surface of dimension i
    */
    int SurfaceCB(const int i) const { return surfaceCB[i]; }
    
    /**
       @return The single-parity stride of the field     
    */
    int Stride() const { return stride; }
    
    /**
       @return The field padding
    */
    int Pad() const { return pad; }
    
    /**
       @return The field precision
    */
    QudaPrecision Precision() const { return precision; }

    /**
       @return The vector storage length used for native fields , 2
       for Float2, 4 for Float4
     */
    int Nvec() const;

    /**
       @return The location of the field
    */
    QudaFieldLocation Location() const;

    /**
       @return The total storage allocated
    */
    size_t GBytes() const { return total_bytes / (1<<30); }
    
    /**
       Check that the metadata of *this and a are compatible
       @param a The LatticeField to which we are comparing
    */
    void checkField(const LatticeField &a) const;
    
    /**
       Read in the field specified by filenemae
       @param filename The name of the file to read
    */
    virtual void read(char *filename);
    
    /**
       Write the field in the file specified by filename
       @param filename The name of the file to write
    */
    virtual void write(char *filename);
    
    virtual void pack(int nFace, int parity, int dagger, cudaStream_t *stream_p, bool zeroCopyPack,
		      double a=0, double b=0)
    { errorQuda("Not implemented"); }

    virtual void gather(int nFace, int dagger, int dir, cudaStream_t *stream_p=NULL)
    { errorQuda("Not implemented"); }

    virtual void commsStart(int nFace, int dir, int dagger=0, cudaStream_t *stream_p=NULL)
    { errorQuda("Not implemented"); }

    virtual int commsQuery(int nFace, int dir, int dagger=0, cudaStream_t *stream_p=NULL)
    { errorQuda("Not implemented"); return 0; }

    virtual void commsWait(int nFace, int dir, int dagger=0, cudaStream_t *stream_p=NULL)
    { errorQuda("Not implemented"); }

    virtual void scatter(int nFace, int dagger, int dir)
    { errorQuda("Not implemented"); }

    /** Return the volume string used by the autotuner */
    const char *VolString() const { return vol_string; }
  };
  
  /**
     Helper function for determining if the location of the fields is the same.
     @param a Input field
     @param b Input field
     @return If location is unique return the location
   */
  inline QudaFieldLocation Location(const LatticeField &a, const LatticeField &b) {
    QudaFieldLocation location = QUDA_INVALID_FIELD_LOCATION;
    if (a.Location() == b.Location()) location = a.Location();
    else errorQuda("Locations do not match");
    return location;
  }

  /**
     Helper function for determining if the location of the fields is the same.
     @param a Input field
     @param b Input field
     @param c Input field
     @return If location is unique return the location
   */
  inline QudaFieldLocation Location(const LatticeField &a, const LatticeField &b,
				    const LatticeField &c) {
    return static_cast<QudaFieldLocation>(Location(a,b) & Location(b,c));
  }

  /**
     Helper function for determining if the location of the fields is the same.
     @param a Input field
     @param b Input field
     @param c Input field
     @param d Input field
     @return If location is unique return the location
   */
  inline QudaFieldLocation Location(const LatticeField &a, const LatticeField &b,
				    const LatticeField &c, const LatticeField &d) {
    return static_cast<QudaFieldLocation>(Location(a,b) & Location(a,c) & Location(a,d));
  }

  /**
     Helper function for determining if the location of the fields is the same.
     @param a Input field
     @param b Input field
     @param c Input field
     @param d Input field
     @param e Input field
     @return If location is unique return the location
   */
  inline QudaFieldLocation Location(const LatticeField &a, const LatticeField &b,
				    const LatticeField &c, const LatticeField &d,
				    const LatticeField &e) {
    return static_cast<QudaFieldLocation>(Location(a,b) & Location(a,c) & Location(a,d) & Location(a,e));
  }

  /**
     Helper function for determining if the location of the fields is the same.
     @param a Input field
     @param b Input field
     @param c Input field
     @param d Input field
     @param e Input field
     @param f Input field
     @return If location is unique return the location
   */
  inline QudaFieldLocation Location(const LatticeField &a, const LatticeField &b,
				    const LatticeField &c, const LatticeField &d,
				    const LatticeField &e, const LatticeField &f) {
    return static_cast<QudaFieldLocation>(Location(a,b) & Location(a,c) & Location(a,d) & Location(a,e) & Location(a,f));
  }

  /**
     Return whether data is reorderd on the CPU or GPU.  This can set
     at QUDA initialization using the environment variable
     QUDA_REORDER_LOCATION.
     @return Reorder location
  */
  QudaFieldLocation reorder_location();

  /**
     Set whether data is reorderd on the CPU or GPU.  This can set at
     QUDA initialization using the environment variable
     QUDA_REORDER_LOCATION.
     @param reorder_location_ The location to set where data will be reordered
  */
  void reorder_location_set(QudaFieldLocation reorder_location_);

} // namespace quda

#endif // _LATTICE_FIELD_H<|MERGE_RESOLUTION|>--- conflicted
+++ resolved
@@ -170,43 +170,6 @@
     /** Sets the vol_string for use in tuning */
     virtual void setTuningString();
 
-<<<<<<< HEAD
-    /** Cache of inactive pinned-memory allocations.  We cache pinned
-    memory allocations so that fields can reuse these with minimal
-    overhead.*/
-    static std::multimap<size_t, void *> pinnedCache;
-
-    /** Sizes of active pinned-memory allocations.  For convenience,
-     we keep track of the sizes of active allocations (i.e., those not
-     in the cache). */
-    static std::map<void *, size_t> pinnedSize;
-
-    /** Cache of inactive device-memory allocations.  We cache pinned
-    memory allocations so that fields can reuse these with minimal
-    overhead.*/
-    static std::multimap<size_t, void *> deviceCache;
-
-    /** Sizes of active device-memory allocations.  For convenience,
-     we keep track of the sizes of active allocations (i.e., those not
-     in the cache). */
-    static std::map<void *, size_t> deviceSize;
-
-    /**
-       Allocate device-memory.  If free pre-existing allocation exists
-       reuse this.
-       @param bytes Size of allocation
-       @return Pointer to allocated memory
-     */
-    void *allocateDevice(size_t nbytes) const;
-
-    /**
-       Virtual free of pinned-memory allocation.
-       @param ptr Pointer to be (virtually) freed
-     */
-    void freeDevice(void *ptr) const;
-
-=======
->>>>>>> a2d42dd2
   public:
 
     /**
@@ -226,33 +189,6 @@
     static void freeBuffer(int index=0);
 
     /**
-<<<<<<< HEAD
-       Allocate pinned-memory.  If a free pre-existing allocation exists
-       reuse this.
-       @param bytes Size of allocation
-       @return Pointer to allocated memory
-     */
-    static void *allocatePinned(size_t nbytes);
-
-    /**
-       Virtual free of pinned-memory allocation.
-       @param ptr Pointer to be (virtually) freed
-     */
-    static void freePinned(void *ptr);
-
-    /**
-       Free all outstanding pinned-memory allocations.
-     */
-    static void flushPinnedCache();
-
-    /**
-       Free all outstanding device-memory allocations.
-     */
-    static void flushDeviceCache();
-
-    /**
-=======
->>>>>>> a2d42dd2
        @return The dimension of the lattice 
     */
     int Ndim() const { return nDim; }
