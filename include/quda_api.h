#pragma once

<<<<<<< HEAD
=======
// Target specific definitions in include/targets/XXX/quda_api_target.h
// The correct targets/ directory is set by the build system
// Eventually we want to shrink the contents of that
#include <quda_define.h>

enum qudaMemcpyKind { qudaMemcpyHostToHost, 
	              qudaMemcpyHostToDevice,
		      qudaMemcpyDeviceToHost,
		      qudaMemcpyDeviceToDevice,
		      qudaMemcpyDefault };


#ifndef __CUDACC_RTC__
#include <cuda.h>
#include <cuda_runtime.h>
#endif

>>>>>>> 19346a58
#include <string>
#include <enum_quda.h>
#include <quda_target_x.h>

/**
   @file quda_api.h

   Wrappers around CUDA API function calls allowing us to easily
   profile and switch between using the CUDA runtime and driver APIs.
 */

namespace quda
{

  class TuneParam;

  struct qudaStream_t {
    int idx;
    //qudaStream_t(int idx) : idx(idx) {}
  };

  /**
     @brief Wrapper around cudaLaunchKernel
     @param[in] func Device function symbol
     @param[in] tp TuneParam containing the launch parameters
     @param[in] args Arguments
     @param[in] stream Stream identifier
  */
  qudaError_t qudaLaunchKernel(const void *func, const TuneParam &tp, void **args, qudaStream_t stream);

  /**
     @brief Templated wrapper around qudaLaunchKernel which can accept
     a templated kernel, and expects a kernel with a single Arg argument
     @param[in] func Device function symbol
     @param[in] tp TuneParam containing the launch parameters
     @param[in] args Arguments
     @param[in] stream Stream identifier
  */
  template <typename T, typename... Arg>
  qudaError_t qudaLaunchKernel(T *func, const TuneParam &tp, qudaStream_t stream, const Arg &...arg)
  {
    const void *args[] = {&arg...};
    return qudaLaunchKernel(reinterpret_cast<const void *>(func), tp, const_cast<void **>(args), stream);
  }

  /**
     @brief Wrapper around cudaMemcpy or driver API equivalent
     @param[out] dst Destination pointer
     @param[in] src Source pointer
     @param[in] count Size of transfer
     @param[in] kind Type of memory copy
  */
  void qudaMemcpy_(void *dst, const void *src, size_t count, qudaMemcpyKind kind, const char *func, const char *file,
                   const char *line);

  /**
     @brief Wrapper around cudaMemcpyAsync or driver API equivalent
     @param[out] dst Destination pointer
     @param[in] src Source pointer
     @param[in] count Size of transfer
     @param[in] kind Type of memory copy
     @param[in] stream Stream to issue copy
  */
  void qudaMemcpyAsync_(void *dst, const void *src, size_t count, qudaMemcpyKind kind, const qudaStream_t &stream,
                        const char *func, const char *file, const char *line);

  /**
     @brief Wrapper around cudaMemcpyAsync or driver API equivalent for peer-to-peer copies
     @param[out] dst Destination pointer
     @param[in] src Source pointer
     @param[in] count Size of transfer
     @param[in] stream Stream to issue copy
  */
  void qudaMemcpyP2PAsync_(void *dst, const void *src, size_t count, const qudaStream_t &stream,
                           const char *func, const char *file, const char *line);

  /**
     @brief Wrapper around cudaMemcpy2DAsync or driver API equivalent
     @param[out] dst Destination pointer
     @param[in] dpitch Destination pitch in bytes
     @param[in] src Source pointer
     @param[in] spitch Source pitch in bytes
     @param[in] width Width in bytes
     @param[in] height Number of rows
     @param[in] kind Type of memory copy
  */
  void qudaMemcpy2D_(void *dst, size_t dpitch, const void *src, size_t spitch, size_t width, size_t height,
                     qudaMemcpyKind kind, const char *func, const char *file, const char *line);

  /**
     @brief Wrapper around cudaMemcpy2DAsync or driver API equivalent
     @param[out] dst Destination pointer
     @param[in] dpitch Destination pitch in bytes
     @param[in] src Source pointer
     @param[in] spitch Source pitch in bytes
     @param[in] width Width in bytes
     @param[in] height Number of rows
     @param[in] kind Type of memory copy
     @param[in] stream Stream to issue copy
  */
  void qudaMemcpy2DAsync_(void *dst, size_t dpitch, const void *src, size_t spitch, size_t width, size_t height,
                          qudaMemcpyKind kind, const qudaStream_t &stream, const char *func, const char *file,
                          const char *line);

  /**
     @brief Wrapper around cudaMemcpy2DAsync or driver API equivalent
     @param[out] dst Destination pointer
     @param[in] dpitch Destination pitch in bytes
     @param[in] src Source pointer
     @param[in] spitch Source pitch in bytes
     @param[in] width Width in bytes
     @param[in] height Number of rows
     @param[in] stream Stream to issue copy
  */
  void qudaMemcpy2DP2PAsync_(void *dst, size_t dpitch, const void *src, size_t spitch, size_t width, size_t height,
                             const qudaStream_t &stream, const char *func, const char *file, const char *line);

  /**
     @brief Wrapper around cudaMemset or driver API equivalent
     @param[out] ptr Starting address pointer
     @param[in] value Value to set for each byte of specified memory
     @param[in] count Size in bytes to set
   */
  void qudaMemset_(void *ptr, int value, size_t count, const char *func, const char *file, const char *line);

  /**
     @brief Wrapper around cudaMemset2D or driver API equivalent
     @param[out] ptr Starting address pointer
     @param[in] Pitch in bytes
     @param[in] value Value to set for each byte of specified memory
     @param[in] width Width in bytes
     @param[in] height Height in bytes
   */
  void qudaMemset2D_(void *ptr, size_t pitch, int value, size_t width, size_t height, const char *func,
                     const char *file, const char *line);

  /**
     @brief Wrapper around cudaMemsetAsync or driver API equivalent
     @param[out] ptr Starting address pointer
     @param[in] value Value to set for each byte of specified memory
     @param[in] count Size in bytes to set
     @param[in] stream Stream to issue memset
   */
  void qudaMemsetAsync_(void *ptr, int value, size_t count, const qudaStream_t &stream, const char *func,
                        const char *file, const char *line);

  /**
     @brief Wrapper around cudaMemsetAsync or driver API equivalent
     @param[out] ptr Starting address pointer
     @param[in] Pitch in bytes
     @param[in] value Value to set for each byte of specified memory
     @param[in] width Width in bytes
     @param[in] height Height in bytes
     @param[in] stream Stream to issue memset
   */
  void qudaMemset2DAsync_(void *ptr, size_t pitch, int value, size_t width, size_t height, const qudaStream_t &stream,
                          const char *func, const char *file, const char *line);

  /**
     @brief Wrapper around cudaMemPrefetchAsync or driver API equivalent
     @param[out] ptr Starting address pointer to be prefetched
     @param[in] count Size in bytes to prefetch
     @param[in] mem_space Memory space to prefetch to
     @param[in] stream Stream to issue prefetch
   */
  void qudaMemPrefetchAsync_(void *ptr, size_t count, QudaFieldLocation mem_space, const qudaStream_t &stream,
                             const char *func, const char *file, const char *line);

  /**
     @brief Wrapper around cudaEventQuery or cuEventQuery with built-in error checking
     @param[in] event Event we are querying
     @return true if event has been reached
   */
  bool qudaEventQuery_(cudaEvent_t &event, const char *func, const char *file, const char *line);

  /**
     @brief Wrapper around cudaEventRecord or cuEventRecord with
     built-in error checking
     @param[in,out] event Event we are recording
     @param[in,out] stream Stream where to record the event
   */
  void qudaEventRecord_(cudaEvent_t &event, qudaStream_t stream, const char *func, const char *file, const char *line);

  /**
     @brief Wrapper around cudaStreamWaitEvent or cuStreamWaitEvent
     with built-in error checking
     @param[in,out] stream Stream which we are instructing to wait
     @param[in] event Event we are waiting on
     @param[in] flags Flags to pass to function
   */
  void qudaStreamWaitEvent_(qudaStream_t stream, cudaEvent_t event, unsigned int flags, const char *func,
                            const char *file, const char *line);

  /**
     @brief Wrapper around cudaEventSynchronize or cuEventSynchronize
     with built-in error checking
     @param[in] event Event which we are synchronizing with respect to
   */
  void qudaEventSynchronize_(const cudaEvent_t &event, const char *func, const char *file, const char *line);

  /**
     @brief Wrapper around cudaStreamSynchronize or
     cuStreamSynchronize with built-in error checking
     @param[in] stream Stream which we are synchronizing
  */
  void qudaStreamSynchronize_(const qudaStream_t &stream, const char *func, const char *file, const char *line);

  /**
     @brief Wrapper around cudaDeviceSynchronize or
     cuDeviceSynchronize with built-in error checking
   */
  void qudaDeviceSynchronize_(const char *func, const char *file, const char *line);

  /**
     @brief Wrapper around cudaGetSymbolAddress with built in error
     checking.  Returns the address of symbol on the device; symbol
     is a variable that resides in global memory space.

     @param[in] symbol Global variable or string symbol to search for
     @return Return device pointer associated with symbol
  */
  void* qudaGetSymbolAddress_(const char *symbol, const char *func, const char *file, const char *line);

  /**
     @brief Get the last error string recorded
  */
  std::string qudaGetLastErrorString();

  /**
     @brief Print out the timer profile for CUDA API calls
   */
  void printAPIProfile();

} // namespace quda

#define STRINGIFY__(x) #x
#define __STRINGIFY__(x) STRINGIFY__(x)

#define qudaMemcpy(dst, src, count, kind)                                                                              \
  ::quda::qudaMemcpy_(dst, src, count, kind, __func__, quda::file_name(__FILE__), __STRINGIFY__(__LINE__))

#define qudaMemcpyAsync(dst, src, count, kind, stream)                                                                 \
  ::quda::qudaMemcpyAsync_(dst, src, count, kind, stream, __func__, quda::file_name(__FILE__), __STRINGIFY__(__LINE__))

#define qudaMemcpyP2PAsync(dst, src, count, stream)                     \
  ::quda::qudaMemcpyP2PAsync_(dst, src, count, stream, __func__, quda::file_name(__FILE__), __STRINGIFY__(__LINE__))

#define qudaMemcpy2D(dst, dpitch, src, spitch, width, height, kind)                                                    \
  ::quda::qudaMemcpy2D_(dst, dpitch, src, spitch, width, height, kind, __func__, quda::file_name(__FILE__),            \
                        __STRINGIFY__(__LINE__))

#define qudaMemcpy2DAsync(dst, dpitch, src, spitch, width, height, kind, stream)                                       \
  ::quda::qudaMemcpy2DAsync_(dst, dpitch, src, spitch, width, height, kind, stream, __func__,                          \
                             quda::file_name(__FILE__), __STRINGIFY__(__LINE__))

#define qudaMemcpy2DP2PAsync(dst, dpitch, src, spitch, width, height, stream)                                       \
  ::quda::qudaMemcpy2DP2PAsync_(dst, dpitch, src, spitch, width, height, stream, __func__,                          \
                                quda::file_name(__FILE__), __STRINGIFY__(__LINE__))

#define qudaMemset(ptr, value, count)                                                                                  \
  ::quda::qudaMemset_(ptr, value, count, __func__, quda::file_name(__FILE__), __STRINGIFY__(__LINE__))

#define qudaMemset2D(ptr, pitch, value, width, height)                                                                 \
  ::quda::qudaMemset2D_(ptr, pitch, value, width, height, __func__, quda::file_name(__FILE__), __STRINGIFY__(__LINE__))

#define qudaMemsetAsync(ptr, value, count, stream)                                                                     \
  ::quda::qudaMemsetAsync_(ptr, value, count, stream, __func__, quda::file_name(__FILE__), __STRINGIFY__(__LINE__))

#define qudaMemset2DAsync(ptr, pitch, value, width, height, stream)                                                    \
  ::quda::qudaMemset2DAsync_(ptr, pitch, value, width, height, stream, __func__, quda::file_name(__FILE__),            \
                             __STRINGIFY__(__LINE__))

#define qudaMemPrefetchAsync(ptr, count, mem_space, stream)                                                            \
  ::quda::qudaMemPrefetchAsync_(ptr, count, mem_space, stream, __func__, quda::file_name(__FILE__),                    \
                                __STRINGIFY__(__LINE__))

#define qudaEventQuery(event)                                                                                          \
  ::quda::qudaEventQuery_(event, __func__, quda::file_name(__FILE__), __STRINGIFY__(__LINE__))

#define qudaEventRecord(event, stream)                                                                                 \
  ::quda::qudaEventRecord_(event, stream, __func__, quda::file_name(__FILE__), __STRINGIFY__(__LINE__))

#define qudaStreamWaitEvent(stream, event, flags)                                                                      \
  ::quda::qudaStreamWaitEvent_(stream, event, flags, __func__, quda::file_name(__FILE__), __STRINGIFY__(__LINE__))

#define qudaEventSynchronize(event)                                                                                    \
  ::quda::qudaEventSynchronize_(event, __func__, quda::file_name(__FILE__), __STRINGIFY__(__LINE__))

#define qudaStreamSynchronize(stream)                                                                                  \
  ::quda::qudaStreamSynchronize_(stream, __func__, quda::file_name(__FILE__), __STRINGIFY__(__LINE__))

#define qudaDeviceSynchronize()                                                                                        \
  ::quda::qudaDeviceSynchronize_(__func__, quda::file_name(__FILE__), __STRINGIFY__(__LINE__))

#define qudaGetSymbolAddress(symbol)                                    \
  ::quda::qudaGetSymbolAddress_(symbol, __func__, quda::file_name(__FILE__), __STRINGIFY__(__LINE__))<|MERGE_RESOLUTION|>--- conflicted
+++ resolved
@@ -1,7 +1,5 @@
 #pragma once
 
-<<<<<<< HEAD
-=======
 // Target specific definitions in include/targets/XXX/quda_api_target.h
 // The correct targets/ directory is set by the build system
 // Eventually we want to shrink the contents of that
@@ -13,16 +11,8 @@
 		      qudaMemcpyDeviceToDevice,
 		      qudaMemcpyDefault };
 
-
-#ifndef __CUDACC_RTC__
-#include <cuda.h>
-#include <cuda_runtime.h>
-#endif
-
->>>>>>> 19346a58
 #include <string>
 #include <enum_quda.h>
-#include <quda_target_x.h>
 
 /**
    @file quda_api.h
