#pragma once

// Target specific definitions in include/targets/XXX/quda_api_target.h
// The correct targets/ directory is set by the build system
// Eventually we want to shrink the contents of that
#include <quda_define.h>

enum qudaMemcpyKind { qudaMemcpyHostToHost, 
	              qudaMemcpyHostToDevice,
		      qudaMemcpyDeviceToHost,
		      qudaMemcpyDeviceToDevice,
		      qudaMemcpyDefault };

#if defined(QUDA_TARGET_CUDA)
#include "targets/cuda/quda_api_target.h"
#elif defined(QUDA_TARGET_HIP)
#include "targets/hip/quda_api_target.h"
#endif

<<<<<<< HEAD

=======
#include <string>
>>>>>>> 74107e92
#include <enum_quda.h>

/**
   @file quda_api.h

   Wrappers around CUDA API function calls allowing us to easily
   profile and switch between using the CUDA runtime and driver APIs.
 */

namespace quda
{

  class TuneParam;

  struct qudaStream_t {
    int idx;
    //qudaStream_t(int idx) : idx(idx) {}
  };

  /**
     @brief Wrapper around cudaLaunchKernel
     @param[in] func Device function symbol
     @param[in] tp TuneParam containing the launch parameters
     @param[in] args Arguments
     @param[in] stream Stream identifier
  */
  qudaError_t qudaLaunchKernel(const void *func, const TuneParam &tp, void **args, qudaStream_t stream);

  /**
     @brief Templated wrapper around qudaLaunchKernel which can accept
     a templated kernel, and expects a kernel with a single Arg argument
     @param[in] func Device function symbol
     @param[in] tp TuneParam containing the launch parameters
     @param[in] args Arguments
     @param[in] stream Stream identifier
  */
  template <typename T, typename... Arg>
  qudaError_t qudaLaunchKernel(T *func, const TuneParam &tp, qudaStream_t stream, const Arg &...arg)
  {
    const void *args[] = {&arg...};
    return qudaLaunchKernel(reinterpret_cast<const void *>(func), tp, const_cast<void **>(args), stream);
  }


  /**
     @brief Wrapper around cudaMemcpy or driver API equivalent
     @param[out] dst Destination pointer
     @param[in] src Source pointer
     @param[in] count Size of transfer
     @param[in] kind Type of memory copy
  */
  void qudaMemcpy_(void *dst, const void *src, size_t count, qudaMemcpyKind kind, const char *func, const char *file,
                   const char *line);

  /**
     @brief Wrapper around cudaMemcpyAsync or driver API equivalent
     @param[out] dst Destination pointer
     @param[in] src Source pointer
     @param[in] count Size of transfer
     @param[in] kind Type of memory copy
     @param[in] stream Stream to issue copy
  */
  void qudaMemcpyAsync_(void *dst, const void *src, size_t count, qudaMemcpyKind kind, const qudaStream_t &stream,
                        const char *func, const char *file, const char *line);


  /**
     @brief Wrapper around cudaMemcpyAsync or driver API equivalent for peer-to-peer copies
     @param[out] dst Destination pointer
     @param[in] src Source pointer
     @param[in] count Size of transfer
     @param[in] stream Stream to issue copy
  */
  void qudaMemcpyP2PAsync_(void *dst, const void *src, size_t count, const qudaStream_t &stream,
                           const char *func, const char *file, const char *line);

  /**
     @brief Wrapper around cudaMemcpy2DAsync or driver API equivalent
     @param[out] dst Destination pointer
     @param[in] dpitch Destination pitch in bytes
     @param[in] src Source pointer
     @param[in] spitch Source pitch in bytes
     @param[in] width Width in bytes
     @param[in] height Number of rows
     @param[in] kind Type of memory copy
  */
  void qudaMemcpy2D_(void *dst, size_t dpitch, const void *src, size_t spitch, size_t width, size_t height,
                     qudaMemcpyKind kind, const char *func, const char *file, const char *line);

  /**
     @brief Wrapper around cudaMemcpy2DAsync or driver API equivalent
     @param[out] dst Destination pointer
     @param[in] dpitch Destination pitch in bytes
     @param[in] src Source pointer
     @param[in] spitch Source pitch in bytes
     @param[in] width Width in bytes
     @param[in] height Number of rows
     @param[in] kind Type of memory copy
     @param[in] stream Stream to issue copy
  */
  void qudaMemcpy2DAsync_(void *dst, size_t dpitch, const void *src, size_t spitch, size_t width, size_t height,
                          qudaMemcpyKind kind, const qudaStream_t &stream, const char *func, const char *file,
                          const char *line);

  /**
     @brief Wrapper around cudaMemcpy2DAsync or driver API equivalent
     @param[out] dst Destination pointer
     @param[in] dpitch Destination pitch in bytes
     @param[in] src Source pointer
     @param[in] spitch Source pitch in bytes
     @param[in] width Width in bytes
     @param[in] height Number of rows
     @param[in] stream Stream to issue copy
  */
  void qudaMemcpy2DP2PAsync_(void *dst, size_t dpitch, const void *src, size_t spitch, size_t width, size_t height,
                             const qudaStream_t &stream, const char *func, const char *file, const char *line);

  /**
     @brief Wrapper around cudaMemset or driver API equivalent
     @param[out] ptr Starting address pointer
     @param[in] value Value to set for each byte of specified memory
     @param[in] count Size in bytes to set
   */
  void qudaMemset_(void *ptr, int value, size_t count, const char *func, const char *file, const char *line);

  /**
     @brief Wrapper around cudaMemset2D or driver API equivalent
     @param[out] ptr Starting address pointer
     @param[in] Pitch in bytes
     @param[in] value Value to set for each byte of specified memory
     @param[in] width Width in bytes
     @param[in] height Height in bytes
   */
  void qudaMemset2D_(void *ptr, size_t pitch, int value, size_t width, size_t height, const char *func,
                     const char *file, const char *line);

  /**
     @brief Wrapper around cudaMemsetAsync or driver API equivalent
     @param[out] ptr Starting address pointer
     @param[in] value Value to set for each byte of specified memory
     @param[in] count Size in bytes to set
     @param[in] stream Stream to issue memset
   */
  void qudaMemsetAsync_(void *ptr, int value, size_t count, const qudaStream_t &stream, const char *func,
                        const char *file, const char *line);

  /**
     @brief Wrapper around cudaMemsetAsync or driver API equivalent
     @param[out] ptr Starting address pointer
     @param[in] Pitch in bytes
     @param[in] value Value to set for each byte of specified memory
     @param[in] width Width in bytes
     @param[in] height Height in bytes
     @param[in] stream Stream to issue memset
   */
  void qudaMemset2DAsync_(void *ptr, size_t pitch, int value, size_t width, size_t height, const qudaStream_t &stream,
                          const char *func, const char *file, const char *line);

  /**
     @brief Wrapper around cudaMemPrefetchAsync or driver API equivalent
     @param[out] ptr Starting address pointer to be prefetched
     @param[in] count Size in bytes to prefetch
     @param[in] mem_space Memory space to prefetch to
     @param[in] stream Stream to issue prefetch
   */
  void qudaMemPrefetchAsync_(void *ptr, size_t count, QudaFieldLocation mem_space, const qudaStream_t &stream,
                             const char *func, const char *file, const char *line);

  /**
     @brief Wrapper around cudaEventCreate or cuEventCreate  with built-in error checking
     @param[in] pointer to event we are creating
   */
  void qudaEventCreate_(qudaEvent_t *event, const char *func, const char *file, const char *line);


   /**
     @brief Wrapper around cudaEventCreateWithFlags (or cuEventCreate) with disabled timing with built-in error checking
     @param[in] pointer to event we are creating
   */
  void qudaEventCreateDisableTiming_(qudaEvent_t *event, const char *func, const char *file, const char *line);


  /**
     @brief Wrapper around cudaEventCreateWithFlags (or cuEventCreate) with disabled timing with built-in error checking
     @param[in] pointer to event we are creating
   */
  void qudaEventCreateIpcDisableTiming_(qudaEvent_t *event, const char *func, const char *file, const char *line);
  
   /**
     @brief Wrapper around cudaEventDestroy or cuEventDestroy with built-in error checking
     @param[in] pointer to event we are desroying
   */
  void qudaEventDestroy_(qudaEvent_t event, const char *func, const char *file, const char *line);
  
  /**
     @brief Wrapper around cudaEventQuery or cuEventQuery with built-in error checking
     @param[in] event Event we are querying
     @return true if event has been reached
   */
  bool qudaEventQuery_(qudaEvent_t &event, const char *func, const char *file, const char *line);

  
  /**
     @brief Wrapper around cudaEventRecord or cuEventRecord with
     built-in error checking
     @param[in,out] event Event we are recording
     @param[in,out] stream Stream where to record the event
   */
  void qudaEventRecord_(qudaEvent_t &event, qudaStream_t stream, const char *func, const char *file, const char *line);


  /**
     @brief Wrapper around cudaEventElapsedTime or cuEventElapsedTime
     built-in error checking
     @param[in,out] ms the elapsed time in milliseconds
     @param[in] start the event at the start of the time period
     @param[in] end   the event at the end of the time period
   */
  void qudaEventElapsedTime_(float *ms, qudaEvent_t start, qudaEvent_t end, const char *func, const char *file, const char *line);
  
  /**
     @brief Wrapper around cudaStreamWaitEvent or cuStreamWaitEvent
     with built-in error checking
     @param[in,out] stream Stream which we are instructing to wait
     @param[in] event Event we are waiting on
     @param[in] flags Flags to pass to function
   */
  void qudaStreamWaitEvent_(qudaStream_t stream, qudaEvent_t event, unsigned int flags, const char *func,
                            const char *file, const char *line);

  /**
     @brief Wrapper around cudaEventSynchronize or cuEventSynchronize
     with built-in error checking
     @param[in] event Event which we are synchronizing with respect to
   */
  void qudaEventSynchronize_(qudaEvent_t event, const char *func, const char *file, const char *line);

#if defined(QUDA_ENABLE_P2P)
  /** 
      @brief Wrapper aroud cudaIpcGetEventHandle or cuIpcGetEventHandle with built in error checking
      @param[in,out] the handle
      @param[in] the event
  */
  void qudaIpcGetEventHandle_(qudaIpcEventHandle_t *handle, qudaEvent_t event, const char *func, const char *file,
			      const char *line);


 /**
      @brief Wrapper aroud cudaIpcGetMemHandle with built in error checking
      @param[in,out] the handle
      @param[in] the ptr 
  */
  void qudaIpcGetMemHandle_(qudaIpcMemHandle_t *handle, void *devPtr, const char *func, const char *file,
                              const char *line);


   /**
      @brief Wrapper aroud cudaIpcOpenEventHandle or cuIpcOpenEventHandle  with built in error checking
      @param[in,out] the event
      @param[in] the handle
  */
  void qudaIpcOpenEventHandle_(qudaEvent_t *event, qudaIpcEventHandle_t handle, const char *func, const char *file,
                              const char *line);

  /**
     @brief Wrapper aroud cudaIpcOpenMemHandle with built in error checking for lazyPeer2Peer access
     @param[in,out] the device pointer
     @param[in] the handle
  */
  void qudaIpcOpenMemHandle_(void **devPtr, qudaIpcMemHandle_t handle, const char *func, const char *file,
                              const char *line);
  /**
     @brief Wrapper aroud cudaIpcCloseMemHandle with built in error checking for lazyPeer2Peer access
     @param[in,out] the device pointer
  */
  void qudaIpcCloseMemHandle_(void *devPtr, const char *func, const char *file, const char *line);
#endif

  
  /**
     @brief Wrapper around cudaStreamSynchronize or
     cuStreamSynchronize with built-in error checking
     @param[in] stream Stream which we are synchronizing
  */
  void qudaStreamSynchronize_(const qudaStream_t &stream, const char *func, const char *file, const char *line);

  /**
     @brief Wrapper around cudaDeviceSynchronize or
     cuDeviceSynchronize with built-in error checking
   */
  void qudaDeviceSynchronize_(const char *func, const char *file, const char *line);

  /**
     @brief Wrapper around cudaGetSymbolAddress with built in error
     checking.  Returns the address of symbol on the device; symbol
     is a variable that resides in global memory space.

     @param[in] symbol Global variable or string symbol to search for
     @return Return device pointer associated with symbol
  */
  void* qudaGetSymbolAddress_(const char *symbol, const char *func, const char *file, const char *line);


  /**
     @brief Get the last error string recorded
  */
  std::string qudaGetLastErrorString();

  /**
     @brief Print out the timer profile for CUDA API calls
   */
  void printAPIProfile();

} // namespace quda

#define STRINGIFY__(x) #x
#define __STRINGIFY__(x) STRINGIFY__(x)

#define qudaMemcpy(dst, src, count, kind)                                                                              \
  ::quda::qudaMemcpy_(dst, src, count, kind, __func__, quda::file_name(__FILE__), __STRINGIFY__(__LINE__))

#define qudaMemcpyAsync(dst, src, count, kind, stream)                                                \
  ::quda::qudaMemcpyAsync_(dst, src, count, kind, stream, __func__, quda::file_name(__FILE__), __STRINGIFY__(__LINE__))

#define qudaMemcpyP2PAsync(dst, src, count, stream)                     \
  ::quda::qudaMemcpyP2PAsync_(dst, src, count, stream, __func__, quda::file_name(__FILE__), __STRINGIFY__(__LINE__))

#define qudaMemcpy2D(dst, dpitch, src, spitch, width, height, kind)                                                    \
  ::quda::qudaMemcpy2D_(dst, dpitch, src, spitch, width, height, kind, __func__, quda::file_name(__FILE__),            \
                        __STRINGIFY__(__LINE__))

#define qudaMemcpy2DAsync(dst, dpitch, src, spitch, width, height, kind, stream)                                       \
  ::quda::qudaMemcpy2DAsync_(dst, dpitch, src, spitch, width, height, kind, stream, __func__,                          \
                             quda::file_name(__FILE__), __STRINGIFY__(__LINE__))

#define qudaMemcpy2DP2PAsync(dst, dpitch, src, spitch, width, height, stream)                                       \
  ::quda::qudaMemcpy2DP2PAsync_(dst, dpitch, src, spitch, width, height, stream, __func__,                          \
                                quda::file_name(__FILE__), __STRINGIFY__(__LINE__))

#define qudaMemset(ptr, value, count)                                                                                  \
  ::quda::qudaMemset_(ptr, value, count, __func__, quda::file_name(__FILE__), __STRINGIFY__(__LINE__))

#define qudaMemset2D(ptr, pitch, value, width, height)                                                                 \
  ::quda::qudaMemset2D_(ptr, pitch, value, width, height, __func__, quda::file_name(__FILE__), __STRINGIFY__(__LINE__))

#define qudaMemsetAsync(ptr, value, count, stream)                                                                     \
  ::quda::qudaMemsetAsync_(ptr, value, count, stream, __func__, quda::file_name(__FILE__), __STRINGIFY__(__LINE__))

#define qudaMemset2DAsync(ptr, pitch, value, width, height, stream)                                                    \
  ::quda::qudaMemset2DAsync_(ptr, pitch, value, width, height, stream, __func__, quda::file_name(__FILE__),            \
                             __STRINGIFY__(__LINE__))

#define qudaMemPrefetchAsync(ptr, count, mem_space, stream)                                                            \
  ::quda::qudaMemPrefetchAsync_(ptr, count, mem_space, stream, __func__, quda::file_name(__FILE__),                    \
                                __STRINGIFY__(__LINE__))

// IN HERE BECAUSE OF BLOCK ORTHOGONALIZE
#define qudaMemcpyToSymbolAsync(symbol, src, count,offset,kind,stream)                                           \
  ::quda::qudaMemcpyToSymbolAsync_(symbol,src, count, offset, kind, stream, __func__, quda::file_name(__FILE__), \
		  __STRINGIFY__(__LINE__))

#define qudaEventCreate(event)                                                                                         \
  ::quda::qudaEventCreate_(event, __func__, quda::file_name(__FILE__), __STRINGIFY__(__LINE__))

#define qudaEventCreateDisableTiming(event)				\
  ::quda::qudaEventCreateDisableTiming_(event, __func__, quda::file_name(__FILE__), __STRINGIFY__(__LINE__))

#define qudaEventCreateIpcDisableTiming(event)                           \
  ::quda::qudaEventCreateIpcDisableTiming_(event, __func__, quda::file_name(__FILE__), __STRINGIFY__(__LINE__))  

#define qudaEventDestroy(event)				\
  ::quda::qudaEventDestroy_(event, __func__, quda::file_name(__FILE__), __STRINGIFY__(__LINE__))

#define qudaEventQuery(event)                                                                                          \
  ::quda::qudaEventQuery_(event, __func__, quda::file_name(__FILE__), __STRINGIFY__(__LINE__))

#define qudaEventRecord(event, stream)                                                                                 \
  ::quda::qudaEventRecord_(event, stream, __func__, quda::file_name(__FILE__), __STRINGIFY__(__LINE__))

#define qudaEventElapsedTime(ms, start,end)                                                                            \
  ::quda::qudaEventElapsedTime_(ms,start,end, __func__, quda::file_name(__FILE__), __STRINGIFY__(__LINE__))

#define qudaIpcGetEventHandle(handle,event)                                                                            \
  ::quda::qudaIpcGetEventHandle_(handle,event, __func__, quda::file_name(__FILE__), __STRINGIFY__(__LINE__))

#define qudaIpcGetMemHandle(handle,ptr)                                                                            \
  ::quda::qudaIpcGetMemHandle_(handle,ptr, __func__, quda::file_name(__FILE__), __STRINGIFY__(__LINE__))

#define	qudaIpcOpenEventHandle(handle,event)   	      	      	      	      	      	      	      	      	       \
  ::quda::qudaIpcOpenEventHandle_(handle,event, __func__, quda::file_name(__FILE__), __STRINGIFY__(__LINE__))

#define	qudaIpcOpenMemHandle(ptr,handle)				\
  ::quda::qudaIpcOpenMemHandle_(ptr,handle, __func__, quda::file_name(__FILE__), __STRINGIFY__(__LINE__))

#define qudaIpcCloseMemHandle(ptr)											\
  ::quda::qudaIpcCloseMemHandle_(ptr, __func__, quda::file_name(__FILE__), __STRINGIFY__(__LINE__))
  
#define qudaStreamWaitEvent(stream, event, flags)                                                                      \
  ::quda::qudaStreamWaitEvent_(stream, event, flags, __func__, quda::file_name(__FILE__), __STRINGIFY__(__LINE__))

#define qudaEventSynchronize(event)                                                                                    \
  ::quda::qudaEventSynchronize_(event, __func__, quda::file_name(__FILE__), __STRINGIFY__(__LINE__))

#define qudaStreamSynchronize(stream)                                                                                  \
  ::quda::qudaStreamSynchronize_(stream, __func__, quda::file_name(__FILE__), __STRINGIFY__(__LINE__))

#define qudaDeviceSynchronize()                                                                                        \
  ::quda::qudaDeviceSynchronize_(__func__, quda::file_name(__FILE__), __STRINGIFY__(__LINE__))

#define qudaGetSymbolAddress(symbol)                                    \
  ::quda::qudaGetSymbolAddress_(symbol, __func__, quda::file_name(__FILE__), __STRINGIFY__(__LINE__))
<|MERGE_RESOLUTION|>--- conflicted
+++ resolved
@@ -17,11 +17,7 @@
 #include "targets/hip/quda_api_target.h"
 #endif
 
-<<<<<<< HEAD
-
-=======
 #include <string>
->>>>>>> 74107e92
 #include <enum_quda.h>
 
 /**
