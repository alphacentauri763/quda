#pragma once

/**
 * @file su3_project.cuh
 * 
 * @section Description
 * 
 * This header file defines an interative SU(3) projection algorithm
 */

#include <quda_matrix.h>
#include <quda_define.h>

namespace quda {

  /**
   * @brief Check the unitarity of the input matrix to a given
   * tolerance
   *
   * @param inv The inverse of the input matrix
   * @param in The input matrix to which we're reporting its unitarity
   * @param tol Tolerance to which this check is applied
   */
  template <typename Matrix, typename Float>
  __host__ __device__ inline bool checkUnitary(const Matrix &inv, const Matrix &in, const Float tol)
  {

    // first check U - U^{-1} = 0
#pragma unroll
    for (int i=0; i<in.size(); i++) {
#pragma unroll
      for (int j=0; j<in.size(); j++) {
        if (fabs(in(i,j).real() - inv(j,i).real()) > tol ||
            fabs(in(i,j).imag() + inv(j,i).imag()) > tol) return false;
      }
    }

    // now check 1 - U^dag * U = 0
    // this check is more expensive so delay until we have passed first check
    const Matrix identity = conj(in)*in;
#pragma unroll
    for (int i=0; i<in.size(); i++) {
      if (fabs(identity(i,i).real() - static_cast<Float>(1.0)) > tol ||
          fabs(identity(i,i).imag()) > tol)
        return false;
#pragma unroll
      for (int j=0; j<in.size(); j++) {
        if (i>j) { // off-diagonal identity check
        if (fabs(identity(i,j).real()) > tol || fabs(identity(i,j).imag()) > tol ||
            fabs(identity(j,i).real()) > tol || fabs(identity(j,i).imag()) > tol )
          return false;
        }
      }
    }

    return true;
  }

  /**
   * @brief Print out deviation for each component (used for
   * debugging only).
   *
   * @param inv The inverse of the input matrix
   * @param in The input matrix to which we're reporting its unitarity
   */
  template <typename Matrix>
  __host__ __device__ void checkUnitaryPrint(const Matrix &inv, const Matrix &in)
  {
    for (int i=0; i<in.size(); i++) {
      for (int j=0; j<in.size(); j++) {
        printf("TESTR: %+.13le %+.13le %+.13le\n",
               in(i,j).real(), inv(j,i).real(), fabs(in(i,j).real() - inv(j,i).real()));
	printf("TESTI: %+.13le %+.13le %+.13le\n",
               in(i,j).imag(), inv(j,i).imag(), fabs(in(i,j).imag() + inv(j,i).imag()));
      }
    }
  }

  /**
   * @brief Project the input matrix on the SU(3) group.  First
   * unitarize the matrix and then project onto the special unitary
   * group.
   *
   * @param in The input matrix to which we're projecting
   * @param tol Tolerance to which this check is applied
   */
  template <typename Float>
  __host__ __device__ inline void polarSu3(Matrix<complex<Float>,3> &in, Float tol)
  {
    constexpr Float negative_third = -1.0/3.0;
    constexpr Float negative_sixth = -1.0/6.0;
    Matrix<complex<Float>,3> out = in;
    Matrix<complex<Float>,3> inv = inverse(in);

    constexpr int max_iter = 100;
    int i = 0;
    do { // iterate until matrix is unitary
      out = 0.5*(out + conj(inv));
      inv = inverse(out);
    } while (!checkUnitary(inv, out, tol) && ++i < max_iter);

    // now project onto special unitary group
    complex<Float> det = getDeterminant(out);
    Float mod = pow(norm(det), negative_sixth);
    Float angle = arg(det);

    complex<Float> cTemp;
<<<<<<< HEAD

    Trig<isFixed<Float>::value, Float>::SinCos(negative_third * angle, &cTemp.y, &cTemp.x);
=======
    quda::sincos(negative_third * angle, &cTemp.y, &cTemp.x);
>>>>>>> c054b82a

    in = (mod*cTemp)*out;
  }

  
} // namespace quda<|MERGE_RESOLUTION|>--- conflicted
+++ resolved
@@ -105,12 +105,7 @@
     Float angle = arg(det);
 
     complex<Float> cTemp;
-<<<<<<< HEAD
-
-    Trig<isFixed<Float>::value, Float>::SinCos(negative_third * angle, &cTemp.y, &cTemp.x);
-=======
     quda::sincos(negative_third * angle, &cTemp.y, &cTemp.x);
->>>>>>> c054b82a
 
     in = (mod*cTemp)*out;
   }
