#ifndef _BLAS_MAGMA_H
#define _BLAS_MAGMA_H

#include <cuda.h>
#include <cuda_runtime.h>
#include <string>
#include <complex>
#include <cuComplex.h>
#include <stdio.h>

//MAGMA library interface 
//required for (incremental) EigCG solver



   class BlasMagmaArgs{

<<<<<<< HEAD
      typedef std::complex<double> Complex; 
=======
     typedef std::complex<double> Complex; //same notations
>>>>>>> 9cfad35c

    private:

      //problem sizes:
      int m;
      int max_nev; //=2*nev for (incremental) eigCG and nev+1 for (F)GMRESDR
      int prec;
      int ldm;//(may include padding)

      //general magma library parameters:	
      int info;

      bool init;
      bool alloc;

      //magma params/objects:
      int llwork; 
      int lrwork;
      int liwork;

      int sideLR;

      int htsize;//MIN(l,k)-number of Householder reflectors, but we always have k <= MIN(m,n)
      int dtsize;//

      int lwork_max; 

      void *W;
      void *W2;
      void *hTau;
      void *dTau;

      void *lwork;
      void *rwork;
      int  *iwork;

    public:

      BlasMagmaArgs() : prec(8), info(-1), init(true), alloc(false) {  }

      BlasMagmaArgs(const int prec);

      BlasMagmaArgs(const int m, const int max_nev, const int ldm, const int prec);

      BlasMagmaArgs(const int m, const int ldm, const int prec);

      ~BlasMagmaArgs();

      //Initialization methods:
      static void OpenMagma();
      //
      static void CloseMagma();

      //Collection of methods for EigCG solver:
      void MagmaHEEVD(void *dTvecm, void *hTvalm, const int problem_size, bool host = false);
      //
      int  MagmaORTH_2nev(void *dTvecm, void *dTm);
      //
      void RestartV(void *dV, const int vld, const int vlen, const int vprec, void *dTevecm, void *dTm);

      //Collection of methods used for the initial guess vector deflation:

      //this accepts host routines, and employ either CPU or GPU, depending on problem size etc.
      void SolveProjMatrix(void* rhs, const int ldn, const int n, void* H, const int ldH);

      //GPU version of the above
      void SolveGPUProjMatrix(void* rhs, const int ldn, const int n, void* H, const int ldH);
      
      //Spinor matrix vector product:
      void SpinorMatVec(void *spinorOut, const void *spinorSetIn, const int sld, const int slen, const void *vec, const int vlen);
<<<<<<< HEAD

      //Collection of methods for GMRESDR solver:
      void RestartVH(void *dV, const int vld, const int vlen, const int vprec, void *sortedHarVecs, void *H, const int ldh);//ldm: leading dim for both dharVecs and dH. additional info: nev, nev+1 = max_nev, m

      void MagmaRightNotrUNMQR(const int clen, const int qrlen, const int nrefls, void *QR, const int ldqr, void *Vm, const int cldn);

      void MagmaRightNotrUNMQR(const int clen, const int qrlen, const int nrefls, void *pQR, const int ldqr, void *pTau, void *pVm, const int cldn);

      //Pure LAPACK routines (when problem size is very small, no need for MAGMA routines):

      void LapackGESV(void* rhs, const int ldn, const int n, void* H, const int ldh);
      //Compute right eigenvectors and eigenvalues of a complex non-symm. matrix
      void LapackRightEV(const int m,  const int ldm, void *Mat, void *harVals, void *harVecs, const int ldv);
      //
      void LapackGEQR(const int n, void *Mat, const int m, const int ldm, void *tau);//QR decomposion of a (m by n) matrix, ldm is the leading dimension
      //
      void LapackLeftConjUNMQR(const int dh /*number of rows*/, const int n /*number of columns of H*/, const int k /*number of reflectors*/,  void *H, const int ldh, void * QR,  const int ldqr, void *tau) ;//for vectors: n =1

      void LapackRightNotrUNMQR(const int nrowsMat, const int ncolsMat, const int nref, void *QRM, const int ldqr, void *tau, void *Mat, const int ldm);//Apply from the left conjugate QR-decomposed matrix QRM, of size m by n.
      //
      void Sort(const int m, const int ldm, void *eVecs, const int nev, void *unsorted_eVecs, void *eVals);//Sort nev smallest eigenvectors

//new:
      void ComputeQR(const int nev, Complex * evmat, const int m, const int ldm, Complex  *tau);

      void LeftConjZUNMQR(const int k /*number of reflectors*/, const int n /*number of columns of H*/, Complex *H, const int dh /*number of rows*/, const int ldh, Complex * QR,  const int ldqr, Complex *tau);//for vectors: n =1

      void Construct_harmonic_matrix(Complex * const harmH, Complex * const conjH, const double beta2, const int m, const int ldH);

      void Compute_harmonic_matrix_eigenpairs(Complex *harmH, const int m, const int ldH, Complex *vr, Complex *evalues, const int ldv); 
   };
=======
>>>>>>> 9cfad35c

      //Collection of methods for GMRESDR solver:
      void RestartVH(void *dV, const int vld, const int vlen, const int vprec, void *sortedHarVecs, void *H, const int ldh);//ldm: leading dim for both dharVecs and dH. additional info: nev, nev+1 = max_nev, m

      void MagmaRightNotrUNMQR(const int clen, const int qrlen, const int nrefls, void *QR, const int ldqr, void *Vm, const int cldn);

      void MagmaRightNotrUNMQR(const int clen, const int qrlen, const int nrefls, void *pQR, const int ldqr, void *pTau, void *pVm, const int cldn);

      //Pure LAPACK routines (when problem size is very small, no need for MAGMA routines):

      void LapackGESV(void* rhs, const int ldn, const int n, void* H, const int ldh);
      //Compute right eigenvectors and eigenvalues of a complex non-symm. matrix
      void LapackRightEV(const int m,  const int ldm, void *Mat, void *harVals, void *harVecs, const int ldv);
      //
      void LapackGEQR(const int n, void *Mat, const int m, const int ldm, void *tau);//QR decomposion of a (m by n) matrix, ldm is the leading dimension
      //
      void LapackLeftConjUNMQR(const int dh /*number of rows*/, const int n /*number of columns of H*/, const int k /*number of reflectors*/,  void *H, const int ldh, void * QR,  const int ldqr, void *tau) ;//for vectors: n =1

      void LapackRightNotrUNMQR(const int nrowsMat, const int ncolsMat, const int nref, void *QRM, const int ldqr, void *tau, void *Mat, const int ldm);//Apply from the left conjugate QR-decomposed matrix QRM, of size m by n.
      //
      void Sort(const int m, const int ldm, void *eVecs, const int nev, void *unsorted_eVecs, void *eVals);//Sort nev smallest eigenvectors

//new:
      void ComputeQR(const int nev, Complex * evmat, const int m, const int ldm, Complex  *tau);

      void LeftConjZUNMQR(const int k /*number of reflectors*/, const int n /*number of columns of H*/, Complex *H, const int dh /*number of rows*/, const int ldh, Complex * QR,  const int ldqr, Complex *tau);//for vectors: n =1

      void Construct_harmonic_matrix(Complex * const harmH, Complex * const conjH, const double beta2, const int m, const int ldH);

      void Compute_harmonic_matrix_eigenpairs(Complex *harmH, const int m, const int ldH, Complex *vr, Complex *evalues, const int ldv); 
   };

#endif // _BLAS_MAGMA_H<|MERGE_RESOLUTION|>--- conflicted
+++ resolved
@@ -15,11 +15,7 @@
 
    class BlasMagmaArgs{
 
-<<<<<<< HEAD
       typedef std::complex<double> Complex; 
-=======
-     typedef std::complex<double> Complex; //same notations
->>>>>>> 9cfad35c
 
     private:
 
@@ -90,40 +86,6 @@
       
       //Spinor matrix vector product:
       void SpinorMatVec(void *spinorOut, const void *spinorSetIn, const int sld, const int slen, const void *vec, const int vlen);
-<<<<<<< HEAD
-
-      //Collection of methods for GMRESDR solver:
-      void RestartVH(void *dV, const int vld, const int vlen, const int vprec, void *sortedHarVecs, void *H, const int ldh);//ldm: leading dim for both dharVecs and dH. additional info: nev, nev+1 = max_nev, m
-
-      void MagmaRightNotrUNMQR(const int clen, const int qrlen, const int nrefls, void *QR, const int ldqr, void *Vm, const int cldn);
-
-      void MagmaRightNotrUNMQR(const int clen, const int qrlen, const int nrefls, void *pQR, const int ldqr, void *pTau, void *pVm, const int cldn);
-
-      //Pure LAPACK routines (when problem size is very small, no need for MAGMA routines):
-
-      void LapackGESV(void* rhs, const int ldn, const int n, void* H, const int ldh);
-      //Compute right eigenvectors and eigenvalues of a complex non-symm. matrix
-      void LapackRightEV(const int m,  const int ldm, void *Mat, void *harVals, void *harVecs, const int ldv);
-      //
-      void LapackGEQR(const int n, void *Mat, const int m, const int ldm, void *tau);//QR decomposion of a (m by n) matrix, ldm is the leading dimension
-      //
-      void LapackLeftConjUNMQR(const int dh /*number of rows*/, const int n /*number of columns of H*/, const int k /*number of reflectors*/,  void *H, const int ldh, void * QR,  const int ldqr, void *tau) ;//for vectors: n =1
-
-      void LapackRightNotrUNMQR(const int nrowsMat, const int ncolsMat, const int nref, void *QRM, const int ldqr, void *tau, void *Mat, const int ldm);//Apply from the left conjugate QR-decomposed matrix QRM, of size m by n.
-      //
-      void Sort(const int m, const int ldm, void *eVecs, const int nev, void *unsorted_eVecs, void *eVals);//Sort nev smallest eigenvectors
-
-//new:
-      void ComputeQR(const int nev, Complex * evmat, const int m, const int ldm, Complex  *tau);
-
-      void LeftConjZUNMQR(const int k /*number of reflectors*/, const int n /*number of columns of H*/, Complex *H, const int dh /*number of rows*/, const int ldh, Complex * QR,  const int ldqr, Complex *tau);//for vectors: n =1
-
-      void Construct_harmonic_matrix(Complex * const harmH, Complex * const conjH, const double beta2, const int m, const int ldH);
-
-      void Compute_harmonic_matrix_eigenpairs(Complex *harmH, const int m, const int ldH, Complex *vr, Complex *evalues, const int ldv); 
-   };
-=======
->>>>>>> 9cfad35c
 
       //Collection of methods for GMRESDR solver:
       void RestartVH(void *dV, const int vld, const int vlen, const int vprec, void *sortedHarVecs, void *H, const int ldh);//ldm: leading dim for both dharVecs and dH. additional info: nev, nev+1 = max_nev, m
