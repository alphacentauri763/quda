#pragma once

/**
 * @file  register_traits.h
 * @brief Provides precision abstractions and defines the register
 * precision given the storage precision using C++ traits.
 *
 */

#include <quda_define.h>
#include <quda_internal.h>
<<<<<<< HEAD

=======
>>>>>>> aa0da400
#include <complex_quda.h>

#if defined(QUDA_TARGET_CUDA)
#include <generics/ldg.h>
#include <inline_ptx.h>
#endif

#if defined(QUDA_TARGET_HIP)
#include <hip/math_functions.h>
#endif
namespace quda {

  /*
    Here we use traits to define the greater type used for mixing types of computation involving these types
  */
  template <class T, class U> struct PromoteTypeId {
    typedef T type;
  };
  template <> struct PromoteTypeId<complex<float>, float> {
    typedef complex<float> type;
  };
  template <> struct PromoteTypeId<float, complex<float>> {
    typedef complex<float> type;
  };
  template <> struct PromoteTypeId<complex<double>, double> {
    typedef complex<double> type;
  };
  template <> struct PromoteTypeId<double, complex<double>> {
    typedef complex<double> type;
  };
  template <> struct PromoteTypeId<double, int> {
    typedef double type;
  };
  template <> struct PromoteTypeId<int, double> {
    typedef double type;
  };
  template <> struct PromoteTypeId<float, int> {
    typedef float type;
  };
  template <> struct PromoteTypeId<int, float> {
    typedef float type;
  };
  template <> struct PromoteTypeId<double, float> {
    typedef double type;
  };
  template <> struct PromoteTypeId<float, double> {
    typedef double type;
  };
  template <> struct PromoteTypeId<double, short> {
    typedef double type;
  };
  template <> struct PromoteTypeId<short, double> {
    typedef double type;
  };
  template <> struct PromoteTypeId<double, int8_t> {
    typedef double type;
  };
  template <> struct PromoteTypeId<int8_t, double> {
    typedef double type;
  };
  template <> struct PromoteTypeId<float, short> {
    typedef float type;
  };
  template <> struct PromoteTypeId<short, float> {
    typedef float type;
  };
  template <> struct PromoteTypeId<float, int8_t> {
    typedef float type;
  };
  template <> struct PromoteTypeId<int8_t, float> {
    typedef float type;
  };
  template <> struct PromoteTypeId<short, int8_t> {
    typedef short type;
  };
  template <> struct PromoteTypeId<int8_t, short> {
    typedef short type;
  };

  /*
    Here we use traits to define the mapping between storage type and
    register type:
    double -> double
    float -> float
    short -> float
    quarter -> float
    This allows us to wrap the encapsulate the register type into the storage template type
   */
  template<typename> struct mapper { };
  template<> struct mapper<double> { typedef double type; };
  template<> struct mapper<float> { typedef float type; };
  template<> struct mapper<short> { typedef float type; };
  template <> struct mapper<int8_t> {
    typedef float type;
  };

  template<> struct mapper<double2> { typedef double2 type; };
  template<> struct mapper<float2> { typedef float2 type; };
  template<> struct mapper<short2> { typedef float2 type; };
  template<> struct mapper<char2> { typedef float2 type; };

  template<> struct mapper<double4> { typedef double4 type; };
  template<> struct mapper<float4> { typedef float4 type; };
  template<> struct mapper<short4> { typedef float4 type; };
  template<> struct mapper<char4> { typedef float4 type; };

  template <> struct mapper<double8> {
    typedef double8 type;
  };
  template <> struct mapper<float8> {
    typedef float8 type;
  };
  template <> struct mapper<short8> {
    typedef float8 type;
  };
  template <> struct mapper<char8> {
    typedef float8 type;
  };

  template<typename,typename> struct bridge_mapper { };
  template<> struct bridge_mapper<double2,double2> { typedef double2 type; };
  template<> struct bridge_mapper<double2,float2> { typedef double2 type; };
  template<> struct bridge_mapper<double2,short2> { typedef float2 type; };
  template<> struct bridge_mapper<double2,char2> { typedef float2 type; };
  template<> struct bridge_mapper<double2,float4> { typedef double4 type; };
  template<> struct bridge_mapper<double2,short4> { typedef float4 type; };
  template<> struct bridge_mapper<double2,char4> { typedef float4 type; };
  template<> struct bridge_mapper<float4,double2> { typedef float2 type; };
  template<> struct bridge_mapper<float4,float4> { typedef float4 type; };
  template<> struct bridge_mapper<float4,short4> { typedef float4 type; };
  template<> struct bridge_mapper<float4,char4> { typedef float4 type; };
  template<> struct bridge_mapper<float2,double2> { typedef float2 type; };
  template<> struct bridge_mapper<float2,float2> { typedef float2 type; };
  template<> struct bridge_mapper<float2,short2> { typedef float2 type; };
  template<> struct bridge_mapper<float2,char2> { typedef float2 type; };

  template <> struct bridge_mapper<double2, short8> {
    typedef double8 type;
  };
  template <> struct bridge_mapper<double2, char8> {
    typedef double8 type;
  };
  template <> struct bridge_mapper<float8, short8> {
    typedef float8 type;
  };
  template <> struct bridge_mapper<float8, char8> {
    typedef float8 type;
  };
  template <> struct bridge_mapper<float4, short8> {
    typedef float8 type;
  };
  template <> struct bridge_mapper<float4, char8> {
    typedef float8 type;
  };

  template<typename> struct vec_length { static const int value = 0; };
  template <> struct vec_length<double8> {
    static const int value = 8;
  };
  template<> struct vec_length<double4> { static const int value = 4; };
  template <> struct vec_length<double3> {
    static const int value = 3;
  };
  template<> struct vec_length<double2> { static const int value = 2; };
  template<> struct vec_length<double> { static const int value = 1; };
  template <> struct vec_length<float8> {
    static const int value = 8;
  };
  template<> struct vec_length<float4> { static const int value = 4; };
  template <> struct vec_length<float3> {
    static const int value = 3;
  };
  template<> struct vec_length<float2> { static const int value = 2; };
  template<> struct vec_length<float> { static const int value = 1; };
  template <> struct vec_length<short8> {
    static const int value = 8;
  };
  template<> struct vec_length<short4> { static const int value = 4; };
  template <> struct vec_length<short3> {
    static const int value = 3;
  };
  template<> struct vec_length<short2> { static const int value = 2; };
  template<> struct vec_length<short> { static const int value = 1; };
  template <> struct vec_length<char8> {
    static const int value = 8;
  };
  template<> struct vec_length<char4> { static const int value = 4; };
  template <> struct vec_length<char3> {
    static const int value = 3;
  };
  template<> struct vec_length<char2> { static const int value = 2; };
  template <> struct vec_length<int8_t> {
    static const int value = 1;
  };

  template <> struct vec_length<Complex> {
    static const int value = 2;
  };
  template <> struct vec_length<complex<double>> {
    static const int value = 2;
  };
  template <> struct vec_length<complex<float>> {
    static const int value = 2;
  };
  template <> struct vec_length<complex<short>> {
    static const int value = 2;
  };
  template <> struct vec_length<complex<int8_t>> {
    static const int value = 2;
  };

  template<typename, int N> struct vector { };

  template<> struct vector<double, 2> {
    typedef double2 type;
    type a;
    vector(const type &a) { this->a.x = a.x; this->a.y = a.y; }
    operator type() const { return a; }
  };

  template<> struct vector<float, 2> {
    typedef float2 type;
    float2 a;
    vector(const double2 &a) { this->a.x = a.x; this->a.y = a.y; }
    operator type() const { return a; }
  };

  template<> struct vector<int, 2> {
    typedef int2 type;
    int2 a;
    vector(const int2 &a) { this->a.x = a.x; this->a.y = a.y; }
    operator type() const { return a; }
  };

  template<typename> struct scalar { };
  template <> struct scalar<double8> {
    typedef double type;
  };
  template <> struct scalar<double4> {
    typedef double type;
  };
  template <> struct scalar<double3> {
    typedef double type;
  };
  template <> struct scalar<double2> {
    typedef double type;
  };
  template <> struct scalar<double> {
    typedef double type;
  };
  template <> struct scalar<float8> {
    typedef float type;
  };
  template <> struct scalar<float4> {
    typedef float type;
  };
  template <> struct scalar<float3> {
    typedef float type;
  };
  template <> struct scalar<float2> {
    typedef float type;
  };
  template <> struct scalar<float> {
    typedef float type;
  };
  template <> struct scalar<short8> {
    typedef short type;
  };
  template <> struct scalar<short4> {
    typedef short type;
  };
  template <> struct scalar<short3> {
    typedef short type;
  };
  template <> struct scalar<short2> {
    typedef short type;
  };
  template <> struct scalar<short> {
    typedef short type;
  };
  template <> struct scalar<char8> {
    typedef int8_t type;
  };
  template <> struct scalar<char4> {
    typedef int8_t type;
  };
  template <> struct scalar<char3> {
    typedef int8_t type;
  };
  template <> struct scalar<char2> {
    typedef int8_t type;
  };
  template <> struct scalar<int8_t> {
    typedef int8_t type;
  };

  template <> struct scalar<complex<double>> {
    typedef double type;
  };
  template <> struct scalar<complex<float>> {
    typedef float type;
  };

#ifdef QUAD_SUM
  template <> struct scalar<doubledouble> {
    typedef doubledouble type;
  };
  template <> struct scalar<doubledouble2> {
    typedef doubledouble type;
  };
  template <> struct scalar<doubledouble3> {
    typedef doubledouble type;
  };
  template <> struct scalar<doubledouble4> {
    typedef doubledouble type;
  };
  template <> struct vector<doubledouble, 2> {
    typedef doubledouble2 type;
  };
#endif

  /* Traits used to determine if a variable is half precision or not */
  template< typename T > struct isHalf{ static const bool value = false; };
  template<> struct isHalf<short>{ static const bool value = true; };
  template<> struct isHalf<short2>{ static const bool value = true; };
  template<> struct isHalf<short4>{ static const bool value = true; };
  template <> struct isHalf<short8> {
    static const bool value = true;
  };

  /* Traits used to determine if a variable is quarter precision or not */
  template< typename T > struct isQuarter{ static const bool value = false; };
  template <> struct isQuarter<int8_t> {
    static const bool value = true;
  };
  template<> struct isQuarter<char2>{ static const bool value = true; };
  template<> struct isQuarter<char4>{ static const bool value = true; };
  template <> struct isQuarter<char8> {
    static const bool value = true;
  };

  /* Traits used to determine if a variable is fixed precision or not */
  template< typename T > struct isFixed{ static const bool value = false; };
  template<> struct isFixed<short>{ static const bool value = true; };
  template<> struct isFixed<short2>{ static const bool value = true; };
  template<> struct isFixed<short4>{ static const bool value = true; };
  template <> struct isFixed<short8> {
    static const bool value = true;
  };
  template <> struct isFixed<int8_t> {
    static const bool value = true;
  };
  template<> struct isFixed<char2>{ static const bool value = true; };
  template<> struct isFixed<char4>{ static const bool value = true; };
  template <> struct isFixed<char8> {
    static const bool value = true;
  };

  /**
     Generic wrapper for Trig functions
  */
  template <bool isFixed, typename T>
    struct Trig {
      __device__ __host__ static T Atan2( const T &a, const T &b) { return atan2(a,b); }
      __device__ __host__ static T Sin( const T &a ) { return sin(a); }
      __device__ __host__ static T Cos( const T &a ) { return cos(a); }
      __device__ __host__ static void SinCos(const T &a, T *s, T *c) { 
#if defined(QUDA_TARGET_CUDA)
	      sincos(a, s, c); 
#elif defined(QUDA_TARGET_HIP)
#if defined(__HIP_DEVICE_COMPILE__)
	sincos(a,s,c);
#else
	*s = sin(a);
	*c = cos(a);
#endif

#else
	*s = sin(a);
	*c = cos(a);
#endif
      }
    };
  
  /**
     Specialization of Trig functions using floats
   */
  template <>
    struct Trig<false,float> {
    __device__ __host__ static float Atan2( const float &a, const float &b) { return atan2f(a,b); }
    __device__ __host__ static float Sin(const float &a)
    {
#ifdef __CUDA_ARCH__
      return __sinf(a); 
#else
      return sinf(a);
#endif
    }
    __device__ __host__ static float Cos(const float &a)
    {
#ifdef __CUDA_ARCH__
      return __cosf(a); 
#else
      return cosf(a); 
#endif
    }

    __device__ __host__ static void SinCos(const float &a, float *s, float *c)
    {
#ifdef __CUDA_ARCH__
       __sincosf(a, s, c);
#else
       sincosf(a, s, c);
#endif
    }
  };

  /**
     Specialization of Trig functions using fixed b/c gauge reconstructs are -1 -> 1 instead of -Pi -> Pi
   */
  template <>
    struct Trig<true,float> {
    __device__ __host__ static float Atan2( const float &a, const float &b) { return atan2f(a,b)/M_PI; }
    __device__ __host__ static float Sin(const float &a)
    {
#ifdef __CUDA_ARCH__
      return __sinf(a * static_cast<float>(M_PI));
#else
      return sinf(a * static_cast<float>(M_PI));
#endif
    }
    __device__ __host__ static float Cos(const float &a)
    {
#ifdef __CUDA_ARCH__
      return __cosf(a * static_cast<float>(M_PI));
#else
      return cosf(a * static_cast<float>(M_PI));
#endif
    }

    __device__ __host__ static void SinCos(const float &a, float *s, float *c)
    {
#ifdef __CUDA_ARCH__
      __sincosf(a * static_cast<float>(M_PI), s, c);
#else
      sincosf(a * static_cast<float>(M_PI), s, c);
#endif
    }
  };

  template<typename Float>
  __host__ __device__ inline Float Rsqrt(Float r);

  template<>

  __host__ __device__ inline float Rsqrt<float>(float r) {
#if defined(QUDA_TARGET_CUDA) 
    return rsqrt(r);
#elif defined(QUDA_TARGET_HIP)
#if defined(__HIP_DEVICE_COMPILE__)
    return rsqrt(r);
#else
    return 1.0/std::sqrt(r);
#endif
#else 
    return 1.0/std::sqrt(r);
#endif 
  }

  template<>
  __host__ __device__ inline double  Rsqrt<double>(double r) {
#if defined(QUDA_TARGET_CUDA)
    return rsqrt(r);
#elif defined(QUDA_TARGET_HIP)
#if defined(__HIP_DEVICE_COMPILE__)
    return rsqrt(r);
#else
    return 1.0/std::sqrt(r);
#endif
#else
    return 1.0/std::sqrt(r);
#endif
  }

  template <typename Float, int number> struct VectorType;

  // double precision
  template <> struct VectorType<double, 1>{typedef double type; };
  template <> struct VectorType<double, 2>{typedef double2 type; };
  template <> struct VectorType<double, 3> {
    typedef double3 type;
  };
  template <> struct VectorType<double, 4>{typedef double4 type; };
  template <> struct VectorType<double, 8> {
    typedef double8 type;
  };

  // single precision
  template <> struct VectorType<float, 1>{typedef float type; };
  template <> struct VectorType<float, 2>{typedef float2 type; };
  template <> struct VectorType<float, 3> {
    typedef float3 type;
  };
  template <> struct VectorType<float, 4>{typedef float4 type; };
  template <> struct VectorType<float, 8> {
    typedef float8 type;
  };

  // half precision
  template <> struct VectorType<short, 1>{typedef short type; };
  template <> struct VectorType<short, 2>{typedef short2 type; };
  template <> struct VectorType<short, 3> {
    typedef short3 type;
  };
  template <> struct VectorType<short, 4>{typedef short4 type; };
  template <> struct VectorType<short, 8> {
    typedef short8 type;
  };

  // quarter precision
  template <> struct VectorType<int8_t, 1> {
    typedef int8_t type;
  };
  template <> struct VectorType<int8_t, 2> {
    typedef char2 type;
  };
  template <> struct VectorType<int8_t, 3> {
    typedef char3 type;
  };
  template <> struct VectorType<int8_t, 4> {
    typedef char4 type;
  };
  template <> struct VectorType<int8_t, 8> {
    typedef char8 type;
  };

  template <typename VectorType>
    __device__ __host__ inline VectorType vector_load(const void *ptr, int idx)
  {
#if (__CUDA_ARCH__ >= 320 && __CUDA_ARCH__ < 520)
    return __ldg(reinterpret_cast< const VectorType* >(ptr) + idx);
#else
    return reinterpret_cast< const VectorType * >(ptr)[idx];
#endif
  }

  template <> __device__ __host__ inline short8 vector_load(const void *ptr, int idx)
  {
    float4 tmp = vector_load<float4>(ptr, idx);
    short8 recast;
    memcpy(&recast, &tmp, sizeof(float4));
    return recast;
  }

  template <> __device__ __host__ inline char8 vector_load(const void *ptr, int idx)
  {
    float2 tmp = vector_load<float2>(ptr, idx);
    char8 recast;
    memcpy(&recast, &tmp, sizeof(float2));
    return recast;
  }

  template <typename VectorType>
    __device__ __host__ inline void vector_store(void *ptr, int idx, const VectorType &value) {
    reinterpret_cast< VectorType* >(ptr)[idx] = value;
  }

  template <>
    __device__ __host__ inline void vector_store(void *ptr, int idx, const double2 &value) {
#if defined(__CUDA_ARCH__)
    store_streaming_double2(reinterpret_cast<double2*>(ptr)+idx, value.x, value.y);
#else
    reinterpret_cast<double2*>(ptr)[idx] = value;
#endif
  }

  template <>
    __device__ __host__ inline void vector_store(void *ptr, int idx, const float4 &value) {
#if defined(__CUDA_ARCH__)
    store_streaming_float4(reinterpret_cast<float4*>(ptr)+idx, value.x, value.y, value.z, value.w);
#else
    reinterpret_cast<float4*>(ptr)[idx] = value;
#endif
  }

  template <>
    __device__ __host__ inline void vector_store(void *ptr, int idx, const float2 &value) {
#if defined(__CUDA_ARCH__)
    store_streaming_float2(reinterpret_cast<float2*>(ptr)+idx, value.x, value.y);
#else
    reinterpret_cast<float2*>(ptr)[idx] = value;
#endif
  }

  template <>
    __device__ __host__ inline void vector_store(void *ptr, int idx, const short4 &value) {
#if defined(__CUDA_ARCH__)
    store_streaming_short4(reinterpret_cast<short4*>(ptr)+idx, value.x, value.y, value.z, value.w);
#else
    reinterpret_cast<short4*>(ptr)[idx] = value;
#endif
  }

  template <>
    __device__ __host__ inline void vector_store(void *ptr, int idx, const short2 &value) {
#if defined(__CUDA_ARCH__)
    store_streaming_short2(reinterpret_cast<short2*>(ptr)+idx, value.x, value.y);
#else
    reinterpret_cast<short2*>(ptr)[idx] = value;
#endif
  }

  // A char4 is the same size as a short2
  template <>
    __device__ __host__ inline void vector_store(void *ptr, int idx, const char4 &value) {
#if defined(__CUDA_ARCH__)
    store_streaming_short2(reinterpret_cast<short2*>(ptr)+idx, reinterpret_cast<const short2*>(&value)->x, reinterpret_cast<const short2*>(&value)->y);
#else
    reinterpret_cast<char4*>(ptr)[idx] = value;
#endif
  }

  template <>
    __device__ __host__ inline void vector_store(void *ptr, int idx, const char2 &value) {
#if defined(__CUDA_ARCH__)
    vector_store(ptr, idx, *reinterpret_cast<const short*>(&value));
#else
    reinterpret_cast<char2*>(ptr)[idx] = value;
#endif
  }

  template <> __device__ __host__ inline void vector_store(void *ptr, int idx, const short8 &value)
  {
#if defined(__CUDA_ARCH__)
    vector_store(ptr, idx, *reinterpret_cast<const float4 *>(&value));
#else
    reinterpret_cast<short8 *>(ptr)[idx] = value;
#endif
  }

  template <> __device__ __host__ inline void vector_store(void *ptr, int idx, const char8 &value)
  {
#if defined(__CUDA_ARCH__)
    vector_store(ptr, idx, *reinterpret_cast<const float2 *>(&value));
#else
    reinterpret_cast<char8 *>(ptr)[idx] = value;
#endif
  }

  template<bool large_alloc> struct AllocType { };
  template<> struct AllocType<true> { typedef size_t type; };
  template<> struct AllocType<false> { typedef int type; };

} // namespace quda<|MERGE_RESOLUTION|>--- conflicted
+++ resolved
@@ -9,10 +9,6 @@
 
 #include <quda_define.h>
 #include <quda_internal.h>
-<<<<<<< HEAD
-
-=======
->>>>>>> aa0da400
 #include <complex_quda.h>
 
 #if defined(QUDA_TARGET_CUDA)
