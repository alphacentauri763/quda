--- conflicted
+++ resolved
@@ -1,4 +1,3 @@
-<<<<<<< HEAD
 #ifndef _REGISTER_TRAITS_H
 #define _REGISTER_TRAITS_H
 
@@ -8,10 +7,6 @@
  * precision given the storage precision using C++ traits.
  *
  */
-=======
-#ifndef REGISTER_TRAITS_H
-#define REGISTER_TRAITS_H
->>>>>>> 136a4ca8
 
 #include <quda_internal.h>
 
@@ -75,15 +70,9 @@
       __device__ __host__ static T Cos( const T &a ) { return cos(a*M_PI); }
   };
 
-<<<<<<< HEAD
-} // namespace quda
-
-#endif // _REGISTER_TRAITS_H
-=======
   
 
 
 } // namespace quda
 
-#endif
->>>>>>> 136a4ca8
+#endif // _REGISTER_TRAITS_H