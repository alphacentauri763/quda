--- conflicted
+++ resolved
@@ -287,87 +287,6 @@
      * Check the launch parameters of the kernel to ensure that they are
      * valid for the current device.
      */
-<<<<<<< HEAD
-    void checkLaunchParam(TuneParam &param) {
-
-      if (param.block.x*param.block.y*param.block.z > (unsigned)deviceProp.maxThreadsPerBlock)
-        errorQuda("Requested block size %dx%dx%d=%d greater than hardware limit %d",
-                  param.block.x, param.block.y, param.block.z, param.block.x*param.block.y*param.block.z, deviceProp.maxThreadsPerBlock);
-
-      if (param.block.x > (unsigned int)deviceProp.maxThreadsDim[0])
-	errorQuda("Requested X-dimension block size %d greater than hardware limit %d",
-		  param.block.x, deviceProp.maxThreadsDim[0]);
-
-      if (param.block.y > (unsigned int)deviceProp.maxThreadsDim[1])
-	errorQuda("Requested Y-dimension block size %d greater than hardware limit %d",
-		  param.block.y, deviceProp.maxThreadsDim[1]);
-
-      if (param.block.z > (unsigned int)deviceProp.maxThreadsDim[2])
-	errorQuda("Requested Z-dimension block size %d greater than hardware limit %d",
-		  param.block.z, deviceProp.maxThreadsDim[2]);
-
-      if (param.grid.x > (unsigned int)deviceProp.maxGridSize[0])
-	errorQuda("Requested X-dimension grid size %d greater than hardware limit %d",
-		  param.grid.x, deviceProp.maxGridSize[0]);
-
-      if (param.grid.y > (unsigned int)deviceProp.maxGridSize[1])
-	errorQuda("Requested Y-dimension grid size %d greater than hardware limit %d",
-		  param.grid.y, deviceProp.maxGridSize[1]);
-
-      if (param.grid.z > (unsigned int)deviceProp.maxGridSize[2])
-	errorQuda("Requested Z-dimension grid size %d greater than hardware limit %d",
-		  param.grid.z, deviceProp.maxGridSize[2]);
-    }
-
-    CUresult jitifyError() const { return jitify_error; }
-    CUresult& jitifyError() { return jitify_error; }
-  };
-
-
-  /**
-     This derived class is for algorithms that deploy parity across
-     the y dimension of the thread block with no shared memory tuning.
-     The x threads will typically correspond to the checkboarded
-     volume.
-   */
-  class TunableLocalParityReduction : public Tunable
-  {
-
-  protected:
-    unsigned int sharedBytesPerThread() const { return 0; }
-    unsigned int sharedBytesPerBlock(const TuneParam &param) const { return 0; }
-
-    /**
-       Reduction kernels require grid-size tuning, so enable this, and
-       we mark as final to prevent a derived class from accidentally
-       switching it off.
-    */
-    bool tuneGridDim() const final { return true; }
-
-    unsigned int minGridSize() const { return maxGridSize() / 8; }
-    int gridStep() const { return minGridSize(); }
-
-    /**
-       The maximum block size in the x dimension is the total number
-       of threads divided by the size of the y dimension.  Since
-       parity is local to the thread block in the y dimension, half
-       the max threads in the x dimension.
-     */
-    unsigned int maxBlockSize(const TuneParam &param) const { return deviceProp.maxThreadsPerBlock / 2; }
-
-  public:
-    bool advanceBlockDim(TuneParam &param) const {
-      int grid_dim_z = param.grid.z;
-      bool rtn = Tunable::advanceBlockDim(param);
-      param.block.y = 2;
-      param.grid.z = grid_dim_z;
-      return rtn;
-    }
-
-    void initTuneParam(TuneParam &param) const {
-      Tunable::initTuneParam(param);
-      param.block.y = 2;
-=======
     void checkLaunchParam(TuneParam &tp)
     {
       if (tp.block.x*tp.block.y*tp.block.z > device::max_threads_per_block())
@@ -398,7 +317,6 @@
       if (tp.grid.z > device::max_grid_size(2))
         errorQuda("Requested Z-dimension grid size %d greater than max %d",
                   tp.grid.z, device::max_grid_size(2));
->>>>>>> 2ef770bc
     }
 
     qudaError_t launchError() const { return launch_error; }
