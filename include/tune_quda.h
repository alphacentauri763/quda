--- conflicted
+++ resolved
@@ -151,7 +151,6 @@
 	return 16;
       case 5:
       case 6:
-<<<<<<< HEAD
 	return 32;
       case 7:
 	switch (deviceProp.minor) {
@@ -199,14 +198,6 @@
 	case 0: return 96*1024;
 	case 5: return 64*1024;
 	}
-=======
-        return 32;
-      case 7:
-        switch (deviceProp.minor) {
-        case 0: return 32;
-        case 5: return 16;
-        }
->>>>>>> 5d4be449
       default:
 	errorQuda("Unknown SM architecture %d.%d\n", deviceProp.major, deviceProp.minor);
 	return 0;
