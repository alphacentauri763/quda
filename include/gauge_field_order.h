#pragma once

/**
 * @file  gauge_field_order.h
 * @brief Main header file for host and device accessors to GaugeFields
 *
 */

#include <cassert>
#include <type_traits>
#include <limits>

#include <register_traits.h>
#include <math_helper.cuh>
#include <convert.h>
#include <complex_quda.h>
#include <quda_matrix.h>
#include <index_helper.cuh>
#include <fast_intdiv.h>
#include <atomic.cuh>
#include <gauge_field.h>
#include <index_helper.cuh>
#include <load_store.h>
#include <aos.h>
#include <transform_reduce.h>

namespace quda {

  /**
     @brief gauge_wrapper is an internal class that is used to wrap
     instances of gauge accessors, currying in a specific location on
     the field.  The operator() accessors in gauge-field accessors
     return instances to this class, allowing us to then use operator
     overloading upon this class to interact with the Matrix class.
     As a result we can include gauge-field accessors directly in
     Matrix expressions in kernels without having to declare
     temporaries with explicit calls to the load/save methods in the
     gauge-field accessors.
   */
  template <typename Float, typename T>
    struct gauge_wrapper {
      const int dim;
      const int x_cb;
      const int parity;
      const Float phase;
      T &gauge;

      /**
	 @brief gauge_wrapper constructor
	 @param[in] gauge Gauge field accessor we are wrapping
	 @param[in] dim Dimension we are accessing
	 @param[in] x_cb Checkerboarded space-time index we are accessing
	 @param[in] parity Parity we are accessing
       */
      __device__ __host__ inline gauge_wrapper<Float, T>(T &gauge, int dim, int x_cb, int parity, Float phase = 1.0) :
        dim(dim), x_cb(x_cb), parity(parity), phase(phase), gauge(gauge)
      {
      }

      /**
	 @brief Assignment operator with Matrix instance as input
	 @param[in] M Matrix we want to store in this accessor
       */
      template <typename M> __device__ __host__ inline void operator=(const M &a) const
      {
        gauge.save(a.data, x_cb, dim, parity);
      }
    };

  /**
     @brief Copy constructor for the Matrix class with a gauge_wrapper input.
     @param[in] a Input gauge_wrapper that we use to fill in this matrix instance
   */
  template <typename T, int N>
    template <typename S>
    __device__ __host__ inline void Matrix<T,N>::operator=(const gauge_wrapper<typename RealType<T>::type,S> &a) {
    a.gauge.load(data, a.x_cb, a.dim, a.parity, a.phase);
  }

  /**
     @brief Assignment operator for the Matrix class with a gauge_wrapper input.
     @param[in] a Input gauge_wrapper that we use to fill in this matrix instance
   */
  template <typename T, int N>
    template <typename S>
    __device__ __host__ inline Matrix<T,N>::Matrix(const gauge_wrapper<typename RealType<T>::type,S> &a) {
    a.gauge.load(data, a.x_cb, a.dim, a.parity, a.phase);
  }

  /**
     @brief gauge_ghost_wrapper is an internal class that is used to
     wrap instances of gauge ghost accessors, currying in a specific
     location and dimension on the field.  The Ghost() accessors in
     gauge-field accessors return instances to this class, allowing us
     to then use operator overloading upon this class to interact with
     the Matrix class.  As a result we can include gauge-field ghost
     accessors directly in Matrix expressions in kernels without
     having to declare temporaries with explicit calls to the
     load/save methods in the gauge-field accessors.
   */
  template <typename Float, typename T>
    struct gauge_ghost_wrapper {
      const int dim;
      const int ghost_idx;
      const int parity;
      const Float phase;
      T &gauge;

      /**
	 @brief gauge_wrapper constructor
	 @param[in] gauge Gauge field accessor we are wrapping
	 @param[in] dim Dimension we are accessing
	 @param[in] ghost_idx Ghost index we are accessing
	 @param[in] parity Parity we are accessing
       */
      __device__ __host__ inline gauge_ghost_wrapper<Float, T>(T &gauge, int dim, int ghost_idx, int parity,
                                                               Float phase = 1.0) :
        dim(dim), ghost_idx(ghost_idx), parity(parity), phase(phase), gauge(gauge)
      {
      }

      /**
	 @brief Assignment operator with Matrix instance as input
	 @param[in] M Matrix we want to store in this accessot
       */
      template <typename M> __device__ __host__ inline void operator=(const M &a) const
      {
        gauge.saveGhost(a.data, ghost_idx, dim, parity);
      }
    };

  /**
     @brief Copy constructor for the Matrix class with a gauge_ghost_wrapper input.
     @param[in] a Input gauge_wrapper that we use to fill in this matrix instance
   */
  template <typename T, int N>
    template <typename S>
    __device__ __host__ inline void Matrix<T,N>::operator=(const gauge_ghost_wrapper<typename RealType<T>::type,S> &a) {
    a.gauge.loadGhost(data, a.ghost_idx, a.dim, a.parity, a.phase);
  }

  /**
     @brief Assignment operator for the Matrix class with a gauge_ghost_wrapper input.
     @param[in] a Input gauge_wrapper that we use to fill in this matrix instance
   */
  template <typename T, int N>
    template <typename S>
    __device__ __host__ inline Matrix<T,N>::Matrix(const gauge_ghost_wrapper<typename RealType<T>::type,S> &a) {
    a.gauge.loadGhost(data, a.ghost_idx, a.dim, a.parity, a.phase);
  }

  namespace gauge {

    template <typename Float, typename storeFloat> __host__ __device__ inline constexpr bool fixed_point() { return false; }
    template <> __host__ __device__ inline constexpr bool fixed_point<float, int8_t>() { return true; }
    template<> __host__ __device__ inline constexpr bool fixed_point<float,short>() { return true; }
    template<> __host__ __device__ inline constexpr bool fixed_point<float,int>() { return true; }

    template <typename Float, typename storeFloat> __host__ __device__ inline constexpr bool match() { return false; }
    template<> __host__ __device__ inline constexpr bool match<int,int>() { return true; }
    template<> __host__ __device__ inline constexpr bool match<short,short>() { return true; }

    /**
       @brief fieldorder_wrapper is an internal class that is used to
       wrap instances of FieldOrder accessors, currying in the
       specific location on the field.  This is used as a helper class
       for fixed-point accessors providing the necessary conversion
       and scaling when writing to a fixed-point field.
    */
    template <typename Float, typename storeFloat>
      struct fieldorder_wrapper {
      using value_type = Float;
      using store_type = storeFloat;
      complex<storeFloat> *v;
      const unsigned int idx;
      const Float scale;
      const Float scale_inv;
      static constexpr bool fixed = fixed_point<Float, storeFloat>();

      /**
         @brief fieldorder_wrapper constructor
         @param idx Field index
      */
      __device__ __host__ inline fieldorder_wrapper(complex<storeFloat> *v, unsigned int idx, Float scale,
                                                    Float scale_inv) :
        v(v), idx(idx), scale(scale), scale_inv(scale_inv)
      {
      }

      fieldorder_wrapper(const fieldorder_wrapper<Float, storeFloat> &a) = delete;

      fieldorder_wrapper(fieldorder_wrapper<Float, storeFloat> &&a) = default;

      /**
         @brief Assignment operator with fieldorder_wrapper instance as input
         @param a fieldorder_wrapper we are copying from
      */
      __device__ __host__ inline void operator=(const fieldorder_wrapper<Float, storeFloat> &a)
      {
        complex<Float> in = a;
        v[idx] = fixed ? complex<storeFloat>(round(scale * in.real()), round(scale * in.imag())) : a.v[a.idx];
      }

      /**
         @brief Assignment operator with fieldorder_wrapper instance as input
         @param a fieldorder_wrapper we are copying from
      */
      template <typename theirFloat, typename theirStoreFloat>
      __device__ __host__ inline void operator=(const fieldorder_wrapper<theirFloat, theirStoreFloat> &a)
      {
        complex<theirFloat> in = a;
        v[idx] = fixed ? complex<storeFloat>(round(scale * in.real()), round(scale * in.imag())) :
                         complex<storeFloat>(in.real(), in.imag());
      }

      /**
         @brief Assignment operator with complex number instance as input
         @param a Complex number we want to store in this accessor
      */
      template <typename theirFloat> __device__ __host__ inline void operator=(const complex<theirFloat> &a)
      {
        if (match<storeFloat, theirFloat>()) {
          v[idx] = complex<storeFloat>(a.x, a.y);
        } else {
          v[idx] = fixed ? complex<storeFloat>(round(scale * a.x), round(scale * a.y)) : complex<storeFloat>(a.x, a.y);
        }
      }

      /**
         @brief complex cast operator
      */
      __device__ __host__ inline operator complex<Float>() const
      {
        complex<storeFloat> tmp = v[idx];
        if (fixed) {
          return scale_inv * complex<Float>(static_cast<Float>(tmp.x), static_cast<Float>(tmp.y));
        } else {
          return complex<Float>(tmp.x, tmp.y);
        }
      }

      /**
       * @brief returns the pointer of this wrapper object
       */
      __device__ __host__ inline auto data() const { return &v[idx]; }

      /**
         @brief negation operator
         @return negation of this complex number
      */
      __device__ __host__ inline complex<Float> operator-() const
      {
        return fixed ? -scale_inv * static_cast<complex<Float>>(v[idx]) : -static_cast<complex<Float>>(v[idx]);
      }

      /**
         @brief Operator+= with complex number instance as input
           @param a Complex number we want to add to this accessor
      */
      template <typename theirFloat> __device__ __host__ inline void operator+=(const complex<theirFloat> &a)
      {
        if (match<storeFloat, theirFloat>()) {
          v[idx] += complex<storeFloat>(a.x, a.y);
        } else {
          v[idx] += fixed ? complex<storeFloat>(round(scale * a.x), round(scale * a.y)) : complex<storeFloat>(a.x, a.y);
        }
      }

      /**
         @brief Operator-= with complex number instance as input
         @param a Complex number we want to subtract from this accessor
      */
      template <typename theirFloat> __device__ __host__ inline void operator-=(const complex<theirFloat> &a)
      {
        if (match<storeFloat, theirFloat>()) {
          v[idx] -= complex<storeFloat>(a.x, a.y);
        } else {
          v[idx] -= fixed ? complex<storeFloat>(round(scale * a.x), round(scale * a.y)) : complex<storeFloat>(a.x, a.y);
        }
      }
      };

    template<typename Float, typename storeFloat>
    __device__ __host__ inline complex<Float> operator*(const Float &a, const fieldorder_wrapper<Float,storeFloat> &b)
    {
      return a * complex<Float>(b);
    }

    template <typename Float, typename storeFloat>
    __device__ __host__ inline complex<Float> operator*(const complex<Float> &a,
                                                        const fieldorder_wrapper<Float, storeFloat> &b)
    {
      return a * complex<Float>(b);
    }

    template <typename Float, typename storeFloat>
    __device__ __host__ inline complex<Float> operator+(const fieldorder_wrapper<Float, storeFloat> &a,
                                                        const complex<Float> &b)
    {
      return complex<Float>(a) + b;
    }

    template <typename Float, typename storeFloat>
    __device__ __host__ inline complex<Float> operator+(const complex<Float> &a,
                                                        const fieldorder_wrapper<Float, storeFloat> &b)
    {
      return a + complex<Float>(b);
    }

    template <typename Float, typename storeFloat>
    __device__ __host__ inline complex<Float> conj(const fieldorder_wrapper<Float, storeFloat> &a)
    {
      return conj(static_cast<complex<Float>>(a));
    }

    template <typename Float, int nColor, QudaGaugeFieldOrder order, typename storeFloat> struct Accessor {
      static constexpr bool is_mma_compatible = false;
      mutable complex<Float> dummy;
      Accessor(const GaugeField &, void * = nullptr, void ** = nullptr)
      {
        errorQuda("Not implemented for order=%d", order);
      }

      void resetScale(Float) { }

      __device__ __host__ complex<Float> &operator()(int, int, int, int, int) const { return dummy; }
    };

    template <typename Float, int nColor, QudaGaugeFieldOrder order, bool native_ghost, typename storeFloat>
    struct GhostAccessor {
      mutable complex<Float> dummy;
      GhostAccessor(const GaugeField &, void * = nullptr, void ** = nullptr)
      {
        errorQuda("Not implemented for order=%d", order);
      }

      void resetScale(Float) { }

      __device__ __host__ complex<Float> &operator()(int, int, int, int, int) const { return dummy; }
    };

    template <typename Float, int nColor, typename storeFloat>
    struct Accessor<Float, nColor, QUDA_QDP_GAUGE_ORDER, storeFloat> {
      using wrapper = fieldorder_wrapper<Float, storeFloat>;
      static constexpr bool is_mma_compatible = false;
      complex <storeFloat> *u[QUDA_MAX_GEOMETRY];
      const unsigned int volumeCB;
      const int geometry;
      const unsigned int cb_offset;
      Float scale;
      Float scale_inv;
      static constexpr bool fixed = fixed_point<Float,storeFloat>();

      Accessor(const GaugeField &U, void *gauge_ = 0, void ** = 0) :
        volumeCB(U.VolumeCB()),
        geometry(U.Geometry()),
        cb_offset((U.Bytes() >> 1) / (sizeof(complex<storeFloat>) * U.Geometry())),
        scale(static_cast<Float>(1.0)),
        scale_inv(static_cast<Float>(1.0))
      {
	for (int d=0; d<U.Geometry(); d++)
	  u[d] = gauge_ ? static_cast<complex<storeFloat>**>(gauge_)[d] :
	    static_cast<complex<storeFloat>**>(const_cast<void*>(U.Gauge_p()))[d];
	resetScale(U.Scale());
      }

      void resetScale(Float max) {
	if (fixed) {
	  scale = static_cast<Float>(std::numeric_limits<storeFloat>::max()) / max;
	  scale_inv = max / static_cast<Float>(std::numeric_limits<storeFloat>::max());
	}
      }

      __device__ __host__ inline wrapper operator()(int d, int parity, int x, int row, int col) const
      {
        return wrapper(u[d], parity * cb_offset + (x * nColor + row) * nColor + col, scale, scale_inv);
      }

      template <typename theirFloat>
      __device__ __host__ inline void atomic_add(int dim, int parity, int x_cb, int row, int col,
                                                 const complex<theirFloat> &val) const
      {
        using vec2 = vector_type<storeFloat, 2>;
<<<<<<< HEAD

=======
>>>>>>> 30f67f3e
        vec2 *u2 = reinterpret_cast<vec2*>(u[dim] + parity*cb_offset + (x_cb*nColor + row)*nColor + col);

        vec2 val_ = (fixed && !match<storeFloat, theirFloat>()) ?
          vec2(static_cast<storeFloat>(round(scale * val.real())), static_cast<storeFloat>(round(scale * val.imag()))) :
          vec2(static_cast<storeFloat>(val.real()), static_cast<storeFloat>(val.imag()));

        atomic_fetch_add(u2, val_);
      }

      template <typename helper, typename reducer>
      __host__ double transform_reduce(QudaFieldLocation location, int dim, helper h, double init, reducer r) const
      {
        if (dim >= geometry) errorQuda("Request dimension %d exceeds dimensionality of the field %d", dim, geometry);
        int lower = (dim == -1) ? 0 : dim;
        int ndim = (dim == -1 ? geometry : 1);
        std::vector<double> result(ndim);
        std::vector<complex<storeFloat> *> v(ndim);
        for (int d = 0; d < ndim; d++) v[d] = u[d + lower];
        ::quda::transform_reduce(location, result, v, 2 * volumeCB * nColor * nColor, h, init, r);
        double total = init;
        for (auto &res : result) total = r(total, res);
        return total;
      }
    };

    template <typename Float, int nColor, bool native_ghost, typename storeFloat>
    struct GhostAccessor<Float, nColor, QUDA_QDP_GAUGE_ORDER, native_ghost, storeFloat> {
      using wrapper = fieldorder_wrapper<Float, storeFloat>;
      complex<storeFloat> *ghost[8];
      unsigned int ghostOffset[8];
      Float scale;
      Float scale_inv;
      static constexpr bool fixed = fixed_point<Float,storeFloat>();

      GhostAccessor(const GaugeField &U, void * = nullptr, void **ghost_ = nullptr) :
        scale(static_cast<Float>(1.0)), scale_inv(static_cast<Float>(1.0))
      {
        for (int d=0; d<4; d++) {
	  ghost[d] = ghost_ ? static_cast<complex<storeFloat>*>(ghost_[d]) :
	    static_cast<complex<storeFloat>*>(const_cast<void*>(U.Ghost()[d]));
	  ghostOffset[d] = U.Nface()*U.SurfaceCB(d)*U.Ncolor()*U.Ncolor();

	  ghost[d+4] = (U.Geometry() != QUDA_COARSE_GEOMETRY) ? nullptr :
	    ghost_ ? static_cast<complex<storeFloat>*>(ghost_[d+4]) :
	    static_cast<complex<storeFloat>*>(const_cast<void*>(U.Ghost()[d+4]));
	  ghostOffset[d+4] = U.Nface()*U.SurfaceCB(d)*U.Ncolor()*U.Ncolor();
	}

	resetScale(U.Scale());
      }

      void resetScale(Float max) {
	if (fixed) {
	  scale = static_cast<Float>(std::numeric_limits<storeFloat>::max()) / max;
	  scale_inv = max / static_cast<Float>(std::numeric_limits<storeFloat>::max());
	}
      }

      __device__ __host__ inline wrapper operator()(int d, int parity, int x, int row, int col) const
      {
        return wrapper(ghost[d], parity * ghostOffset[d] + (x * nColor + row) * nColor + col, scale, scale_inv);
      }
    };

    template <typename Float, int nColor, typename storeFloat>
    struct Accessor<Float, nColor, QUDA_MILC_GAUGE_ORDER, storeFloat> {
      using wrapper = fieldorder_wrapper<Float, storeFloat>;
      static constexpr bool is_mma_compatible = true;
      complex<storeFloat> *u;
      const unsigned int volumeCB;
      const int geometry;
      Float scale;
      Float scale_inv;
      static constexpr bool fixed = fixed_point<Float,storeFloat>();

      Accessor(const GaugeField &U, void *gauge_ = nullptr, void ** = nullptr) :
        u(gauge_ ? static_cast<complex<storeFloat> *>(gauge_) :
                   static_cast<complex<storeFloat> *>(const_cast<void *>(U.Gauge_p()))),
        volumeCB(U.VolumeCB()),
        geometry(U.Geometry()),
        scale(static_cast<Float>(1.0)),
        scale_inv(static_cast<Float>(1.0))
      {
        resetScale(U.Scale());
      }

      void resetScale(Float max) {
	if (fixed) {
	  scale = static_cast<Float>(std::numeric_limits<storeFloat>::max()) / max;
	  scale_inv = max / static_cast<Float>(std::numeric_limits<storeFloat>::max());
	}
      }

      /**
       * @brief Creates a fieldorder_wrapper object whose pointer points to the start of
       * the memory chunk corresponds to the matrix at d, parity, x, row, col.
       */
      __device__ __host__ inline auto operator()(int d, int parity, int x, int row, int col) const
      {
        return wrapper(u, (((parity * volumeCB + x) * geometry + d) * nColor + row) * nColor + col, scale, scale_inv);
      }

      template <typename theirFloat>
      __device__ __host__ inline void atomic_add(int dim, int parity, int x_cb, int row, int col,
                                                 const complex<theirFloat> &val) const
      {
        using vec2 = vector_type<storeFloat, 2>;
<<<<<<< HEAD

=======
>>>>>>> 30f67f3e
        vec2 *u2 = reinterpret_cast<vec2*>(u + (((parity*volumeCB+x_cb)*geometry + dim)*nColor + row)*nColor + col);

        vec2 val_ = (fixed && !match<storeFloat, theirFloat>()) ?
          vec2(static_cast<storeFloat>(round(scale * val.real())), static_cast<storeFloat>(round(scale * val.imag()))) :
          vec2(static_cast<storeFloat>(val.real()), static_cast<storeFloat>(val.imag()));

        atomic_fetch_add(u2, val_);
      }

      template <typename helper, typename reducer>
      __host__ double transform_reduce(QudaFieldLocation location, int dim, helper h, double init, reducer r) const
      {
        if (dim >= geometry) errorQuda("Request dimension %d exceeds dimensionality of the field %d", dim, geometry);
        auto start = dim == -1 ? 0 : dim;
        auto count = (dim == -1 ? geometry : 1) * volumeCB * nColor * nColor; // items per parity
        std::vector<double> result = {init, init};
        std::vector<decltype(u)> v = {u + (0 * geometry + start) * volumeCB * nColor * nColor,
                                      u + (1 * geometry + start) * volumeCB * nColor * nColor};
        ::quda::transform_reduce(location, result, v, count, h, init, r);
        return r(result[0], result[1]);
      }
    };

    template <typename Float, int nColor, bool native_ghost, typename storeFloat>
    struct GhostAccessor<Float, nColor, QUDA_MILC_GAUGE_ORDER, native_ghost, storeFloat> {
      using wrapper = fieldorder_wrapper<Float, storeFloat>;
      complex<storeFloat> *ghost[8];
      unsigned int ghostOffset[8];
      Float scale;
      Float scale_inv;
      static constexpr bool fixed = fixed_point<Float,storeFloat>();

      GhostAccessor(const GaugeField &U, void * = nullptr, void **ghost_ = nullptr) :
        scale(static_cast<Float>(1.0)), scale_inv(static_cast<Float>(1.0))
      {
        for (int d=0; d<4; d++) {
	  ghost[d] = ghost_ ? static_cast<complex<storeFloat>*>(ghost_[d]) :
	    static_cast<complex<storeFloat>*>(const_cast<void*>(U.Ghost()[d]));
	  ghostOffset[d] = U.Nface()*U.SurfaceCB(d)*U.Ncolor()*U.Ncolor();

	  ghost[d+4] = (U.Geometry() != QUDA_COARSE_GEOMETRY) ? nullptr :
	    ghost_ ? static_cast<complex<storeFloat>*>(ghost_[d+4]) :
	    static_cast<complex<storeFloat>*>(const_cast<void*>(U.Ghost()[d+4]));
	  ghostOffset[d+4] = U.Nface()*U.SurfaceCB(d)*U.Ncolor()*U.Ncolor();
	}

	resetScale(U.Scale());
      }

      void resetScale(Float max) {
	if (fixed) {
	  scale = static_cast<Float>(std::numeric_limits<storeFloat>::max()) / max;
	  scale_inv = max / static_cast<Float>(std::numeric_limits<storeFloat>::max());
	}
      }

      /**
       * @brief Creates a fieldorder_wrapper object with the pointer
       * that points to the memory chunk at d, parity, x, row, col
       */
      __device__ __host__ inline wrapper operator()(int d, int parity, int x, int row, int col) const
      {
        return wrapper(ghost[d], parity * ghostOffset[d] + (x * nColor + row) * nColor + col, scale, scale_inv);
      }
    };

    template<int nColor, int N>
      __device__ __host__ inline int indexFloatN(int dim, int parity, int x_cb, int row, int col, int stride, int offset_cb) {
      constexpr int M = (2*nColor*nColor) / N;
      int j = ((row*nColor+col)*2) / N; // factor of two for complexity
      int i = ((row*nColor+col)*2) % N;
      int index = ((x_cb + dim*stride*M + j*stride)*2+i) / 2; // back to a complex offset
      index += parity*offset_cb;
      return index;
    };

    template <typename Float, int nColor, typename storeFloat>
    struct Accessor<Float, nColor, QUDA_FLOAT2_GAUGE_ORDER, storeFloat> {
      using wrapper = fieldorder_wrapper<Float, storeFloat>;
      static constexpr bool is_mma_compatible = false;
      complex<storeFloat> *u;
      const unsigned int offset_cb;
      const unsigned int volumeCB;
      const unsigned int stride;
      const int geometry;
      Float max;
      Float scale;
      Float scale_inv;
      static constexpr bool fixed = fixed_point<Float,storeFloat>();

      Accessor(const GaugeField &U, void *gauge_ = nullptr, void ** = nullptr) :
        u(gauge_ ? static_cast<complex<storeFloat> *>(gauge_) :
                   static_cast<complex<storeFloat> *>(const_cast<void *>(U.Gauge_p()))),
        offset_cb((U.Bytes() >> 1) / sizeof(complex<storeFloat>)),
        volumeCB(U.VolumeCB()),
        stride(U.Stride()),
        geometry(U.Geometry()),
        max(static_cast<Float>(1.0)),
        scale(static_cast<Float>(1.0)),
        scale_inv(static_cast<Float>(1.0))
      {
	resetScale(U.Scale());
      }

      void resetScale(Float max_) {
	if (fixed) {
	  max = max_;
	  scale = static_cast<Float>(std::numeric_limits<storeFloat>::max()) / max;
	  scale_inv = max / static_cast<Float>(std::numeric_limits<storeFloat>::max());
	}
      }

      __device__ __host__ inline wrapper operator()(int dim, int parity, int x_cb, int row, int col) const
      {
        auto index = parity * offset_cb + dim * stride * nColor * nColor + (row * nColor + col) * stride + x_cb;
        return fieldorder_wrapper<Float,storeFloat>(u, index, scale, scale_inv);
      }

      template <typename theirFloat>
      __device__ __host__ void atomic_add(int dim, int parity, int x_cb, int row, int col,
                                          const complex<theirFloat> &val) const
      {
        using vec2 = vector_type<storeFloat, 2>;
<<<<<<< HEAD

=======
>>>>>>> 30f67f3e
        vec2 *u2 = reinterpret_cast<vec2*>(u + parity*offset_cb + dim*stride*nColor*nColor + (row*nColor+col)*stride + x_cb);

        vec2 val_ = (fixed && !match<storeFloat, theirFloat>()) ?
          vec2(static_cast<storeFloat>(round(scale * val.real())), static_cast<storeFloat>(round(scale * val.imag()))) :
          vec2(static_cast<storeFloat>(val.real()), static_cast<storeFloat>(val.imag()));

        atomic_fetch_add(u2, val_);
      }

      template <typename helper, typename reducer>
      __host__ double transform_reduce(QudaFieldLocation location, int dim, helper h, double init, reducer r) const
      {
        if (dim >= geometry) errorQuda("Requested dimension %d exceeds dimensionality of the field %d", dim, geometry);
        auto start = (dim == -1) ? 0 : dim;
        auto count = (dim == -1 ? geometry : 1) * stride * nColor * nColor;
        std::vector<double> result = {init, init};
        std::vector<decltype(u)> v = {u + 0 * offset_cb + start * count, u + 1 * offset_cb + start * count};
        ::quda::transform_reduce(location, result, v, count, h, init, r);
        return r(result[0], result[1]);
      }
    };

    template <typename Float, int nColor, bool native_ghost, typename storeFloat>
    struct GhostAccessor<Float, nColor, QUDA_FLOAT2_GAUGE_ORDER, native_ghost, storeFloat> {
      using wrapper = fieldorder_wrapper<Float, storeFloat>;
      complex<storeFloat> *ghost[8];
      const int volumeCB;
      unsigned int ghostVolumeCB[8];
      Float scale;
      Float scale_inv;
      static constexpr bool fixed = fixed_point<Float,storeFloat>();
      Accessor<Float, nColor, QUDA_FLOAT2_GAUGE_ORDER, storeFloat> accessor;

      GhostAccessor(const GaugeField &U, void *gauge_, void **ghost_ = 0) :
        volumeCB(U.VolumeCB()),
        scale(static_cast<Float>(1.0)),
        scale_inv(static_cast<Float>(1.0)),
        accessor(U, gauge_, ghost_)
      {
	if (!native_ghost) assert(ghost_ != nullptr);
	for (int d=0; d<4; d++) {
	  ghost[d] = !native_ghost ? static_cast<complex<storeFloat>*>(ghost_[d]) : nullptr;
	  ghostVolumeCB[d] = U.Nface()*U.SurfaceCB(d);
	  ghost[d+4] = !native_ghost && U.Geometry() == QUDA_COARSE_GEOMETRY? static_cast<complex<storeFloat>*>(ghost_[d+4]) : nullptr;
	  ghostVolumeCB[d+4] = U.Nface()*U.SurfaceCB(d);
	}
	resetScale(U.Scale());
      }

      void resetScale(Float max) {
	accessor.resetScale(max);
	if (fixed) {
	  scale = static_cast<Float>(std::numeric_limits<storeFloat>::max()) / max;
	  scale_inv = max / static_cast<Float>(std::numeric_limits<storeFloat>::max());
	}
      }

      __device__ __host__ inline wrapper operator()(int d, int parity, int x_cb, int row, int col) const
      {
	if (native_ghost)
	  return accessor(d%4, parity, x_cb+(d/4)*ghostVolumeCB[d]+volumeCB, row, col);
	else
          return wrapper(ghost[d], ((parity * nColor + row) * nColor + col) * ghostVolumeCB[d] + x_cb, scale, scale_inv);
      }
    };

    /**
       This is a template driven generic gauge field accessor.  To
       deploy for a specifc field ordering, the two operator()
       accessors have to be specialized for that ordering.

       @tparam Float_ Underlying type returned by the accessors
       @tparam nColor Number of colors for the field
       @tparam nSpinCoarse Number of "spin degrees of freedom" (for coarse-link fields only)
       @tparam order Storage order of the field
       @tparam native_ghost Whether to use native ghosts (inlined into
       @tparam storeFloat_ Underlying storage type for the field
       the padded area for internal-order fields or use a separate array if false)
     */
    template <typename Float_, int nColor, int nSpinCoarse, QudaGaugeFieldOrder order, bool native_ghost = true,
              typename storeFloat_ = Float_>
    struct FieldOrder {

      /** Convenient types */
      using Float = Float_;
      using storeFloat = storeFloat_;
      using wrapper = fieldorder_wrapper<Float, storeFloat>;

      /** An internal reference to the actual field we are accessing */
      const int volumeCB;
      const int nDim;
      const int_fastdiv geometry;
      const QudaFieldLocation location;
      static constexpr int nColorCoarse = nColor / nSpinCoarse;

      using accessor_type = Accessor<Float, nColor, order, storeFloat>;
      static constexpr bool is_mma_compatible = accessor_type::is_mma_compatible;
      accessor_type accessor;
      GhostAccessor<Float, nColor, order, native_ghost, storeFloat> ghostAccessor;

      /** Does this field type support ghost zones? */
      static constexpr bool supports_ghost_zone = true;

      /**
       * Constructor for the FieldOrder class
       * @param field The field that we are accessing
       */
      FieldOrder(const GaugeField &U, storeFloat *gauge_ = 0, storeFloat **ghost_ = 0) :
        volumeCB(U.VolumeCB()),
        nDim(U.Ndim()),
        geometry(U.Geometry()),
        location(U.Location()),
        accessor(U, (void *)gauge_, (void **)ghost_),
        ghostAccessor(U, (void *)gauge_, (void **)ghost_)
      {
        if (U.Reconstruct() != QUDA_RECONSTRUCT_NO) errorQuda("GaugeField ordering not supported with reconstruction");
	}

	void resetScale(double max) {
	  accessor.resetScale(max);
	  ghostAccessor.resetScale(max);
	}

	static constexpr bool fixedPoint() { return fixed_point<Float,storeFloat>(); }

        /**
         * accessor function
         * @param d dimension index
         * @param parity Parity index
         * @param x 1-d site index
         * @param row row index
         * @param c column index
         */
        __device__ __host__ inline auto operator()(int d, int parity, int x, int row, int col) const
        {
          return accessor(d, parity, x, row, col);
        }

        __device__ __host__ inline auto Ghost(int d, int parity, int x) const { return ghostAccessor(d, parity, x); }

        /**
         * accessor function for the ghost zone
         * @param d dimension index
         * @param parity Parity index
         * @param x 1-d site index
         * @param row row index
         * @param c column index
         */
        __device__ __host__ auto Ghost(int d, int parity, int x, int row, int col) const
        {
          return ghostAccessor(d, parity, x, row, col);
        }
        /**
         * @brief This and the following method (eventually) creates a fieldorder_wrapper object whose pointer points to
         * the start of the memory chunk corresponds to the matrix at d, parity, x. Only available for the
         * QUDA_MILC_GAUGE_ORDER order.

         * @param d dimension index
         * @param parity Parity index
         * @param x 1-d site index
         */
        __device__ __host__ auto wrap_ghost(int d, int parity, int x) const
        {
          return ghostAccessor(d, parity, x, 0, 0);
        }

        /**
         * Specialized complex-member accessor function (for coarse gauge field)
         * @param d dimension index
         * @param parity Parity index
         * @param x 1-d site index
         * @param s_row row spin index
         * @param c_row row color index
         * @param s_col col spin index
         * @param c_col col color index
         */
        __device__ __host__ inline auto operator()(int d, int parity, int x, int s_row, int s_col, int c_row,
                                                   int c_col) const
        {
          return (*this)(d, parity, x, s_row * nColorCoarse + c_row, s_col * nColorCoarse + c_col);
        }

        /**
         * Specialized complex-member accessor function (for coarse gauge field ghost zone)
         * @param d dimension index
         * @param parity Parity index
         * @param x 1-d site index
         * @param s_row row spin index
         * @param c_row row color index
         * @param s_col col spin index
         * @param c_col col color index
         */
        __device__ __host__ inline auto Ghost(int d, int parity, int x, int s_row, int s_col, int c_row, int c_col) const
        {
          return Ghost(d, parity, x, s_row * nColorCoarse + c_row, s_col * nColorCoarse + c_col);
        }

        template <typename theirFloat>
        __device__ __host__ inline void atomicAdd(int d, int parity, int x, int s_row, int s_col, int c_row, int c_col,
                                                  const complex<theirFloat> &val) const
        {
          accessor.atomic_add(d, parity, x, s_row*nColorCoarse + c_row, s_col*nColorCoarse + c_col, val);
        }

        /** Returns the number of field colors */
	__device__ __host__ inline int Ncolor() const { return nColor; }

	/** Returns the field volume */
	__device__ __host__ inline int Volume() const { return 2*volumeCB; }

	/** Returns the field volume */
	__device__ __host__ inline int VolumeCB() const { return volumeCB; }

	/** Returns the field geometric dimension */
	__device__ __host__ inline int Ndim() const { return nDim; }

	/** Returns the field geometry */
	__device__ __host__ inline int Geometry() const { return geometry; }

	/** Returns the number of coarse gauge field spins */
	__device__ __host__ inline int NspinCoarse() const { return nSpinCoarse; }

	/** Returns the number of coarse gauge field colors */
	__device__ __host__ inline int NcolorCoarse() const { return nColorCoarse; }

	/**
	 * @brief Returns the L1 norm of the field in a given dimension
	 * @param[in] dim Which dimension we are taking the norm of (dim=-1 mean all dimensions)
	 * @return L1 norm
	 */
	__host__ double norm1(int dim=-1, bool global=true) const {
          commGlobalReductionPush(global);
          double nrm1 = accessor.transform_reduce(location, dim, abs_<double, storeFloat>(accessor.scale_inv), 0.0,
                                                  plus<double>());
          commGlobalReductionPop();
          return nrm1;
        }

        /**
         * @brief Returns the L2 norm squared of the field in a given dimension
         * @param[in] dim Which dimension we are taking the norm of (dim=-1 mean all dimensions)
         * @return L2 norm squared
         */
        __host__ double norm2(int dim = -1, bool global = true) const
        {
          commGlobalReductionPush(global);
          double nrm2 = accessor.transform_reduce(location, dim, square_<double, storeFloat>(accessor.scale_inv), 0.0,
                                                  plus<double>());
          commGlobalReductionPop();
          return nrm2;
        }

        /**
         * @brief Returns the Linfinity norm of the field in a given dimension
         * @param[in] dim Which dimension we are taking the norm of (dim=-1 mean all dimensions)
         * @return Linfinity norm
         */
        __host__ double abs_max(int dim = -1, bool global = true) const
        {
          commGlobalReductionPush(global);
          double absmax = accessor.transform_reduce(location, dim, abs_max_<Float, storeFloat>(accessor.scale_inv), 0.0,
                                                    maximum<Float>());
          commGlobalReductionPop();
          return absmax;
        }

        /**
         * @brief Returns the minimum absolute value of the field
         * @param[in] dim Which dimension we are taking the norm of (dim=-1 mean all dimensions)
         * @return Minimum norm
         */
        __host__ double abs_min(int dim = -1, bool global = true) const
        {
          commGlobalReductionPush(global);
          double absmin = accessor.transform_reduce(location, dim, abs_min_<Float, storeFloat>(accessor.scale_inv),
                                                    std::numeric_limits<double>::max(), minimum<Float>());
          commGlobalReductionPop();
          return absmin;
        }

        /** Return the size of the allocation (geometry and parity left out and added as needed in Tunable::bytes) */
        size_t Bytes() const { return static_cast<size_t>(volumeCB) * nColor * nColor * 2ll * sizeof(storeFloat); }
    };

      /**
         @brief Generic reconstruction helper with no reconstruction
         @tparam N number of real numbers in each packed gauge matrix
         @tparam Float Storage format (e.g., double, float, short)
         @tparam ghostExchange_ optional template the ghostExchange type
         to avoid the run-time overhead (dummy for trivial reconstruct
         type)
      */
      template <int N, typename Float, QudaGhostExchange ghostExchange_, QudaStaggeredPhase = QUDA_STAGGERED_PHASE_NO>
      struct Reconstruct {
        using real = typename mapper<Float>::type;
        using complex = complex<real>;
        real scale;
        real scale_inv;
        Reconstruct(const GaugeField &u) :
          scale(isFixed<Float>::value ? u.LinkMax() : 1.0),
          scale_inv(isFixed<Float>::value ? 1.0 / scale : 1.0)
        {
        }

        __device__ __host__ inline void Pack(real out[N], const complex in[N / 2]) const
        {
          if (isFixed<Float>::value) {
#pragma unroll
            for (int i = 0; i < N / 2; i++) {
              out[2 * i + 0] = scale_inv * in[i].real();
              out[2 * i + 1] = scale_inv * in[i].imag();
            }
          } else {
#pragma unroll
            for (int i = 0; i < N / 2; i++) {
              out[2 * i + 0] = in[i].real();
              out[2 * i + 1] = in[i].imag();
            }
          }
        }

        template <typename I>
        __device__ __host__ inline void Unpack(complex out[N / 2], const real in[N], int, int, real, const I *,
                                               const int *) const
        {
          if (isFixed<Float>::value) {
#pragma unroll
            for (int i = 0; i < N / 2; i++) { out[i] = scale * complex(in[2 * i + 0], in[2 * i + 1]); }
          } else {
#pragma unroll
            for (int i = 0; i < N / 2; i++) { out[i] = complex(in[2 * i + 0], in[2 * i + 1]); }
          }
        }
        __device__ __host__ inline real getPhase(const complex[]) const { return 0; }
      };

      /**
         @brief timeBoundary Compute boundary condition correction
         @tparam ghostExhange_ Optional template the ghostExchange type to avoid the run-time overhead
         @param idx extended field linear index
         @param X the gauge field dimensions
         @param R the radii dimenions of the extended region
         @param tBoundary the boundary condition
         @param isFirstTimeSlice if we're on the first time slice of nodes
         @param isLastTimeSlide if we're on the last time slice of nodes
         @param ghostExchange if the field is extended or not (determines indexing type)
      */
      template <QudaGhostExchange ghostExchange_, typename T, typename I>
      __device__ __host__ inline T timeBoundary(int idx, const I X[QUDA_MAX_DIM], const int R[QUDA_MAX_DIM],
          T tBoundary, T scale, int firstTimeSliceBound, int lastTimeSliceBound, bool isFirstTimeSlice,
          bool isLastTimeSlice, QudaGhostExchange ghostExchange = QUDA_GHOST_EXCHANGE_NO)
      {

        // MWTODO: should this return tBoundary : scale or tBoundary*scale : scale

        if (ghostExchange_ == QUDA_GHOST_EXCHANGE_PAD
            || (ghostExchange_ == QUDA_GHOST_EXCHANGE_INVALID && ghostExchange != QUDA_GHOST_EXCHANGE_EXTENDED)) {
          if (idx >= firstTimeSliceBound) { // halo region on the first time slice
            return isFirstTimeSlice ? tBoundary : scale;
          } else if (idx >= lastTimeSliceBound) { // last link on the last time slice
            return isLastTimeSlice ? tBoundary : scale;
          } else {
            return scale;
          }
        } else if (ghostExchange_ == QUDA_GHOST_EXCHANGE_EXTENDED
            || (ghostExchange_ == QUDA_GHOST_EXCHANGE_INVALID && ghostExchange == QUDA_GHOST_EXCHANGE_EXTENDED)) {
          if (idx >= (R[3] - 1) * X[0] * X[1] * X[2] / 2 && idx < R[3] * X[0] * X[1] * X[2] / 2) {
            // the boundary condition is on the R[3]-1 time slice
            return isFirstTimeSlice ? tBoundary : scale;
          } else if (idx >= (X[3] - R[3] - 1) * X[0] * X[1] * X[2] / 2 && idx < (X[3] - R[3]) * X[0] * X[1] * X[2] / 2) {
            // the boundary condition lies on the X[3]-R[3]-1 time slice
            return isLastTimeSlice ? tBoundary : scale;
          } else {
            return scale;
          }
        }
        return scale;
      }

      // not actually used - here for reference
      template <typename Float, typename I>
      __device__ __host__ inline Float milcStaggeredPhase(int dim, const int x[], const I R[]) {
        // could consider non-extended variant too?
        Float sign = static_cast<Float>(1.0);
	switch (dim) {
	case 0: if ( ((x[3] - R[3]) & 1) != 0)                             sign = -static_cast<Float>(1.0); break;
	case 1: if ( ((x[0] - R[0] + x[3] - R[3]) & 1) != 0)               sign = -static_cast<Float>(1.0); break;
	case 2: if ( ((x[0] - R[0] + x[1] - R[1] + x[3] - R[3]) & 1) != 0) sign = -static_cast<Float>(1.0); break;
	}
	return sign;
      }

      /**
         @brief Gauge reconstruct 12 helper where we reconstruct the
         third row from the cross product of the first two rows
         @tparam Float Storage format (e.g., double, float, short)
         @tparam ghostExchange_ optional template the ghostExchange
         type to avoid the run-time overhead
      */
      template <typename Float, QudaGhostExchange ghostExchange_> struct Reconstruct<12, Float, ghostExchange_> {
        using real = typename mapper<Float>::type;
        using complex = complex<real>;
        const real anisotropy;
        const real tBoundary;
        const int firstTimeSliceBound;
        const int lastTimeSliceBound;
        const bool isFirstTimeSlice;
        const bool isLastTimeSlice;
        QudaGhostExchange ghostExchange;

        Reconstruct(const GaugeField &u) :
          anisotropy(u.Anisotropy()),
          tBoundary(static_cast<real>(u.TBoundary())),
          firstTimeSliceBound(u.VolumeCB()),
          lastTimeSliceBound((u.X()[3] - 1) * u.X()[0] * u.X()[1] * u.X()[2] / 2),
          isFirstTimeSlice(comm_coord(3) == 0 ? true : false),
          isLastTimeSlice(comm_coord(3) == comm_dim(3) - 1 ? true : false),
          ghostExchange(u.GhostExchange())
        {
        }

        __device__ __host__ inline void Pack(real out[12], const complex in[9]) const
        {
#pragma unroll
          for (int i = 0; i < 6; i++) {
            out[2 * i + 0] = in[i].real();
            out[2 * i + 1] = in[i].imag();
          }
        }

        template <typename I>
        __device__ __host__ inline void Unpack(complex out[9], const real in[12], int idx, int dir, real, const I *X,
                                               const int *R) const
        {
#pragma unroll
          for (int i = 0; i < 6; i++) out[i] = complex(in[2 * i + 0], in[2 * i + 1]);

          const real u0 = dir < 3 ?
            anisotropy :
            timeBoundary<ghostExchange_>(idx, X, R, tBoundary, static_cast<real>(1.0), firstTimeSliceBound,
                                         lastTimeSliceBound, isFirstTimeSlice, isLastTimeSlice, ghostExchange);

          // out[6] = u0*conj(out[1]*out[5] - out[2]*out[4]);
          out[6] = cmul(out[2], out[4]);
          out[6] = cmac(out[1], out[5], -out[6]);
          out[6] = u0 * conj(out[6]);

          // out[7] = u0*conj(out[2]*out[3] - out[0]*out[5]);
          out[7] = cmul(out[0], out[5]);
          out[7] = cmac(out[2], out[3], -out[7]);
          out[7] = u0 * conj(out[7]);

          // out[8] = u0*conj(out[0]*out[4] - out[1]*out[3]);
          out[8] = cmul(out[1], out[3]);
          out[8] = cmac(out[0], out[4], -out[8]);
          out[8] = u0 * conj(out[8]);
        }

        __device__ __host__ inline real getPhase(const complex[]) const { return 0; }
      };

      /**
         @brief Gauge reconstruct helper for Momentum field with 10
         packed elements (really 9 from the Lie algebra, with zero for
         last element).  We label this as 11 to avoid collisions with
         simple load/store of momentum field where we do not seek to
         unpack/pack.
         @tparam Float Storage format (e.g., double, float, short)
         @tparam ghostExchange_ optional template the ghostExchange
         type to avoid the run-time overhead
      */
      template <typename Float, QudaGhostExchange ghostExchange_> struct Reconstruct<11, Float, ghostExchange_> {
        using real = typename mapper<Float>::type;
        using complex = complex<real>;

        Reconstruct(const GaugeField &) { ; }

        __device__ __host__ inline void Pack(real out[10], const complex in[9]) const
        {
#pragma unroll
          for (int i = 0; i < 2; i++) {
            out[2 * i + 0] = in[i + 1].real();
            out[2 * i + 1] = in[i + 1].imag();
          }
          out[4] = in[5].real();
          out[5] = in[5].imag();
          out[6] = in[0].imag();
          out[7] = in[4].imag();
          out[8] = in[8].imag();
          out[9] = 0.0;
        }

        template <typename I>
        __device__ __host__ inline void Unpack(complex out[9], const real in[10], int, int, real, const I *,
                                               const int *) const
        {
          out[0] = complex(0.0, in[6]);
          out[1] = complex(in[0], in[1]);
          out[2] = complex(in[2], in[3]);
          out[3] = complex(-out[1].real(), out[1].imag());
          out[4] = complex(0.0, in[7]);
          out[5] = complex(in[4], in[5]);
          out[6] = complex(-out[2].real(), out[2].imag());
          out[7] = complex(-out[5].real(), out[5].imag());
          out[8] = complex(0.0, in[8]);
        }

        __device__ __host__ inline real getPhase(const complex[]) const { return 0; }
      };

      /**
         @brief Gauge reconstruct 13 helper where we reconstruct the
         third row from the cross product of the first two rows, and
         include a non-trivial phase factor
         @tparam Float Storage format (e.g., double, float, short)
         @tparam ghostExchange_ optional template the ghostExchange
         type to avoid the run-time overhead
      */
      template <typename Float, QudaGhostExchange ghostExchange_, QudaStaggeredPhase stag_phase>
      struct Reconstruct<13, Float, ghostExchange_, stag_phase> {
        using real = typename mapper<Float>::type;
        using complex = complex<real>;
        const Reconstruct<12, Float, ghostExchange_> reconstruct_12;
        const real scale;
        const real scale_inv;

        Reconstruct(const GaugeField &u) : reconstruct_12(u), scale(u.Scale()), scale_inv(1.0 / scale) {}

        __device__ __host__ inline void Pack(real out[12], const complex in[9]) const { reconstruct_12.Pack(out, in); }

        template <typename I>
        __device__ __host__ inline void Unpack(complex out[9], const real in[12], int, int, real phase, const I *,
                                               const int *) const
        {
#pragma unroll
          for (int i = 0; i < 6; i++) out[i] = complex(in[2 * i + 0], in[2 * i + 1]);

          out[6] = cmul(out[2], out[4]);
          out[6] = cmac(out[1], out[5], -out[6]);
          out[6] = scale_inv * conj(out[6]);

          out[7] = cmul(out[0], out[5]);
          out[7] = cmac(out[2], out[3], -out[7]);
          out[7] = scale_inv * conj(out[7]);

          out[8] = cmul(out[1], out[3]);
          out[8] = cmac(out[0], out[4], -out[8]);
          out[8] = scale_inv * conj(out[8]);

          if (stag_phase == QUDA_STAGGERED_PHASE_NO) { // dynamic phasing
            // Multiply the third row by exp(I*3*phase), since the cross product will end up in a scale factor of exp(-I*2*phase)
            real cos_sin[2];
            Trig<isFixed<real>::value, real>::SinCos(static_cast<real>(3. * phase), &cos_sin[1], &cos_sin[0]);
            complex A(cos_sin[0], cos_sin[1]);
            out[6] = cmul(A, out[6]);
            out[7] = cmul(A, out[7]);
            out[8] = cmul(A, out[8]);
          } else { // phase is +/- 1 so real multiply is sufficient
            out[6] *= phase;
            out[7] *= phase;
            out[8] *= phase;
          }
        }

        __device__ __host__ inline real getPhase(const complex in[9]) const
        {
#if 1 // phase from cross product
          // denominator = (U[0][0]*U[1][1] - U[0][1]*U[1][0])*
          complex denom = conj(in[0] * in[4] - in[1] * in[3]) * scale_inv;
          complex expI3Phase = in[8] / denom; // numerator = U[2][2]

          if (stag_phase == QUDA_STAGGERED_PHASE_NO) { // dynamic phasing
            return arg(expI3Phase) / static_cast<real>(3.0);
          } else {
            return expI3Phase.real() > 0 ? 1 : -1;
          }
#else // phase from determinant
          Matrix<complex, 3> a;
#pragma unroll
          for (int i = 0; i < 9; i++) a(i) = scale_inv * in[i];
          const complex det = getDeterminant(a);
          return phase = arg(det) / 3;
#endif
        }
      };

      /**
         @brief Gauge reconstruct 8 helper where we reconstruct the gauge
         matrix from 8 packed elements (maximal compression)
         @tparam Float Storage format (e.g., double, float, short)
         @tparam ghostExchange_ optional template the ghostExchange type
         to avoid the run-time overhead
      */
      template <typename Float, QudaGhostExchange ghostExchange_> struct Reconstruct<8, Float, ghostExchange_> {
        using real = typename mapper<Float>::type;
        using complex = complex<real>;
        const complex anisotropy; // imaginary value stores inverse
        const complex tBoundary;  // imaginary value stores inverse
        const int firstTimeSliceBound;
        const int lastTimeSliceBound;
        const bool isFirstTimeSlice;
        const bool isLastTimeSlice;
        QudaGhostExchange ghostExchange;

        // scale factor is set when using recon-9
        Reconstruct(const GaugeField &u, real scale = 1.0) :
          anisotropy(u.Anisotropy() * scale, 1.0 / (u.Anisotropy() * scale)),
          tBoundary(static_cast<real>(u.TBoundary()) * scale, 1.0 / (static_cast<real>(u.TBoundary()) * scale)),
          firstTimeSliceBound(u.VolumeCB()),
          lastTimeSliceBound((u.X()[3] - 1) * u.X()[0] * u.X()[1] * u.X()[2] / 2),
          isFirstTimeSlice(comm_coord(3) == 0 ? true : false),
          isLastTimeSlice(comm_coord(3) == comm_dim(3) - 1 ? true : false),
          ghostExchange(u.GhostExchange())
        {
        }

        // Pack and unpack are described in https://arxiv.org/pdf/0911.3191.pdf
        // Method was modified to avoid the singularity at unit gauge by
        // compressing the matrix {{b1,b2,b3},{a1,a2,a3},{-c1,-c2,-c3}}
        // instead of {{a1,a2,a3},{b1,b2,b3},{c1,c2,c3}}

        __device__ __host__ inline void Pack(real out[8], const complex in[9]) const
        {
          out[0] = Trig<isFixed<Float>::value, real>::Atan2(in[3].imag(), in[3].real());   // a1 -> b1
          out[1] = Trig<isFixed<Float>::value, real>::Atan2(-in[6].imag(), -in[6].real()); // c1 -> -c1

          out[2] = in[4].real();
          out[3] = in[4].imag(); // a2 -> b2
          out[4] = in[5].real();
          out[5] = in[5].imag(); // a3 -> b3
          out[6] = in[0].real();
          out[7] = in[0].imag(); // b1 -> a1
        }

        template <typename I>
        __device__ __host__ inline void Unpack(complex out[9], const real in[8], int, int, real, const I *, const int *,
                                               const complex, const complex u) const
        {
          real u0 = u.real();
          real u0_inv = u.imag();

#pragma unroll
          for (int i = 1; i <= 3; i++)
            out[i] = complex(in[2 * i + 0], in[2 * i + 1]); // these elements are copied directly

          real tmp[2];
          Trig<isFixed<Float>::value, real>::SinCos(in[0], &tmp[1], &tmp[0]);
          out[0] = complex(tmp[0], tmp[1]);

          Trig<isFixed<Float>::value, real>::SinCos(in[1], &tmp[1], &tmp[0]);
          out[6] = complex(tmp[0], tmp[1]);

          // First, reconstruct first row
          real row_sum = out[1].real() * out[1].real();
          row_sum += out[1].imag() * out[1].imag();
          row_sum += out[2].real() * out[2].real();
          row_sum += out[2].imag() * out[2].imag();
          real row_sum_inv = static_cast<real>(1.0) / row_sum;

          real diff = u0_inv * u0_inv - row_sum;
          real U00_mag = diff > 0.0 ? diff * quda::rsqrt(diff) : static_cast<real>(0.0);

          out[0] *= U00_mag;

          // Second, reconstruct first column
          real column_sum = out[0].real() * out[0].real();
          column_sum += out[0].imag() * out[0].imag();
          column_sum += out[3].real() * out[3].real();
          column_sum += out[3].imag() * out[3].imag();

          diff = u0_inv * u0_inv - column_sum;
          real U20_mag = diff > 0.0 ? diff * quda::rsqrt(diff) : static_cast<real>(0.0);

          out[6] *= U20_mag;

          // Finally, reconstruct last elements from SU(2) rotation
          real r_inv2 = u0_inv * row_sum_inv;
          {
            complex A = cmul(conj(out[0]), out[3]);

            // out[4] = -(conj(out[6])*conj(out[2]) + u0*A*out[1])*r_inv2; // U11
            out[4] = cmul(conj(out[6]), conj(out[2]));
            out[4] = cmac(u0 * A, out[1], out[4]);
            out[4] = -r_inv2 * out[4];

            // out[5] = (conj(out[6])*conj(out[1]) - u0*A*out[2])*r_inv2;  // U12
            out[5] = cmul(conj(out[6]), conj(out[1]));
            out[5] = cmac(-u0 * A, out[2], out[5]);
            out[5] = r_inv2 * out[5];
          }

          {
            complex A = cmul(conj(out[0]), out[6]);

            // out[7] = (conj(out[3])*conj(out[2]) - u0*A*out[1])*r_inv2;  // U21
            out[7] = cmul(conj(out[3]), conj(out[2]));
            out[7] = cmac(-u0 * A, out[1], out[7]);
            out[7] = r_inv2 * out[7];

            // out[8] = -(conj(out[3])*conj(out[1]) + u0*A*out[2])*r_inv2; // U12
            out[8] = cmul(conj(out[3]), conj(out[1]));
            out[8] = cmac(u0 * A, out[2], out[8]);
            out[8] = -r_inv2 * out[8];
          }

          // Rearrange {{b1,b2,b3},{a1,a2,a3},{-c1,-c2,-c3}} back
          // to {{a1,a2,a3},{b1,b2,b3},{c1,c2,c3}}
#pragma unroll
          for (int i = 0; i < 3; i++) {
            const auto tmp = out[i];
            out[i] = out[i + 3];
            out[i + 3] = tmp;
            out[i + 6] = -out[i + 6];
          }
        }

        template <typename I>
        __device__ __host__ inline void
        Unpack(complex out[9], const real in[8], int idx, int dir, real phase, const I *X, const int *R,
               const complex scale = complex(static_cast<real>(1.0), static_cast<real>(1.0))) const
        {
          complex u = dir < 3 ?
            anisotropy :
            timeBoundary<ghostExchange_>(idx, X, R, tBoundary, scale, firstTimeSliceBound, lastTimeSliceBound,
                                         isFirstTimeSlice, isLastTimeSlice, ghostExchange);

          Unpack(out, in, idx, dir, phase, X, R, scale, u);
        }

        __device__ __host__ inline real getPhase(const complex[]) const { return 0; }
      };

      /**
         @brief Gauge reconstruct 9 helper where we reconstruct the gauge
         matrix from 8 packed elements (maximal compression) and include a
         non-trivial phase factor
         @tparam Float Storage format (e.g., double, float, short)
         @tparam ghostExchange_ optional template the ghostExchange type
         to avoid the run-time overhead
      */
      template <typename Float, QudaGhostExchange ghostExchange_, QudaStaggeredPhase stag_phase>
      struct Reconstruct<9, Float, ghostExchange_, stag_phase> {
        using real = typename mapper<Float>::type;
        using complex = complex<real>;
        const Reconstruct<8, Float, ghostExchange_> reconstruct_8;
        const real scale;
        const real scale_inv;

        Reconstruct(const GaugeField &u) : reconstruct_8(u), scale(u.Scale()), scale_inv(1.0 / scale) {}

        __device__ __host__ inline real getPhase(const complex in[9]) const
        {
#if 1 // phase from cross product
          // denominator = (U[0][0]*U[1][1] - U[0][1]*U[1][0])*
          complex denom = conj(in[0] * in[4] - in[1] * in[3]) * scale_inv;
          complex expI3Phase = in[8] / denom; // numerator = U[2][2]
          if (stag_phase == QUDA_STAGGERED_PHASE_NO) {
            return arg(expI3Phase) / static_cast<real>(3.0);
          } else {
            return expI3Phase.real() > 0 ? 1 : -1;
          }
#else // phase from determinant
          Matrix<complex, 3> a;
#pragma unroll
          for (int i = 0; i < 9; i++) a(i) = scale_inv * in[i];
          const complex det = getDeterminant(a);
          real phase = arg(det) / 3;
          return phase;
#endif
        }

        // Rescale the U3 input matrix by exp(-I*phase) to obtain an SU3 matrix multiplied by a real scale factor,
        __device__ __host__ inline void Pack(real out[8], const complex in[9]) const
        {
          real phase = getPhase(in);
          complex su3[9];

          if (stag_phase == QUDA_STAGGERED_PHASE_NO) {
            real cos_sin[2];
            Trig<isFixed<real>::value, real>::SinCos(static_cast<real>(-phase), &cos_sin[1], &cos_sin[0]);
            complex z(cos_sin[0], cos_sin[1]);
            z *= scale_inv;
#pragma unroll
            for (int i = 0; i < 9; i++) su3[i] = cmul(z, in[i]);
          } else {
#pragma unroll
            for (int i = 0; i < 9; i++) { su3[i] = phase * in[i]; }
          }
          reconstruct_8.Pack(out, su3);
        }

        template <typename I>
        __device__ __host__ inline void Unpack(complex out[9], const real in[8], int idx, int dir, real phase,
                                               const I *X, const int *R) const
        {
          reconstruct_8.Unpack(out, in, idx, dir, phase, X, R, complex(static_cast<real>(1.0), static_cast<real>(1.0)),
                               complex(static_cast<real>(1.0), static_cast<real>(1.0)));

          if (stag_phase == QUDA_STAGGERED_PHASE_NO) { // dynamic phase
            real cos_sin[2];
            Trig<isFixed<real>::value, real>::SinCos(static_cast<real>(phase), &cos_sin[1], &cos_sin[0]);
            complex z(cos_sin[0], cos_sin[1]);
            z *= scale;
#pragma unroll
            for (int i = 0; i < 9; i++) out[i] = cmul(z, out[i]);
          } else { // stagic phase
#pragma unroll
            for (int i = 0; i < 18; i++) { out[i] *= phase; }
          }
        }
      };

      __host__ __device__ constexpr int ct_sqrt(int n, int i = 1)
      {
        return n == i ? n : (i * i < n ? ct_sqrt(n, i + 1) : i);
      }

      /**
         @brief Return the number of colors of the accessor based on the length of the field
         @param[in] length Number of real numbers per link
         @return Number of colors (=sqrt(length/2))
       */
      __host__ __device__ constexpr int Ncolor(int length) { return ct_sqrt(length / 2); }

      // we default to huge allocations for gauge field (for now)
      constexpr bool default_huge_alloc = true;

      template <QudaStaggeredPhase phase> __host__ __device__ inline bool static_phase()
      {
        switch (phase) {
        case QUDA_STAGGERED_PHASE_MILC:
        case QUDA_STAGGERED_PHASE_CPS:
        case QUDA_STAGGERED_PHASE_TIFR: return true;
        default: return false;
        }
      }

      template <typename Float, int length_, int N, int reconLenParam,
                QudaStaggeredPhase stag_phase = QUDA_STAGGERED_PHASE_NO, bool huge_alloc = default_huge_alloc,
                QudaGhostExchange ghostExchange_ = QUDA_GHOST_EXCHANGE_INVALID, bool use_inphase = false>
      struct FloatNOrder {
        using Accessor
          = FloatNOrder<Float, length_, N, reconLenParam, stag_phase, huge_alloc, ghostExchange_, use_inphase>;

        using store_t = Float;
        static constexpr int length = length_;
        using real = typename mapper<Float>::type;
        using complex = complex<real>;
        typedef typename VectorType<Float, N>::type Vector;
        typedef typename AllocType<huge_alloc>::type AllocInt;
        Reconstruct<reconLenParam, Float, ghostExchange_, stag_phase> reconstruct;
        static constexpr int reconLen = (reconLenParam == 11) ? 10 : reconLenParam;
        static constexpr int hasPhase = (reconLen == 9 || reconLen == 13) ? 1 : 0;
        Float *gauge;
        const AllocInt offset;
        Float *ghost[4];
        QudaGhostExchange ghostExchange;
        int coords[QUDA_MAX_DIM];
        int_fastdiv X[QUDA_MAX_DIM];
        int R[QUDA_MAX_DIM];
        const int volumeCB;
        int faceVolumeCB[4];
        const int stride;
        const int geometry;
        const AllocInt phaseOffset;
        size_t bytes;

        FloatNOrder(const GaugeField &u, Float *gauge_ = 0, Float **ghost_ = 0) :
          reconstruct(u),
          gauge(gauge_ ? gauge_ : (Float *)u.Gauge_p()),
          offset(u.Bytes() / (2 * sizeof(Float) * N)),
          ghostExchange(u.GhostExchange()),
          volumeCB(u.VolumeCB()),
          stride(u.Stride()),
          geometry(u.Geometry()),
          phaseOffset(u.PhaseOffset() / sizeof(Float)),
          bytes(u.Bytes())
        {
          if (geometry == QUDA_COARSE_GEOMETRY)
            errorQuda("This accessor does not support coarse-link fields (lacks support for bidirectional ghost zone");

          // static_assert( !(stag_phase!=QUDA_STAGGERED_PHASE_NO && reconLenParam != 18 && reconLenParam != 12),
          // 	       "staggered phase only presently supported for 18 and 12 reconstruct");
          for (int i = 0; i < 4; i++) {
            X[i] = u.X()[i];
            R[i] = u.R()[i];
            ghost[i] = ghost_ ? ghost_[i] : 0;
            faceVolumeCB[i] = u.SurfaceCB(i) * u.Nface(); // face volume equals surface * depth
          }
        }

      __device__ __host__ inline void load(complex v[length / 2], int x, int dir, int parity, real inphase = 1.0) const
      {
        const int M = reconLen / N;
        real tmp[reconLen];

#pragma unroll
        for (int i=0; i<M; i++){
          // first load from memory
          Vector vecTmp = vector_load<Vector>(gauge, parity * offset + (dir * M + i) * stride + x);
          // second do copy converting into register type
#pragma unroll
          for (int j = 0; j < N; j++) copy(tmp[i * N + j], reinterpret_cast<Float *>(&vecTmp)[j]);
        }

        real phase = 0.;
        if (hasPhase) {
          if (static_phase<stag_phase>() && (reconLen == 13 || use_inphase)) {
            phase = inphase;
          } else {
            copy(phase, gauge[parity * offset * N + phaseOffset + stride * dir + x]);
            phase *= static_cast<real>(2.0) * static_cast<real>(M_PI);
          }
        }

        reconstruct.Unpack(v, tmp, x, dir, phase, X, R);
      }

      __device__ __host__ inline void save(const complex v[length / 2], int x, int dir, int parity) const
      {
        const int M = reconLen / N;
        real tmp[reconLen];
        reconstruct.Pack(tmp, v);

#pragma unroll
        for (int i=0; i<M; i++){
	  Vector vecTmp;
	  // first do copy converting into storage type
#pragma unroll
	  for (int j=0; j<N; j++) copy(reinterpret_cast<Float*>(&vecTmp)[j], tmp[i*N+j]);
	  // second do vectorized copy into memory
          vector_store(gauge, parity * offset + x + (dir * M + i) * stride, vecTmp);
        }
        if (hasPhase) {
          real phase = reconstruct.getPhase(v);
          copy(gauge[parity * offset * N + phaseOffset + dir * stride + x], static_cast<real>(phase / (2. * M_PI)));
        }
      }

      /**
	 @brief This accessor routine returns a gauge_wrapper to this object,
	 allowing us to overload various operators for manipulating at
	 the site level interms of matrix operations.
	 @param[in] dir Which dimension are we requesting
	 @param[in] x_cb Checkerboarded space-time index we are requesting
	 @param[in] parity Parity we are requesting
	 @return Instance of a gauge_wrapper that curries in access to
	 this field at the above coordinates.
       */
      __device__ __host__ inline auto operator()(int dim, int x_cb, int parity, real phase = 1.0) const
      {
        return gauge_wrapper<real, Accessor>(const_cast<Accessor &>(*this), dim, x_cb, parity, phase);
      }

      __device__ __host__ inline void loadGhost(complex v[length / 2], int x, int dir, int parity, real inphase = 1.0) const
      {
        if (!ghost[dir]) { // load from main field not separate array
          load(v, volumeCB + x, dir, parity, inphase); // an offset of size volumeCB puts us at the padded region
          // This also works perfectly when phases are stored. No need to change this.
        } else {
          const int M = reconLen / N;
          real tmp[reconLen];

#pragma unroll
          for (int i=0; i<M; i++) {
	    // first do vectorized copy from memory into registers
            Vector vecTmp = vector_load<Vector>(
                ghost[dir] + parity * faceVolumeCB[dir] * (M * N + hasPhase), i * faceVolumeCB[dir] + x);
            // second do copy converting into register type
#pragma unroll
            for (int j = 0; j < N; j++) copy(tmp[i * N + j], reinterpret_cast<Float *>(&vecTmp)[j]);
          }
          real phase = 0.;

          if (hasPhase) {

            // if(stag_phase == QUDA_STAGGERED_PHASE_MILC )  {
            //   phase = inphase < static_cast<Float>(0) ? static_cast<Float>(-1./(2.*M_PI)) : static_cast<Float>(1./2.*M_PI);
            // } else {
            copy(phase, ghost[dir][parity * faceVolumeCB[dir] * (M * N + 1) + faceVolumeCB[dir] * M * N + x]);
            phase *= static_cast<real>(2.0) * static_cast<real>(M_PI);
            // }
          }
          reconstruct.Unpack(v, tmp, x, dir, phase, X, R);
        }
      }

      __device__ __host__ inline void saveGhost(const complex v[length / 2], int x, int dir, int parity) const
      {
        if (!ghost[dir]) { // store in main field not separate array
          save(v, volumeCB + x, dir, parity); // an offset of size volumeCB puts us at the padded region
        } else {
          const int M = reconLen / N;
          real tmp[reconLen];
          reconstruct.Pack(tmp, v);

#pragma unroll
          for (int i=0; i<M; i++) {
	    Vector vecTmp;
	    // first do copy converting into storage type
#pragma unroll
	    for (int j=0; j<N; j++) copy(reinterpret_cast<Float*>(&vecTmp)[j], tmp[i*N+j]);
	    // second do vectorized copy into memory
	    vector_store(ghost[dir]+parity*faceVolumeCB[dir]*(M*N + hasPhase), i*faceVolumeCB[dir]+x, vecTmp);
          }

	  if (hasPhase) {
            real phase = reconstruct.getPhase(v);
            copy(ghost[dir][parity * faceVolumeCB[dir] * (M * N + 1) + faceVolumeCB[dir] * M * N + x],
                 static_cast<real>(phase / (2. * M_PI)));
          }
        }
      }

      /**
         @brief This accessor routine returns a gauge_ghost_wrapper to this object,
         allowing us to overload various operators for manipulating at
         the site level interms of matrix operations.
         @param[in] dir Which dimension are we requesting
         @param[in] ghost_idx Ghost index we are requesting
         @param[in] parity Parity we are requesting
         @return Instance of a gauge_ghost_wrapper that curries in access to
         this field at the above coordinates.
       */
      __device__ __host__ inline gauge_ghost_wrapper<real, Accessor> Ghost(int dim, int ghost_idx, int parity,
                                                                           real phase = 1.0)
      {
        return gauge_ghost_wrapper<real, Accessor>(*this, dim, ghost_idx, parity, phase);
      }

      /**
         @brief This accessor routine returns a const gauge_ghost_wrapper to this object,
         allowing us to overload various operators for manipulating at
         the site level interms of matrix operations.
         @param[in] dir Which dimension are we requesting
         @param[in] ghost_idx Ghost index we are requesting
         @param[in] parity Parity we are requesting
         @return Instance of a gauge_ghost_wrapper that curries in access to
         this field at the above coordinates.
       */
      __device__ __host__ inline const gauge_ghost_wrapper<real, Accessor> Ghost(int dim, int ghost_idx, int parity,
                                                                                 real phase = 1.0) const
      {
        return gauge_ghost_wrapper<real, Accessor>(const_cast<Accessor &>(*this), dim, ghost_idx, parity, phase);
      }

      __device__ __host__ inline void loadGhostEx(complex v[length / 2], int buff_idx, int extended_idx, int dir,
                                                  int dim, int g, int parity, const int R[]) const
      {
        const int M = reconLen / N;
        real tmp[reconLen];

#pragma unroll
	for (int i=0; i<M; i++) {
	  // first do vectorized copy from memory
	  Vector vecTmp = vector_load<Vector>(ghost[dim] + ((dir*2+parity)*geometry+g)*R[dim]*faceVolumeCB[dim]*(M*N + hasPhase),
					      +i*R[dim]*faceVolumeCB[dim]+buff_idx);
	  // second do copy converting into register type
#pragma unroll
	  for (int j=0; j<N; j++) copy(tmp[i*N+j], reinterpret_cast<Float*>(&vecTmp)[j]);
	}
        real phase = 0.;
        if (hasPhase)
          copy(phase,
               ghost[dim][((dir * 2 + parity) * geometry + g) * R[dim] * faceVolumeCB[dim] * (M * N + 1)
                          + R[dim] * faceVolumeCB[dim] * M * N + buff_idx]);

        // use the extended_idx to determine the boundary condition
        reconstruct.Unpack(v, tmp, extended_idx, g, 2. * M_PI * phase, X, R);
      }

      __device__ __host__ inline void saveGhostEx(const complex v[length / 2], int buff_idx, int, int dir, int dim,
                                                  int g, int parity, const int R[]) const
      {
        const int M = reconLen / N;
        real tmp[reconLen];
        reconstruct.Pack(tmp, v);

#pragma unroll
	  for (int i=0; i<M; i++) {
	    Vector vecTmp;
	    // first do copy converting into storage type
#pragma unroll
	    for (int j=0; j<N; j++) copy(reinterpret_cast<Float*>(&vecTmp)[j], tmp[i*N+j]);
	    // second do vectorized copy to memory
	    vector_store(ghost[dim] + ((dir*2+parity)*geometry+g)*R[dim]*faceVolumeCB[dim]*(M*N + hasPhase),
			 i*R[dim]*faceVolumeCB[dim]+buff_idx, vecTmp);
	  }
	  if (hasPhase) {
            real phase = reconstruct.getPhase(v);
            copy(ghost[dim][((dir * 2 + parity) * geometry + g) * R[dim] * faceVolumeCB[dim] * (M * N + 1)
                            + R[dim] * faceVolumeCB[dim] * M * N + buff_idx],
                 static_cast<real>(phase / (2. * M_PI)));
          }
      }

      size_t Bytes() const { return reconLen * sizeof(Float); }
      };

      /**
         @brief The LegacyOrder defines the ghost zone storage and ordering for
         all cpuGaugeFields, which use the same ghost zone storage.
      */
      template <typename Float, int length_> struct LegacyOrder {
        static constexpr int length = length_;
        using Accessor = LegacyOrder<Float, length>;
        using store_t = Float;
        using real = typename mapper<Float>::type;
        using complex = complex<real>;
        Float *ghost[QUDA_MAX_DIM];
        int faceVolumeCB[QUDA_MAX_DIM];
        const int volumeCB;
        const int stride;
        const int geometry;
        const int hasPhase;

        LegacyOrder(const GaugeField &u, Float **ghost_) :
          volumeCB(u.VolumeCB()),
          stride(u.Stride()),
          geometry(u.Geometry()),
          hasPhase(0)
        {
          if (geometry == QUDA_COARSE_GEOMETRY)
            errorQuda("This accessor does not support coarse-link fields (lacks support for bidirectional ghost zone");

          for (int i = 0; i < 4; i++) {
            ghost[i] = (ghost_) ? ghost_[i] : (Float *)(u.Ghost()[i]);
            faceVolumeCB[i] = u.SurfaceCB(i) * u.Nface(); // face volume equals surface * depth
          }
        }

        __device__ __host__ inline void loadGhost(complex v[length / 2], int x, int dir, int parity, real = 1.0) const
        {
          auto in = &ghost[dir][(parity * faceVolumeCB[dir] + x) * length];
          block_load<complex, length / 2>(v, reinterpret_cast<complex *>(in));
        }

        __device__ __host__ inline void saveGhost(const complex v[length / 2], int x, int dir, int parity)
        {
          auto out = &ghost[dir][(parity * faceVolumeCB[dir] + x) * length];
          block_store<complex, length / 2>(reinterpret_cast<complex *>(out), v);
        }

        /**
           @brief This accessor routine returns a const gauge_ghost_wrapper to this object,
           allowing us to overload various operators for manipulating at
           the site level interms of matrix operations.
           @param[in] dir Which dimension are we requesting
           @param[in] ghost_idx Ghost index we are requesting
           @param[in] parity Parity we are requesting
           @return Instance of a gauge_ghost_wrapper that curries in access to
           this field at the above coordinates.
         */
        __device__ __host__ inline const gauge_ghost_wrapper<real, Accessor> Ghost(int dim, int ghost_idx, int parity,
                                                                                   real phase = 1.0) const
        {
          return gauge_ghost_wrapper<real, Accessor>(const_cast<Accessor &>(*this), dim, ghost_idx, parity, phase);
        }

        __device__ __host__ inline void loadGhostEx(complex v[length / 2], int x, int, int dir, int dim, int g,
                                                    int parity, const int R[]) const
        {
          auto in = &ghost[dim][(((dir * 2 + parity) * R[dim] * faceVolumeCB[dim] + x) * geometry + g) * length];
          block_load<complex, length / 2>(v, reinterpret_cast<complex *>(in));
        }

        __device__ __host__ inline void saveGhostEx(const complex v[length / 2], int x, int, int dir, int dim, int g,
                                                    int parity, const int R[]) const
        {
          auto out = &ghost[dim][(((dir * 2 + parity) * R[dim] * faceVolumeCB[dim] + x) * geometry + g) * length];
          block_store<complex, length / 2>(reinterpret_cast<complex *>(out), v);
        }
      };

    /**
       struct to define QDP ordered gauge fields:
       [[dim]] [[parity][volumecb][row][col]]
    */
    template <typename Float, int length> struct QDPOrder : public LegacyOrder<Float,length> {
      using Accessor = QDPOrder<Float, length>;
      using real = typename mapper<Float>::type;
      using complex = complex<real>;
      Float *gauge[QUDA_MAX_DIM];
      const int volumeCB;
    QDPOrder(const GaugeField &u, Float *gauge_=0, Float **ghost_=0)
      : LegacyOrder<Float,length>(u, ghost_), volumeCB(u.VolumeCB())
	{ for (int i=0; i<4; i++) gauge[i] = gauge_ ? ((Float**)gauge_)[i] : ((Float**)u.Gauge_p())[i]; }

        __device__ __host__ inline void load(complex v[length / 2], int x, int dir, int parity, real = 1.0) const
        {
          auto in = &gauge[dir][(parity * volumeCB + x) * length];
          block_load<complex, length / 2>(v, reinterpret_cast<complex *>(in));
      }

      __device__ __host__ inline void save(const complex v[length / 2], int x, int dir, int parity) const
      {
        auto out = &gauge[dir][(parity * volumeCB + x) * length];
        block_store<complex, length / 2>(reinterpret_cast<complex *>(out), v);
      }

      /**
	 @brief This accessor routine returns a gauge_wrapper to this object,
	 allowing us to overload various operators for manipulating at
	 the site level interms of matrix operations.
	 @param[in] dir Which dimension are we requesting
	 @param[in] x_cb Checkerboarded space-time index we are requesting
	 @param[in] parity Parity we are requesting
	 @return Instance of a gauge_wrapper that curries in access to
	 this field at the above coordinates.
       */
      __device__ __host__ inline auto operator()(int dim, int x_cb, int parity) const
      {
        return gauge_wrapper<real, Accessor>(const_cast<Accessor &>(*this), dim, x_cb, parity);
      }

      size_t Bytes() const { return length * sizeof(Float); }
    };

    /**
       struct to define QDPJIT ordered gauge fields:
       [[dim]] [[parity][complex][row][col][volumecb]]
    */
    template <typename Float, int length> struct QDPJITOrder : public LegacyOrder<Float,length> {
      using Accessor = QDPJITOrder<Float, length>;
      using real = typename mapper<Float>::type;
      using complex = complex<real>;
      Float *gauge[QUDA_MAX_DIM];
      const int volumeCB;
    QDPJITOrder(const GaugeField &u, Float *gauge_=0, Float **ghost_=0)
      : LegacyOrder<Float,length>(u, ghost_), volumeCB(u.VolumeCB())
	{ for (int i=0; i<4; i++) gauge[i] = gauge_ ? ((Float**)gauge_)[i] : ((Float**)u.Gauge_p())[i]; }

        __device__ __host__ inline void load(complex v[length / 2], int x, int dir, int parity, real = 1.0) const
        {
          for (int i = 0; i < length / 2; i++) {
            v[i].real((real)gauge[dir][((0 * (length / 2) + i) * 2 + parity) * volumeCB + x]);
            v[i].imag((real)gauge[dir][((1 * (length / 2) + i) * 2 + parity) * volumeCB + x]);
          }
      }

      __device__ __host__ inline void save(const complex v[length / 2], int x, int dir, int parity) const
      {
        for (int i = 0; i < length / 2; i++) {
          gauge[dir][((0 * (length / 2) + i) * 2 + parity) * volumeCB + x] = v[i].real();
          gauge[dir][((1 * (length / 2) + i) * 2 + parity) * volumeCB + x] = v[i].imag();
        }
      }

      /**
	 @brief This accessor routine returns a gauge_wrapper to this object,
	 allowing us to overload various operators for manipulating at
	 the site level interms of matrix operations.
	 @param[in] dir Which dimension are we requesting
	 @param[in] x_cb Checkerboarded space-time index we are requesting
	 @param[in] parity Parity we are requesting
	 @return Instance of a gauge_wrapper that curries in access to
	 this field at the above coordinates.
       */
      __device__ __host__ inline auto operator()(int dim, int x_cb, int parity) const
      {
        return gauge_wrapper<real, Accessor>(const_cast<Accessor &>(*this), dim, x_cb, parity);
      }

      size_t Bytes() const { return length * sizeof(Float); }
    };

  /**
     struct to define MILC ordered gauge fields:
     [parity][dim][volumecb][row][col]
  */
  template <typename Float, int length> struct MILCOrder : public LegacyOrder<Float,length> {
    using Accessor = MILCOrder<Float, length>;
    using real = typename mapper<Float>::type;
    using complex = complex<real>;
    Float *gauge;
    const int volumeCB;
    const int geometry;
  MILCOrder(const GaugeField &u, Float *gauge_=0, Float **ghost_=0) :
    LegacyOrder<Float,length>(u, ghost_), gauge(gauge_ ? gauge_ : (Float*)u.Gauge_p()),
      volumeCB(u.VolumeCB()), geometry(u.Geometry()) { ; }

  __device__ __host__ inline void load(complex v[length / 2], int x, int dir, int parity, real = 1.0) const
  {
    auto in = &gauge[((parity * volumeCB + x) * geometry + dir) * length];
    block_load<complex, length / 2>(v, reinterpret_cast<complex *>(in));
    }

    __device__ __host__ inline void save(const complex v[length / 2], int x, int dir, int parity) const
    {
      auto out = &gauge[((parity * volumeCB + x) * geometry + dir) * length];
      block_store<complex, length / 2>(reinterpret_cast<complex *>(out), v);
    }

    /**
       @brief This accessor routine returns a gauge_wrapper to this object,
       allowing us to overload various operators for manipulating at
       the site level interms of matrix operations.
       @param[in] dir Which dimension are we requesting
       @param[in] x_cb Checkerboarded space-time index we are requesting
       @param[in] parity Parity we are requesting
       @return Instance of a gauge_wrapper that curries in access to
       this field at the above coordinates.
    */
    __device__ __host__ inline auto operator()(int dim, int x_cb, int parity) const
    {
      return gauge_wrapper<real, Accessor>(const_cast<Accessor &>(*this), dim, x_cb, parity);
    }

    size_t Bytes() const { return length * sizeof(Float); }
  };

  /**
     @brief struct to define gauge fields packed into an opaque MILC site struct:

     struct {
       char padding[offset];
       Float [dim][row][col];
     } site;

     site lattice [parity][volumecb];

     We are just passed the size of the struct and the offset to the
     required matrix elements.  Typically, it is expected that this
     accessor will be used with zero-copy memory to the original
     allocation in MILC.
  */
  template <typename Float, int length> struct MILCSiteOrder : public LegacyOrder<Float,length> {
    using Accessor = MILCSiteOrder<Float, length>;
    using real = typename mapper<Float>::type;
    using complex = complex<real>;
    Float *gauge;
    const int volumeCB;
    const int geometry;
    const size_t offset;
    const size_t size;
    MILCSiteOrder(const GaugeField &u, Float *gauge_ = 0, Float **ghost_ = 0) :
      LegacyOrder<Float, length>(u, ghost_),
      gauge(gauge_ ? gauge_ : (Float *)u.Gauge_p()),
      volumeCB(u.VolumeCB()),
      geometry(u.Geometry()),
      offset(u.SiteOffset()),
      size(u.SiteSize())
    {
      if ((uintptr_t)((char *)gauge + offset) % 16 != 0) { errorQuda("MILC structure has misaligned offset"); }
    }

    __device__ __host__ inline void load(complex v[length / 2], int x, int dir, int parity, real = 1.0) const
    {
      // get base pointer
      auto in = reinterpret_cast<const Float *>(reinterpret_cast<const char *>(gauge) + (parity * volumeCB + x) * size
                                                + offset + dir * length * sizeof(Float));
      block_load<complex, length / 2>(v, reinterpret_cast<const complex *>(in));
    }

    __device__ __host__ inline void save(const complex v[length / 2], int x, int dir, int parity) const
    {
      // get base pointer
      auto out = reinterpret_cast<Float *>(reinterpret_cast<char *>(gauge) + (parity * volumeCB + x) * size + offset
                                           + dir * length * sizeof(Float));
      block_store<complex, length / 2>(reinterpret_cast<complex *>(out), v);
    }

    /**
       @brief This accessor routine returns a gauge_wrapper to this object,
       allowing us to overload various operators for manipulating at
       the site level interms of matrix operations.
       @param[in] dir Which dimension are we requesting
       @param[in] x_cb Checkerboarded space-time index we are requesting
       @param[in] parity Parity we are requesting
       @return Instance of a gauge_wrapper that curries in access to
       this field at the above coordinates.
    */
    __device__ __host__ inline auto operator()(int dim, int x_cb, int parity) const
    {
      return gauge_wrapper<real, Accessor>(const_cast<Accessor &>(*this), dim, x_cb, parity);
    }

    size_t Bytes() const { return length * sizeof(Float); }
  };


  /**
     struct to define CPS ordered gauge fields:
     [parity][dim][volumecb][col][row]
  */
  template <typename Float, int length> struct CPSOrder : LegacyOrder<Float,length> {
    using Accessor = CPSOrder<Float, length>;
    using real = typename mapper<Float>::type;
    using complex = complex<real>;
    Float *gauge;
    const int volumeCB;
    const real anisotropy;
    const real anisotropy_inv;
    static constexpr int Nc = 3;
    const int geometry;
    CPSOrder(const GaugeField &u, Float *gauge_ = 0, Float **ghost_ = 0) :
      LegacyOrder<Float, length>(u, ghost_),
      gauge(gauge_ ? gauge_ : (Float *)u.Gauge_p()),
      volumeCB(u.VolumeCB()),
      anisotropy(u.Anisotropy()),
      anisotropy_inv(1.0 / anisotropy),
      geometry(u.Geometry())
    {
      if (length != 18) errorQuda("Gauge length %d not supported", length);
    }

    // we need to transpose and scale for CPS ordering
    __device__ __host__ inline void load(complex v[9], int x, int dir, int parity, Float = 1.0) const
    {
      auto in = &gauge[((parity * volumeCB + x) * geometry + dir) * length];
      complex v_[9];
      block_load<complex, length / 2>(v_, reinterpret_cast<complex *>(in));

      for (int i=0; i<Nc; i++) {
        for (int j = 0; j < Nc; j++) { v[i * Nc + j] = v_[j * Nc + i] * anisotropy_inv; }
      }
    }

    __device__ __host__ inline void save(const complex v[9], int x, int dir, int parity) const
    {
      auto out = &gauge[((parity * volumeCB + x) * geometry + dir) * length];
      complex v_[9];
      for (int i=0; i<Nc; i++) {
        for (int j = 0; j < Nc; j++) { v_[i * Nc + j] = v[j * Nc + i] * anisotropy; }
      }

      block_store<complex, length / 2>(reinterpret_cast<complex *>(out), v_);
    }

    /**
       @brief This accessor routine returns a gauge_wrapper to this object,
       allowing us to overload various operators for manipulating at
       the site level interms of matrix operations.
       @param[in] dir Which dimension are we requesting
       @param[in] x_cb Checkerboarded space-time index we are requesting
       @param[in] parity Parity we are requesting
       @return Instance of a gauge_wrapper that curries in access to
       this field at the above coordinates.
    */
    __device__ __host__ inline auto operator()(int dim, int x_cb, int parity) const
    {
      return gauge_wrapper<real, Accessor>(const_cast<Accessor &>(*this), dim, x_cb, parity);
    }

    size_t Bytes() const { return Nc * Nc * 2 * sizeof(Float); }
  };

    /**
       @brief struct to define BQCD ordered gauge fields:

       Note the convention in BQCD is to store the gauge field
       variables in and extended fields with inline halos
       [mu][parity][volumecb+halos][col][row]
    */
    template <typename Float, int length> struct BQCDOrder : LegacyOrder<Float,length> {
      using Accessor = BQCDOrder<Float, length>;
      using real = typename mapper<Float>::type;
      using complex = complex<real>;
      Float *gauge;
      const int volumeCB;
      int exVolumeCB; // extended checkerboard volume
      static constexpr int Nc = 3;
      BQCDOrder(const GaugeField &u, Float *gauge_ = 0, Float **ghost_ = 0) :
        LegacyOrder<Float, length>(u, ghost_),
        gauge(gauge_ ? gauge_ : (Float *)u.Gauge_p()),
        volumeCB(u.VolumeCB())
      {
        if (length != 18) errorQuda("Gauge length %d not supported", length);
        // compute volumeCB + halo region
        exVolumeCB = u.X()[0]/2 + 2;
	for (int i=1; i<4; i++) exVolumeCB *= u.X()[i] + 2;
      }

      // we need to transpose for BQCD ordering
      __device__ __host__ inline void load(complex v[9], int x, int dir, int parity, real = 1.0) const
      {
        auto in = &gauge[((dir * 2 + parity) * exVolumeCB + x) * length];
        complex v_[9];
        block_load<complex, 9>(v_, reinterpret_cast<complex *>(in));

        for (int i = 0; i < Nc; i++) {
          for (int j = 0; j < Nc; j++) { v[i * Nc + j] = v_[j * Nc + i]; }
        }
      }

      __device__ __host__ inline void save(const complex v[9], int x, int dir, int parity) const
      {
        auto out = &gauge[((dir * 2 + parity) * exVolumeCB + x) * length];
        complex v_[9];
        for (int i = 0; i < Nc; i++) {
          for (int j = 0; j < Nc; j++) { v_[i * Nc + j] = v[j * Nc + i]; }
        }

        block_store<complex, 9>(reinterpret_cast<complex *>(out), v_);
      }

      /**
         @brief This accessor routine returns a gauge_wrapper to this object,
         allowing us to overload various operators for manipulating at
         the site level interms of matrix operations.
         @param[in] dir Which dimension are we requesting
         @param[in] x_cb Checkerboarded space-time index we are requesting
         @param[in] parity Parity we are requesting
         @return Instance of a gauge_wrapper that curries in access to
         this field at the above coordinates.
       */
      __device__ __host__ inline auto operator()(int dim, int x_cb, int parity) const
      {
        return gauge_wrapper<real, Accessor>(const_cast<Accessor &>(*this), dim, x_cb, parity);
      }

      size_t Bytes() const { return Nc * Nc * 2 * sizeof(Float); }
    };

    /**
       @brief struct to define TIFR ordered gauge fields:
       [mu][parity][volumecb][col][row]
    */
    template <typename Float, int length> struct TIFROrder : LegacyOrder<Float,length> {
      using Accessor = TIFROrder<Float, length>;
      using real = typename mapper<Float>::type;
      using complex = complex<real>;
      Float *gauge;
      const int volumeCB;
      static constexpr int Nc = 3;
      const real scale;
      const real scale_inv;
      TIFROrder(const GaugeField &u, Float *gauge_ = 0, Float **ghost_ = 0) :
        LegacyOrder<Float, length>(u, ghost_),
        gauge(gauge_ ? gauge_ : (Float *)u.Gauge_p()),
        volumeCB(u.VolumeCB()),
        scale(u.Scale()),
        scale_inv(1.0 / scale)
      {
        if (length != 18) errorQuda("Gauge length %d not supported", length);
      }

      // we need to transpose for TIFR ordering
      __device__ __host__ inline void load(complex v[9], int x, int dir, int parity, real = 1.0) const
      {
        auto in = &gauge[((dir * 2 + parity) * volumeCB + x) * length];
        complex v_[9];
        block_load<complex, 9>(v_, reinterpret_cast<complex *>(in));

        for (int i = 0; i < Nc; i++) {
          for (int j = 0; j < Nc; j++) { v[i * Nc + j] = v_[j * Nc + i] * scale_inv; }
        }
      }

      __device__ __host__ inline void save(const complex v[9], int x, int dir, int parity) const
      {
        auto out = &gauge[((dir * 2 + parity) * volumeCB + x) * length];
        complex v_[9];
        for (int i = 0; i < Nc; i++) {
          for (int j = 0; j < Nc; j++) { v_[i * Nc + j] = v[j * Nc + i] * scale; }
        }

        block_store<complex, 9>(reinterpret_cast<complex *>(out), v_);
      }

      /**
         @brief This accessor routine returns a gauge_wrapper to this object,
         allowing us to overload various operators for manipulating at
         the site level interms of matrix operations.
         @param[in] dir Which dimension are we requesting
         @param[in] x_cb Checkerboarded space-time index we are requesting
         @param[in] parity Parity we are requesting
         @return Instance of a gauge_wrapper that curries in access to
         this field at the above coordinates.
       */
      __device__ __host__ inline auto operator()(int dim, int x_cb, int parity) const
      {
        return gauge_wrapper<real, Accessor>(const_cast<Accessor &>(*this), dim, x_cb, parity);
      }

      size_t Bytes() const { return Nc * Nc * 2 * sizeof(Float); }
    };

    /**
       struct to define TIFR ordered gauge fields (with inlined z halo of depth two):
       [mu][parity][t][z+4][y][x/2][col][row]
    */
    template <typename Float, int length> struct TIFRPaddedOrder : LegacyOrder<Float,length> {
      using Accessor = TIFRPaddedOrder<Float, length>;
      using real = typename mapper<Float>::type;
      using complex = complex<real>;
      Float *gauge;
      const int volumeCB;
      int exVolumeCB;
      static constexpr int Nc = 3;
      const real scale;
      const real scale_inv;
      const int dim[4];
      const int exDim[4];
      TIFRPaddedOrder(const GaugeField &u, Float *gauge_ = 0, Float **ghost_ = 0) :
        LegacyOrder<Float, length>(u, ghost_),
        gauge(gauge_ ? gauge_ : (Float *)u.Gauge_p()),
        volumeCB(u.VolumeCB()),
        exVolumeCB(1),
        scale(u.Scale()),
        scale_inv(1.0 / scale),
        dim {u.X()[0], u.X()[1], u.X()[2], u.X()[3]},
        exDim {u.X()[0], u.X()[1], u.X()[2] + 4, u.X()[3]}
      {
        if (length != 18) errorQuda("Gauge length %d not supported", length);

        // exVolumeCB is the padded checkboard volume
        for (int i=0; i<4; i++) exVolumeCB *= exDim[i];
	exVolumeCB /= 2;
      }

      /**
	 @brief Compute the index into the padded field.  Assumes that
	 parity doesn't change from unpadded to padded.
       */
      __device__ __host__ inline int getPaddedIndex(int x_cb, int parity) const {
	// find coordinates
	int coord[4];
	getCoords(coord, x_cb, dim, parity);

	// get z-extended index
	coord[2] += 2; // offset for halo
	return linkIndex(coord, exDim);
      }

      // we need to transpose for TIFR ordering
      __device__ __host__ inline void load(complex v[9], int x, int dir, int parity, real = 1.0) const
      {
        int y = getPaddedIndex(x, parity);
        auto in = &gauge[((dir * 2 + parity) * exVolumeCB + y) * length];
        complex v_[9];
        block_load<complex, 9>(v_, reinterpret_cast<complex *>(in));

        for (int i = 0; i < Nc; i++) {
          for (int j = 0; j < Nc; j++) { v[i * Nc + j] = v_[j * Nc + i] * scale_inv; }
        }
      }

      __device__ __host__ inline void save(const complex v[9], int x, int dir, int parity) const
      {
        int y = getPaddedIndex(x, parity);
        auto out = &gauge[((dir * 2 + parity) * exVolumeCB + y) * length];

        complex v_[9];
        for (int i = 0; i < Nc; i++) {
          for (int j = 0; j < Nc; j++) { v_[i * Nc + j] = v[j * Nc + i] * scale; }
        }

        block_store<complex, 9>(reinterpret_cast<complex *>(out), v_);
      }

      /**
         @brief This accessor routine returns a gauge_wrapper to this object,
         allowing us to overload various operators for manipulating at
         the site level interms of matrix operations.
         @param[in] dir Which dimension are we requesting
         @param[in] x_cb Checkerboarded space-time index we are requesting
         @param[in] parity Parity we are requesting
         @return Instance of a gauge_wrapper that curries in access to
         this field at the above coordinates.
       */
      __device__ __host__ inline auto operator()(int dim, int x_cb, int parity) const
      {
        return gauge_wrapper<real, Accessor>(const_cast<Accessor &>(*this), dim, x_cb, parity);
      }

      size_t Bytes() const { return Nc * Nc * 2 * sizeof(Float); }
    };

  } // namespace gauge

  template <typename real_out_t, typename store_out_t, typename real_in_t, typename store_in_t, bool block_float, typename norm_t>
  __device__ __host__ inline auto
  operator*(const gauge::fieldorder_wrapper<real_out_t, store_out_t> &a,
            const colorspinor::fieldorder_wrapper<real_in_t, store_in_t, block_float, norm_t> &b)
  {
    return complex<real_out_t>(a) * complex<real_in_t>(b);
  }

  // Use traits to reduce the template explosion
  template <typename T, QudaReconstructType, int N = 18, QudaStaggeredPhase stag = QUDA_STAGGERED_PHASE_NO,
            bool huge_alloc = gauge::default_huge_alloc, QudaGhostExchange ghostExchange = QUDA_GHOST_EXCHANGE_INVALID,
            bool use_inphase = false, QudaGaugeFieldOrder order = QUDA_NATIVE_GAUGE_ORDER>
  struct gauge_mapper {
  };

  // double precision
  template <int N, QudaStaggeredPhase stag, bool huge_alloc, QudaGhostExchange ghostExchange, bool use_inphase>
  struct gauge_mapper<double, QUDA_RECONSTRUCT_NO, N, stag, huge_alloc, ghostExchange, use_inphase, QUDA_NATIVE_GAUGE_ORDER> {
    typedef gauge::FloatNOrder<double, N, 2, N, stag, huge_alloc, ghostExchange, use_inphase> type;
  };
  template <int N, QudaStaggeredPhase stag, bool huge_alloc, QudaGhostExchange ghostExchange, bool use_inphase>
  struct gauge_mapper<double, QUDA_RECONSTRUCT_13, N, stag, huge_alloc, ghostExchange, use_inphase, QUDA_NATIVE_GAUGE_ORDER> {
    typedef gauge::FloatNOrder<double, N, 2, 13, stag, huge_alloc, ghostExchange, use_inphase> type;
  };
  template <int N, QudaStaggeredPhase stag, bool huge_alloc, QudaGhostExchange ghostExchange, bool use_inphase>
  struct gauge_mapper<double, QUDA_RECONSTRUCT_12, N, stag, huge_alloc, ghostExchange, use_inphase, QUDA_NATIVE_GAUGE_ORDER> {
    typedef gauge::FloatNOrder<double, N, 2, 12, stag, huge_alloc, ghostExchange, use_inphase> type;
  };
  template <int N, QudaStaggeredPhase stag, bool huge_alloc, QudaGhostExchange ghostExchange, bool use_inphase>
  struct gauge_mapper<double, QUDA_RECONSTRUCT_10, N, stag, huge_alloc, ghostExchange, use_inphase, QUDA_NATIVE_GAUGE_ORDER> {
    typedef gauge::FloatNOrder<double, N, 2, 11, stag, huge_alloc, ghostExchange, use_inphase> type;
  };
  template <int N, QudaStaggeredPhase stag, bool huge_alloc, QudaGhostExchange ghostExchange, bool use_inphase>
  struct gauge_mapper<double, QUDA_RECONSTRUCT_9, N, stag, huge_alloc, ghostExchange, use_inphase, QUDA_NATIVE_GAUGE_ORDER> {
    typedef gauge::FloatNOrder<double, N, 2, 9, stag, huge_alloc, ghostExchange, use_inphase> type;
  };
  template <int N, QudaStaggeredPhase stag, bool huge_alloc, QudaGhostExchange ghostExchange, bool use_inphase>
  struct gauge_mapper<double, QUDA_RECONSTRUCT_8, N, stag, huge_alloc, ghostExchange, use_inphase, QUDA_NATIVE_GAUGE_ORDER> {
    typedef gauge::FloatNOrder<double, N, 2, 8, stag, huge_alloc, ghostExchange, use_inphase> type;
  };

  // single precision
  template <int N, QudaStaggeredPhase stag, bool huge_alloc, QudaGhostExchange ghostExchange, bool use_inphase>
  struct gauge_mapper<float, QUDA_RECONSTRUCT_NO, N, stag, huge_alloc, ghostExchange, use_inphase, QUDA_NATIVE_GAUGE_ORDER> {
    typedef gauge::FloatNOrder<float, N, 2, N, stag, huge_alloc, ghostExchange, use_inphase> type;
  };
  template <int N, QudaStaggeredPhase stag, bool huge_alloc, QudaGhostExchange ghostExchange, bool use_inphase>
  struct gauge_mapper<float, QUDA_RECONSTRUCT_13, N, stag, huge_alloc, ghostExchange, use_inphase, QUDA_NATIVE_GAUGE_ORDER> {
    typedef gauge::FloatNOrder<float, N, 4, 13, stag, huge_alloc, ghostExchange, use_inphase> type;
  };
  template <int N, QudaStaggeredPhase stag, bool huge_alloc, QudaGhostExchange ghostExchange, bool use_inphase>
  struct gauge_mapper<float, QUDA_RECONSTRUCT_12, N, stag, huge_alloc, ghostExchange, use_inphase, QUDA_NATIVE_GAUGE_ORDER> {
    typedef gauge::FloatNOrder<float, N, 4, 12, stag, huge_alloc, ghostExchange, use_inphase> type;
  };
  template <int N, QudaStaggeredPhase stag, bool huge_alloc, QudaGhostExchange ghostExchange, bool use_inphase>
  struct gauge_mapper<float, QUDA_RECONSTRUCT_10, N, stag, huge_alloc, ghostExchange, use_inphase, QUDA_NATIVE_GAUGE_ORDER> {
    typedef gauge::FloatNOrder<float, N, 2, 11, stag, huge_alloc, ghostExchange, use_inphase> type;
  };
  template <int N, QudaStaggeredPhase stag, bool huge_alloc, QudaGhostExchange ghostExchange, bool use_inphase>
  struct gauge_mapper<float, QUDA_RECONSTRUCT_9, N, stag, huge_alloc, ghostExchange, use_inphase, QUDA_NATIVE_GAUGE_ORDER> {
    typedef gauge::FloatNOrder<float, N, 4, 9, stag, huge_alloc, ghostExchange, use_inphase> type;
  };
  template <int N, QudaStaggeredPhase stag, bool huge_alloc, QudaGhostExchange ghostExchange, bool use_inphase>
  struct gauge_mapper<float, QUDA_RECONSTRUCT_8, N, stag, huge_alloc, ghostExchange, use_inphase, QUDA_NATIVE_GAUGE_ORDER> {
    typedef gauge::FloatNOrder<float, N, 4, 8, stag, huge_alloc, ghostExchange, use_inphase> type;
  };

#ifdef FLOAT8
#define N8 8
#else
#define N8 4
#endif

  // half precision
  template <int N, QudaStaggeredPhase stag, bool huge_alloc, QudaGhostExchange ghostExchange, bool use_inphase>
  struct gauge_mapper<short, QUDA_RECONSTRUCT_NO, N, stag, huge_alloc, ghostExchange, use_inphase, QUDA_NATIVE_GAUGE_ORDER> {
    typedef gauge::FloatNOrder<short, N, 2, N, stag, huge_alloc, ghostExchange, use_inphase> type;
  };
  template <int N, QudaStaggeredPhase stag, bool huge_alloc, QudaGhostExchange ghostExchange, bool use_inphase>
  struct gauge_mapper<short, QUDA_RECONSTRUCT_13, N, stag, huge_alloc, ghostExchange, use_inphase, QUDA_NATIVE_GAUGE_ORDER> {
    typedef gauge::FloatNOrder<short, N, 4, 13, stag, huge_alloc, ghostExchange, use_inphase> type;
  };
  template <int N, QudaStaggeredPhase stag, bool huge_alloc, QudaGhostExchange ghostExchange, bool use_inphase>
  struct gauge_mapper<short, QUDA_RECONSTRUCT_12, N, stag, huge_alloc, ghostExchange, use_inphase, QUDA_NATIVE_GAUGE_ORDER> {
    typedef gauge::FloatNOrder<short, N, 4, 12, stag, huge_alloc, ghostExchange, use_inphase> type;
  };
  template <int N, QudaStaggeredPhase stag, bool huge_alloc, QudaGhostExchange ghostExchange, bool use_inphase>
  struct gauge_mapper<short, QUDA_RECONSTRUCT_10, N, stag, huge_alloc, ghostExchange, use_inphase, QUDA_NATIVE_GAUGE_ORDER> {
    typedef gauge::FloatNOrder<short, N, 2, 11, stag, huge_alloc, ghostExchange, use_inphase> type;
  };
  template <int N, QudaStaggeredPhase stag, bool huge_alloc, QudaGhostExchange ghostExchange, bool use_inphase>
  struct gauge_mapper<short, QUDA_RECONSTRUCT_9, N, stag, huge_alloc, ghostExchange, use_inphase, QUDA_NATIVE_GAUGE_ORDER> {
    typedef gauge::FloatNOrder<short, N, N8, 9, stag, huge_alloc, ghostExchange, use_inphase> type;
  };
  template <int N, QudaStaggeredPhase stag, bool huge_alloc, QudaGhostExchange ghostExchange, bool use_inphase>
  struct gauge_mapper<short, QUDA_RECONSTRUCT_8, N, stag, huge_alloc, ghostExchange, use_inphase, QUDA_NATIVE_GAUGE_ORDER> {
    typedef gauge::FloatNOrder<short, N, N8, 8, stag, huge_alloc, ghostExchange, use_inphase> type;
  };

  // quarter precision
  template <int N, QudaStaggeredPhase stag, bool huge_alloc, QudaGhostExchange ghostExchange, bool use_inphase>
  struct gauge_mapper<int8_t, QUDA_RECONSTRUCT_NO, N, stag, huge_alloc, ghostExchange, use_inphase, QUDA_NATIVE_GAUGE_ORDER> {
    typedef gauge::FloatNOrder<int8_t, N, 2, N, stag, huge_alloc, ghostExchange, use_inphase> type;
  };
  template <int N, QudaStaggeredPhase stag, bool huge_alloc, QudaGhostExchange ghostExchange, bool use_inphase>
  struct gauge_mapper<int8_t, QUDA_RECONSTRUCT_13, N, stag, huge_alloc, ghostExchange, use_inphase, QUDA_NATIVE_GAUGE_ORDER> {
    typedef gauge::FloatNOrder<int8_t, N, 4, 13, stag, huge_alloc, ghostExchange, use_inphase> type;
  };
  template <int N, QudaStaggeredPhase stag, bool huge_alloc, QudaGhostExchange ghostExchange, bool use_inphase>
  struct gauge_mapper<int8_t, QUDA_RECONSTRUCT_12, N, stag, huge_alloc, ghostExchange, use_inphase, QUDA_NATIVE_GAUGE_ORDER> {
    typedef gauge::FloatNOrder<int8_t, N, 4, 12, stag, huge_alloc, ghostExchange, use_inphase> type;
  };
  template <int N, QudaStaggeredPhase stag, bool huge_alloc, QudaGhostExchange ghostExchange, bool use_inphase>
  struct gauge_mapper<int8_t, QUDA_RECONSTRUCT_10, N, stag, huge_alloc, ghostExchange, use_inphase, QUDA_NATIVE_GAUGE_ORDER> {
    typedef gauge::FloatNOrder<int8_t, N, 2, 11, stag, huge_alloc, ghostExchange, use_inphase> type;
  };
  template <int N, QudaStaggeredPhase stag, bool huge_alloc, QudaGhostExchange ghostExchange, bool use_inphase>
  struct gauge_mapper<int8_t, QUDA_RECONSTRUCT_9, N, stag, huge_alloc, ghostExchange, use_inphase, QUDA_NATIVE_GAUGE_ORDER> {
    typedef gauge::FloatNOrder<int8_t, N, N8, 9, stag, huge_alloc, ghostExchange, use_inphase> type;
  };
  template <int N, QudaStaggeredPhase stag, bool huge_alloc, QudaGhostExchange ghostExchange, bool use_inphase>
  struct gauge_mapper<int8_t, QUDA_RECONSTRUCT_8, N, stag, huge_alloc, ghostExchange, use_inphase, QUDA_NATIVE_GAUGE_ORDER> {
    typedef gauge::FloatNOrder<int8_t, N, N8, 8, stag, huge_alloc, ghostExchange, use_inphase> type;
  };

  template <typename T, QudaReconstructType recon, int N, QudaStaggeredPhase stag, bool huge_alloc,
            QudaGhostExchange ghostExchange, bool use_inphase>
  struct gauge_mapper<T, recon, N, stag, huge_alloc, ghostExchange, use_inphase, QUDA_MILC_GAUGE_ORDER> {
    typedef gauge::MILCOrder<T, N> type;
  };

  template <typename T, QudaReconstructType recon, int N, QudaStaggeredPhase stag, bool huge_alloc,
            QudaGhostExchange ghostExchange, bool use_inphase>
  struct gauge_mapper<T, recon, N, stag, huge_alloc, ghostExchange, use_inphase, QUDA_QDP_GAUGE_ORDER> {
    typedef gauge::QDPOrder<T, N> type;
  };

  template<typename T, QudaGaugeFieldOrder order, int Nc> struct gauge_order_mapper { };
  template<typename T, int Nc> struct gauge_order_mapper<T,QUDA_QDP_GAUGE_ORDER,Nc> { typedef gauge::QDPOrder<T, 2*Nc*Nc> type; };
  template<typename T, int Nc> struct gauge_order_mapper<T,QUDA_QDPJIT_GAUGE_ORDER,Nc> { typedef gauge::QDPJITOrder<T, 2*Nc*Nc> type; };
  template<typename T, int Nc> struct gauge_order_mapper<T,QUDA_MILC_GAUGE_ORDER,Nc> { typedef gauge::MILCOrder<T, 2*Nc*Nc> type; };
  template <typename T, int Nc> struct gauge_order_mapper<T, QUDA_CPS_WILSON_GAUGE_ORDER, Nc> {
    typedef gauge::CPSOrder<T, 2 * Nc * Nc> type;
  };
  template<typename T, int Nc> struct gauge_order_mapper<T,QUDA_BQCD_GAUGE_ORDER,Nc> { typedef gauge::BQCDOrder<T, 2*Nc*Nc> type; };
  template<typename T, int Nc> struct gauge_order_mapper<T,QUDA_TIFR_GAUGE_ORDER,Nc> { typedef gauge::TIFROrder<T, 2*Nc*Nc> type; };
  template<typename T, int Nc> struct gauge_order_mapper<T,QUDA_TIFR_PADDED_GAUGE_ORDER,Nc> { typedef gauge::TIFRPaddedOrder<T, 2*Nc*Nc> type; };
  template<typename T, int Nc> struct gauge_order_mapper<T,QUDA_FLOAT2_GAUGE_ORDER,Nc> { typedef gauge::FloatNOrder<T, 2*Nc*Nc, 2, 2*Nc*Nc> type; };

} // namespace quda<|MERGE_RESOLUTION|>--- conflicted
+++ resolved
@@ -381,10 +381,6 @@
                                                  const complex<theirFloat> &val) const
       {
         using vec2 = vector_type<storeFloat, 2>;
-<<<<<<< HEAD
-
-=======
->>>>>>> 30f67f3e
         vec2 *u2 = reinterpret_cast<vec2*>(u[dim] + parity*cb_offset + (x_cb*nColor + row)*nColor + col);
 
         vec2 val_ = (fixed && !match<storeFloat, theirFloat>()) ?
@@ -492,10 +488,6 @@
                                                  const complex<theirFloat> &val) const
       {
         using vec2 = vector_type<storeFloat, 2>;
-<<<<<<< HEAD
-
-=======
->>>>>>> 30f67f3e
         vec2 *u2 = reinterpret_cast<vec2*>(u + (((parity*volumeCB+x_cb)*geometry + dim)*nColor + row)*nColor + col);
 
         vec2 val_ = (fixed && !match<storeFloat, theirFloat>()) ?
@@ -619,10 +611,6 @@
                                           const complex<theirFloat> &val) const
       {
         using vec2 = vector_type<storeFloat, 2>;
-<<<<<<< HEAD
-
-=======
->>>>>>> 30f67f3e
         vec2 *u2 = reinterpret_cast<vec2*>(u + parity*offset_cb + dim*stride*nColor*nColor + (row*nColor+col)*stride + x_cb);
 
         vec2 val_ = (fixed && !match<storeFloat, theirFloat>()) ?
