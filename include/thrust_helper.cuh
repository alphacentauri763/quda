#pragma once

#include <malloc_quda.h>

#undef device_malloc
#undef device_free

<<<<<<< HEAD
#define __old_thrust__

#ifndef __old_thrust__
#include <thrust/system/hip/vector.h>
#include <thrust/system/hip/execution_policy.h>
#define thrust_par(alloc) thrust::hip::par(alloc)
#else
=======
// ensures we use shfl_sync and not shfl when compiling with clang
#if defined(__clang__) && defined(__CUDA__) && CUDA_VERSION >= 9000
#define CUB_USE_COOPERATIVE_GROUPS
#endif

>>>>>>> 53e85c52
#include <thrust/system/cuda/vector.h>
#include <thrust/system/cuda/execution_policy.h>
#define thrust_par(alloc) thrust::cuda::par(alloc)
#endif 
#include <thrust/transform_reduce.h>
#include <thrust/device_ptr.h>
#include <thrust/device_vector.h>
#include <thrust/sort.h>

#define device_malloc(size) quda::device_malloc_(__func__, quda::file_name(__FILE__), __LINE__, size)
#define device_free(ptr) quda::device_free_(__func__, quda::file_name(__FILE__), __LINE__, ptr)

/**
   Allocator helper class which allows us to redirect thrust temporary
   alocations to use QUDA's pool memory
 */
class thrust_allocator
{
public:
  // just allocate bytes
  typedef char value_type;

  thrust_allocator() {}
  ~thrust_allocator() { }

  char *allocate(std::ptrdiff_t num_bytes) { return reinterpret_cast<char*>(pool_device_malloc(num_bytes)); }
  void deallocate(char *ptr, size_t n) { pool_device_free(ptr); }

};<|MERGE_RESOLUTION|>--- conflicted
+++ resolved
@@ -5,7 +5,11 @@
 #undef device_malloc
 #undef device_free
 
-<<<<<<< HEAD
+// ensures we use shfl_sync and not shfl when compiling with clang
+#if defined(__clang__) && defined(__CUDA__) && CUDA_VERSION >= 9000
+#define CUB_USE_COOPERATIVE_GROUPS
+#endif
+
 #define __old_thrust__
 
 #ifndef __old_thrust__
@@ -13,13 +17,6 @@
 #include <thrust/system/hip/execution_policy.h>
 #define thrust_par(alloc) thrust::hip::par(alloc)
 #else
-=======
-// ensures we use shfl_sync and not shfl when compiling with clang
-#if defined(__clang__) && defined(__CUDA__) && CUDA_VERSION >= 9000
-#define CUB_USE_COOPERATIVE_GROUPS
-#endif
-
->>>>>>> 53e85c52
 #include <thrust/system/cuda/vector.h>
 #include <thrust/system/cuda/execution_policy.h>
 #define thrust_par(alloc) thrust::cuda::par(alloc)
