#pragma once

#include <gauge_field_order.h>
#include <index_helper.cuh>
#include <kernel.h>
#include <reduction_kernel.h>
#include <fast_intdiv.h>

namespace quda {

//UNCOMMENT THIS IF YOU WAN'T TO USE LESS MEMORY
#define GAUGEFIXING_DONT_USE_GX
//Without using the precalculation of g(x),
//we loose some performance, because Delta(x) is written in normal lattice coordinates need for the FFTs
//and the gauge array in even/odd format

#ifdef HOST_DEBUG
#ifdef GAUGEFIXING_DONT_USE_GX
#warning Not using precalculated g(x)
#else
#warning Using precalculated g(x)
#endif
#endif

  template <typename Float, int dir_>
  struct GaugeFixFFTRotateArg : kernel_param<> {
    static constexpr int dir = dir_;
    int_fastdiv X[4];     // grid dimensions
    complex<Float> *tmp0;
    complex<Float> *tmp1;
    GaugeFixFFTRotateArg(const GaugeField &data, complex<Float> *tmp0, complex<Float> *tmp1) :
      kernel_param(dim3(data.Volume(), 1, 1)),
      tmp0(tmp0),
      tmp1(tmp1)
    {
      for (int d = 0; d < 4; d++) X[d] = data.X()[d];
    }
  };

  template <typename Arg> struct FFTrotate
  {
    const Arg &arg;
    constexpr FFTrotate(const Arg &arg) : arg(arg) {}
    static constexpr const char* filename() { return KERNEL_FILE; }

    __device__ __host__ inline void operator()(int id)
    {
      if (arg.dir == 0) {
        int x3 = id / (arg.X[0] * arg.X[1] * arg.X[2]);
        int x2 = (id / (arg.X[0] * arg.X[1])) % arg.X[2];
        int x1 = (id / arg.X[0]) % arg.X[1];
        int x0 = id % arg.X[0];

        int id  =  x0 + (x1 + (x2 + x3 * arg.X[2]) * arg.X[1]) * arg.X[0];
        int id_out =  x2 + (x3 +  (x0 + x1 * arg.X[0]) * arg.X[3]) * arg.X[2];
        arg.tmp1[id_out] = arg.tmp0[id];
      }

      if (arg.dir == 1) {
        int x1 = id / (arg.X[2] * arg.X[3] * arg.X[0]);
        int x0 = (id / (arg.X[2] * arg.X[3])) % arg.X[0];
        int x3 = (id / arg.X[2]) % arg.X[3];
        int x2 = id % arg.X[2];

        int id  =  x2 + (x3 +  (x0 + x1 * arg.X[0]) * arg.X[3]) * arg.X[2];
        int id_out =  x0 + (x1 + (x2 + x3 * arg.X[2]) * arg.X[1]) * arg.X[0];
        arg.tmp1[id_out] = arg.tmp0[id];
      }
    }
  };

  template <typename store_t, QudaReconstructType recon>
  struct GaugeFixArg : kernel_param<> {
    using Float = typename mapper<store_t>::type;
    using Gauge = typename gauge_mapper<store_t, recon>::type;
    static constexpr int elems = recon / 2;
    Gauge data;
    int_fastdiv X[4];     // grid dimensions
    Float *invpsq;
    complex<Float> *delta;
    complex<Float> *gx;
    Float alpha;
    int volume;

    GaugeFixArg(GaugeField &data, double alpha) :
      kernel_param(dim3(data.VolumeCB(), 2, 1)),
      data(data),
      alpha(static_cast<Float>(alpha)),
      volume(data.Volume())
    {
      for (int dir = 0; dir < 4; ++dir ) X[dir] = data.X()[dir];
      invpsq = (Float*)device_malloc(sizeof(Float) * volume);
      delta = (complex<Float>*)device_malloc(sizeof(complex<Float>) * volume * 6);
#ifdef GAUGEFIXING_DONT_USE_GX
      gx = (complex<Float>*)device_malloc(sizeof(complex<Float>) * volume);
#else
      gx = (complex<Float>*)device_malloc(sizeof(complex<Float>) * volume * elems);
#endif
    }

    void free()
    {
      device_free(invpsq);
      device_free(delta);
      device_free(gx);
    }
  };

  template <typename Arg> struct set_invpsq
  {
    const Arg &arg;
    constexpr set_invpsq(const Arg &arg) : arg(arg) {}
    static constexpr const char* filename() { return KERNEL_FILE; }

    __device__ __host__ inline void operator()(int x_cb, int parity)
    {
      using Float = typename Arg::Float;
      int id = parity * arg.threads.x + x_cb;
      int x1 = id / (arg.X[2] * arg.X[3] * arg.X[0]);
      int x0 = (id / (arg.X[2] * arg.X[3])) % arg.X[0];
      int x3 = (id / arg.X[2]) % arg.X[3];
      int x2 = id % arg.X[2];
      //id  =  x2 + (x3 +  (x0 + x1 * arg.X[0]) * arg.X[3]) * arg.X[2];
      Float sx = sin( (Float)x0 * M_PI / (Float)arg.X[0]);
      Float sy = sin( (Float)x1 * M_PI / (Float)arg.X[1]);
      Float sz = sin( (Float)x2 * M_PI / (Float)arg.X[2]);
      Float st = sin( (Float)x3 * M_PI / (Float)arg.X[3]);
      Float sinsq = sx * sx + sy * sy + sz * sz + st * st;
      Float prcfact = 0.0;
      //The FFT normalization is done here
      if (sinsq > 0.00001) prcfact = 4.0 / (sinsq * (Float)(arg.volume));
      arg.invpsq[id] = prcfact;
    }
  };

  template <typename Arg> struct mult_norm_2d
  {
    const Arg &arg;
    constexpr mult_norm_2d(const Arg &arg) : arg(arg) {}
    static constexpr const char* filename() { return KERNEL_FILE; }
    __device__ __host__ inline void operator()(int x_cb, int parity)
    {
      int id = parity * arg.threads.x + x_cb;
      arg.gx[id] = arg.gx[id] * arg.invpsq[id];
    }
  };

  /**
   * @brief container to pass parameters for the gauge fixing quality kernel
   */
  template <typename store_t, QudaReconstructType recon_, int gauge_dir_>
  struct GaugeFixQualityFFTArg : public ReduceArg<vector_type<double, 2>> {
    using reduce_t = vector_type<double, 2>;
    using real = typename mapper<store_t>::type;
    static constexpr QudaReconstructType recon = recon_;
    using Gauge = typename gauge_mapper<store_t, recon>::type;
    static constexpr int gauge_dir = gauge_dir_;

    int_fastdiv X[4];     // grid dimensions
    Gauge data;
    complex<real> *delta;
    reduce_t result;
    int volume;

    GaugeFixQualityFFTArg(const GaugeField &data, complex<real> *delta) :
      ReduceArg<reduce_t>(1, true), // reset = true
      data(data),
      delta(delta),
      volume(data.Volume())
    {
      this->threads = dim3(data.VolumeCB(), 2, 1);
      for (int dir = 0; dir < 4; dir++) X[dir] = data.X()[dir];
    }

    __device__ __host__ reduce_t init() const { return reduce_t(); }
    double getAction() { return result[0]; }
    double getTheta() { return result[1]; }
  };

  template <typename Arg> struct FixQualityFFT : plus<vector_type<double, 2>> {
    using reduce_t = vector_type<double, 2>;
<<<<<<< HEAD
    using reducer_t = plus<reduce_t>;
    using reducer_t::operator();
    Arg &arg;
=======
    using plus<reduce_t>::operator();
    const Arg &arg;
>>>>>>> d5755219
    static constexpr const char *filename() { return KERNEL_FILE; }
    constexpr FixQualityFFT(const Arg &arg) : arg(arg) {}

    /**
     * @brief Measure gauge fixing quality
     */
    __device__ __host__ inline reduce_t operator()(reduce_t &value, int x_cb, int parity)
    {
      reduce_t data;
      using matrix = Matrix<complex<typename Arg::real>, 3>;
      int x[4];
      getCoords(x, x_cb, arg.X, parity);
      matrix delta;
      setZero(&delta);

      for (int mu = 0; mu < Arg::gauge_dir; mu++) {
        matrix U = arg.data(mu, x_cb, parity);
        delta -= U;
      }
      //18*gauge_dir
      data[0] = -delta(0, 0).real() - delta(1, 1).real() - delta(2, 2).real();
      //2
      for (int mu = 0; mu < Arg::gauge_dir; mu++) {
        matrix U = arg.data(mu, linkIndexM1(x, arg.X, mu), 1 - parity);
        delta += U;
      }
      //18*gauge_dir
      delta -= conj(delta);
      //18
      //SAVE DELTA!!!!!
      SubTraceUnit(delta);
      int idx = getIndexFull(x_cb, arg.X, parity);

      //Saving Delta
      arg.delta[idx + 0 * arg.volume] = delta(0,0);
      arg.delta[idx + 1 * arg.volume] = delta(0,1);
      arg.delta[idx + 2 * arg.volume] = delta(0,2);
      arg.delta[idx + 3 * arg.volume] = delta(1,1);
      arg.delta[idx + 4 * arg.volume] = delta(1,2);
      arg.delta[idx + 5 * arg.volume] = delta(2,2);

      //12
      data[1] = getRealTraceUVdagger(delta, delta);

      //35
      //T=36*gauge_dir+65
      return operator()(data, value);
    }
  };

  template <typename Float>
  __host__ __device__ inline void reunit_link(Matrix<complex<Float>,3> &U)
  {
    complex<Float> t2((Float)0.0, (Float)0.0);
    Float t1 = 0.0;
    //first normalize first row
    //sum of squares of row
#pragma unroll
    for ( int c = 0; c < 3; c++ ) t1 += norm(U(0,c));
    t1 = (Float)1.0 / sqrt(t1);
    //14
    //used to normalize row
#pragma unroll
    for ( int c = 0; c < 3; c++ ) U(0,c) *= t1;
    //6
#pragma unroll
    for ( int c = 0; c < 3; c++ ) t2 += conj(U(0,c)) * U(1,c);
    //24
#pragma unroll
    for ( int c = 0; c < 3; c++ ) U(1,c) -= t2 * U(0,c);
    //24
    //normalize second row
    //sum of squares of row
    t1 = 0.0;
#pragma unroll
    for ( int c = 0; c < 3; c++ ) t1 += norm(U(1,c));
    t1 = (Float)1.0 / sqrt(t1);
    //14
    //used to normalize row
#pragma unroll
    for ( int c = 0; c < 3; c++ ) U(1, c) *= t1;
    //6
    //Reconstruct last row
    U(2,0) = conj(U(0,1) * U(1,2) - U(0,2) * U(1,1));
    U(2,1) = conj(U(0,2) * U(1,0) - U(0,0) * U(1,2));
    U(2,2) = conj(U(0,0) * U(1,1) - U(0,1) * U(1,0));
    //42
    //T=130
  }

  template <typename Arg> struct U_EO_NEW {
    const Arg &arg;
    constexpr U_EO_NEW(const Arg &arg) : arg(arg) {}
    static constexpr const char* filename() { return KERNEL_FILE; }

    __device__ __host__ void operator()(int x_cb, int parity)
    {
      using Float = typename Arg::Float;
      using complex = complex<Float>;
      using matrix = Matrix<complex, 3>;

      int x[4];
      getCoords(x, x_cb, arg.X, parity);
      int idx = ((x[3] * arg.X[2] + x[2]) * arg.X[1] + x[1]) * arg.X[0] + x[0];
      matrix de;
      //Read Delta
      de(0,0) = arg.delta[idx + 0 * arg.volume];
      de(0,1) = arg.delta[idx + 1 * arg.volume];
      de(0,2) = arg.delta[idx + 2 * arg.volume];
      de(1,1) = arg.delta[idx + 3 * arg.volume];
      de(1,2) = arg.delta[idx + 4 * arg.volume];
      de(2,2) = arg.delta[idx + 5 * arg.volume];

      de(1,0) = complex(-de(0,1).real(), de(0,1).imag());
      de(2,0) = complex(-de(0,2).real(), de(0,2).imag());
      de(2,1) = complex(-de(1,2).real(), de(1,2).imag());

      matrix g;
      setIdentity(&g);
      g += de * (arg.alpha * static_cast<Float>(0.5));
      //36
      reunit_link<Float>(g);
      //130

      for ( int mu = 0; mu < 4; mu++ ) {
        matrix U = arg.data(mu, x_cb, parity);

        matrix g0;
        U = g * U;
        //198
        idx = linkNormalIndexP1(x, arg.X, mu);
        //Read Delta
        de(0,0) = arg.delta[idx + 0 * arg.volume];
        de(0,1) = arg.delta[idx + 1 * arg.volume];
        de(0,2) = arg.delta[idx + 2 * arg.volume];
        de(1,1) = arg.delta[idx + 3 * arg.volume];
        de(1,2) = arg.delta[idx + 4 * arg.volume];
        de(2,2) = arg.delta[idx + 5 * arg.volume];

        de(1,0) = complex(-de(0,1).real(), de(0,1).imag());
        de(2,0) = complex(-de(0,2).real(), de(0,2).imag());
        de(2,1) = complex(-de(1,2).real(), de(1,2).imag());

        setIdentity(&g0);
        g0 += de * (arg.alpha * static_cast<Float>(0.5));
        //36
        reunit_link<Float>(g0);
        //130

        U = U * conj(g0);
        //198
        arg.data(mu, x_cb, parity) = U;
      }
    }
  };

  template <typename Arg> struct GX {
    const Arg &arg;
    constexpr GX(const Arg &arg) : arg(arg) {}
    static constexpr const char* filename() { return KERNEL_FILE; }

    __device__ __host__ inline void operator()(int x_cb, int parity)
    {
      using complex = complex<typename Arg::Float>;
      using matrix = Matrix<complex, 3>;

      int x[4];
      getCoords(x, x_cb, arg.X, parity);
      int idx = ((x[3] * arg.X[2] + x[2]) * arg.X[1] + x[1]) * arg.X[0] + x[0];

      matrix de;
      //Read Delta
      de(0,0) = arg.delta[idx + 0 * arg.volume];
      de(0,1) = arg.delta[idx + 1 * arg.volume];
      de(0,2) = arg.delta[idx + 2 * arg.volume];
      de(1,1) = arg.delta[idx + 3 * arg.volume];
      de(1,2) = arg.delta[idx + 4 * arg.volume];
      de(2,2) = arg.delta[idx + 5 * arg.volume];

      de(1,0) = complex(-de(0,1).x, de(0,1).y);
      de(2,0) = complex(-de(0,2).x, de(0,2).y);
      de(2,1) = complex(-de(1,2).x, de(1,2).y);

      matrix g;
      setIdentity(&g);
      g += de * (arg.alpha * static_cast<typename Arg::Float>(0.5));

      //36
      reunit_link<typename Arg::Float>(g);

      //130
      //gx is represented in even/odd order
      for (int i = 0; i < Arg::elems; i++) arg.gx[parity*arg.threads.x + x_cb + i * arg.volume] = g.data[i];

      //T=166 for Elems 9
      //T=208 for Elems 6
    }
  };

  template <typename Arg> struct U_EO {
    const Arg &arg;
    constexpr U_EO(const Arg &arg) : arg(arg) {}
    static constexpr const char* filename() { return KERNEL_FILE; }

    __device__ __host__ inline void operator()(int x_cb, int parity)
    {
      using complex = complex<typename Arg::Float>;
      using matrix = Matrix<complex, 3>;

      int x[4];
      getCoords(x, x_cb, arg.X, parity);

      matrix g;
      for (int i = 0; i < Arg::elems; i++) g.data[i] = arg.gx[parity * arg.threads.x + x_cb + i * arg.volume];

      if (Arg::elems == 6) {
        g(2,0) = conj(g(0,1) * g(1,2) - g(0,2) * g(1,1));
        g(2,1) = conj(g(0,2) * g(1,0) - g(0,0) * g(1,2));
        g(2,2) = conj(g(0,0) * g(1,1) - g(0,1) * g(1,0));
        //42
      }
      for (int mu = 0; mu < 4; mu++) {
        matrix U = arg.data(mu, x_cb, parity);
        matrix g0;
        U = g * U;
        //198
        int idm1 = linkIndexP1(x, arg.X, mu);
        idm1 += (1 - parity) * arg.volume / 2;
        for (int i = 0; i < Arg::elems; i++) g0.data[i] = arg.gx[idm1 + i * arg.volume];

        if (Arg::elems == 6) {
          g0(2,0) = conj(g0(0,1) * g0(1,2) - g0(0,2) * g0(1,1));
          g0(2,1) = conj(g0(0,2) * g0(1,0) - g0(0,0) * g0(1,2));
          g0(2,2) = conj(g0(0,0) * g0(1,1) - g0(0,1) * g0(1,0));
          //42
        }
        U = U * conj(g0);
        //198
        arg.data(mu, x_cb, parity) = U;
      }
      //T=42+4*(198*2+42) Elems=6
      //T=4*(198*2) Elems=9
      //Not accounting here the reconstruction of the gauge if 12 or 8!!!!!!
    }
  };

}<|MERGE_RESOLUTION|>--- conflicted
+++ resolved
@@ -179,14 +179,8 @@
 
   template <typename Arg> struct FixQualityFFT : plus<vector_type<double, 2>> {
     using reduce_t = vector_type<double, 2>;
-<<<<<<< HEAD
-    using reducer_t = plus<reduce_t>;
-    using reducer_t::operator();
-    Arg &arg;
-=======
     using plus<reduce_t>::operator();
     const Arg &arg;
->>>>>>> d5755219
     static constexpr const char *filename() { return KERNEL_FILE; }
     constexpr FixQualityFFT(const Arg &arg) : arg(arg) {}
 
