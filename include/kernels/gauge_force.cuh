#pragma once

#include <gauge_field_order.h>
#include <quda_matrix.h>
#include <index_helper.cuh>
#include <kernel.h>
#include <shared_memory_cache_helper.cuh>

namespace quda {

  struct paths {
    const int num_paths;
    const int max_length;
    int *input_path[4];
    const int *length;
    const double *path_coeff;
    int *buffer;
    int count;

    paths(int ***input_path, int *length_h, double *path_coeff_h, int num_paths, int max_length) :
      num_paths(num_paths),
      max_length(max_length),
      count(0)
    {
      // create path struct in a single allocation
      size_t bytes = 4 * num_paths * max_length * sizeof(int) + num_paths * sizeof(int);
      int pad = ((sizeof(double) - bytes % sizeof(double)) % sizeof(double))/sizeof(int);
      bytes += pad*sizeof(int) + num_paths*sizeof(double);

      buffer = static_cast<int*>(pool_device_malloc(bytes));
      int *path_h = static_cast<int*>(safe_malloc(bytes));
      memset(path_h, 0, bytes);

      for (int dir=0; dir<4; dir++) {
        // flatten the input_path array for copying to the device
        for (int i=0; i < num_paths; i++) {
          for (int j=0; j < length_h[i]; j++) {
            path_h[dir*num_paths*max_length + i*max_length + j] = input_path[dir][i][j];
            if (dir==0) count++;
          }
        }
      }

      // length array
      memcpy(path_h + 4 * num_paths * max_length, length_h, num_paths*sizeof(int));

      // path_coeff array
      memcpy(path_h + 4 * num_paths * max_length + num_paths + pad, path_coeff_h, num_paths*sizeof(double));

      qudaMemcpy(buffer, path_h, bytes, qudaMemcpyHostToDevice);
      host_free(path_h);

      // finally set the pointers to the correct offsets in the buffer
      for (int d=0; d < 4; d++) this->input_path[d] = buffer + d*num_paths*max_length;
      length = buffer + 4*num_paths*max_length;
      path_coeff = reinterpret_cast<double*>(buffer + 4 * num_paths * max_length + num_paths + pad);
    }
    void free() {
      pool_device_free(buffer);
    }
  };

<<<<<<< HEAD
  template <typename Float_, int nColor_, QudaReconstructType recon_u, QudaReconstructType recon_m, bool force_>
  struct GaugeForceArg {
=======
  template <typename Float_, int nColor_, QudaReconstructType recon_u, QudaReconstructType recon_m>
  struct GaugeForceArg : kernel_param<> {
>>>>>>> 43b4486f
    using Float = Float_;
    static constexpr int nColor = nColor_;
    static constexpr bool compute_force = force_;
    static_assert(nColor == 3, "Only nColor=3 enabled at this time");
    typedef typename gauge_mapper<Float,recon_u>::type Gauge;
    typedef typename gauge_mapper<Float,recon_m>::type Mom;

    Mom mom;
    const Gauge u;

    int X[4]; // the regular volume parameters
    int E[4]; // the extended volume parameters
    int border[4]; // radius of border

    Float epsilon; // stepsize and any other overall scaling factor
    const paths p;

    GaugeForceArg(GaugeField &mom, const GaugeField &u, double epsilon, const paths &p) :
      kernel_param(dim3(mom.VolumeCB(), 2, 4)),
      mom(mom),
      u(u),
      epsilon(epsilon),
      p(p)
    {
      for (int i=0; i<4; i++) {
	X[i] = mom.X()[i];
	E[i] = u.X()[i];
	border[i] = (E[i] - X[i])/2;
      }
    }
  };

  constexpr int flipDir(int dir) { return (7-dir); }
  constexpr bool isForwards(int dir) { return (dir <= 3); }

  template <typename Arg, int dir>
  __device__ __host__ inline void GaugeForceKernel(const Arg &arg, int idx, int parity)
  {
    using real = typename Arg::Float;
    typedef Matrix<complex<real>,Arg::nColor> Link;

    int x[4] = {0, 0, 0, 0};
    getCoords(x, idx, arg.X, parity);
    for (int dr=0; dr<4; ++dr) x[dr] += arg.border[dr]; // extended grid coordinates

    //linkA: current matrix
    //linkB: the loaded matrix in this round
    Link linkA, linkB, staple;
    thread_array<int, 4> dx;

    for (int i=0; i<arg.p.num_paths; i++) {
      real coeff = arg.p.path_coeff[i];
      if (coeff == 0) continue;

      const int* path = arg.p.input_path[dir] + i*arg.p.max_length;

      // start from end of link in direction dir
      int nbr_oddbit = (parity^1);
      dx[dir]++;

      int path0 = path[0];
      int lnkdir = isForwards(path0) ? path0 : flipDir(path0);

      if (isForwards(path0)) {
        linkB = arg.u(lnkdir, linkIndexShift(x,dx,arg.E), nbr_oddbit);
        linkA = linkB;
        dx[lnkdir]++; // now have to update location
	nbr_oddbit = nbr_oddbit^1;
      } else {
        dx[lnkdir]--; // if we are going backwards the link is on the adjacent site
        nbr_oddbit = nbr_oddbit^1;
	linkB = arg.u(lnkdir, linkIndexShift(x,dx,arg.E), nbr_oddbit);
        linkA = conj(linkB);
      }

      for (int j=1; j<arg.p.length[i]; j++) {

        int pathj = path[j];
        int lnkdir = isForwards(pathj) ? pathj : flipDir(pathj);

        if (isForwards(pathj)) {
          linkB = arg.u(lnkdir, linkIndexShift(x,dx,arg.E), nbr_oddbit);
          linkA = linkA * linkB;
          dx[lnkdir]++; // now have to update to new location
          nbr_oddbit = nbr_oddbit^1;
        } else {
          dx[lnkdir]--; // if we are going backwards the link is on the adjacent site
	  nbr_oddbit = nbr_oddbit^1;
          linkB = arg.u(lnkdir, linkIndexShift(x,dx,arg.E), nbr_oddbit);
          linkA = linkA * conj(linkB);
        }
      } //j
      staple = staple + coeff*linkA;
    } //i

    // multiply by U(x)
    linkA = arg.u(dir, linkIndex(x,arg.E), parity);
    linkA = linkA * staple;

    // update mom(x)
    Link mom = arg.mom(dir, idx, parity);
    if(arg.compute_force) {
      mom = mom - arg.epsilon * linkA;
      makeAntiHerm(mom);
    }
    else {
      mom = mom + arg.epsilon * linkA;
    }
    arg.mom(dir, idx, parity) = mom;
  }

  template <typename Arg> struct GaugeForce
  {
    const Arg &arg;
    constexpr GaugeForce(const Arg &arg) : arg(arg) {}
    static constexpr const char *filename() { return KERNEL_FILE; }    

    __device__ __host__ void operator()(int x_cb, int parity, int dir)
    {
      switch(dir) {
      case 0: GaugeForceKernel<Arg,0>(arg, x_cb, parity); break;
      case 1: GaugeForceKernel<Arg,1>(arg, x_cb, parity); break;
      case 2: GaugeForceKernel<Arg,2>(arg, x_cb, parity); break;
      case 3: GaugeForceKernel<Arg,3>(arg, x_cb, parity); break;
      }
    }
  };

}<|MERGE_RESOLUTION|>--- conflicted
+++ resolved
@@ -60,13 +60,9 @@
     }
   };
 
-<<<<<<< HEAD
+
   template <typename Float_, int nColor_, QudaReconstructType recon_u, QudaReconstructType recon_m, bool force_>
-  struct GaugeForceArg {
-=======
-  template <typename Float_, int nColor_, QudaReconstructType recon_u, QudaReconstructType recon_m>
   struct GaugeForceArg : kernel_param<> {
->>>>>>> 43b4486f
     using Float = Float_;
     static constexpr int nColor = nColor_;
     static constexpr bool compute_force = force_;
