#pragma once

#include <color_spinor_field_order.h>
#include <index_helper.cuh>
#include <quda_matrix.h>
#include <matrix_field.h>
#include <kernel.h>
#include <fast_intdiv.h>

namespace quda
{

<<<<<<< HEAD
    using spinor_array = vector_type<double2, 16>;
=======
  using spinor_array = vector_type<double2, 16>;
>>>>>>> 67f5db99
  
  template <typename real> class DRGammaMatrix
  {

  public:
    // Stores gamma matrix column index for non-zero complex value.
    // This is shared by g5gm, gmg5.
    int gm_i[16][4] {};

    // Stores gamma matrix non-zero complex value for the corresponding g5gm_i
    complex<real> g5gm_z[16][4];
    
    // use tr[Gamma*Prop*Gamma*g5*conj(Prop)*g5] = tr[g5*Gamma*Prop*g5*Gamma*(-1)^{?}*conj(Prop)].
    //the possible minus sign will be taken care of in the main function
    //! Constructor
    DRGammaMatrix()
    {

      const complex<real> i(0., 1.);
      // VECTORS
      // G_idx = 1: \gamma_1
      gm_i[0][0] = 3;
      gm_i[0][1] = 2;
      gm_i[0][2] = 1;
      gm_i[0][3] = 0;

      g5gm_z[0][0] = i;
      g5gm_z[0][1] = i;
      g5gm_z[0][2] = i;
      g5gm_z[0][3] = i;

      // G_idx = 2: \gamma_2
      gm_i[1][0] = 3;
      gm_i[1][1] = 2;
      gm_i[1][2] = 1;
      gm_i[1][3] = 0;

      g5gm_z[1][0] = -1.;
      g5gm_z[1][1] = 1.;
      g5gm_z[1][2] = -1.;
      g5gm_z[1][3] = 1.;

      // G_idx = 3: \gamma_3
      gm_i[2][0] = 2;
      gm_i[2][1] = 3;
      gm_i[2][2] = 0;
      gm_i[2][3] = 1;

      g5gm_z[2][0] = i;
      g5gm_z[2][1] = -i;
      g5gm_z[2][2] = i;
      g5gm_z[2][3] = -i;

      // G_idx = 4: \gamma_4
      gm_i[3][0] = 2;
      gm_i[3][1] = 3;
      gm_i[3][2] = 0;
      gm_i[3][3] = 1;

      g5gm_z[3][0] = 1.;
      g5gm_z[3][1] = 1.;
      g5gm_z[3][2] = -1.;
      g5gm_z[3][3] = -1.;


      // PSEUDO-VECTORS
      // G_idx = 6: \gamma_5\gamma_1
      gm_i[4][0] = 3;
      gm_i[4][1] = 2;
      gm_i[4][2] = 1;
      gm_i[4][3] = 0;

      g5gm_z[4][0] = i;
      g5gm_z[4][1] = i;
      g5gm_z[4][2] = -i;
      g5gm_z[4][3] = -i;

      // G_idx = 7: \gamma_5\gamma_2
      gm_i[5][0] = 3;
      gm_i[5][1] = 2;
      gm_i[5][2] = 1;
      gm_i[5][3] = 0;

      g5gm_z[5][0] = -1.;
      g5gm_z[5][1] = 1.;
      g5gm_z[5][2] = 1.;
      g5gm_z[5][3] = -1.;

      // G_idx = 8: \gamma_5\gamma_3
      gm_i[6][0] = 2;
      gm_i[6][1] = 3;
      gm_i[6][2] = 0;
      gm_i[6][3] = 1;

      g5gm_z[6][0] = i;
      g5gm_z[6][1] = -i;
      g5gm_z[6][2] = -i;
      g5gm_z[6][3] = i;

      // G_idx = 9: \gamma_5\gamma_4
      gm_i[7][0] = 2;
      gm_i[7][1] = 3;
      gm_i[7][2] = 0;
      gm_i[7][3] = 1;

      g5gm_z[7][0] = 1.;
      g5gm_z[7][1] = 1.;
      g5gm_z[7][2] = 1.;
      g5gm_z[7][3] = 1.;

      // SCALAR
      // G_idx = 0: I
      gm_i[8][0] = 0;
      gm_i[8][1] = 1;
      gm_i[8][2] = 2;
      gm_i[8][3] = 3;

      g5gm_z[8][0] = 1.;
      g5gm_z[8][1] = 1.;
      g5gm_z[8][2] = -1.;
      g5gm_z[8][3] = -1.;


      // PSEUDO-SCALAR
      // G_idx = 5: \gamma_5
      gm_i[9][0] = 0;
      gm_i[9][1] = 1;
      gm_i[9][2] = 2;
      gm_i[9][3] = 3;

      g5gm_z[9][0] = 1.;
      g5gm_z[9][1] = 1.;
      g5gm_z[9][2] = 1.;
      g5gm_z[9][3] = 1.;

      // TENSORS
      // G_idx = 10: (i/2) * [\gamma_1, \gamma_2]
      gm_i[10][0] = 0;
      gm_i[10][1] = 1;
      gm_i[10][2] = 2;
      gm_i[10][3] = 3;

      g5gm_z[10][0] = 1.;
      g5gm_z[10][1] = -1.;
      g5gm_z[10][2] = -1.;
      g5gm_z[10][3] = 1.;
      
      // G_idx = 11: (i/2) * [\gamma_1, \gamma_3]. this matrix was corrected
      gm_i[11][0] = 1;
      gm_i[11][1] = 0;
      gm_i[11][2] = 3;
      gm_i[11][3] = 2;

      g5gm_z[11][0] = -i;
      g5gm_z[11][1] = i;
      g5gm_z[11][2] = i;
      g5gm_z[11][3] = -i;
      
      // G_idx = 12: (i/2) * [\gamma_1, \gamma_4]
      gm_i[12][0] = 1;
      gm_i[12][1] = 0;
      gm_i[12][2] = 3;
      gm_i[12][3] = 2;

      g5gm_z[12][0] = -1.;
      g5gm_z[12][1] = -1.;
      g5gm_z[12][2] = -1.;
      g5gm_z[12][3] = -1.;

      // G_idx = 13: (i/2) * [\gamma_2, \gamma_3]
      gm_i[13][0] = 1;
      gm_i[13][1] = 0;
      gm_i[13][2] = 3;
      gm_i[13][3] = 2;

      g5gm_z[13][0] = 1.;
      g5gm_z[13][1] = 1.;
      g5gm_z[13][2] = -1.;
      g5gm_z[13][3] = -1.;
      // G_idx = 14: (i/2) * [\gamma_2, \gamma_4]
      gm_i[14][0] = 1;
      gm_i[14][1] = 0;
      gm_i[14][2] = 3;
      gm_i[14][3] = 2;

      g5gm_z[14][0] = -i;
      g5gm_z[14][1] = i;
      g5gm_z[14][2] = -i;
      g5gm_z[14][3] = i;
      
      // G_idx = 15: (i/2) * [\gamma_3, \gamma_4]. this matrix was corrected
      gm_i[15][0] = 0;
      gm_i[15][1] = 1;
      gm_i[15][2] = 2;
      gm_i[15][3] = 3;

      g5gm_z[15][0] = -1.;
      g5gm_z[15][1] = 1.;
      g5gm_z[15][2] = -1.;
      g5gm_z[15][3] = 1.;
    };
  };

  
  template <int reduction_dim, class T> __device__ int* sink_from_t_xyz(int t, int xyz, T X[4])
  {
    static int sink[4];
#pragma unroll
    for (int d = 0; d < 4; d++) {
      if (d != reduction_dim) {
        sink[d] = xyz % X[d];
        xyz /= X[d];
      }
    }
    sink[reduction_dim] = t;    
    return sink;
  }
  
  template <class T> __device__ int idx_from_sink(T X[4], int* sink) { return ((sink[3] * X[2] + sink[2]) * X[1] + sink[1]) * X[0] + sink[0]; }
  
  template <int reduction_dim, class T> __device__ int idx_from_t_xyz(int t, int xyz, T X[4])
  {
    int x[4];
#pragma unroll
    for (int d = 0; d < 4; d++) {
      if (d != reduction_dim) {
	x[d] = xyz % X[d];
	xyz /= X[d];
      }
    }    
    x[reduction_dim] = t;    
    return (((x[3] * X[2] + x[2]) * X[1] + x[1]) * X[0] + x[0]);
  }
   
  template <typename Float, int nColor_, int reduction_dim_ = 3>
  struct ContractionSummedArg :  public ReduceArg<spinor_array>
  {
    // This the direction we are performing reduction on. default to 3.
    static constexpr int reduction_dim = reduction_dim_; 

    using real = typename mapper<Float>::type;
    static constexpr int nColor = nColor_;
    static constexpr int nSpin = 4;
    static constexpr bool spin_project = true;
    static constexpr bool spinor_direct_load = false; // false means texture load

    typedef typename colorspinor_mapper<Float, nSpin, nColor, spin_project, spinor_direct_load>::type F;
    F x;
    F y;
    int s1, b1;
    int mom_mode[4];
    int source_position[4];
    int NxNyNzNt[4];
    DRGammaMatrix<real> Gamma;
    int t_offset;
    int offsets[4];
    
    dim3 threads;     // number of active threads required
    int_fastdiv X[4]; // grid dimensions
    
    ContractionSummedArg(const ColorSpinorField &x, const ColorSpinorField &y,
			 const int source_position_in[4], const int mom_mode_in[4],
			 const int s1, const int b1) :
      ReduceArg<spinor_array>(x.X()[reduction_dim]),
      x(x),
      y(y),
      s1(s1),
      b1(b1),
      Gamma(),
      // Launch xyz threads per t, t times.
      threads(x.Volume()/x.X()[reduction_dim], x.X()[reduction_dim])
    {
      for(int i=0; i<4; i++) {
	X[i] = x.X()[i];
	mom_mode[i] = mom_mode_in[i];
        source_position[i] = source_position_in[i];
        offsets[i] = comm_coord(i) * x.X()[i];
        NxNyNzNt[i] = comm_dim(i) * x.X()[i];
      }
    }
    __device__ __host__ spinor_array init() const { return spinor_array(); }
  };

  
  template <typename Arg> struct DegrandRossiContractFT : plus<spinor_array> {
    using reduce_t = spinor_array;
    using plus<reduce_t>::operator();    
<<<<<<< HEAD
    Arg &arg;
    constexpr DegrandRossiContractFT(Arg &arg) : arg(arg) {}
=======
    const Arg &arg;
    constexpr DegrandRossiContractFT(const Arg &arg) : arg(arg) {}
>>>>>>> 67f5db99
    static constexpr const char *filename() { return KERNEL_FILE; }
    
    // Final param is unused in the MultiReduce functor in this use case.
    __device__ __host__ inline reduce_t operator()(reduce_t &result, int xyz, int t, int)
    {
      constexpr int nSpin = Arg::nSpin;
      constexpr int nColor = Arg::nColor;
      using real = typename Arg::real;
      using Vector = ColorSpinor<real, nColor, nSpin>;

      reduce_t result_all_channels = spinor_array();
      int s1 = arg.s1;
      int b1 = arg.b1;
      int mom_mode[4];
      int source_position[4];
      int offsets[4];
      int NxNyNzNt[4];
      for(int i=0; i<4; i++) {
	source_position[i] = arg.source_position[i];
	offsets[i] = arg.offsets[i];
	mom_mode[i] = arg.mom_mode[i];
	NxNyNzNt[i] = arg.NxNyNzNt[i];
      }
      
      complex<real> propagator_product;
      
      //The coordinate of the sink
      int *sink;
      
      double phase_real;
      double phase_imag;
      double Sum_dXi_dot_Pi;
      
      sink = sink_from_t_xyz<Arg::reduction_dim>(t, xyz, arg.X);
      
      // Calculate exp(-i * [x dot p])
      Sum_dXi_dot_Pi = (double)((source_position[0]-sink[0]-offsets[0])*mom_mode[0]*1./NxNyNzNt[0]+
				(source_position[1]-sink[1]-offsets[1])*mom_mode[1]*1./NxNyNzNt[1]+
				(source_position[2]-sink[2]-offsets[2])*mom_mode[2]*1./NxNyNzNt[2]+
				(source_position[3]-sink[3]-offsets[3])*mom_mode[3]*1./NxNyNzNt[3]);
      
      phase_real =  cos(Sum_dXi_dot_Pi*2.*M_PI);
      phase_imag = -sin(Sum_dXi_dot_Pi*2.*M_PI);
      
      // Collect vector data
      int parity = 0;
      int idx = idx_from_t_xyz<Arg::reduction_dim>(t, xyz, arg.X);
      int idx_cb = getParityCBFromFull(parity, arg.X, idx);
      Vector x = arg.x(idx_cb, parity);
      Vector y = arg.y(idx_cb, parity);
      
      // loop over channels
      for (int G_idx = 0; G_idx < 16; G_idx++) {
	for (int s2 = 0; s2 < nSpin; s2++) {

	  // We compute the contribution from s1,b1 and s2,b2 from props x and y respectively.
	  int b2 = arg.Gamma.gm_i[G_idx][s2];	  
	  // get non-zero column index for current s1
	  int b1_tmp = arg.Gamma.gm_i[G_idx][s1];
	  
	  // only contributes if we're at the correct b1 from the outer loop FIXME
	  if (b1_tmp == b1) {
	    // use tr[ Gamma * Prop * Gamma * g5 * conj(Prop) * g5] = tr[g5*Gamma*Prop*g5*Gamma*(-1)^{?}*conj(Prop)].
	    // gamma_5 * gamma_i <phi | phi > gamma_5 * gamma_idx 
	    propagator_product = arg.Gamma.g5gm_z[G_idx][b2] * innerProduct(x, y, b2, s2) * arg.Gamma.g5gm_z[G_idx][b1];
	    result_all_channels[G_idx].x += propagator_product.real()*phase_real-propagator_product.imag()*phase_imag;
	    result_all_channels[G_idx].y += propagator_product.imag()*phase_real+propagator_product.real()*phase_imag;
	  }
	}
      }

      // Debug
      //for (int G_idx = 0; G_idx < arg.nSpin*arg.nSpin; G_idx++) {
      //result_all_channels[G_idx].x += (G_idx+t) + idx;
      //result_all_channels[G_idx].y += (G_idx+t) + idx;
      //}
      
      return plus::operator()(result_all_channels, result);
    }
  };
  
<<<<<<< HEAD
  template <typename Float, int nColor_> struct ContractionArg {
=======
  template <typename Float, int nColor_> struct ContractionArg : kernel_param<> {
>>>>>>> 67f5db99
    using real = typename mapper<Float>::type;
    int X[4];    // grid dimensions

    static constexpr int nSpin = 4;
    static constexpr int nColor = nColor_;
    static constexpr bool spin_project = true;
    static constexpr bool spinor_direct_load = false; // false means texture load

    // Create a typename F for the ColorSpinorField (F for fermion)
    using F = typename colorspinor_mapper<Float, nSpin, nColor, spin_project, spinor_direct_load>::type;

    F x;
    F y;
    matrix_field<complex<Float>, nSpin> s;

    ContractionArg(const ColorSpinorField &x, const ColorSpinorField &y, complex<Float> *s) :
      kernel_param(dim3(x.VolumeCB(), 2, 1)),
      x(x),
      y(y),
      s(s, x.VolumeCB())
    {
      for (int dir = 0; dir < 4; dir++) X[dir] = x.X()[dir];
    }
  };

  template <typename Arg> struct ColorContract {
    const Arg &arg;
    constexpr ColorContract(const Arg &arg) : arg(arg) {}
    static constexpr const char *filename() { return KERNEL_FILE; }

    __device__ __host__ inline void operator()(int x_cb, int parity)
    {
      constexpr int nSpin = Arg::nSpin;
      using real = typename Arg::real;
      using Vector = ColorSpinor<real, Arg::nColor, Arg::nSpin>;

      Vector x = arg.x(x_cb, parity);
      Vector y = arg.y(x_cb, parity);

      Matrix<complex<real>, nSpin> A;
#pragma unroll
      for (int mu = 0; mu < nSpin; mu++) {
#pragma unroll
        for (int nu = 0; nu < nSpin; nu++) {
          // Color inner product: <\phi(x)_{\mu} | \phi(y)_{\nu}>
          // The Bra is conjugated
          A(mu, nu) = innerProduct(x, y, mu, nu);
        }
      }

      arg.s.save(A, x_cb, parity);
    }
  };

  template <typename Arg> struct DegrandRossiContract {
    const Arg &arg;
    constexpr DegrandRossiContract(const Arg &arg) : arg(arg) {}
    static constexpr const char *filename() { return KERNEL_FILE; }

    __device__ __host__ inline void operator()(int x_cb, int parity)
    {
      constexpr int nSpin = Arg::nSpin;
      constexpr int nColor = Arg::nColor;
      using real = typename Arg::real;
      using Vector = ColorSpinor<real, nColor, nSpin>;

      Vector x = arg.x(x_cb, parity);
      Vector y = arg.y(x_cb, parity);

      complex<real> I(0.0, 1.0);
      complex<real> spin_elem[nSpin][nSpin];
      complex<real> result_local(0.0, 0.0);

      // Color contract: <\phi(x)_{\mu} | \phi(y)_{\nu}>
      // The Bra is conjugated
      for (int mu = 0; mu < nSpin; mu++) {
        for (int nu = 0; nu < nSpin; nu++) { spin_elem[mu][nu] = innerProduct(x, y, mu, nu); }
      }

      Matrix<complex<real>, nSpin> A_;
      auto A = A_.data;

      // Spin contract: <\phi(x)_{\mu} \Gamma_{mu,nu}^{rho,tau} \phi(y)_{\nu}>
      // The rho index runs slowest.
      // Layout is defined in enum_quda.h: G_idx = 4*rho + tau
      // DMH: Hardcoded to Degrand-Rossi. Need a template on Gamma basis.

      int G_idx = 0;

      // SCALAR
      // G_idx = 0: I
      result_local = 0.0;
      result_local += spin_elem[0][0];
      result_local += spin_elem[1][1];
      result_local += spin_elem[2][2];
      result_local += spin_elem[3][3];
      A[G_idx++] = result_local;

      // VECTORS
      // G_idx = 1: \gamma_1
      result_local = 0.0;
      result_local += I * spin_elem[0][3];
      result_local += I * spin_elem[1][2];
      result_local -= I * spin_elem[2][1];
      result_local -= I * spin_elem[3][0];
      A[G_idx++] = result_local;

      // G_idx = 2: \gamma_2
      result_local = 0.0;
      result_local -= spin_elem[0][3];
      result_local += spin_elem[1][2];
      result_local += spin_elem[2][1];
      result_local -= spin_elem[3][0];
      A[G_idx++] = result_local;

      // G_idx = 3: \gamma_3
      result_local = 0.0;
      result_local += I * spin_elem[0][2];
      result_local -= I * spin_elem[1][3];
      result_local -= I * spin_elem[2][0];
      result_local += I * spin_elem[3][1];
      A[G_idx++] = result_local;

      // G_idx = 4: \gamma_4
      result_local = 0.0;
      result_local += spin_elem[0][2];
      result_local += spin_elem[1][3];
      result_local += spin_elem[2][0];
      result_local += spin_elem[3][1];
      A[G_idx++] = result_local;

      // PSEUDO-SCALAR
      // G_idx = 5: \gamma_5
      result_local = 0.0;
      result_local += spin_elem[0][0];
      result_local += spin_elem[1][1];
      result_local -= spin_elem[2][2];
      result_local -= spin_elem[3][3];
      A[G_idx++] = result_local;

      // PSEUDO-VECTORS
      // DMH: Careful here... we may wish to use  \gamma_1,2,3,4\gamma_5 for pseudovectors
      // G_idx = 6: \gamma_5\gamma_1
      result_local = 0.0;
      result_local += I * spin_elem[0][3];
      result_local += I * spin_elem[1][2];
      result_local += I * spin_elem[2][1];
      result_local += I * spin_elem[3][0];
      A[G_idx++] = result_local;

      // G_idx = 7: \gamma_5\gamma_2
      result_local = 0.0;
      result_local -= spin_elem[0][3];
      result_local += spin_elem[1][2];
      result_local -= spin_elem[2][1];
      result_local += spin_elem[3][0];
      A[G_idx++] = result_local;

      // G_idx = 8: \gamma_5\gamma_3
      result_local = 0.0;
      result_local += I * spin_elem[0][2];
      result_local -= I * spin_elem[1][3];
      result_local += I * spin_elem[2][0];
      result_local -= I * spin_elem[3][1];
      A[G_idx++] = result_local;

      // G_idx = 9: \gamma_5\gamma_4
      result_local = 0.0;
      result_local += spin_elem[0][2];
      result_local += spin_elem[1][3];
      result_local -= spin_elem[2][0];
      result_local -= spin_elem[3][1];
      A[G_idx++] = result_local;

      // TENSORS
      // G_idx = 10: (i/2) * [\gamma_1, \gamma_2]
      result_local = 0.0;
      result_local += spin_elem[0][0];
      result_local -= spin_elem[1][1];
      result_local += spin_elem[2][2];
      result_local -= spin_elem[3][3];
      A[G_idx++] = result_local;

      // G_idx = 11: (i/2) * [\gamma_1, \gamma_3]
      result_local = 0.0;
      result_local -= I * spin_elem[0][2];
      result_local -= I * spin_elem[1][3];
      result_local += I * spin_elem[2][0];
      result_local += I * spin_elem[3][1];
      A[G_idx++] = result_local;

      // G_idx = 12: (i/2) * [\gamma_1, \gamma_4]
      result_local = 0.0;
      result_local -= spin_elem[0][1];
      result_local -= spin_elem[1][0];
      result_local += spin_elem[2][3];
      result_local += spin_elem[3][2];
      A[G_idx++] = result_local;

      // G_idx = 13: (i/2) * [\gamma_2, \gamma_3]
      result_local = 0.0;
      result_local += spin_elem[0][1];
      result_local += spin_elem[1][0];
      result_local += spin_elem[2][3];
      result_local += spin_elem[3][2];
      A[G_idx++] = result_local;

      // G_idx = 14: (i/2) * [\gamma_2, \gamma_4]
      result_local = 0.0;
      result_local -= I * spin_elem[0][1];
      result_local += I * spin_elem[1][0];
      result_local += I * spin_elem[2][3];
      result_local -= I * spin_elem[3][2];
      A[G_idx++] = result_local;

      // G_idx = 15: (i/2) * [\gamma_3, \gamma_4]
      result_local = 0.0;
      result_local -= spin_elem[0][0];
      result_local -= spin_elem[1][1];
      result_local += spin_elem[2][2];
      result_local += spin_elem[3][3];
      A[G_idx++] = result_local;

      arg.s.save(A_, x_cb, parity);
    }
  };
} // namespace quda<|MERGE_RESOLUTION|>--- conflicted
+++ resolved
@@ -10,11 +10,7 @@
 namespace quda
 {
 
-<<<<<<< HEAD
-    using spinor_array = vector_type<double2, 16>;
-=======
   using spinor_array = vector_type<double2, 16>;
->>>>>>> 67f5db99
   
   template <typename real> class DRGammaMatrix
   {
@@ -302,13 +298,8 @@
   template <typename Arg> struct DegrandRossiContractFT : plus<spinor_array> {
     using reduce_t = spinor_array;
     using plus<reduce_t>::operator();    
-<<<<<<< HEAD
-    Arg &arg;
-    constexpr DegrandRossiContractFT(Arg &arg) : arg(arg) {}
-=======
     const Arg &arg;
     constexpr DegrandRossiContractFT(const Arg &arg) : arg(arg) {}
->>>>>>> 67f5db99
     static constexpr const char *filename() { return KERNEL_FILE; }
     
     // Final param is unused in the MultiReduce functor in this use case.
@@ -390,11 +381,7 @@
     }
   };
   
-<<<<<<< HEAD
-  template <typename Float, int nColor_> struct ContractionArg {
-=======
   template <typename Float, int nColor_> struct ContractionArg : kernel_param<> {
->>>>>>> 67f5db99
     using real = typename mapper<Float>::type;
     int X[4];    // grid dimensions
 
