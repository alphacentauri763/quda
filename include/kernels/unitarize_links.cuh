#pragma once

#include <gauge_field_order.h>
#include <quda_matrix.h>
#include <suN_project.cuh>
#include <index_helper.cuh>
#include <color_spinor.h>
#include <svd_quda.h>
#include <kernel.h>

#ifndef FL_UNITARIZE_PI
#define FL_UNITARIZE_PI 3.14159265358979323846
#endif
#ifndef FL_UNITARIZE_PI23
#define FL_UNITARIZE_PI23 FL_UNITARIZE_PI*0.66666666666666666666
#endif

namespace quda {

  template <typename Float, int nColor_, QudaReconstructType recon_>
  struct UnitarizeArg : kernel_param<> {
    using real = typename mapper<Float>::type;
    static constexpr int nColor = nColor_;
    static constexpr QudaReconstructType recon = recon_;
    typedef typename gauge_mapper<Float,recon>::type Gauge;
    Gauge out;
    const Gauge in;

    int X[4]; // grid dimensions
    int *fails;
    const int max_iter;
    const double unitarize_eps;
    const double max_error;
    const int reunit_allow_svd;
    const int reunit_svd_only;
    const double svd_rel_error;
    const double svd_abs_error;
    const static bool check_unitarization = true;

    UnitarizeArg(GaugeField &out, const GaugeField &in, int* fails, int max_iter,
                 double unitarize_eps, double max_error, int reunit_allow_svd,
                 int reunit_svd_only, double svd_rel_error, double svd_abs_error) :
      kernel_param(dim3(in.VolumeCB(), 2, 4)),
      out(out),
      in(in),
      fails(fails),
      max_iter(max_iter),
      unitarize_eps(unitarize_eps),
      max_error(max_error),
      reunit_allow_svd(reunit_allow_svd),
      reunit_svd_only(reunit_svd_only),
      svd_rel_error(svd_rel_error),
      svd_abs_error(svd_abs_error)
    {
      for (int dir=0; dir<4; ++dir) X[dir] = in.X()[dir];
    }
  };

  template <typename mat>
  __device__ __host__ bool isUnitarizedLinkConsistent(const mat &initial_matrix,
                                                      const mat &unitary_matrix, double max_error)
  {
    auto n = initial_matrix.size();
    mat temporary = conj(initial_matrix)*unitary_matrix;
    temporary = temporary*temporary - conj(initial_matrix)*initial_matrix;

    for (int i=0; i<n; ++i) {
      for (int j=0; j<n; ++j) {
	if (fabs(temporary(i,j).x) > max_error ||
	    fabs(temporary(i,j).y) > max_error ||
	    temporary(i,j).x != temporary(i,j).x ||
	    temporary(i,j).y != temporary(i,j).y ) {
	  printf("is not consistent at %d,%d, %e, %e\n", i, j, temporary(i,j).x, temporary(i,j).y);
	  return false;
	}
      }
    }
    return true;
  }

  template <class T> constexpr T getAbsMin(const T* const array, int size)
  {
    T min = fabs(array[0]);
    for(int i=1; i<size; ++i){
      T abs_val = fabs(array[i]);
      if((abs_val) < min){ min = abs_val; }
    }
    return min;
  }

  template <class Real> constexpr bool checkAbsoluteError(Real a, Real b, Real epsilon) { return fabs(a-b) < epsilon; }

  template <class Real> constexpr bool checkRelativeError(Real a, Real b, Real epsilon) { return fabs((a-b)/b) < epsilon; }

  // Compute the reciprocal square root of the matrix q
  // Also modify q if the eigenvalues are dangerously small.
  template <typename real, typename mat, typename Arg>
  __device__  __host__ bool reciprocalRoot(mat &res, const mat& q, const Arg &arg)
  {
    auto Nc = res.size();
    mat qsq, tempq;
    real c[3];
    real g[3];
    
    const real one_third = 0.333333333333333333333;
    const real one_ninth = 0.111111111111111111111;
    const real one_eighteenth = 0.055555555555555555555;
    
    qsq = q*q;
    tempq = qsq*q;
    
    c[0] = getTrace(q).x;
    c[1] = getTrace(qsq).x * 0.5;
    c[2] = getTrace(tempq).x * one_third;;
    
    g[0] = g[1] = g[2] = c[0] * one_third;
    real r,s,theta;
    s = c[1]*one_third - c[0]*c[0]*one_eighteenth;
    
    real cosTheta;
    if (fabs(s) >= arg.unitarize_eps) { // faster when this conditional is removed?
      const real rsqrt_s = quda::rsqrt(s);
      r = c[2]*0.5 - (c[0]*one_third)*(c[1] - c[0]*c[0]*one_ninth);
      cosTheta = r*rsqrt_s*rsqrt_s*rsqrt_s;
      
      if(fabs(cosTheta) >= 1.0){
	theta = (r > 0) ? 0.0 : FL_UNITARIZE_PI;
      }else{
	theta = acos(cosTheta); // this is the primary performance limiter
      }
      
      const real sqrt_s = s*rsqrt_s;
      
#if 0 // experimental version
      real as, ac;
      quda::sincos( theta*one_third, &as, &ac );
      g[0] = c[0]*one_third + 2*sqrt_s*ac;
      //g[1] = c[0]*one_third + 2*sqrt_s*(ac*cos(1*FL_UNITARIZE_PI23) - as*sin(1*FL_UNITARIZE_PI23));
      g[1] = c[0]*one_third - 2*sqrt_s*(0.5*ac + as*0.8660254037844386467637);
      //g[2] = c[0]*one_third + 2*sqrt_s*(ac*cos(2*FL_UNITARIZE_PI23) - as*sin(2*FL_UNITARIZE_PI23));
      g[2] = c[0]*one_third + 2*sqrt_s*(-0.5*ac + as*0.8660254037844386467637);
#else
      g[0] = c[0]*one_third + 2*sqrt_s*cos( theta*one_third );
      g[1] = c[0]*one_third + 2*sqrt_s*cos( theta*one_third + FL_UNITARIZE_PI23 );
      g[2] = c[0]*one_third + 2*sqrt_s*cos( theta*one_third + 2*FL_UNITARIZE_PI23 );
#endif
    }
    
    // Check the eigenvalues, if the determinant does not match the product of the eigenvalues
    // return false. Then call SVD instead.
    real det = getDeterminant(q).x;
    if (fabs(det) < arg.svd_abs_error) return false;
    if (!checkRelativeError<double>(g[0]*g[1]*g[2], det, arg.svd_rel_error)) return false;
      
    // At this point we have finished with the c's
    // use these to store sqrt(g)
    for(int i=0; i<3; ++i) c[i] = sqrt(g[i]);
    
    // done with the g's, use these to store u, v, w
    g[0] = c[0]+c[1]+c[2];
    g[1] = c[0]*c[1] + c[0]*c[2] + c[1]*c[2];
    g[2] = c[0]*c[1]*c[2];
    
    const real denominator = 1.0 / ( g[2]*(g[0]*g[1]-g[2]) );
    c[0] = (g[0]*g[1]*g[1] - g[2]*(g[0]*g[0]+g[1])) * denominator;
    c[1] = (-g[0]*g[0]*g[0] - g[2] + 2.*g[0]*g[1]) * denominator;
    c[2] = g[0] * denominator;
    
    tempq = c[1]*q + c[2]*qsq;
    // Add a real scalar
    tempq(0,0).x += c[0];
    tempq(1,1).x += c[0];
    tempq(2,2).x += c[0];
    
    res = tempq;
    
    return true;
  }
  
  template <typename real, typename mat, typename Arg>
  __host__ __device__ bool unitarizeLinkMILC(mat &out, const mat &in, const Arg &arg)
  {
    // Canonnical Nc = 3 strategy
#if (N_COLORS == 3)
    mat u;
    if (!arg.reunit_svd_only) {
      if (reciprocalRoot<real>(u, conj(in)*in, arg) ) {
	out = in * u;
	return true;
      }
    }

    // If we've got this far, then the Caley-Hamilton unitarization
    // has failed. If SVD is not allowed, the unitarization has failed.
    if (!arg.reunit_allow_svd) return false;

    mat v;
    real singular_values[3];
    computeSVD<real>(in, u, v, singular_values);    
    out = u * conj(v);
    return true;
#else
    // Brute force Nc != 3 strategy
    return unitarizeLinkNewton(out, in, 10000);
#endif
    
  } // unitarizeMILC
  
  template <typename mat>
  __host__ __device__ bool unitarizeLinkNewton(mat &out, const mat& in, int max_iter)
  {
    mat u = in;
    bool is_unitarized = false;
    int i = 0;
    while (!is_unitarized && i < max_iter) {
      mat uinv = inverse(u);
      u = 0.5*(u + conj(uinv));
      if((i+1)%10 == 0) is_unitarized = isUnitarizedLinkConsistent(in, u, 1e-7);	
      i++;
    }
    
    if (!is_unitarized) {
      //printf("ERROR: Unitarized link is not consistent with incoming link"
      //" tol %e and %d iterations\n", 1e-7, max_iter);
      return false;
    }
    //printf("is %sunitary at %d\n", is_unitarized ? "" : "not ", i);
    out = u;
    return true;
  }
  
  template <typename Arg> struct Unitarize
  {
    const Arg &arg;
    constexpr Unitarize(const Arg &arg) : arg(arg) {}
    static constexpr const char* filename() { return KERNEL_FILE; }

    __device__ __host__ inline void operator()(int x_cb, int parity, int mu)
    {
      // result is always in double precision
      Matrix<complex<double>,Arg::nColor> v, result;
      Matrix<complex<typename Arg::real>,Arg::nColor> tmp = arg.in(mu, x_cb, parity);

      v = tmp;
      unitarizeLinkMILC<double>(result, v, arg);
      if (arg.check_unitarization) {
        if (result.isUnitary(arg.max_error) == false) atomic_fetch_add(arg.fails, 1);
      }
      tmp = result;
      arg.out(mu, x_cb, parity) = tmp;
    }
  };

  template <typename Float, int nColor_, QudaReconstructType recon_>
<<<<<<< HEAD
  struct ProjectSUNArg {
=======
  struct ProjectSUNArg : kernel_param<> {
>>>>>>> 67f5db99
    using real = typename mapper<Float>::type;
    static constexpr int nColor = nColor_;
    static constexpr QudaReconstructType recon = recon_;
    typedef typename gauge_mapper<Float,recon>::type Gauge;
    Gauge u;

    real tol;
    int *fails;
<<<<<<< HEAD
    dim3 threads;
    ProjectSUNArg(GaugeField &u, real tol, int *fails) :
=======
    ProjectSUNArg(GaugeField &u, real tol, int *fails) :
      kernel_param(dim3(u.VolumeCB(), 2, 4)),
>>>>>>> 67f5db99
      u(u),
      tol(tol),
      fails(fails) { }
  };

  template <typename Arg> struct Projector
  {
    const Arg &arg;
    constexpr Projector(const Arg &arg) : arg(arg) {}
    static constexpr const char *filename() { return KERNEL_FILE; }

    __device__ __host__ inline void operator()(int x_cb, int parity, int mu)
    {
      Matrix<complex<typename Arg::real>, Arg::nColor> u = arg.u(mu, x_cb, parity);

      polarSUN<typename Arg::real>(u, arg.tol);

      // count number of failures
      if (u.isUnitary(arg.tol) == false) atomic_fetch_add(arg.fails, 1);
      
      arg.u(mu, x_cb, parity) = u;
    }
  };

}<|MERGE_RESOLUTION|>--- conflicted
+++ resolved
@@ -252,11 +252,7 @@
   };
 
   template <typename Float, int nColor_, QudaReconstructType recon_>
-<<<<<<< HEAD
-  struct ProjectSUNArg {
-=======
   struct ProjectSUNArg : kernel_param<> {
->>>>>>> 67f5db99
     using real = typename mapper<Float>::type;
     static constexpr int nColor = nColor_;
     static constexpr QudaReconstructType recon = recon_;
@@ -265,13 +261,8 @@
 
     real tol;
     int *fails;
-<<<<<<< HEAD
-    dim3 threads;
-    ProjectSUNArg(GaugeField &u, real tol, int *fails) :
-=======
     ProjectSUNArg(GaugeField &u, real tol, int *fails) :
       kernel_param(dim3(u.VolumeCB(), 2, 4)),
->>>>>>> 67f5db99
       u(u),
       tol(tol),
       fails(fails) { }
@@ -291,7 +282,6 @@
 
       // count number of failures
       if (u.isUnitary(arg.tol) == false) atomic_fetch_add(arg.fails, 1);
-      
       arg.u(mu, x_cb, parity) = u;
     }
   };
