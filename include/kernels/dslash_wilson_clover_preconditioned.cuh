--- conflicted
+++ resolved
@@ -28,21 +28,6 @@
     }
   };
 
-<<<<<<< HEAD
-  /**
-     @brief Apply the clover preconditioned Wilson dslash
-     - no xpay: out(x) = M*in = A(x)^{-1}D * in(x-mu)
-     - with xpay:  out(x) = M*in = (1 - kappa*A(x)^{-1}D) * in(x-mu)
-  */
-  template <typename Float, int nDim, int nColor, int nParity, bool dagger, bool xpay, KernelType kernel_type, typename Arg>
-  __device__ __host__ inline void wilsonClover(Arg &arg, int idx, int parity)
-  {
-
-    using namespace linalg; // for Cholesky
-    typedef typename mapper<Float>::type real;
-    typedef ColorSpinor<real, nColor, 4> Vector;
-    typedef ColorSpinor<real, nColor, 2> HalfVector;
-=======
   template <int nParity, bool dagger, bool xpay, KernelType kernel_type, typename Arg>
   struct wilsonCloverPreconditioned : dslash_default {
 
@@ -61,7 +46,6 @@
       typedef typename mapper<typename Arg::Float>::type real;
       typedef ColorSpinor<real, Arg::nColor, 4> Vector;
       typedef ColorSpinor<real, Arg::nColor, 2> HalfVector;
->>>>>>> 94058a94
 
       bool active
         = kernel_type == EXTERIOR_KERNEL_ALL ? false : true; // is thread active (non-trival for fused kernel only)
@@ -69,49 +53,26 @@
       int coord[Arg::nDim];
       int x_cb = getCoords<QUDA_4D_PC, kernel_type>(coord, arg, idx, parity, thread_dim);
 
-<<<<<<< HEAD
-	  const int my_spinor_parity = nParity == 2 ? parity : 0;
-
-	  Vector out;
-=======
       const int my_spinor_parity = nParity == 2 ? parity : 0;
 
       Vector out;
->>>>>>> 94058a94
 
       // defined in dslash_wilson.cuh
       applyWilson<nParity, dagger, kernel_type>(out, arg, coord, x_cb, 0, parity, idx, thread_dim, active);
 
-<<<<<<< HEAD
-	  if (kernel_type != INTERIOR_KERNEL && active) {
-		  // if we're not the interior kernel, then we must sum the partial
-		  Vector x = arg.out(x_cb, my_spinor_parity);
-		  out += x;
-	  }
-
-=======
       if (kernel_type != INTERIOR_KERNEL && active) {
         // if we're not the interior kernel, then we must sum the partial
         Vector x = arg.out(x_cb, my_spinor_parity);
         out += x;
       }
->>>>>>> 94058a94
 
       if (isComplete<kernel_type>(arg, coord) && active) {
         out.toRel(); // switch to chiral basis
 
-<<<<<<< HEAD
-		  Vector tmp;
-
-#pragma unroll
-
-      for (int chirality = 0; chirality < 2; chirality++) {
-=======
         Vector tmp;
 
 #pragma unroll
         for (int chirality = 0; chirality < 2; chirality++) {
->>>>>>> 94058a94
 
           HMatrix<real, Arg::nColor * Arg::nSpin / 2> A = arg.A(x_cb, parity, chirality);
           HalfVector chi = out.chiral_project(chirality);
@@ -126,12 +87,7 @@
           tmp += chi.chiral_reconstruct(chirality);
         }
 
-<<<<<<< HEAD
-		  tmp.toNonRel(); // switch back to non-chiral basis
-
-=======
         tmp.toNonRel(); // switch back to non-chiral basis
->>>>>>> 94058a94
 
         if (xpay) {
           Vector x = arg.x(x_cb, my_spinor_parity);
@@ -141,41 +97,7 @@
         }
       }
 
-<<<<<<< HEAD
-	  if (kernel_type != EXTERIOR_KERNEL_ALL || active) arg.out(x_cb, my_spinor_parity) = out;
-  }
-
-  // CPU kernel for applying the Wilson operator to a vector
-  template <typename Float, int nDim, int nColor, int nParity, bool dagger, bool xpay, KernelType kernel_type, typename Arg>
-  void wilsonCloverPreconditionedCPU(Arg arg)
-  {
-
-    for (int parity = 0; parity < nParity; parity++) {
-      // for full fields then set parity from loop else use arg setting
-      parity = nParity == 2 ? parity : arg.parity;
-
-      for (int x_cb = 0; x_cb < arg.threads; x_cb++) { // 4-d volume
-        wilsonClover<Float, nDim, nColor, nParity, dagger, xpay, kernel_type>(arg, x_cb, parity);
-      } // 4-d volumeCB
-    }   // parity
-  }
-
-  // GPU Kernel for applying the Wilson operator to a vector
-  template <typename Float, int nDim, int nColor, int nParity, bool dagger, bool xpay, KernelType kernel_type, typename Arg>
-  __global__ void wilsonCloverPreconditionedGPU(Arg arg)
-  {
-    int x_cb = blockIdx.x * blockDim.x + threadIdx.x;
-    if (x_cb >= arg.threads) return;
-
-    // for full fields set parity from z thread index else use arg setting
-    int parity = nParity == 2 ? blockDim.z * blockIdx.z + threadIdx.z : arg.parity;
-
-    switch (parity) {
-    case 0: wilsonClover<Float, nDim, nColor, nParity, dagger, xpay, kernel_type>(arg, x_cb, 0); break;
-    case 1: wilsonClover<Float, nDim, nColor, nParity, dagger, xpay, kernel_type>(arg, x_cb, 1); break;
-=======
       if (kernel_type != EXTERIOR_KERNEL_ALL || active) arg.out(x_cb, my_spinor_parity) = out;
->>>>>>> 94058a94
     }
   };
 
