#pragma once

#include <limits.h>
#define QUDA_INVALID_ENUM INT_MIN

#ifdef __cplusplus
extern "C" {
#endif

typedef enum qudaError_t { QUDA_SUCCESS = 0, QUDA_ERROR = 1, QUDA_ERROR_UNINITIALIZED = 2 } qudaError_t;

typedef enum QudaMemoryType_s {
  QUDA_MEMORY_DEVICE,
  QUDA_MEMORY_PINNED,
  QUDA_MEMORY_MAPPED,
  QUDA_MEMORY_INVALID = QUDA_INVALID_ENUM
} QudaMemoryType;

//
// Types used in QudaGaugeParam
//

typedef enum QudaLinkType_s {
  QUDA_SU3_LINKS,
  QUDA_GENERAL_LINKS,
  QUDA_THREE_LINKS,
  QUDA_MOMENTUM_LINKS,
  QUDA_COARSE_LINKS,                  // used for coarse-gauge field with multigrid
  QUDA_SMEARED_LINKS,                 // used for loading and saving gaugeSmeared in the interface
  QUDA_WILSON_LINKS = QUDA_SU3_LINKS, // used by wilson, clover, twisted mass, and domain wall
  QUDA_ASQTAD_FAT_LINKS = QUDA_GENERAL_LINKS,
  QUDA_ASQTAD_LONG_LINKS = QUDA_THREE_LINKS,
  QUDA_ASQTAD_MOM_LINKS = QUDA_MOMENTUM_LINKS,
  QUDA_ASQTAD_GENERAL_LINKS = QUDA_GENERAL_LINKS,
  QUDA_INVALID_LINKS = QUDA_INVALID_ENUM
} QudaLinkType;

typedef enum QudaGaugeFieldOrder_s {
  QUDA_FLOAT_GAUGE_ORDER = 1,
  QUDA_FLOAT2_GAUGE_ORDER = 2,  // no reconstruct and double precision
  QUDA_FLOAT4_GAUGE_ORDER = 4,  // 8 reconstruct single, and 12 reconstruct single, half, quarter
  QUDA_FLOAT8_GAUGE_ORDER = 8,  // 8 reconstruct half and quarter
  QUDA_NATIVE_GAUGE_ORDER,      // used to denote one of the above types in a trait, not used directly
  QUDA_QDP_GAUGE_ORDER,         // expect *gauge[mu], even-odd, spacetime, row-column color
  QUDA_QDPJIT_GAUGE_ORDER,      // expect *gauge[mu], even-odd, complex-column-row-spacetime
  QUDA_CPS_WILSON_GAUGE_ORDER,  // expect *gauge, even-odd, mu, spacetime, column-row color
  QUDA_MILC_GAUGE_ORDER,        // expect *gauge, even-odd, mu, spacetime, row-column order
  QUDA_MILC_SITE_GAUGE_ORDER,   // packed into MILC site AoS [even-odd][spacetime] array, and [dir][row][col] inside
  QUDA_BQCD_GAUGE_ORDER,        // expect *gauge, mu, even-odd, spacetime+halos, column-row order
  QUDA_TIFR_GAUGE_ORDER,        // expect *gauge, mu, even-odd, spacetime, column-row order
  QUDA_TIFR_PADDED_GAUGE_ORDER, // expect *gauge, mu, parity, t, z+halo, y, x/2, column-row order
  QUDA_INVALID_GAUGE_ORDER = QUDA_INVALID_ENUM
} QudaGaugeFieldOrder;

typedef enum QudaTboundary_s {
  QUDA_ANTI_PERIODIC_T = -1,
  QUDA_PERIODIC_T = 1,
  QUDA_INVALID_T_BOUNDARY = QUDA_INVALID_ENUM
} QudaTboundary;

typedef enum QudaPrecision_s {
  QUDA_QUARTER_PRECISION = 1,
  QUDA_HALF_PRECISION = 2,
  QUDA_SINGLE_PRECISION = 4,
  QUDA_DOUBLE_PRECISION = 8,
  QUDA_INVALID_PRECISION = QUDA_INVALID_ENUM
} QudaPrecision;

typedef enum QudaReconstructType_s {
  QUDA_RECONSTRUCT_NO = 18, // store all 18 real numbers explicitly
  QUDA_RECONSTRUCT_12 = 12, // reconstruct from 12 real numbers
  QUDA_RECONSTRUCT_8 = 8,   // reconstruct from 8 real numbers
  QUDA_RECONSTRUCT_9 = 9,   // used for storing HISQ long-link variables
  QUDA_RECONSTRUCT_13 = 13, // used for storing HISQ long-link variables
  QUDA_RECONSTRUCT_10 = 10, // 10-number parameterization used for storing the momentum field
  QUDA_RECONSTRUCT_INVALID = QUDA_INVALID_ENUM
} QudaReconstructType;

typedef enum QudaGaugeFixed_s {
  QUDA_GAUGE_FIXED_NO,  // no gauge fixing
  QUDA_GAUGE_FIXED_YES, // gauge field stored in temporal gauge
  QUDA_GAUGE_FIXED_INVALID = QUDA_INVALID_ENUM
} QudaGaugeFixed;

//
// Types used in QudaInvertParam
//

typedef enum QudaDslashType_s {
  QUDA_WILSON_DSLASH,
  QUDA_CLOVER_WILSON_DSLASH,
  QUDA_CLOVER_HASENBUSCH_TWIST_DSLASH,
  QUDA_DOMAIN_WALL_DSLASH,
  QUDA_DOMAIN_WALL_4D_DSLASH,
  QUDA_MOBIUS_DWF_DSLASH,
  QUDA_MOBIUS_DWF_EOFA_DSLASH,
  QUDA_STAGGERED_DSLASH,
  QUDA_ASQTAD_DSLASH,
  QUDA_TWISTED_MASS_DSLASH,
  QUDA_TWISTED_CLOVER_DSLASH,
  QUDA_LAPLACE_DSLASH,
  QUDA_COVDEV_DSLASH,
  QUDA_INVALID_DSLASH = QUDA_INVALID_ENUM
} QudaDslashType;

typedef enum QudaInverterType_s {
  QUDA_CG_INVERTER,
  QUDA_BICGSTAB_INVERTER,
  QUDA_GCR_INVERTER,
  QUDA_MR_INVERTER,
  QUDA_MPBICGSTAB_INVERTER,
  QUDA_SD_INVERTER,
  QUDA_PCG_INVERTER,
  QUDA_MPCG_INVERTER,
  QUDA_EIGCG_INVERTER,
  QUDA_INC_EIGCG_INVERTER,
  QUDA_GMRESDR_INVERTER,
  QUDA_GMRESDR_PROJ_INVERTER,
  QUDA_GMRESDR_SH_INVERTER,
  QUDA_FGMRESDR_INVERTER,
  QUDA_MG_INVERTER,
  QUDA_BICGSTABL_INVERTER,
  QUDA_CGNE_INVERTER,
  QUDA_CGNR_INVERTER,
  QUDA_CG3_INVERTER,
  QUDA_CG3NE_INVERTER,
  QUDA_CG3NR_INVERTER,
  QUDA_CA_CG_INVERTER,
  QUDA_CA_CGNE_INVERTER,
  QUDA_CA_CGNR_INVERTER,
  QUDA_CA_GCR_INVERTER,
  QUDA_INVALID_INVERTER = QUDA_INVALID_ENUM
} QudaInverterType;

typedef enum QudaEigType_s {
  QUDA_EIG_TR_LANCZOS,     // Thick restarted lanczos solver
  QUDA_EIG_BLK_TR_LANCZOS, // Block Thick restarted lanczos solver
  QUDA_EIG_IR_ARNOLDI,     // Implicitly Restarted Arnoldi solver
  QUDA_EIG_BLK_IR_ARNOLDI, // Block Implicitly Restarted Arnoldi solver
  QUDA_EIG_INVALID = QUDA_INVALID_ENUM
} QudaEigType;

/** S=smallest L=largest
    R=real M=modulus I=imaniary **/
typedef enum QudaEigSpectrumType_s {
  QUDA_SPECTRUM_LM_EIG = 0,
  QUDA_SPECTRUM_SM_EIG = 1,
  QUDA_SPECTRUM_LR_EIG = 2,
  QUDA_SPECTRUM_SR_EIG = 3,
  QUDA_SPECTRUM_LI_EIG = 4,
  QUDA_SPECTRUM_SI_EIG = 5,
  QUDA_SPECTRUM_INVALID = QUDA_INVALID_ENUM
} QudaEigSpectrumType;

typedef enum QudaSolutionType_s {
  QUDA_MAT_SOLUTION,
  QUDA_MATDAG_MAT_SOLUTION,
  QUDA_MATPC_SOLUTION,
  QUDA_MATPC_DAG_SOLUTION,
  QUDA_MATPCDAG_MATPC_SOLUTION,
  QUDA_MATPCDAG_MATPC_SHIFT_SOLUTION,
  QUDA_INVALID_SOLUTION = QUDA_INVALID_ENUM
} QudaSolutionType;

typedef enum QudaSolveType_s {
  QUDA_DIRECT_SOLVE,
  QUDA_NORMOP_SOLVE,
  QUDA_DIRECT_PC_SOLVE,
  QUDA_NORMOP_PC_SOLVE,
  QUDA_NORMERR_SOLVE,
  QUDA_NORMERR_PC_SOLVE,
  QUDA_NORMEQ_SOLVE = QUDA_NORMOP_SOLVE,       // deprecated
  QUDA_NORMEQ_PC_SOLVE = QUDA_NORMOP_PC_SOLVE, // deprecated
  QUDA_INVALID_SOLVE = QUDA_INVALID_ENUM
} QudaSolveType;

typedef enum QudaMultigridCycleType_s {
  QUDA_MG_CYCLE_VCYCLE,
  QUDA_MG_CYCLE_FCYCLE,
  QUDA_MG_CYCLE_WCYCLE,
  QUDA_MG_CYCLE_RECURSIVE,
  QUDA_MG_CYCLE_INVALID = QUDA_INVALID_ENUM
} QudaMultigridCycleType;

typedef enum QudaSchwarzType_s {
  QUDA_ADDITIVE_SCHWARZ,
  QUDA_MULTIPLICATIVE_SCHWARZ,
  QUDA_INVALID_SCHWARZ = QUDA_INVALID_ENUM
} QudaSchwarzType;

typedef enum QudaResidualType_s {
  QUDA_L2_RELATIVE_RESIDUAL = 1, // L2 relative residual (default)
  QUDA_L2_ABSOLUTE_RESIDUAL = 2, // L2 absolute residual
  QUDA_HEAVY_QUARK_RESIDUAL = 4, // Fermilab heavy quark residual
  QUDA_INVALID_RESIDUAL = QUDA_INVALID_ENUM
} QudaResidualType;

// Which basis to use for CA algorithms
typedef enum QudaCABasis_s {
  QUDA_POWER_BASIS,
  QUDA_CHEBYSHEV_BASIS,
  QUDA_INVALID_BASIS = QUDA_INVALID_ENUM
} QudaCABasis;

// Whether the preconditioned matrix is (1-k^2 Deo Doe) or (1-k^2 Doe Deo)
//
// For the clover-improved Wilson Dirac operator, QUDA_MATPC_EVEN_EVEN
// defaults to the "symmetric" form, (1 - k^2 A_ee^-1 D_eo A_oo^-1 D_oe),
// and likewise for QUDA_MATPC_ODD_ODD.
//
// For the "asymmetric" form, (A_ee - k^2 D_eo A_oo^-1 D_oe), select
// QUDA_MATPC_EVEN_EVEN_ASYMMETRIC.
//
typedef enum QudaMatPCType_s {
  QUDA_MATPC_EVEN_EVEN,
  QUDA_MATPC_ODD_ODD,
  QUDA_MATPC_EVEN_EVEN_ASYMMETRIC,
  QUDA_MATPC_ODD_ODD_ASYMMETRIC,
  QUDA_MATPC_INVALID = QUDA_INVALID_ENUM
} QudaMatPCType;

typedef enum QudaDagType_s { QUDA_DAG_NO, QUDA_DAG_YES, QUDA_DAG_INVALID = QUDA_INVALID_ENUM } QudaDagType;

typedef enum QudaMassNormalization_s {
  QUDA_KAPPA_NORMALIZATION,
  QUDA_MASS_NORMALIZATION,
  QUDA_ASYMMETRIC_MASS_NORMALIZATION,
  QUDA_INVALID_NORMALIZATION = QUDA_INVALID_ENUM
} QudaMassNormalization;

typedef enum QudaSolverNormalization_s {
  QUDA_DEFAULT_NORMALIZATION, // leave source and solution untouched
  QUDA_SOURCE_NORMALIZATION   // normalize such that || src || = 1
} QudaSolverNormalization;

typedef enum QudaPreserveSource_s {
  QUDA_PRESERVE_SOURCE_NO,  // use the source for the residual
  QUDA_PRESERVE_SOURCE_YES, // keep the source intact
  QUDA_PRESERVE_SOURCE_INVALID = QUDA_INVALID_ENUM
} QudaPreserveSource;

typedef enum QudaDiracFieldOrder_s {
  QUDA_INTERNAL_DIRAC_ORDER,    // internal dirac order used, varies on precision and dslash type
  QUDA_DIRAC_ORDER,             // even-odd, color inside spin
  QUDA_QDP_DIRAC_ORDER,         // even-odd, spin inside color
  QUDA_QDPJIT_DIRAC_ORDER,      // even-odd, complex-color-spin-spacetime
  QUDA_CPS_WILSON_DIRAC_ORDER,  // odd-even, color inside spin
  QUDA_LEX_DIRAC_ORDER,         // lexicographical order, color inside spin
  QUDA_TIFR_PADDED_DIRAC_ORDER, // padded z dimension for TIFR RHMC code
  QUDA_INVALID_DIRAC_ORDER = QUDA_INVALID_ENUM
} QudaDiracFieldOrder;

typedef enum QudaCloverFieldOrder_s {
  QUDA_FLOAT_CLOVER_ORDER = 1,  // even-odd float ordering
  QUDA_FLOAT2_CLOVER_ORDER = 2, // even-odd float2 ordering
  QUDA_FLOAT4_CLOVER_ORDER = 4, // even-odd float4 ordering
  QUDA_PACKED_CLOVER_ORDER,     // even-odd, QDP packed
  QUDA_QDPJIT_CLOVER_ORDER,     // (diagonal / off-diagonal)-chirality-spacetime
  QUDA_BQCD_CLOVER_ORDER,       // even-odd, super-diagonal packed and reordered
  QUDA_INVALID_CLOVER_ORDER = QUDA_INVALID_ENUM
} QudaCloverFieldOrder;

typedef enum QudaVerbosity_s {
  QUDA_SILENT,
  QUDA_SUMMARIZE,
  QUDA_VERBOSE,
  QUDA_DEBUG_VERBOSE,
  QUDA_INVALID_VERBOSITY = QUDA_INVALID_ENUM
} QudaVerbosity;

typedef enum QudaTune_s { QUDA_TUNE_NO, QUDA_TUNE_YES, QUDA_TUNE_INVALID = QUDA_INVALID_ENUM } QudaTune;

typedef enum QudaPreserveDirac_s {
  QUDA_PRESERVE_DIRAC_NO,
  QUDA_PRESERVE_DIRAC_YES,
  QUDA_PRESERVE_DIRAC_INVALID = QUDA_INVALID_ENUM
} QudaPreserveDirac;

//
// Type used for "parity" argument to dslashQuda()
//

typedef enum QudaParity_s { QUDA_EVEN_PARITY = 0, QUDA_ODD_PARITY, QUDA_INVALID_PARITY = QUDA_INVALID_ENUM } QudaParity;

//
// Types used only internally
//

typedef enum QudaDiracType_s {
  QUDA_WILSON_DIRAC,
  QUDA_WILSONPC_DIRAC,
  QUDA_CLOVER_DIRAC,
  QUDA_CLOVER_HASENBUSCH_TWIST_DIRAC,
  QUDA_CLOVER_HASENBUSCH_TWISTPC_DIRAC,
  QUDA_CLOVERPC_DIRAC,
  QUDA_DOMAIN_WALL_DIRAC,
  QUDA_DOMAIN_WALLPC_DIRAC,
  QUDA_DOMAIN_WALL_4D_DIRAC,
  QUDA_DOMAIN_WALL_4DPC_DIRAC,
  QUDA_MOBIUS_DOMAIN_WALL_DIRAC,
  QUDA_MOBIUS_DOMAIN_WALLPC_DIRAC,
  QUDA_MOBIUS_DOMAIN_WALL_EOFA_DIRAC,
  QUDA_MOBIUS_DOMAIN_WALLPC_EOFA_DIRAC,
  QUDA_STAGGERED_DIRAC,
  QUDA_STAGGEREDPC_DIRAC,
  QUDA_STAGGEREDKD_DIRAC,
  QUDA_ASQTAD_DIRAC,
  QUDA_ASQTADPC_DIRAC,
  QUDA_ASQTADKD_DIRAC,
  QUDA_TWISTED_MASS_DIRAC,
  QUDA_TWISTED_MASSPC_DIRAC,
  QUDA_TWISTED_CLOVER_DIRAC,
  QUDA_TWISTED_CLOVERPC_DIRAC,
  QUDA_COARSE_DIRAC,
  QUDA_COARSEPC_DIRAC,
  QUDA_GAUGE_LAPLACE_DIRAC,
  QUDA_GAUGE_LAPLACEPC_DIRAC,
  QUDA_GAUGE_COVDEV_DIRAC,
  QUDA_INVALID_DIRAC = QUDA_INVALID_ENUM
} QudaDiracType;

// Where the field is stored
typedef enum QudaFieldLocation_s {
  QUDA_CPU_FIELD_LOCATION = 1,
  QUDA_CUDA_FIELD_LOCATION = 2,
  QUDA_INVALID_FIELD_LOCATION = QUDA_INVALID_ENUM
} QudaFieldLocation;

// Which sites are included
typedef enum QudaSiteSubset_s {
  QUDA_PARITY_SITE_SUBSET = 1,
  QUDA_FULL_SITE_SUBSET = 2,
  QUDA_INVALID_SITE_SUBSET = QUDA_INVALID_ENUM
} QudaSiteSubset;

// Site ordering (always t-z-y-x, with rightmost varying fastest)
typedef enum QudaSiteOrder_s {
  QUDA_LEXICOGRAPHIC_SITE_ORDER, // lexicographic ordering
  QUDA_EVEN_ODD_SITE_ORDER,      // QUDA and QDP use this
  QUDA_ODD_EVEN_SITE_ORDER,      // CPS uses this
  QUDA_INVALID_SITE_ORDER = QUDA_INVALID_ENUM
} QudaSiteOrder;

// Degree of freedom ordering
typedef enum QudaFieldOrder_s {
  QUDA_FLOAT_FIELD_ORDER = 1,               // spin-color-complex-space
  QUDA_FLOAT2_FIELD_ORDER = 2,              // (spin-color-complex)/2-space-(spin-color-complex)%2
  QUDA_FLOAT4_FIELD_ORDER = 4,              // (spin-color-complex)/4-space-(spin-color-complex)%4
  QUDA_FLOAT8_FIELD_ORDER = 8,              // (spin-color-complex)/8-space-(spin-color-complex)%8
  QUDA_SPACE_SPIN_COLOR_FIELD_ORDER,        // CPS/QDP++ ordering
  QUDA_SPACE_COLOR_SPIN_FIELD_ORDER,        // QLA ordering (spin inside color)
  QUDA_QDPJIT_FIELD_ORDER,                  // QDP field ordering (complex-color-spin-spacetime)
  QUDA_QOP_DOMAIN_WALL_FIELD_ORDER,         // QOP domain-wall ordering
  QUDA_PADDED_SPACE_SPIN_COLOR_FIELD_ORDER, // TIFR RHMC ordering
  QUDA_INVALID_FIELD_ORDER = QUDA_INVALID_ENUM
} QudaFieldOrder;

typedef enum QudaFieldCreate_s {
  QUDA_NULL_FIELD_CREATE,      // create new field
  QUDA_ZERO_FIELD_CREATE,      // create new field and zero it
  QUDA_COPY_FIELD_CREATE,      // create copy to field
  QUDA_REFERENCE_FIELD_CREATE, // create reference to field
  QUDA_INVALID_FIELD_CREATE = QUDA_INVALID_ENUM
} QudaFieldCreate;

typedef enum QudaGammaBasis_s {
  QUDA_DEGRAND_ROSSI_GAMMA_BASIS,
  QUDA_UKQCD_GAMMA_BASIS,
  QUDA_CHIRAL_GAMMA_BASIS,
  QUDA_INVALID_GAMMA_BASIS = QUDA_INVALID_ENUM
} QudaGammaBasis;

typedef enum QudaSourceType_s {
  QUDA_POINT_SOURCE,
  QUDA_RANDOM_SOURCE,
  QUDA_CONSTANT_SOURCE,
  QUDA_SINUSOIDAL_SOURCE,
  QUDA_CORNER_SOURCE,
  QUDA_INVALID_SOURCE = QUDA_INVALID_ENUM
} QudaSourceType;

typedef enum QudaNoiseType_s {
  QUDA_NOISE_GAUSS,
  QUDA_NOISE_UNIFORM,
  QUDA_NOISE_INVALID = QUDA_INVALID_ENUM
} QudaNoiseType;

// used to select projection method for deflated solvers
typedef enum QudaProjectionType_s {
  QUDA_MINRES_PROJECTION,
  QUDA_GALERKIN_PROJECTION,
  QUDA_INVALID_PROJECTION = QUDA_INVALID_ENUM
} QudaProjectionType;

// used to select checkerboard preconditioning method
typedef enum QudaPCType_s { QUDA_4D_PC = 4, QUDA_5D_PC = 5, QUDA_PC_INVALID = QUDA_INVALID_ENUM } QudaPCType;

typedef enum QudaTwistFlavorType_s {
  QUDA_TWIST_SINGLET = 1,
  QUDA_TWIST_NONDEG_DOUBLET = +2,
  QUDA_TWIST_DEG_DOUBLET = -2,
  QUDA_TWIST_NO = 0,
  QUDA_TWIST_INVALID = QUDA_INVALID_ENUM
} QudaTwistFlavorType;

typedef enum QudaTwistDslashType_s {
  QUDA_DEG_TWIST_INV_DSLASH,
  QUDA_DEG_DSLASH_TWIST_INV,
  QUDA_DEG_DSLASH_TWIST_XPAY,
  QUDA_NONDEG_DSLASH,
  QUDA_DSLASH_INVALID = QUDA_INVALID_ENUM
} QudaTwistDslashType;

typedef enum QudaTwistCloverDslashType_s {
  QUDA_DEG_CLOVER_TWIST_INV_DSLASH,
  QUDA_DEG_DSLASH_CLOVER_TWIST_INV,
  QUDA_DEG_DSLASH_CLOVER_TWIST_XPAY,
  QUDA_TC_DSLASH_INVALID = QUDA_INVALID_ENUM
} QudaTwistCloverDslashType;

typedef enum QudaTwistGamma5Type_s {
  QUDA_TWIST_GAMMA5_DIRECT,
  QUDA_TWIST_GAMMA5_INVERSE,
  QUDA_TWIST_GAMMA5_INVALID = QUDA_INVALID_ENUM
} QudaTwistGamma5Type;

typedef enum QudaUseInitGuess_s {
  QUDA_USE_INIT_GUESS_NO,
  QUDA_USE_INIT_GUESS_YES,
  QUDA_USE_INIT_GUESS_INVALID = QUDA_INVALID_ENUM
} QudaUseInitGuess;

typedef enum QudaDeflatedGuess_s {
  QUDA_DEFLATED_GUESS_NO,
  QUDA_DEFLATED_GUESS_YES,
  QUDA_DEFLATED_GUESS_INVALID = QUDA_INVALID_ENUM
} QudaDeflatedGuess;

typedef enum QudaComputeNullVector_s {
  QUDA_COMPUTE_NULL_VECTOR_NO,
  QUDA_COMPUTE_NULL_VECTOR_YES,
  QUDA_COMPUTE_NULL_VECTOR_INVALID = QUDA_INVALID_ENUM
} QudaComputeNullVector;

typedef enum QudaSetupType_s {
  QUDA_NULL_VECTOR_SETUP,
  QUDA_TEST_VECTOR_SETUP,
  QUDA_INVALID_SETUP_TYPE = QUDA_INVALID_ENUM
} QudaSetupType;

typedef enum QudaTransferType_s {
  QUDA_TRANSFER_AGGREGATE,
  QUDA_TRANSFER_COARSE_KD,
  QUDA_TRANSFER_OPTIMIZED_KD,
  QUDA_TRANSFER_INVALID = QUDA_INVALID_ENUM
} QudaTransferType;

typedef enum QudaBoolean_s {
  QUDA_BOOLEAN_FALSE = 0,
  QUDA_BOOLEAN_TRUE = 1,
  QUDA_BOOLEAN_INVALID = QUDA_INVALID_ENUM
} QudaBoolean;

// define these for backwards compatibility
#define QUDA_BOOLEAN_NO QUDA_BOOLEAN_FALSE
#define QUDA_BOOLEAN_YES QUDA_BOOLEAN_TRUE

typedef enum QudaBLASOperation_s {
  QUDA_BLAS_OP_N = 0, // No transpose
  QUDA_BLAS_OP_T = 1, // Transpose only
  QUDA_BLAS_OP_C = 2, // Conjugate transpose
  QUDA_BLAS_OP_INVALID = QUDA_INVALID_ENUM
} QudaBLASOperation;

typedef enum QudaBLASDataType_s {
  QUDA_BLAS_DATATYPE_S = 0, // Single
  QUDA_BLAS_DATATYPE_D = 1, // Double
  QUDA_BLAS_DATATYPE_C = 2, // Complex(single)
  QUDA_BLAS_DATATYPE_Z = 3, // Complex(double)
  QUDA_BLAS_DATATYPE_INVALID = QUDA_INVALID_ENUM
} QudaBLASDataType;

typedef enum QudaBLASDataOrder_s {
  QUDA_BLAS_DATAORDER_ROW = 0,
  QUDA_BLAS_DATAORDER_COL = 1,
  QUDA_BLAS_DATAORDER_INVALID = QUDA_INVALID_ENUM
} QudaBLASDataOrder;

typedef enum QudaDirection_s {
  QUDA_BACKWARDS = -1,
  QUDA_IN_PLACE = 0,
  QUDA_FORWARDS = +1,
  QUDA_BOTH_DIRS = 2
} QudaDirection;

typedef enum QudaLinkDirection_s { QUDA_LINK_BACKWARDS, QUDA_LINK_FORWARDS, QUDA_LINK_BIDIRECTIONAL } QudaLinkDirection;

typedef enum QudaFieldGeometry_s {
  QUDA_SCALAR_GEOMETRY = 1,
  QUDA_VECTOR_GEOMETRY = 4,
  QUDA_TENSOR_GEOMETRY = 6,
  QUDA_COARSE_GEOMETRY = 8,
  QUDA_INVALID_GEOMETRY = QUDA_INVALID_ENUM
} QudaFieldGeometry;

typedef enum QudaGhostExchange_s {
  QUDA_GHOST_EXCHANGE_NO,
  QUDA_GHOST_EXCHANGE_PAD,
  QUDA_GHOST_EXCHANGE_EXTENDED,
  QUDA_GHOST_EXCHANGE_INVALID = QUDA_INVALID_ENUM
} QudaGhostExchange;

typedef enum QudaStaggeredPhase_s {
  QUDA_STAGGERED_PHASE_NO = 0,
  QUDA_STAGGERED_PHASE_MILC = 1,
  QUDA_STAGGERED_PHASE_CPS = 2,
  QUDA_STAGGERED_PHASE_TIFR = 3,
  QUDA_STAGGERED_PHASE_INVALID = QUDA_INVALID_ENUM
} QudaStaggeredPhase;

typedef enum QudaContractType_s {
  QUDA_CONTRACT_TYPE_OPEN,       // Open spin elementals, no summation
  QUDA_CONTRACT_TYPE_OPEN_SUM_T, // Open spin elementals, spatially summed over tdim
  QUDA_CONTRACT_TYPE_OPEN_SUM_Z, // Open spin elementals, spatially summed over zdim
  QUDA_CONTRACT_TYPE_OPEN_FT_T,  // Open spin elementals, FT in tdim
  QUDA_CONTRACT_TYPE_OPEN_FT_Z,  // Open spin elementals, FT in zdim
  QUDA_CONTRACT_TYPE_DR,         // DegrandRossi insertion, no summation
  QUDA_CONTRACT_TYPE_DR_FT_T,   // DegrandRossi insertion, FT in tdim
  QUDA_CONTRACT_TYPE_DR_FT_Z,   // DegrandRossi insertion, FT in zdim
  QUDA_CONTRACT_TYPE_INVALID = QUDA_INVALID_ENUM
} QudaContractType;

typedef enum QudaContractGamma_s {
  QUDA_CONTRACT_GAMMA_G1 = 0,
  QUDA_CONTRACT_GAMMA_G2 = 1,
  QUDA_CONTRACT_GAMMA_G3 = 2,
  QUDA_CONTRACT_GAMMA_G4 = 3,
  QUDA_CONTRACT_GAMMA_G5G1 = 4,
  QUDA_CONTRACT_GAMMA_G5G2 = 5,
  QUDA_CONTRACT_GAMMA_G5G3 = 6,
  QUDA_CONTRACT_GAMMA_G5G4 = 7,
  QUDA_CONTRACT_GAMMA_I = 8,
  QUDA_CONTRACT_GAMMA_G5 = 9,
  QUDA_CONTRACT_GAMMA_S12 = 10,
  QUDA_CONTRACT_GAMMA_S13 = 11,
  QUDA_CONTRACT_GAMMA_S14 = 12,
  QUDA_CONTRACT_GAMMA_S21 = 13,
  QUDA_CONTRACT_GAMMA_S23 = 14,
  QUDA_CONTRACT_GAMMA_S34 = 15,
  QUDA_CONTRACT_GAMMA_INVALID = QUDA_INVALID_ENUM
} QudaContractGamma;
<<<<<<< HEAD
  
typedef enum QudaCorrelatorFlavors_s {
  QUDA_CORRELATOR_QQ,
  QUDA_CORRELATOR_QS,
  QUDA_CORRELATOR_QL,
  QUDA_CORRELATOR_INVALID = QUDA_INVALID_ENUM
} QudaCorrelatorFlavors;

typedef enum QudaGaugeActionType_s {
  QUDA_GAUGE_ACTION_TYPE_WILSON,
  QUDA_GAUGE_ACTION_TYPE_SYMANZIK,
  QUDA_GAUGE_ACTION_TYPE_LUSCHER_WEISZ,
  QUDA_GAUGE_ACTION_TYPE_INVALID = QUDA_INVALID_ENUM
} QudaGaugeActionType;
  
=======
    
>>>>>>> 8418824d
typedef enum QudaGaugeSmearType_s {
  QUDA_GAUGE_SMEAR_TYPE_APE,
  QUDA_GAUGE_SMEAR_TYPE_STOUT,
  QUDA_GAUGE_SMEAR_TYPE_OVR_IMP_STOUT,
  QUDA_GAUGE_SMEAR_TYPE_INVALID = QUDA_INVALID_ENUM
} QudaGaugeSmearType;

typedef enum QudaFermionSmearType_s {
  QUDA_FERMION_SMEAR_TYPE_GAUSSIAN,
  QUDA_FERMION_SMEAR_TYPE_WUPPERTAL,
  QUDA_FERMION_SMEAR_TYPE_INVALID = QUDA_INVALID_ENUM
} QudaFermionSmearType;

typedef enum QudaWFlowType_s {
  QUDA_WFLOW_TYPE_WILSON,
  QUDA_WFLOW_TYPE_SYMANZIK,
  QUDA_WFLOW_TYPE_INVALID = QUDA_INVALID_ENUM
} QudaWFlowType;

// Allows to choose an appropriate external library
typedef enum QudaExtLibType_s {
  QUDA_CUSOLVE_EXTLIB,
  QUDA_EIGEN_EXTLIB,
  QUDA_MAGMA_EXTLIB,
  QUDA_EXTLIB_INVALID = QUDA_INVALID_ENUM
} QudaExtLibType;

#ifdef __cplusplus
}
#endif
<|MERGE_RESOLUTION|>--- conflicted
+++ resolved
@@ -549,25 +549,7 @@
   QUDA_CONTRACT_GAMMA_S34 = 15,
   QUDA_CONTRACT_GAMMA_INVALID = QUDA_INVALID_ENUM
 } QudaContractGamma;
-<<<<<<< HEAD
   
-typedef enum QudaCorrelatorFlavors_s {
-  QUDA_CORRELATOR_QQ,
-  QUDA_CORRELATOR_QS,
-  QUDA_CORRELATOR_QL,
-  QUDA_CORRELATOR_INVALID = QUDA_INVALID_ENUM
-} QudaCorrelatorFlavors;
-
-typedef enum QudaGaugeActionType_s {
-  QUDA_GAUGE_ACTION_TYPE_WILSON,
-  QUDA_GAUGE_ACTION_TYPE_SYMANZIK,
-  QUDA_GAUGE_ACTION_TYPE_LUSCHER_WEISZ,
-  QUDA_GAUGE_ACTION_TYPE_INVALID = QUDA_INVALID_ENUM
-} QudaGaugeActionType;
-  
-=======
-    
->>>>>>> 8418824d
 typedef enum QudaGaugeSmearType_s {
   QUDA_GAUGE_SMEAR_TYPE_APE,
   QUDA_GAUGE_SMEAR_TYPE_STOUT,
