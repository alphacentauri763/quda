--- conflicted
+++ resolved
@@ -1,13 +1,10 @@
 #pragma once
 #include <cstdint>
-<<<<<<< HEAD
-using size_t = std::size_t;
-=======
+//using size_t = std::size_t;
 #include <quda_constants.h>
 #include <quda_api.h>
 
 using namespace quda;
->>>>>>> baef3c61
 
 #ifdef __cplusplus
 extern "C" {
