--- conflicted
+++ resolved
@@ -25,18 +25,18 @@
   int comm_rank_displaced(const Topology *topo, const int displacement[]);
   void comm_set_default_topology(Topology *topo);
   Topology *comm_default_topology(void);
-<<<<<<< HEAD
+
+  // routines related to direct peer-2-peer access
   void comm_set_dslash_neighbor_ranks(Topology *topo=NULL);
   int comm_dslash_neighbor_rank(int dir, int dim);
   void comm_dslash_peer2peer_init();
-=======
+
 
   /**
      Return the number of processes in the dimension dim
      @param dim Dimension which we are querying
      @return Length of process dimensions
    */
->>>>>>> 1afef0d1
   int comm_dim(int dim);
 
   /**
