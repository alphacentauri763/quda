--- conflicted
+++ resolved
@@ -329,18 +329,8 @@
 
     Arg &dslashParam; // temporary addition for policy compatibility
 
-<<<<<<< HEAD
     Dslash(Arg &arg, const ColorSpinorField &out, const ColorSpinorField &in, const std::string &app_base = "") :
-      TunableKernel3D(in, 1, arg.nParity),
-      arg(arg),
-      out(out),
-      in(in),
-      nDimComms(4),
-      dslashParam(arg)
-=======
-    Dslash(Arg &arg, const ColorSpinorField &out, const ColorSpinorField &in) :
       TunableKernel3D(in, 1, arg.nParity), arg(arg), out(out), in(in), nDimComms(4), dslashParam(arg)
->>>>>>> 30f67f3e
     {
       if (checkLocation(out, in) == QUDA_CPU_FIELD_LOCATION)
         errorQuda("CPU Fields not supported in Dslash framework yet");
