--- conflicted
+++ resolved
@@ -184,50 +184,12 @@
     // computes the clover field given the input gauge field
     void compute(const cudaGaugeField &gauge);
 
-<<<<<<< HEAD
-#ifdef USE_TEXTURE_OBJECTS
-    hipTextureObject_t tex;
-    hipTextureObject_t normTex;
-    hipTextureObject_t invTex;
-    hipTextureObject_t invNormTex;
-    hipTextureObject_t evenTex;
-    hipTextureObject_t evenNormTex;
-    hipTextureObject_t oddTex;
-    hipTextureObject_t oddNormTex;
-    hipTextureObject_t evenInvTex;
-    hipTextureObject_t evenInvNormTex;
-    hipTextureObject_t oddInvTex;
-    hipTextureObject_t oddInvNormTex;
-    void createTexObject(hipTextureObject_t &tex, hipTextureObject_t &texNorm, void *field, void *norm, bool full);
-    void destroyTexObject();
-#endif
-
-=======
->>>>>>> 4f390279
   public:
     // create a cudaCloverField from a CloverFieldParam
     cudaCloverField(const CloverFieldParam &param);
 
     virtual ~cudaCloverField();
 
-<<<<<<< HEAD
-#ifdef USE_TEXTURE_OBJECTS
-    const hipTextureObject_t& Tex() const { return tex; }
-    const hipTextureObject_t& NormTex() const { return normTex; }
-    const hipTextureObject_t& InvTex() const { return invTex; }
-    const hipTextureObject_t& InvNormTex() const { return invNormTex; }
-    const hipTextureObject_t& EvenTex() const { return evenTex; }
-    const hipTextureObject_t& EvenNormTex() const { return evenNormTex; }
-    const hipTextureObject_t& OddTex() const { return oddTex; }
-    const hipTextureObject_t& OddNormTex() const { return oddNormTex; }
-    const hipTextureObject_t& EvenInvTex() const { return evenInvTex; }
-    const hipTextureObject_t& EvenInvNormTex() const { return evenInvNormTex; }
-    const hipTextureObject_t& OddInvTex() const { return oddInvTex; }
-    const hipTextureObject_t& OddInvNormTex() const { return oddInvNormTex; }
-#endif
-
-=======
->>>>>>> 4f390279
     /**
        @brief Copy into this CloverField from the generic CloverField src
        @param src The clover field from which we want to copy
@@ -315,40 +277,6 @@
     int stride; // stride (volume + pad)
     double rho; // rho additive factor
 
-<<<<<<< HEAD
-#ifdef USE_TEXTURE_OBJECTS
-    const hipTextureObject_t &evenTex;
-    const hipTextureObject_t &evenNormTex;
-    const hipTextureObject_t &oddTex;
-    const hipTextureObject_t &oddNormTex;
-    const hipTextureObject_t& EvenTex() const { return evenTex; }
-    const hipTextureObject_t& EvenNormTex() const { return evenNormTex; }
-    const hipTextureObject_t& OddTex() const { return oddTex; }
-    const hipTextureObject_t& OddNormTex() const { return oddNormTex; }    
-#endif
-
-    FullClover(const cudaCloverField &clover, bool inverse=false) :
-    precision(clover.precision), bytes(clover.bytes), norm_bytes(clover.norm_bytes),
-      stride(clover.stride), rho(clover.rho)
-#ifdef USE_TEXTURE_OBJECTS
-	, evenTex(inverse ? clover.evenInvTex : clover.evenTex)
-	, evenNormTex(inverse ? clover.evenInvNormTex : clover.evenNormTex)
-	, oddTex(inverse ? clover.oddInvTex : clover.oddTex)
-	, oddNormTex(inverse ? clover.oddInvNormTex : clover.oddNormTex)
-#endif
-      { 
-	if (inverse) {
-	  even = clover.evenInv;
-	  evenNorm = clover.evenInvNorm;
-	  odd = clover.oddInv;	
-	  oddNorm = clover.oddInvNorm;
-	} else {
-	  even = clover.even;
-	  evenNorm = clover.evenNorm;
-	  odd = clover.odd;	
-	  oddNorm = clover.oddNorm;
-	}
-=======
     FullClover(const cudaCloverField &clover, bool inverse = false) :
       precision(clover.precision),
       bytes(clover.bytes),
@@ -367,7 +295,6 @@
         odd = clover.odd;
         oddNorm = clover.oddNorm;
       }
->>>>>>> 4f390279
     }
   };
 
