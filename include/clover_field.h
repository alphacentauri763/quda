#pragma once

#include <array>
#include <quda_internal.h>
#include <lattice_field.h>
#include <comm_key.h>

namespace quda {

  namespace clover
  {

    inline bool isNative(QudaCloverFieldOrder order, QudaPrecision precision)
    {
      if (precision == QUDA_DOUBLE_PRECISION) {
        if (order == QUDA_FLOAT2_CLOVER_ORDER) return true;
      } else if (precision == QUDA_SINGLE_PRECISION || precision == QUDA_HALF_PRECISION
                 || precision == QUDA_QUARTER_PRECISION) {
        if (order == QUDA_FLOAT4_CLOVER_ORDER) return true;
      }
      return false;
    }

  } // namespace clover

  // Prefetch type
  enum class CloverPrefetchType {
    BOTH_CLOVER_PREFETCH_TYPE,    // clover and inverse
    CLOVER_CLOVER_PREFETCH_TYPE,  // clover only
    INVERSE_CLOVER_PREFETCH_TYPE, // inverse clover only
    INVALID_CLOVER_PREFETCH_TYPE = QUDA_INVALID_ENUM
  };

  struct CloverFieldParam : public LatticeFieldParam {
    bool direct; // whether to create the direct clover 
    bool inverse; // whether to create the inverse clover
    void *clover;
    void *norm;
    void *cloverInv;
    void *invNorm;
<<<<<<< HEAD
    double csw;  //! Clover coefficient
    QudaTwistFlavorType twist_flavor;
=======
    double csw;  //! C_sw clover coefficient
    double coeff;  //! Overall clover coefficient
    bool twisted; // whether to create twisted mass clover
>>>>>>> a9c7cbde
    double mu2;
    double epsilon2;
    double rho;

    QudaCloverFieldOrder order;
    QudaFieldCreate create;

    QudaFieldLocation location;

    /**
       @brief Helper function for setting the precision and corresponding
       field order for QUDA internal fields.
       @param precision The precision to use
       @param force_native Whether we should force the field order to be native
    */
    void setPrecision(QudaPrecision precision, bool force_native = false)
    {
      // is the current status in native field order?
      bool native = force_native ? true : clover::isNative(order, this->precision);
      this->precision = precision;
      this->ghost_precision = precision;

      if (native) {
        order = (precision == QUDA_DOUBLE_PRECISION) ? QUDA_FLOAT2_CLOVER_ORDER : QUDA_FLOAT4_CLOVER_ORDER;
      }
    }

    CloverFieldParam() :
      LatticeFieldParam(),
      direct(true),
      inverse(true),
      clover(nullptr),
      norm(nullptr),
      cloverInv(nullptr),
      invNorm(nullptr),
      twist_flavor(QUDA_TWIST_NO),
      mu2(0.0),
      epsilon2(0.0),
      rho(0.0),
      location(QUDA_INVALID_FIELD_LOCATION)
    {
    }

    CloverFieldParam(const CloverFieldParam &param) :
      LatticeFieldParam(param),
      direct(param.direct),
      inverse(param.inverse),
      clover(param.clover),
      norm(param.norm),
      cloverInv(param.cloverInv),
      invNorm(param.invNorm),
      twist_flavor(param.twist_flavor),
      mu2(param.mu2),
      epsilon2(param.epsilon2),
      rho(param.rho),
      location(param.location)
    {
    }

    CloverFieldParam(const CloverField &field);
  };

  std::ostream& operator<<(std::ostream& output, const CloverFieldParam& param);

  class CloverField : public LatticeField {

  protected:
    size_t bytes; // bytes allocated per clover full field 
    size_t norm_bytes; // sizeof each norm full field
    size_t length;
    size_t real_length;
    int nColor;
    int nSpin;

    void *clover;
    void *norm;
    void *cloverInv;
    void *invNorm;

    double csw;
<<<<<<< HEAD
    double mu2; // chiral twisted mass squared
    double epsilon2; // flavour twisted mass squared
=======
    double coeff;
    bool twisted; 
    double mu2;
>>>>>>> a9c7cbde
    double rho;
    QudaTwistFlavorType twist_flavor;

    QudaCloverFieldOrder order;
    QudaFieldCreate create;

    mutable std::array<double, 2> trlog;

    /**
       @brief Set the vol_string and aux_string for use in tuning
    */
    void setTuningString();

  public:
    CloverField(const CloverFieldParam &param);
    virtual ~CloverField();

    static CloverField *Create(const CloverFieldParam &param);

    void* V(bool inverse=false) { return inverse ? cloverInv : clover; }
    void* Norm(bool inverse=false) { return inverse ? invNorm : norm; }
    const void* V(bool inverse=false) const { return inverse ? cloverInv : clover; }
    const void* Norm(bool inverse=false) const { return inverse ? invNorm : norm; }

    /**
     * Define the parameter type for this field.
     */
    using param_type = CloverFieldParam;

    /**
       @return True if the field is stored in an internal field order
       for the given precision.
    */
    bool isNative() const { return clover::isNative(order, precision); }

    /**
       @return Pointer to array storing trlog on each parity
    */
    std::array<double, 2>& TrLog() const { return trlog; }
    
    /**
       @return The order of the field
     */
    QudaCloverFieldOrder Order() const { return order; }

    /**
       @return The size of the fieldallocation
     */
    size_t Bytes() const { return bytes; }

    /**
       @return The size of the norm allocation
     */
    size_t NormBytes() const { return norm_bytes; }

    /**
       @return The total bytes of allocation
     */
    size_t TotalBytes() const
    {
      int direct = V(false) ? 1 : 0;
      int inverse = V(true) ? 1 : 0;
      return (direct + inverse) * (bytes + norm_bytes);
    }

    /**
       @return Number of colors
    */
    int Ncolor() const { return nColor; }

    /**
       @return Number of spins
    */
    int Nspin() const { return nSpin; }

    /**
       @return Csw coefficient (does not include kappa)
    */
    double Csw() const { return csw; }

    /**
<<<<<<< HEAD
       @return If the clover field is associated with twisted-clover fermions and which flavor type thereof
=======
       @return Clover coefficient (explicitly includes kappa)
    */
    double Coeff() const { return coeff; }

    /**
       @return If the clover field is associated with twisted-clover fermions
>>>>>>> a9c7cbde
    */
    QudaTwistFlavorType TwistFlavor() const { return twist_flavor; }

    /**
       @return mu^2 factor baked into inverse clover field (for twisted-clover inverse)
    */
    double Mu2() const { return mu2; }
    
    /**
       @return epsilon^2 factor baked into inverse clover field (for non-deg twisted-clover inverse)
    */
    double Epsilon2() const { return epsilon2; }

    /**
       @return rho factor backed into the clover field, (for real
       diagonal additive Hasenbusch), e.g., A + rho
    */
    double Rho() const { return rho; }

    /**
       @brief Bakes in the rho factor into the clover field, (for real
       diagonal additive Hasenbusch), e.g., A + rho
    */
    void setRho(double rho);

    /**
       @brief Compute the L1 norm of the field
       @return L1 norm
     */
    double norm1(bool inverse = false) const;

    /**
       @brief Compute the L2 norm squared of the field
       @return L2 norm squared
     */
    double norm2(bool inverse = false) const;

    /**
       @brief Compute the absolute maximum of the field (Linfinity norm)
       @return Absolute maximum value
     */
    double abs_max(bool inverse = false) const;

    /**
       @brief Compute the absolute minimum of the field
       @return Absolute minimum value
     */
    double abs_min(bool inverse = false) const;

    /**
       @brief Backs up the CloverField
    */
    void backup() const;

    /**
       @brief Restores the CloverField
    */
    void restore() const;

    virtual int full_dim(int d) const { return x[d]; }
  };

  class cudaCloverField : public CloverField {

  private:
    void *even, *odd;
    void *evenNorm, *oddNorm;

    void *evenInv, *oddInv;
    void *evenInvNorm, *oddInvNorm;

    // computes the clover field given the input gauge field
    void compute(const cudaGaugeField &gauge);

  public:
    // create a cudaCloverField from a CloverFieldParam
    cudaCloverField(const CloverFieldParam &param);

    virtual ~cudaCloverField();

    /**
       @brief Copy into this CloverField from the generic CloverField src
       @param src The clover field from which we want to copy
       @param inverse Are we copying the inverse or direct field
     */
    void copy(const CloverField &src, bool inverse=true);

    /**
       Copy into this CloverField from the cpuCloverField cpu
       @param cpu The cpu clover field from which we want to copy
     */
    void loadCPUField(const cpuCloverField &cpu);

  
    /**
      Copy from this CloverField into cpuCloverField cpu
      @param cpu The cpu clover destination field
    */
    void saveCPUField(cpuCloverField &cpu) const;

    /**
      @brief If managed memory and prefetch is enabled, prefetch
      the clover, the norm field (as appropriate), and the inverse
      fields (as appropriate) to the CPU or the GPU.
      @param[in] mem_space Memory space we are prefetching to
      @param[in] stream Which stream to run the prefetch in (default 0)
    */
    void prefetch(QudaFieldLocation mem_space, qudaStream_t stream = device::get_default_stream()) const;

    /**
      @brief If managed memory and prefetch is enabled, prefetch
      the clover, norm field and/or the inverse
      fields as specified to the CPU or the GPU.
      @param[in] mem_space Memory space we are prefetching to
      @param[in] stream Which stream to run the prefetch in
      @param[in] type Whether to grab the clover, inverse, or both
      @param[in] parity Whether to grab the full clover or just the even/odd parity
    */
    void prefetch(QudaFieldLocation mem_space, qudaStream_t stream, CloverPrefetchType type,
                  QudaParity parity = QUDA_INVALID_PARITY) const;

    /**
      @brief Copy all contents of the field to a host buffer.
      @param[in] the host buffer to copy to.
    */
    virtual void copy_to_buffer(void *buffer) const;

    /**
      @brief Copy all contents of the field from a host buffer to this field.
      @param[in] the host buffer to copy from.
    */
    virtual void copy_from_buffer(void *buffer);

    friend class DiracClover;
    friend class DiracCloverPC;
    friend class DiracTwistedClover;
    friend class DiracTwistedCloverPC;
    friend struct FullClover;
  };

  // this is a place holder for a future host-side clover object
  class cpuCloverField : public CloverField {

  private:

  public:
    cpuCloverField(const CloverFieldParam &param);
    virtual ~cpuCloverField();

    /**
      @brief Copy all contents of the field to a host buffer.
      @param[in] the host buffer to copy to.
    */
    virtual void copy_to_buffer(void *buffer) const;

    /**
      @brief Copy all contents of the field from a host buffer to this field.
      @param[in] the host buffer to copy from.
    */
    virtual void copy_from_buffer(void *buffer);
  };

  /**
     This is a debugging function, where we cast a clover field into a
     spinor field so we can compute its L1 norm.
     @param a The clover field that we want the norm of
     @return The L1 norm of the gauge field
  */
  double norm1(const CloverField &u, bool inverse=false);

  /**
     This is a debugging function, where we cast a clover field into a
     spinor field so we can compute its L2 norm.
     @param a The clover field that we want the norm of
     @return The L2 norm squared of the gauge field
  */
  double norm2(const CloverField &a, bool inverse=false);


  // lightweight struct used to send pointers to cuda driver code
  struct FullClover {
    void *even;
    void *odd;
    void *evenNorm;
    void *oddNorm;
    QudaPrecision precision;
    size_t bytes; // sizeof each clover field (per parity)
    size_t norm_bytes; // sizeof each norm field (per parity)
    int stride; // stride (volume + pad)
    double rho; // rho additive factor

    FullClover(const cudaCloverField &clover, bool inverse = false) :
      precision(clover.precision),
      bytes(clover.bytes),
      norm_bytes(clover.norm_bytes),
      stride(clover.stride),
      rho(clover.rho)
    {
      if (inverse) {
        even = clover.evenInv;
        evenNorm = clover.evenInvNorm;
        odd = clover.oddInv;
        oddNorm = clover.oddInvNorm;
      } else {
        even = clover.even;
        evenNorm = clover.evenNorm;
        odd = clover.odd;
        oddNorm = clover.oddNorm;
      }
    }
  };

  /**
     @brief Driver for computing the clover field from the field
     strength tensor.
     @param[out] clover Compute clover field
     @param[in] fmunu Field strength tensor
     @param[in] coefft Clover coefficient
  */
  void computeClover(CloverField &clover, const GaugeField &fmunu, double coeff);

  /**
     @brief This generic function is used for copying the clover field where
     in the input and output can be in any order and location.

     @param out The output field to which we are copying
     @param in The input field from which we are copying
     @param inverse Whether we are copying the inverse term or not
     @param location The location of where we are doing the copying (CPU or CUDA)
     @param Out The output buffer (optional)
     @param In The input buffer (optional)
     @param outNorm The output norm buffer (optional)
     @param inNorm The input norm buffer (optional)
  */
  void copyGenericClover(CloverField &out, const CloverField &in, bool inverse,
			 QudaFieldLocation location, void *Out=0, void *In=0, void *outNorm=0, void *inNorm=0);
  


  /**
     @brief This function compute the Cholesky decomposition of each clover
     matrix and stores the clover inverse field.

     @param clover The clover field (contains both the field itself and its inverse)
     @param computeTraceLog Whether to compute the trace logarithm of the clover term
  */
  void cloverInvert(CloverField &clover, bool computeTraceLog);

  /**
     @brief This function adds a real scalar onto the clover diagonal (only to the direct field not the inverse)

     @param clover The clover field
     @param rho Real scalar to be added on
  */
  void cloverRho(CloverField &clover, double rho);

  /**
     @brief Compute the force contribution from the solver solution fields
   
     Force(x, mu) = U(x, mu) * sum_i=1^nvec ( P_mu^+ x(x+mu) p(x)^\dag  +  P_mu^- p(x+mu) x(x)^\dag )

      M = A_even - kappa^2 * Dslash * A_odd^{-1} * Dslash
      x(even) = M^{-1} b(even)
      x(odd)  = A_odd^{-1} * Dslash * x(even)
      p(even) = M * x(even)
      p(odd)  = A_odd^{-1} * Dslash^dag * M * x(even). 

     @param force[out,in] The resulting force field
     @param U The input gauge field
     @param x Solution field (both parities)
     @param p Intermediate vectors (both parities)
     @param coeff Multiplicative coefficient (e.g., dt * residue)
   */
  void computeCloverForce(GaugeField& force, const GaugeField& U,
			  std::vector<ColorSpinorField*> &x, std::vector<ColorSpinorField*> &p,
			  std::vector<double> &coeff);
  /**
     @brief Compute the outer product from the solver solution fields
     arising from the diagonal term of the fermion bilinear in
     direction mu,nu and sum to outer product field.

     @param oprod[out,in] Computed outer product field (tensor matrix field)
     @param x[in] Solution field (both parities)
     @param p[in] Intermediate vectors (both parities)
     @coeff coeff[in] Multiplicative coefficient (e.g., dt * residiue), one for each parity
  */
  void computeCloverSigmaOprod(GaugeField& oprod,
			       std::vector<ColorSpinorField*> &x,
			       std::vector<ColorSpinorField*> &p,
			       std::vector< std::vector<double> > &coeff);
  /**
     @brief Compute the matrix tensor field necessary for the force calculation from
     the clover trace action.  This computes a tensor field [mu,nu].

     @param output The computed matrix field (tensor matrix field)
     @param clover The input clover field
     @param coeff  Scalar coefficient multiplying the result (e.g., stepsize)
   */
  void computeCloverSigmaTrace(GaugeField &output, const CloverField &clover, double coeff);

  /**
     @brief Compute the derivative of the clover matrix in the direction
     mu,nu and compute the resulting force given the outer-product
     field

     @param force The computed force field (read/write update)
     @param gauge The input gauge field
     @param oprod The input outer-product field (tensor matrix field)
     @param coeff Multiplicative coefficient (e.g., clover coefficient)
     @param parity The field parity we are working on 
   */
  void cloverDerivative(GaugeField &force, GaugeField& gauge, GaugeField& oprod, double coeff, QudaParity parity);

  /**
    @brief This function is used for copying from a source clover field to a destination clover field
      with an offset.
    @param out The output field to which we are copying
    @param in The input field from which we are copying
    @param offset The offset for the larger field between out and in.
    @param pc_type Whether the field order uses 4d or 5d even-odd preconditioning.
 */
  void copyFieldOffset(CloverField &out, const CloverField &in, CommKey offset, QudaPCType pc_type);

  /**
     @brief Helper function that returns whether we have enabled
     dynamic clover inversion or not.
   */
  constexpr bool dynamic_clover_inverse()
  {
#ifdef DYNAMIC_CLOVER
    return true;
#else
    return false;
#endif
  }

} // namespace quda<|MERGE_RESOLUTION|>--- conflicted
+++ resolved
@@ -38,14 +38,9 @@
     void *norm;
     void *cloverInv;
     void *invNorm;
-<<<<<<< HEAD
     double csw;  //! Clover coefficient
+    double coeff;  //! Overall clover coefficient
     QudaTwistFlavorType twist_flavor;
-=======
-    double csw;  //! C_sw clover coefficient
-    double coeff;  //! Overall clover coefficient
-    bool twisted; // whether to create twisted mass clover
->>>>>>> a9c7cbde
     double mu2;
     double epsilon2;
     double rho;
@@ -126,14 +121,9 @@
     void *invNorm;
 
     double csw;
-<<<<<<< HEAD
+    double coeff;
     double mu2; // chiral twisted mass squared
     double epsilon2; // flavour twisted mass squared
-=======
-    double coeff;
-    bool twisted; 
-    double mu2;
->>>>>>> a9c7cbde
     double rho;
     QudaTwistFlavorType twist_flavor;
 
@@ -215,16 +205,12 @@
     double Csw() const { return csw; }
 
     /**
-<<<<<<< HEAD
+       @return Clover coefficient (explicitly includes kappa)
+    */
+    double Coeff() const { return coeff; }
+
+    /**
        @return If the clover field is associated with twisted-clover fermions and which flavor type thereof
-=======
-       @return Clover coefficient (explicitly includes kappa)
-    */
-    double Coeff() const { return coeff; }
-
-    /**
-       @return If the clover field is associated with twisted-clover fermions
->>>>>>> a9c7cbde
     */
     QudaTwistFlavorType TwistFlavor() const { return twist_flavor; }
 
@@ -232,7 +218,7 @@
        @return mu^2 factor baked into inverse clover field (for twisted-clover inverse)
     */
     double Mu2() const { return mu2; }
-    
+
     /**
        @return epsilon^2 factor baked into inverse clover field (for non-deg twisted-clover inverse)
     */
