--- conflicted
+++ resolved
@@ -429,13 +429,8 @@
      @param[in] c_sw Clover C_Sw coefficient
      @param[in] kappa Kappa value
   */
-<<<<<<< HEAD
   void computeClover(CloverField &clover, const GaugeField &fmunu, const double kappa, const double c_sw);  
-  
-=======
-  void computeClover(CloverField &clover, const GaugeField &fmunu, double coeff);
-
->>>>>>> 2cf844de
+
   /**
      @brief This generic function is used for copying the clover field where
      in the input and output can be in any order and location.
