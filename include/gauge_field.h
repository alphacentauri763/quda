#ifndef _GAUGE_QUDA_H
#define _GAUGE_QUDA_H

#include <quda_internal.h>
#include <quda.h>
#include <lattice_field.h>

namespace quda {

  struct GaugeFieldParam : public LatticeFieldParam {
    int nColor;
    int nFace;

    QudaReconstructType reconstruct;
    QudaGaugeFieldOrder order;
    QudaGaugeFixed fixed;
    QudaLinkType link_type;
    QudaTboundary t_boundary;

    double anisotropy;
    double tadpole;
    double scale;
    void *gauge; // used when we use a reference to an external field

    QudaFieldCreate create; // used to determine the type of field created

    QudaFieldGeometry geometry; // whether the field is a scale, vector or tensor
    int pinned; //used in cpu field only, where the host memory is pinned

    // whether we need to compute the fat link maxima
    // FIXME temporary flag until we have a kernel that can do this, then we just do this in copy()
    // always set to false, requires external override
    bool compute_fat_link_max; 

    /** The extended gauge field radius (if applicable) */
    int r[QUDA_MAX_DIM];

    /** The type of ghost exchange to be done with this field */
    QudaGhostExchange ghostExchange;

    /** The staggered phase convention to use */
    QudaStaggeredPhase staggeredPhaseType;

    /** Whether the staggered phase factor has been applied */
    bool staggeredPhaseApplied;

    int siteDim;  //Used for Coarse gauge fields when nDim != siteDim;

    // Default constructor
  GaugeFieldParam(void* const h_gauge=NULL) : LatticeFieldParam(),
      nColor(3),
      nFace(0),
      reconstruct(QUDA_RECONSTRUCT_NO),
      order(QUDA_INVALID_GAUGE_ORDER),
      fixed(QUDA_GAUGE_FIXED_NO),
      link_type(QUDA_WILSON_LINKS),
      t_boundary(QUDA_INVALID_T_BOUNDARY),
      anisotropy(1.0),
      tadpole(1.0),
      scale(1.0),
      gauge(h_gauge),
      create(QUDA_REFERENCE_FIELD_CREATE), 
      geometry(QUDA_VECTOR_GEOMETRY),
      pinned(0),
      compute_fat_link_max(false),
      ghostExchange(QUDA_GHOST_EXCHANGE_PAD),

      staggeredPhaseType(QUDA_INVALID_STAGGERED_PHASE),
      staggeredPhaseApplied(false),
      siteDim(4)
	{
	  // variables declared in LatticeFieldParam
	  precision = QUDA_INVALID_PRECISION;
	  nDim = 4;
	  pad  = 0;
	  for(int dir=0; dir<nDim; ++dir) {
	    x[dir] = 0;
	    r[dir] = 0;
	  }
	}

  GaugeFieldParam(const int *x, const QudaPrecision precision, const QudaReconstructType reconstruct,
		  const int pad, const QudaFieldGeometry geometry, 
		  const QudaGhostExchange ghostExchange=QUDA_GHOST_EXCHANGE_PAD) 
    : LatticeFieldParam(), nColor(3), nFace(0), reconstruct(reconstruct), 
      order(QUDA_INVALID_GAUGE_ORDER), fixed(QUDA_GAUGE_FIXED_NO), 
      link_type(QUDA_WILSON_LINKS), t_boundary(QUDA_INVALID_T_BOUNDARY), anisotropy(1.0), 
      tadpole(1.0), scale(1.0), gauge(0), create(QUDA_NULL_FIELD_CREATE), geometry(geometry), 
      pinned(0), compute_fat_link_max(false), ghostExchange(ghostExchange), 
      staggeredPhaseType(QUDA_INVALID_STAGGERED_PHASE), staggeredPhaseApplied(false), siteDim(4)
      {
	// variables declared in LatticeFieldParam
	this->precision = precision;
	this->nDim = 4;
	this->pad = pad;
	for(int dir=0; dir<nDim; ++dir) {
	  this->x[dir] = x[dir];
	  this->r[dir] = 0;
	}
      }

  GaugeFieldParam(void *h_gauge, const QudaGaugeParam &param) : LatticeFieldParam(param),
      nColor(3), nFace(0), reconstruct(QUDA_RECONSTRUCT_NO), order(param.gauge_order), 
      fixed(param.gauge_fix), link_type(param.type), t_boundary(param.t_boundary), 
      anisotropy(param.anisotropy), tadpole(param.tadpole_coeff), scale(param.scale), gauge(h_gauge), 
      create(QUDA_REFERENCE_FIELD_CREATE), geometry(QUDA_VECTOR_GEOMETRY), pinned(0), 
      compute_fat_link_max(false), ghostExchange(QUDA_GHOST_EXCHANGE_PAD),
      staggeredPhaseType(param.staggered_phase_type), 
      staggeredPhaseApplied(param.staggered_phase_applied) 
	{
	  //Following is irrelevant for non-coarse gauge fields.
	  this->siteDim = this->nDim;

	  if (link_type == QUDA_WILSON_LINKS || link_type == QUDA_ASQTAD_FAT_LINKS) nFace = 1;
	  else if (link_type == QUDA_ASQTAD_LONG_LINKS) nFace = 3;
	  else errorQuda("Error: invalid link type(%d)\n", link_type);
	  for (int d=0; d<nDim; d++) r[d] = 0;
	}
    
    /**
       Helper function for setting the precision and corresponding
       field order for QUDA internal fields.
       @param precision The precision to use 
     */
    void setPrecision(QudaPrecision precision) {
      this->precision = precision;
      order = (precision == QUDA_DOUBLE_PRECISION || reconstruct == QUDA_RECONSTRUCT_NO) ? 
	QUDA_FLOAT2_GAUGE_ORDER : QUDA_FLOAT4_GAUGE_ORDER; 
    }

  };

  std::ostream& operator<<(std::ostream& output, const GaugeFieldParam& param);

  class GaugeField : public LatticeField {

  protected:
    size_t bytes; // bytes allocated per full field 
    int phase_offset; // offset in bytes to gauge phases - useful to keep track of texture alignment
    int phase_bytes;  // bytes needed to store the phases
    int length;
    int real_length;
    int nColor;
    int nFace;
    QudaFieldGeometry geometry; // whether the field is a scale, vector or tensor

    QudaReconstructType reconstruct;
    int nInternal; // number of degrees of freedom per link matrix
    QudaGaugeFieldOrder order;
    QudaGaugeFixed fixed;
    QudaLinkType link_type;
    QudaTboundary t_boundary;

    double anisotropy;
    double tadpole;
    double fat_link_max;
    double scale;


    QudaFieldCreate create; // used to determine the type of field created

    /** Array storing the length of dimension */
    int r[QUDA_MAX_DIM];

    QudaGhostExchange ghostExchange; // the type of ghost exchange to perform
    mutable void *ghost[QUDA_MAX_DIM]; // stores the ghost zone of the gauge field (non-native fields only)

    /** The staggered phase convention to use */
    QudaStaggeredPhase staggeredPhaseType;

    /** Whether the staggered phase factor has been applied */
    bool staggeredPhaseApplied;

<<<<<<< HEAD
=======
    void exchange(void **ghost_link, void **link_sendbuf) const;

>>>>>>> d8a7a94a
  public:
    GaugeField(const GaugeFieldParam &param);
    virtual ~GaugeField();

    virtual void exchangeGhost() = 0;

    int Length() const { return length; }
    int Ncolor() const { return nColor; }
    QudaReconstructType Reconstruct() const { return reconstruct; }
    QudaGaugeFieldOrder Order() const { return order; }
    double Anisotropy() const { return anisotropy; }
    double Tadpole() const { return tadpole; }
    double Scale() const { return scale; }  
    QudaTboundary TBoundary() const { return t_boundary; }
    QudaLinkType LinkType() const { return link_type; }
    QudaGaugeFixed GaugeFixed() const { return fixed; }
    QudaGaugeFieldOrder FieldOrder() const { return order; }
    QudaFieldGeometry Geometry() const { return geometry; }
    const int* R() const { return r; }
    QudaGhostExchange GhostExchange() const { return ghostExchange; }
    QudaStaggeredPhase StaggeredPhase() const { return staggeredPhaseType; }
    /**
       Apply the staggered phase factors to the gauge field.
    */
    void applyStaggeredPhase();

    /**
       Remove the staggered phase factors from the gauge field.
    */
    void removeStaggeredPhase();

    const double& LinkMax() const { return fat_link_max; }
    int Nface() const { return nFace; }

    void checkField(const GaugeField &);

    /**
       This function returns true if the field is stored in an
       internal field order for the given precision.
    */ 
    bool isNative() const;

    size_t Bytes() const { return bytes; }
    size_t PhaseBytes() const { return phase_bytes; }
    size_t PhaseOffset() const { return phase_offset; }

    virtual void* Gauge_p() { errorQuda("Not implemented"); return (void*)0;}
    virtual void* Even_p() { errorQuda("Not implemented"); return (void*)0;}
    virtual void* Odd_p() { errorQuda("Not implemented"); return (void*)0;}

    virtual const void* Gauge_p() const { errorQuda("Not implemented"); return (void*)0;}
    virtual const void* Even_p() const { errorQuda("Not implemented"); return (void*)0;}
    virtual const void* Odd_p() const { errorQuda("Not implemented"); return (void*)0;}

    const void** Ghost() const { 
      if ( isNative() ) errorQuda("No ghost zone pointer for quda-native gauge fields");
      return (const void**)ghost; 
    }

    /**
       Set all field elements to zero (virtual)
    */
    virtual void zero() = 0;
  };

  class cudaGaugeField : public GaugeField {

  private:
    void *gauge;
    void *even;
    void *odd;

#ifdef USE_TEXTURE_OBJECTS
    cudaTextureObject_t evenTex;
    cudaTextureObject_t oddTex;
    cudaTextureObject_t evenPhaseTex;
    cudaTextureObject_t oddPhaseTex;
    void createTexObject(cudaTextureObject_t &tex, void *gauge, int isPhase=0);
    void destroyTexObject();
#endif

  public:
    cudaGaugeField(const GaugeFieldParam &);
    virtual ~cudaGaugeField();

    void exchangeGhost(); // exchange the ghost and store store in the padded region

    /**
       This does routine will populate the border / halo region of a
       gauge field that has been created using copyExtendedGauge.  

       @param R The thickness of the extended region in each dimension
       @param no_comms_fill Do local exchange to fill out the extended
       region in non-partitioned dimensions
    */
    void exchangeExtendedGhost(const int *R, bool no_comms_fill=false);

    void copy(const GaugeField &);     // generic gauge field copy
    void loadCPUField(const cpuGaugeField &, const QudaFieldLocation &);
    void saveCPUField(cpuGaugeField &, const QudaFieldLocation &) const;

    // (ab)use with care
    void* Gauge_p() { return gauge; }
    void* Even_p() { return even; }
    void* Odd_p() { return odd; }

    const void* Gauge_p() const { return gauge; }
    const void* Even_p() const { return even; }
    const void* Odd_p() const { return odd; }	

#ifdef USE_TEXTURE_OBJECTS
    const cudaTextureObject_t& EvenTex() const { return evenTex; }
    const cudaTextureObject_t& OddTex() const { return oddTex; }
    const cudaTextureObject_t& EvenPhaseTex() const { return evenPhaseTex; }
    const cudaTextureObject_t& OddPhaseTex() const { return oddPhaseTex; }
#endif

    mutable char *backup_h;
    mutable bool backed_up;
    // backs up the cudaGaugeField to CPU memory
    void backup() const;
    // restores the cudaGaugeField to CUDA memory
    void restore();

    void setGauge(void* _gauge); //only allowed when create== QUDA_REFERENCE_FIELD_CREATE

    /**
       Set all field elements to zero
    */
    void zero();
  };

  class cpuGaugeField : public GaugeField {

    friend void cudaGaugeField::copy(const GaugeField &cpu);
    friend void cudaGaugeField::loadCPUField(const cpuGaugeField &cpu, const QudaFieldLocation &);
    friend void cudaGaugeField::saveCPUField(cpuGaugeField &cpu, const QudaFieldLocation &) const;

  private:
    void **gauge; // the actual gauge field
    int pinned;

  public:
    cpuGaugeField(const GaugeFieldParam &);
    virtual ~cpuGaugeField();

    void exchangeGhost();

    /**
       This does routine will populate the border / halo region of a
       gauge field that has been created using copyExtendedGauge.  

       @param R The thickness of the extended region in each dimension
       @param no_comms_fill Do local exchange to fill out the extended
       region in non-partitioned dimenions
    */
    void exchangeExtendedGhost(const int *R, bool no_comms_fill=false);

    void* Gauge_p() { return gauge; }
    const void* Gauge_p() const { return gauge; }
    void setGauge(void** _gauge); //only allowed when create== QUDA_REFERENCE_FIELD_CREATE

    /**
       Set all field elements to zero
    */
    void zero();
  };

  /**
     This is a debugging function, where we cast a gauge field into a
     spinor field so we can compute its L2 norm.
     @param u The gauge field that we want the norm of
     @return The L2 norm squared of the gauge field
  */
  double norm2(const cudaGaugeField &u);

  /**
     This function is used for  extracting the gauge ghost zone from a
     gauge field array.  Defined in copy_gauge.cu.
     @param out The output field to which we are copying
     @param in The input field from which we are copying
     @param location The location of where we are doing the copying (CPU or CUDA)
     @param Out The output buffer (optional)
     @param In The input buffer (optional)
     @param ghostOut The output ghost buffer (optional)
     @param ghostIn The input ghost buffer (optional)
     @param type The type of copy we doing (0 body and ghost else ghost only)
  */
  void copyGenericGauge(GaugeField &out, const GaugeField &in, QudaFieldLocation location, 
			void *Out=0, void *In=0, void **ghostOut=0, void **ghostIn=0, int type=0);
  /**
     This function is used for copying the gauge field into an
     extended gauge field.  Defined in copy_extended_gauge.cu.
     @param out The extended output field to which we are copying
     @param in The input field from which we are copying
     @param location The location of where we are doing the copying (CPU or CUDA)
     @param Out The output buffer (optional)
     @param In The input buffer (optional)
  */
  void copyExtendedGauge(GaugeField &out, const GaugeField &in,
			 QudaFieldLocation location, void *Out=0, void *In=0);

  /**
     This function is used for  extracting the gauge ghost zone from a
     gauge field array.  Defined in extract_gauge_ghost.cu.
     @param u The gauge field from which we want to extract the ghost zone
     @param ghost The array where we want to pack the ghost zone into
  */
  void extractGaugeGhost(const GaugeField &u, void **ghost);

  /**
     This function is used for  extracting the gauge ghost zone from a
     gauge field array.  Defined in extract_gauge_ghost.cu.
     @param u The gauge field from which we want to extract/pack the ghost zone
     @param dim The dimension in which we are packing/unpacking
     @param ghost The array where we want to pack/unpack the ghost zone into/from
     @param extract Whether we are extracting into ghost or injecting from ghost
  */
  void extractExtendedGaugeGhost(const GaugeField &u, int dim, const int *R, 
				 void **ghost, bool extract);

  /**
     This function is used to calculate the maximum absolute value of
     a gauge field array.  Defined in max_gauge.cu.  

     @param u The gauge field from which we want to compute the max
  */
  double maxGauge(const GaugeField &u);

  /** 
      Apply the staggered phase factor to the gauge field.

      @param u The gauge field to which we apply the staggered phase factors
  */
  void applyGaugePhase(GaugeField &u);

} // namespace quda

#endif // _GAUGE_QUDA_H<|MERGE_RESOLUTION|>--- conflicted
+++ resolved
@@ -171,11 +171,8 @@
     /** Whether the staggered phase factor has been applied */
     bool staggeredPhaseApplied;
 
-<<<<<<< HEAD
-=======
     void exchange(void **ghost_link, void **link_sendbuf) const;
 
->>>>>>> d8a7a94a
   public:
     GaugeField(const GaugeFieldParam &param);
     virtual ~GaugeField();
