#pragma once

#include <quda_internal.h>
#include <color_spinor_field.h>
#include <gauge_field.h>
#include <clover_field.h>
#include <worker.h>
#include <domain_wall_helper.h>
#include <fast_intdiv.h>

#ifdef NVSHMEM_COMMS
#include <cuda/atomic>
#endif

namespace quda
{

  /**
     @brief Constants used by dslash and packing kernels
  */
  struct DslashConstant {
    int Vh;
    int_fastdiv X[QUDA_MAX_DIM];
    int_fastdiv Xh[QUDA_MAX_DIM];
    int Ls;

    int volume_4d;
    int_fastdiv volume_4d_cb;

    int_fastdiv face_X[4];
    int_fastdiv face_Y[4];
    int_fastdiv face_Z[4];
    int_fastdiv face_T[4];
    int_fastdiv face_XY[4];
    int_fastdiv face_XYZ[4];
    int_fastdiv face_XYZT[4];

    int ghostFace[QUDA_MAX_DIM + 1];
    int ghostFaceCB[QUDA_MAX_DIM + 1];

    int X2X1;
    int X3X2X1;
    int X4X3X2X1;

    int X2X1mX1;
    int X3X2X1mX2X1;
    int X4X3X2X1mX3X2X1;
    int X5X4X3X2X1mX4X3X2X1;
    int X4X3X2X1hmX3X2X1h;

    int_fastdiv dims[4][3];
  };

  /**
     @brief Helper function that sets which dimensions the packing
     kernel should be packing for.
     @param[in] dim_pack Array that specifies which dimenstions need
     to be packed.
  */
  void setPackComms(const int *dim_pack);

  bool getDslashLaunch();

  void createDslashEvents();
  void destroyDslashEvents();

  namespace dslash
  {
    /**
     * @brief type used for shmem signaling
     */
    using shmem_sync_t = uint64_t;

    /**
     * @brief Get the shmem sync counter
     *
     * @return shmem_sync_t
     */
    shmem_sync_t get_shmem_sync_counter();

    /**
     * @brief Set the shmem sync counter to count
     *
     * @param count
     * @return shmem_sync_t
     */
    shmem_sync_t set_shmem_sync_counter(shmem_sync_t count);

    /**
     * @brief increase the shmem sync counter for the next dslash application
     *
     * @return shmem_sync_t
     */
    shmem_sync_t inc_shmem_sync_counter();
#ifdef NVSHMEM_COMMS
    using shmem_retcount_intra_t = cuda::atomic<int, cuda::thread_scope_system>;
    using shmem_retcount_inter_t = cuda::atomic<int, cuda::thread_scope_device>;
    using shmem_interior_done_t = cuda::atomic<shmem_sync_t, cuda::thread_scope_device>;
    using shmem_interior_count_t = cuda::atomic<int, cuda::thread_scope_block>;

    /**
     * @brief Get the shmem sync arr which is used for signaling which exterior halos have arrived
     *
     * @return shmem_sync_t*
     */
    shmem_sync_t *get_shmem_sync_arr();

    /**
     * @brief Get the array[2*QUDA_MAX_DIM] of atomic to count which intra node packing blocks have finished per dim/dir
     *
     * @return shmem_retcount_intra_t*
     */
    shmem_retcount_intra_t *get_shmem_retcount_intra();

    /**
     * @brief Get the array[2*QUDA_MAX_DIM] of atomic to count which inter node packing blocks have finished per dim/dir
     *
     * @return shmem_retcount_inter_t*
     */
    shmem_retcount_inter_t *get_shmem_retcount_inter();

    /**
     * @brief Get the atomic object used for signaling that the interior Dslash has been applied. Used in the uber kernel.
     *
     * @return shmem_interior_done_t*
     */
    shmem_interior_done_t *get_shmem_interior_done();

    /**
     * @brief Get the atomic counter for tracking how many of the interior blocks have finished. See also above.
     *
     * @return shmem_interior_count_t*
     */
    shmem_interior_count_t *get_shmem_interior_count();
#endif
  } // namespace dslash

  /**
     @brief Driver for applying the Wilson stencil

     out = D * in

     where D is the gauged Wilson linear operator.

     If kappa is non-zero, the operation is given by out = x + kappa * D in.
     This operator can be applied to both single parity
     (checker-boarded) fields, or to full fields.

     @param[out] out The output result field
     @param[in] in The input field
     @param[in] U The gauge field used for the operator
     @param[in] kappa Scale factor applied
     @param[in] x Vector field we accumulate onto to
     @param[in] parity Destination parity
     @param[in] dagger Whether this is for the dagger operator
     @param[in] comm_override Override for which dimensions are partitioned
     @param[in] profile The TimeProfile used for profiling the dslash
  */
  void ApplyWilson(ColorSpinorField &out, const ColorSpinorField &in, const GaugeField &U, double kappa,
                   const ColorSpinorField &x, int parity, bool dagger, const int *comm_override, TimeProfile &profile);

  /**
     @brief Driver for applying the Wilson-clover stencil

     out = A * x + kappa * D * in

     where D is the gauged Wilson linear operator.

     This operator can be applied to both single parity
     (checker-boarded) fields, or to full fields.

     @param[out] out The output result field
     @param[in] in Input field that D is applied to
     @param[in] x Input field that A is applied to
     @param[in] U The gauge field used for the operator
     @param[in] A The clover field used for the operator
     @param[in] kappa Scale factor applied
     @param[in] x Vector field we accumulate onto to
     @param[in] parity Destination parity
     @param[in] dagger Whether this is for the dagger operator
     @param[in] comm_override Override for which dimensions are partitioned
     @param[in] profile The TimeProfile used for profiling the dslash
  */
  void ApplyWilsonClover(ColorSpinorField &out, const ColorSpinorField &in, const GaugeField &U, const CloverField &A,
      double kappa, const ColorSpinorField &x, int parity, bool dagger, const int *comm_override, TimeProfile &profile);

  /**
       @brief Driver for applying the Wilson-clover stencil

       out = A * x + kappa * D * in

       where D is the gauged Wilson linear operator.

       This operator can be applied to both single parity
       (checker-boarded) fields, or to full fields.

       @param[out] out The output result field
       @param[in] in Input field that D is applied to
       @param[in] x Input field that A is applied to
       @param[in] U The gauge field used for the operator
       @param[in] A The clover field used for the operator
       @param[in] kappa Scale factor applied
       @param[in] mu Twist factor
       @param[in] x Vector field we accumulate onto to
       @param[in] parity Destination parity
       @param[in] dagger Whether this is for the dagger operator
       @param[in] comm_override Override for which dimensions are partitioned
       @param[in] profile The TimeProfile used for profiling the dslash
    */
  void ApplyWilsonCloverHasenbuschTwist(ColorSpinorField &out, const ColorSpinorField &in, const GaugeField &U,
                                        const CloverField &A, double kappa, double mu, const ColorSpinorField &x,
                                        int parity, bool dagger, const int *comm_override, TimeProfile &profile);

  /**
     @brief Driver for applying the preconditioned Wilson-clover stencil

     out = A^{-1} * D * in + x

     where D is the gauged Wilson linear operator and A is the clover
     field.  This operator can (at present) be applied to only single
     parity (checker-boarded) fields.  When the dagger operator is
     requested, we do not transpose the order of operations, e.g.

     out = A^{-\dagger} D^\dagger  (no xpay term)

     Although not a conjugate transpose of the regular operator, this
     variant is used to enable kernel fusion between the application
     of D and the subsequent application of A, e.g., in the symmetric
     dagger operator we need to apply

     M = (1 - kappa^2 D^{\dagger} A^{-1} D{^\dagger} A^{-1} )

     and since cannot fuse D{^\dagger} A^{-\dagger}, we instead fused
     A^{-\dagger} D{^\dagger}.

     If kappa is non-zero, the operation is given by out = x + kappa * A^{-1} D in.
     This operator can (at present) be applied to only single parity
     (checker-boarded) fields.

     @param[out] out The output result field
     @param[in] in The input field
     @param[in] U The gauge field used for the operator
     @param[in] A The clover field used for the operator
     @param[in] kappa Scale factor applied
     @param[in] x Vector field we accumulate onto to
     @param[in] parity Destination parity
     @param[in] dagger Whether this is for the dagger operator
     @param[in] comm_override Override for which dimensions are partitioned
     @param[in] profile The TimeProfile used for profiling the dslash
  */
  void ApplyWilsonCloverPreconditioned(ColorSpinorField &out, const ColorSpinorField &in, const GaugeField &U,
      const CloverField &A, double kappa, const ColorSpinorField &x, int parity, bool dagger, const int *comm_override,
      TimeProfile &profile);

  /**
     @brief Driver for applying the twisted-mass stencil

     out = a * D * in + (1 + i*b*gamma_5) * x

     where D is the gauged Wilson linear operator.

     This operator can be applied to both single parity
     (checker-boarded) fields, or to full fields.

     @param[out] out The output result field
     @param[in] in The input field
     @param[in] U The gauge field used for the operator
     @param[in] a Scale factor applied to Wilson term (typically -kappa)
     @param[in] b Twist factor applied (typically 2*mu*kappa)
     @param[in] x Vector field we accumulate onto to
     @param[in] parity Destination parity
     @param[in] dagger Whether this is for the dagger operator
     @param[in] comm_override Override for which dimensions are partitioned
     @param[in] profile The TimeProfile used for profiling the dslash
  */

  /**
        @brief Driver for applying the Wilson-clover with twist for Hasenbusch

        out = (1 +/- ig5 b A) * x + kappa * A^{-1}D * in

        where D is the gauged Wilson linear operator.

        This operator can be applied to both single parity
        (checker-boarded) fields, or to full fields.

        @param[out] out The output result field
        @param[in] in Input field that D is applied to
        @param[in] x Input field that A is applied to
        @param[in] U The gauge field used for the operator
        @param[in] A The clover field used for the operator
        @param[in] kappa Scale factor applied
        @param[in] b Twist factor applied
        @param[in] x Vector field we accumulate onto to
        @param[in] parity Destination parity
        @param[in] dagger Whether this is for the dagger operator
        @param[in] comm_override Override for which dimensions are partitioned
        @param[in] profile The TimeProfile used for profiling the dslash
     */
  void ApplyWilsonCloverHasenbuschTwistPCClovInv(ColorSpinorField &out, const ColorSpinorField &in, const GaugeField &U,
                                                 const CloverField &A, double kappa, double mu,
                                                 const ColorSpinorField &x, int parity, bool dagger,
                                                 const int *comm_override, TimeProfile &profile);

  /**
        @brief Driver for applying the Wilson-clover stencil with thist for Hasenbusch

        out = (1 +/- ig5 b A) * x + kappa * D * in

        where D is the gauged Wilson linear operator.

        This operator can be applied to both single parity
        (checker-boarded) fields, or to full fields.

        @param[out] out The output result field
        @param[in] in Input field that D is applied to
        @param[in] x Input field that A is applied to
        @param[in] U The gauge field used for the operator
        @param[in] A The clover field used for the operator
        @param[in] kappa Scale factor applied
        @param[in] b Twist factor applied
        @param[in] x Vector field we accumulate onto to
        @param[in] parity Destination parity
        @param[in] dagger Whether this is for the dagger operator
        @param[in] comm_override Override for which dimensions are partitioned
        @param[in] profile The TimeProfile used for profiling the dslash
     */
  void ApplyWilsonCloverHasenbuschTwistPCNoClovInv(ColorSpinorField &out, const ColorSpinorField &in,
                                                   const GaugeField &U, const CloverField &A, double kappa, double mu,
                                                   const ColorSpinorField &x, int parity, bool dagger,
                                                   const int *comm_override, TimeProfile &profile);

  // old
  void ApplyTwistedMass(ColorSpinorField &out, const ColorSpinorField &in, const GaugeField &U, double a, double b,
                        const ColorSpinorField &x, int parity, bool dagger, const int *comm_override,
                        TimeProfile &profile);

  /**
     @brief Driver for applying the preconditioned twisted-mass stencil

     out = a*(1 + i*b*gamma_5) * D * in + x

     where D is the gauged Wilson linear operator.  This operator can
     (at present) be applied to only single parity (checker-boarded)
     fields.  For the dagger operator, we generally apply the
     conjugate transpose operator

     out = x + D^\dagger A^{-\dagger}

     with the additional asymmetric special case, where we apply do not
     transpose the order of operations

     out = A^{-\dagger} D^\dagger  (no xpay term)

     This variant is required when have the asymmetric preconditioned
     operator and require the preconditioned twist term to remain in
     between the applications of D.  This would be combined with a
     subsequent non-preconditioned dagger operator, A*x - kappa^2 D, to
     form the full operator.

     @param[out] out The output result field
     @param[in] in The input field
     @param[in] U The gauge field used for the operator
     @param[in] a Scale factor applied to Wilson term ( typically kappa^2 / (1 + b*b) )
     @param[in] b Twist factor applied (typically -2*kappa*mu)
     @param[in] xpay Whether to do xpay or not
     @param[in] x Vector field we accumulate onto to when xpay is true
     @param[in] parity Destination parity
     @param[in] dagger Whether this is for the dagger operator
     @param[in] asymmetric Whether this is for the asymmetric preconditioned dagger operator (a*(1 - i*b*gamma_5) * D^dagger * in)
     @param[in] comm_override Override for which dimensions are partitioned
     @param[in] profile The TimeProfile used for profiling the dslash
  */
  void ApplyTwistedMassPreconditioned(ColorSpinorField &out, const ColorSpinorField &in, const GaugeField &U, double a,
      double b, bool xpay, const ColorSpinorField &x, int parity, bool dagger, bool asymmetric,
      const int *comm_override, TimeProfile &profile);

  /**
     @brief Driver for applying the non-degenerate twisted-mass
     stencil

     out = a * D * in + (1 + i*b*gamma_5*tau_3 + c*tau_1) * x

     where D is the gauged Wilson linear operator.  The quark fields
     out, in and x are five dimensional, with the fifth dimension
     corresponding to the flavor dimension.  The convention is that
     the first 4-d slice (s=0) corresponds to the positive twist and
     the second slice (s=1) corresponds to the negative twist.

     This operator can be applied to both single parity
     (4d checker-boarded) fields, or to full fields.

     @param[out] out The output result field
     @param[in] in The input field
     @param[in] U The gauge field used for the operator
     @param[in] a Scale factor applied to Wilson term (typically -kappa)
     @param[in] b Chiral twist factor applied (typically 2*mu*kappa)
     @param[in] c Flavor twist factor applied (typically -2*epsilon*kappa)
     @param[in] x Vector field we accumulate onto to
     @param[in] parity Destination parity
     @param[in] dagger Whether this is for the dagger operator
     @param[in] comm_override Override for which dimensions are partitioned
     @param[in] profile The TimeProfile used for profiling the dslash
  */
  void ApplyNdegTwistedMass(ColorSpinorField &out, const ColorSpinorField &in, const GaugeField &U, double a, double b,
      double c, const ColorSpinorField &x, int parity, bool dagger, const int *comm_override, TimeProfile &profile);

  /**
     @brief Driver for applying the preconditioned non-degenerate
     twisted-mass stencil

     out = a * (1 + i*b*gamma_5*tau_3 + c*tau_1) * D * in + x

     where D is the gauged Wilson linear operator.  The quark fields
     out, in and x are five dimensional, with the fifth dimension
     corresponding to the flavor dimension.  The convention is that
     the first 4-d slice (s=0) corresponds to the positive twist and
     the second slice (s=1) corresponds to the negative twist.

     This operator can (at present) be applied to only single parity
     (checker-boarded) fields.

     For the dagger operator, we generally apply the
     conjugate transpose operator

     out = x + D^\dagger A^{-\dagger}

     with the additional asymmetric special case, where we apply do not
     transpose the order of operations

     out = A^{-\dagger} D^\dagger  (no xpay term)

     This variant is required when have the asymmetric preconditioned
     operator and require the preconditioned twist term to remain in
     between the applications of D.  This would be combined with a
     subsequent non-preconditioned dagger operator, A*x - kappa^2 D, to
     form the full operator.

     @param[out] out The output result field
     @param[in] in The input field
     @param[in] U The gauge field used for the operator
     @param[in] a Scale factor applied to Wilson term (typically -kappa^2/(1 + b*b -c*c) )
     @param[in] b Chiral twist factor applied (typically -2*mu*kappa)
     @param[in] c Flavor twist factor applied (typically 2*epsilon*kappa)
     @param[in] xpay Whether to do xpay or not
     @param[in] x Vector field we accumulate onto to
     @param[in] parity Destination parity
     @param[in] dagger Whether this is for the dagger operator
     @param[in] asymmetric Whether this is for the asymmetric preconditioned dagger operator (a*(1 - i*b*gamma_5) * D^dagger * in)
     @param[in] comm_override Override for which dimensions are partitioned
     @param[in] profile The TimeProfile used for profiling the dslash
  */
  void ApplyNdegTwistedMassPreconditioned(ColorSpinorField &out, const ColorSpinorField &in, const GaugeField &U,
      double a, double b, double c, bool xpay, const ColorSpinorField &x, int parity, bool dagger, bool asymmetric,
      const int *comm_override, TimeProfile &profile);

  /**
       @brief Driver for applying the twisted-clover stencil

       out = a * D * in + (C + i*b*gamma_5) * x

       where D is the gauged Wilson linear operator, and C is the clover
       field.

       This operator can be applied to both single parity
       (4d checker-boarded) fields, or to full fields.

       @param[out] out The output result field
       @param[in] in The input field
       @param[in] U The gauge field used for the operator
       @param[in] C The clover field used for the operator
       @param[in] a Scale factor applied to Wilson term (typically -kappa)
       @param[in] b Chiral twist factor applied (typically 2*mu*kappa)
       @param[in] x Vector field we accumulate onto to
       @param[in] parity Destination parity
       @param[in] dagger Whether this is for the dagger operator
       @param[in] comm_override Override for which dimensions are partitioned
       @param[in] profile The TimeProfile used for profiling the dslash
    */
  void ApplyTwistedClover(ColorSpinorField &out, const ColorSpinorField &in, const GaugeField &U, const CloverField &C,
      double a, double b, const ColorSpinorField &x, int parity, bool dagger, const int *comm_override,
      TimeProfile &profile);

  /**
     @brief Driver for applying the preconditioned twisted-clover stencil

     out = a * (C + i*b*gamma_5)^{-1} * D * in + x
         = a * C^{-2} (C - i*b*gamma_5) * D * in + x
         = A^{-1} * D * in + x

     where D is the gauged Wilson linear operator and C is the clover
     field.  This operator can (at present) be applied to only single
     parity (checker-boarded) fields.  When the dagger operator is
     requested, we do not transpose the order of operations, e.g.

     out = A^{-\dagger} D^\dagger  (no xpay term)

     Although not a conjugate transpose of the regular operator, this
     variant is used to enable kernel fusion between the application
     of D and the subsequent application of A, e.g., in the symmetric
     dagger operator we need to apply

     M = (1 - kappa^2 D^{\dagger} A^{-\dagger} D{^\dagger} A^{-\dagger} )

     and since cannot fuse D{^\dagger} A^{-\dagger}, we instead fused
     A^{-\dagger} D{^\dagger}.

     @param[out] out The output result field
     @param[in] in The input field
     @param[in] U The gauge field used for the operator
     @param[in] C The clover field used for the operator
     @param[in] a Scale factor applied to Wilson term ( typically 1 / (1 + b*b) or kappa^2 / (1 + b*b) )
     @param[in] b Twist factor applied (typically -2*kappa*mu)
     @param[in] xpay Whether to do xpay or not
     @param[in] x Vector field we accumulate onto to when xpay is true
     @param[in] parity Destination parity
     @param[in] dagger Whether this is for the dagger operator
     @param[in] comm_override Override for which dimensions are partitioned
     @param[in] profile The TimeProfile used for profiling the dslash
  */
  void ApplyTwistedCloverPreconditioned(ColorSpinorField &out, const ColorSpinorField &in, const GaugeField &U,
      const CloverField &C, double a, double b, bool xpay, const ColorSpinorField &x, int parity, bool dagger,
      const int *comm_override, TimeProfile &profile);

  /**
     @brief Driver for applying the Domain-wall 5-d stencil to a
     5-d vector with 5-d preconditioned data order

     out = D_5 * in

     where D_5 is the 5-d wilson linear operator with fifth dimension
     boundary condition set by the fermion mass.

     If a is non-zero, the operation is given by out = x + a * D_5 in.
     This operator can be applied to both single parity
     (checker-boarded) fields, or to full fields.

     @param[out] out The output result field
     @param[in] in The input field
     @param[in] U The gauge field used for the operator
     @param[in] a Scale factor applied (typically -kappa_5)
     @param[in] m_f Fermion mass parameter
     @param[in] x Vector field we accumulate onto to
     @param[in] parity Destination parity
     @param[in] dagger Whether this is for the dagger operator
     @param[in] comm_override Override for which dimensions are partitioned
     @param[in] profile The TimeProfile used for profiling the dslash
  */
  void ApplyDomainWall5D(ColorSpinorField &out, const ColorSpinorField &in, const GaugeField &U, double a, double m_f,
      const ColorSpinorField &x, int parity, bool dagger, const int *comm_override, TimeProfile &profile);

  /**
     @brief Driver for applying the batched Wilson 4-d stencil to a
     5-d vector with 4-d preconditioned data order

     out = D * in

     where D is the gauged Wilson linear operator.

     If a is non-zero, the operation is given by out = x + a * D in.
     This operator can be applied to both single parity
     (checker-boarded) fields, or to full fields.

     @param[out] out The output result field
     @param[in] in The input field
     @param[in] U The gauge field used for the operator
     @param[in] a Scale factor applied
     @param[in] m_5 Wilson mass shift
     @param[in] b_5 Mobius coefficient array (length Ls)
     @param[in] c_5 Mobius coefficient array (length Ls)
     @param[in] x Vector field we accumulate onto to
     @param[in] parity Destination parity
     @param[in] dagger Whether this is for the dagger operator
     @param[in] comm_override Override for which dimensions are partitioned
     @param[in] profile The TimeProfile used for profiling the dslash
  */

  void ApplyDomainWall4D(ColorSpinorField &out, const ColorSpinorField &in, const GaugeField &U, double a, double m_5,
                         const Complex *b_5, const Complex *c_5, const ColorSpinorField &x, int parity, bool dagger,
                         const int *comm_override, TimeProfile &profile);

  /**
     @brief Apply either the domain-wall / mobius Dslash5 operator or
     the M5 inverse operator.  In the current implementation, it is
     expected that the color-spinor fields are 4-d preconditioned.
     @param[out] out Result color-spinor field
     @param[in] in Input color-spinor field
     @param[in] x Auxilary input color-spinor field
     @param[in] m_f Fermion mass parameter
     @param[in] m_5 Wilson mass shift
     @param[in] b_5 Mobius coefficient array (length Ls)
     @param[in] c_5 Mobius coefficient array (length Ls)
     @param[in] a Scale factor use in xpay operator
     @param[in] dagger Whether this is for the dagger operator
     @param[in] type Type of dslash we are applying
  */
  void ApplyDslash5(ColorSpinorField &out, const ColorSpinorField &in, const ColorSpinorField &x, double m_f,
                    double m_5, const Complex *b_5, const Complex *c_5, double a, bool dagger, Dslash5Type type);

  // Tensor core functions for Mobius DWF
  namespace mobius_tensor_core
  {
    void apply_fused_dslash(ColorSpinorField &out, const ColorSpinorField &in, const GaugeField &U, ColorSpinorField &y,
                            const ColorSpinorField &x, double m_f, double m_5, const Complex *b_5, const Complex *c_5,
                            bool dagger, int parity, int shift[4], int halo_shift[4], MdwfFusedDslashType type);
  }

  // The EOFA stuff
  namespace mobius_eofa
  {
    void apply_dslash5(ColorSpinorField &out, const ColorSpinorField &in, const ColorSpinorField &x, double m_f,
                       double m_5, const Complex *b_5, const Complex *c_5, double a, int eofa_pm, double inv,
                       double kappa, const double *eofa_u, const double *eofa_x, const double *eofa_y,
                       double sherman_morrison, bool dagger, Dslash5Type type);
  }

  /**
     @brief Driver for applying the Laplace stencil

     out = - kappa * A * in

     where A is the gauge laplace linear operator.

     If x is defined, the operation is given by out = x - kappa * A in.
     This operator can be applied to both single parity
     (checker-boarded) fields, or to full fields.

     @param[out] out The output result field
     @param[in] in The input field
     @param[in] U The gauge field used for the gauge Laplace
     @param[in] dir Direction of the derivative 0,1,2,3 to omit (-1 is full 4D)
     @param[in] a Scale factor applied to derivative
     @param[in] b Scale factor applied to aux field
     @param[in] x Vector field we accumulate onto to
  */
  void ApplyLaplace(ColorSpinorField &out, const ColorSpinorField &in, const GaugeField &U, int dir, double a, double b,
                    const ColorSpinorField &x, int parity, bool dagger, const int *comm_override, TimeProfile &profile);

  /**
     @brief Driver for applying the covariant derivative

     out = U * in

     where U is the gauge field in a particular direction.

     This operator can be applied to both single parity
     (checker-boarded) fields, or to full fields.

     @param[out] out The output result field
     @param[in] in The input field
     @param[in] U The gauge field used for the covariant derivative
     @param[in] mu Direction of the derivative. For mu > 3 it goes backwards
     @param[in] parity Destination parity
     @param[in] dagger Whether this is for the dagger operator
     @param[in] comm_override Override for which dimensions are partitioned
     @param[in] profile The TimeProfile used for profiling the dslash
  */
  void ApplyCovDev(ColorSpinorField &out, const ColorSpinorField &in, const GaugeField &U, int mu, int parity,
                   bool dagger, const int *comm_override, TimeProfile &profile);

  /**
     @brief Apply clover-matrix field to a color-spinor field
     @param[out] out Result color-spinor field
     @param[in] in Input color-spinor field
     @param[in] clover Clover-matrix field
     @param[in] inverse Whether we are applying the inverse or not
     @param[in] Field parity (if color-spinor field is single parity)
  */
  void ApplyClover(
      ColorSpinorField &out, const ColorSpinorField &in, const CloverField &clover, bool inverse, int parity);

  /**
     @brief Apply the staggered dslash operator to a color-spinor field.
     @param[out] out Result color-spinor field
     @param[in] in Input color-spinor field
     @param[in] U Gauge-Link (1-link or fat-link)
     @param[in] a xpay parameter (set to 0.0 for non-xpay version)
     @param[in] x Vector field we accumulate onto to
     @param[in] parity parity parameter
     @param[in] dagger Whether we are applying the dagger or not
     @param[in] improved whether to apply the standard-staggered (false) or asqtad (true) operator
  */
  void ApplyStaggered(ColorSpinorField &out, const ColorSpinorField &in, const GaugeField &U, double a,
                      const ColorSpinorField &x, int parity, bool dagger, const int *comm_override, TimeProfile &profile);

  /**
     @brief Apply the improved staggered dslash operator to a color-spinor field.
     @param[out] out Result color-spinor field
     @param[in] in Input color-spinor field
     @param[in] U Gauge-Link (1-link or fat-link)
     @param[in] L Long-Links for asqtad
     @param[in] a xpay parameter (set to 0.0 for non-xpay version)
     @param[in] x Vector field we accumulate onto to
     @param[in] parity parity parameter
     @param[in] dagger Whether we are applying the dagger or not
     @param[in] improved whether to apply the standard-staggered (false) or asqtad (true) operator
  */
  void ApplyImprovedStaggered(ColorSpinorField &out, const ColorSpinorField &in, const GaugeField &U,
                              const GaugeField &L, double a, const ColorSpinorField &x, int parity, bool dagger,
                              const int *comm_override, TimeProfile &profile);
                              
  /**
     @brief Apply the 2-link staggered operator to a color-spinor field.
     @param[out] out Result color-spinor field
     @param[in] in Input color-spinor field
     @param[in] dir Direction of the derivative 0,1,2,3 to omit (-1 is full 4D)
     @param[in] a Scale factor applied to derivative
     @param[in] b Scale factor applied to aux field
  */
  void ApplyStaggeredQSmear(ColorSpinorField &out, const ColorSpinorField &in, const GaugeField &U, int dir, 
                    bool dagger, const int *comm_override, TimeProfile &profile);                             

  /**
     @brief Apply the (improved) staggered Kahler-Dirac inverse block to a color-spinor field.
     @param[out] out Result color-spinor field
     @param[in] in Input color-spinor field
     @param[in] Xinv Kahler-Dirac inverse field
     @param[in] dagger Whether we are applying the dagger or not
  */
  void ApplyStaggeredKahlerDiracInverse(ColorSpinorField &out, const ColorSpinorField &in, const GaugeField &Xinv,
                                        bool dagger);

  /**
     @brief Apply the twisted-mass gamma operator to a color-spinor field.
     @param[out] out Result color-spinor field
     @param[in] in Input color-spinor field
     @param[in] d Which gamma matrix we are applying (C counting, so gamma_5 has d=4)
     @param[in] kappa kappa parameter
     @param[in] mu mu parameter
     @param[in] epsilon epsilon parameter
     @param[in] dagger Whether we are applying the dagger or not
     @param[in] twist The type of kernel we are doing
  */
  void ApplyTwistGamma(ColorSpinorField &out, const ColorSpinorField &in, int d, double kappa, double mu,
		       double epsilon, int dagger, QudaTwistGamma5Type type);

  /**
     @brief Apply twisted clover-matrix field to a color-spinor field
     @param[out] out Result color-spinor field
     @param[in] in Input color-spinor field
     @param[in] clover Clover-matrix field
     @param[in] kappa kappa parameter
     @param[in] mu mu parameter
     @param[in] epsilon epsilon parameter
     @param[in] Field parity (if color-spinor field is single parity)
     @param[in] dagger Whether we are applying the dagger or not
     @param[in] twist The type of kernel we are doing
       if (twist == QUDA_TWIST_GAMMA5_DIRECT) apply (Clover + i*a*gamma_5) to the input spinor
       else if (twist == QUDA_TWIST_GAMMA5_INVERSE) apply (Clover + i*a*gamma_5)/(Clover^2 + a^2) to the input spinor
  */
  void ApplyTwistClover(ColorSpinorField &out, const ColorSpinorField &in, const CloverField &clover,
			double kappa, double mu, double epsilon, int parity, int dagger, QudaTwistGamma5Type twist);

  /**
     @brief Dslash face packing routine
     @param[out] ghost_buf Array of packed halos, order is [2*dim+dir]
     @param[in] field ColorSpinorField to be packed
     @param[in] location Locations where the packed fields are (Device, Host and/or Remote)
     @param[in] nFace Depth of halo
     @param[in] dagger Whether this is for the dagger operator
     @param[in] parity Field parity
     @param[in] spin_project Whether to spin_project when packing
     @param[in] a Twisted mass scale factor (for preconditioned twisted-mass dagger operator)
     @param[in] b Twisted mass chiral twist factor (for preconditioned twisted-mass dagger operator)
     @param[in] c Twisted mass flavor twist factor (for preconditioned non degenerate twisted-mass dagger operator)
     @param[in] stream Which stream are we executing in
  */
  void PackGhost(void *ghost[2 * QUDA_MAX_DIM], const ColorSpinorField &field, MemoryLocation location, int nFace,
                 bool dagger, int parity, bool spin_project, double a, double b, double c, int shmem,
                 const qudaStream_t &stream);

  /**
     @brief Applies a gamma5 matrix to a spinor (wrapper to ApplyGamma)
     @param[out] out Output field
     @param[in] in Input field
  */
  void gamma5(ColorSpinorField &out, const ColorSpinorField &in);

<<<<<<< HEAD
  /**
     @brief Applies a (1 \pm gamma5)/2 projection matrix to a spinor 
     @param[out] out Output field
     @param[in] in Input field
     @param[in] proj Sign of \pm projection
  */  
  void ApplyChiralProj(ColorSpinorField &out, const ColorSpinorField &in, const int proj);

  /**
     @brief Constructs the mid-point 4D propagator from a 5D domain wall propagator
     @param[out] out Output field
     @param[in] in Input field
  */  
  void make4DMidPointProp(ColorSpinorField &out, ColorSpinorField &in);

  /**
     @brief Constructs the chiral 4D propagator from a 5D domain wall propagator
     @param[out] out Output field
     @param[in] in Input field
  */  
  void make4DChiralProp(ColorSpinorField &out, ColorSpinorField &in);
}
=======
} // namespace quda
>>>>>>> 0a6dcb31
<|MERGE_RESOLUTION|>--- conflicted
+++ resolved
@@ -776,7 +776,6 @@
   */
   void gamma5(ColorSpinorField &out, const ColorSpinorField &in);
 
-<<<<<<< HEAD
   /**
      @brief Applies a (1 \pm gamma5)/2 projection matrix to a spinor 
      @param[out] out Output field
@@ -798,7 +797,4 @@
      @param[in] in Input field
   */  
   void make4DChiralProp(ColorSpinorField &out, ColorSpinorField &in);
-}
-=======
-} // namespace quda
->>>>>>> 0a6dcb31
+} // namespace quda