#pragma once

#include <quda_internal.h>
#include <color_spinor_field.h>
#include <gauge_field.h>
#include <clover_field.h>
#include <worker.h>
#include <domain_wall_helper.h>

namespace quda {

  /**
    @param pack Sets whether to use a kernel to pack the T dimension
    */
  void setKernelPackT(bool pack);

  /**
    @return Whether the T dimension is kernel packed or not
    */
  bool getKernelPackT();

  void pushKernelPackT(bool pack);
  void popKernelPackT();

  /**
     @brief Helper function that sets which dimensions the packing
     kernel should be packing for.
     @param[in] dim_pack Array that specifies which dimenstions need
     to be packed.
  */
  void setPackComms(const int *dim_pack);

  bool getDslashLaunch();

  void createDslashEvents();
  void destroyDslashEvents();

  /**
     @brief Driver for applying the Wilson stencil

     out = D * in

     where D is the gauged Wilson linear operator.

     If kappa is non-zero, the operation is given by out = x + kappa * D in.
     This operator can be applied to both single parity
     (checker-boarded) fields, or to full fields.

     @param[out] out The output result field
     @param[in] in The input field
     @param[in] U The gauge field used for the operator
     @param[in] kappa Scale factor applied
     @param[in] x Vector field we accumulate onto to
     @param[in] parity Destination parity
     @param[in] dagger Whether this is for the dagger operator
     @param[in] comm_override Override for which dimensions are partitioned
     @param[in] profile The TimeProfile used for profiling the dslash
  */
  void ApplyWilson(ColorSpinorField &out, const ColorSpinorField &in, const GaugeField &U, double kappa,
                   const ColorSpinorField &x, int parity, bool dagger, const int *comm_override, TimeProfile &profile);

  /**
     @brief Driver for applying the Wilson-clover stencil

     out = A * x + kappa * D * in

     where D is the gauged Wilson linear operator.

     This operator can be applied to both single parity
     (checker-boarded) fields, or to full fields.

     @param[out] out The output result field
     @param[in] in Input field that D is applied to
     @param[in] x Input field that A is applied to
     @param[in] U The gauge field used for the operator
     @param[in] A The clover field used for the operator
     @param[in] kappa Scale factor applied
     @param[in] x Vector field we accumulate onto to
     @param[in] parity Destination parity
     @param[in] dagger Whether this is for the dagger operator
     @param[in] comm_override Override for which dimensions are partitioned
     @param[in] profile The TimeProfile used for profiling the dslash
  */
  void ApplyWilsonClover(ColorSpinorField &out, const ColorSpinorField &in, const GaugeField &U, const CloverField &A,
      double kappa, const ColorSpinorField &x, int parity, bool dagger, const int *comm_override, TimeProfile &profile);

  /**
       @brief Driver for applying the Wilson-clover stencil

       out = A * x + kappa * D * in

       where D is the gauged Wilson linear operator.

       This operator can be applied to both single parity
       (checker-boarded) fields, or to full fields.

       @param[out] out The output result field
       @param[in] in Input field that D is applied to
       @param[in] x Input field that A is applied to
       @param[in] U The gauge field used for the operator
       @param[in] A The clover field used for the operator
       @param[in] kappa Scale factor applied
       @param[in] mu Twist factor
       @param[in] x Vector field we accumulate onto to
       @param[in] parity Destination parity
       @param[in] dagger Whether this is for the dagger operator
       @param[in] comm_override Override for which dimensions are partitioned
       @param[in] profile The TimeProfile used for profiling the dslash
    */
  void ApplyWilsonCloverHasenbuschTwist(ColorSpinorField &out, const ColorSpinorField &in, const GaugeField &U,
                                        const CloverField &A, double kappa, double mu, const ColorSpinorField &x,
                                        int parity, bool dagger, const int *comm_override, TimeProfile &profile);

  /**
     @brief Driver for applying the preconditioned Wilson-clover stencil

     out = A^{-1} * D * in + x

     where D is the gauged Wilson linear operator and A is the clover
     field.  This operator can (at present) be applied to only single
     parity (checker-boarded) fields.  When the dagger operator is
     requested, we do not transpose the order of operations, e.g.

     out = A^{-\dagger} D^\dagger  (no xpay term)

     Although not a conjugate transpose of the regular operator, this
     variant is used to enable kernel fusion between the application
     of D and the subsequent application of A, e.g., in the symmetric
     dagger operator we need to apply

     M = (1 - kappa^2 D^{\dagger} A^{-1} D{^\dagger} A^{-1} )

     and since cannot fuse D{^\dagger} A^{-\dagger}, we instead fused
     A^{-\dagger} D{^\dagger}.

     If kappa is non-zero, the operation is given by out = x + kappa * A^{-1} D in.
     This operator can (at present) be applied to only single parity
     (checker-boarded) fields.

     @param[out] out The output result field
     @param[in] in The input field
     @param[in] U The gauge field used for the operator
     @param[in] A The clover field used for the operator
     @param[in] kappa Scale factor applied
     @param[in] x Vector field we accumulate onto to
     @param[in] parity Destination parity
     @param[in] dagger Whether this is for the dagger operator
     @param[in] comm_override Override for which dimensions are partitioned
     @param[in] profile The TimeProfile used for profiling the dslash
  */
  void ApplyWilsonCloverPreconditioned(ColorSpinorField &out, const ColorSpinorField &in, const GaugeField &U,
      const CloverField &A, double kappa, const ColorSpinorField &x, int parity, bool dagger, const int *comm_override,
      TimeProfile &profile);

  /**
     @brief Driver for applying the twisted-mass stencil

     out = a * D * in + (1 + i*b*gamma_5) * x

     where D is the gauged Wilson linear operator.

     This operator can be applied to both single parity
     (checker-boarded) fields, or to full fields.

     @param[out] out The output result field
     @param[in] in The input field
     @param[in] U The gauge field used for the operator
     @param[in] a Scale factor applied to Wilson term (typically -kappa)
     @param[in] b Twist factor applied (typically 2*mu*kappa)
     @param[in] x Vector field we accumulate onto to
     @param[in] parity Destination parity
     @param[in] dagger Whether this is for the dagger operator
     @param[in] comm_override Override for which dimensions are partitioned
     @param[in] profile The TimeProfile used for profiling the dslash
  */

  /**
        @brief Driver for applying the Wilson-clover with twist for Hasenbusch

        out = (1 +/- ig5 b A) * x + kappa * A^{-1}D * in

        where D is the gauged Wilson linear operator.

        This operator can be applied to both single parity
        (checker-boarded) fields, or to full fields.

        @param[out] out The output result field
        @param[in] in Input field that D is applied to
        @param[in] x Input field that A is applied to
        @param[in] U The gauge field used for the operator
        @param[in] A The clover field used for the operator
        @param[in] kappa Scale factor applied
        @param[in] b Twist factor applied
        @param[in] x Vector field we accumulate onto to
        @param[in] parity Destination parity
        @param[in] dagger Whether this is for the dagger operator
        @param[in] comm_override Override for which dimensions are partitioned
        @param[in] profile The TimeProfile used for profiling the dslash
     */
  void ApplyWilsonCloverHasenbuschTwistPCClovInv(ColorSpinorField &out, const ColorSpinorField &in, const GaugeField &U,
                                                 const CloverField &A, double kappa, double mu,
                                                 const ColorSpinorField &x, int parity, bool dagger,
                                                 const int *comm_override, TimeProfile &profile);

  /**
        @brief Driver for applying the Wilson-clover stencil with thist for Hasenbusch

        out = (1 +/- ig5 b A) * x + kappa * D * in

        where D is the gauged Wilson linear operator.

        This operator can be applied to both single parity
        (checker-boarded) fields, or to full fields.

        @param[out] out The output result field
        @param[in] in Input field that D is applied to
        @param[in] x Input field that A is applied to
        @param[in] U The gauge field used for the operator
        @param[in] A The clover field used for the operator
        @param[in] kappa Scale factor applied
        @param[in] b Twist factor applied
        @param[in] x Vector field we accumulate onto to
        @param[in] parity Destination parity
        @param[in] dagger Whether this is for the dagger operator
        @param[in] comm_override Override for which dimensions are partitioned
        @param[in] profile The TimeProfile used for profiling the dslash
     */
  void ApplyWilsonCloverHasenbuschTwistPCNoClovInv(ColorSpinorField &out, const ColorSpinorField &in,
                                                   const GaugeField &U, const CloverField &A, double kappa, double mu,
                                                   const ColorSpinorField &x, int parity, bool dagger,
                                                   const int *comm_override, TimeProfile &profile);

  // old
  void ApplyTwistedMass(ColorSpinorField &out, const ColorSpinorField &in, const GaugeField &U, double a, double b,
                        const ColorSpinorField &x, int parity, bool dagger, const int *comm_override,
                        TimeProfile &profile);

  /**
     @brief Driver for applying the preconditioned twisted-mass stencil

     out = a*(1 + i*b*gamma_5) * D * in + x

     where D is the gauged Wilson linear operator.  This operator can
     (at present) be applied to only single parity (checker-boarded)
     fields.  For the dagger operator, we generally apply the
     conjugate transpose operator

     out = x + D^\dagger A^{-\dagger}

     with the additional asymmetric special case, where we apply do not
     transpose the order of operations

     out = A^{-\dagger} D^\dagger  (no xpay term)

     This variant is required when have the asymmetric preconditioned
     operator and require the preconditioned twist term to remain in
     between the applications of D.  This would be combined with a
     subsequent non-preconditioned dagger operator, A*x - kappa^2 D, to
     form the full operator.

     @param[out] out The output result field
     @param[in] in The input field
     @param[in] U The gauge field used for the operator
     @param[in] a Scale factor applied to Wilson term ( typically kappa^2 / (1 + b*b) )
     @param[in] b Twist factor applied (typically -2*kappa*mu)
     @param[in] xpay Whether to do xpay or not
     @param[in] x Vector field we accumulate onto to when xpay is true
     @param[in] parity Destination parity
     @param[in] dagger Whether this is for the dagger operator
     @param[in] asymmetric Whether this is for the asymmetric preconditioned dagger operator (a*(1 - i*b*gamma_5) * D^dagger * in)
     @param[in] comm_override Override for which dimensions are partitioned
     @param[in] profile The TimeProfile used for profiling the dslash
  */
  void ApplyTwistedMassPreconditioned(ColorSpinorField &out, const ColorSpinorField &in, const GaugeField &U, double a,
      double b, bool xpay, const ColorSpinorField &x, int parity, bool dagger, bool asymmetric,
      const int *comm_override, TimeProfile &profile);

  /**
     @brief Driver for applying the non-degenerate twisted-mass
     stencil

     out = a * D * in + (1 + i*b*gamma_5*tau_3 + c*tau_1) * x

     where D is the gauged Wilson linear operator.  The quark fields
     out, in and x are five dimensional, with the fifth dimension
     corresponding to the flavor dimension.  The convention is that
     the first 4-d slice (s=0) corresponds to the positive twist and
     the second slice (s=1) corresponds to the negative twist.

     This operator can be applied to both single parity
     (4d checker-boarded) fields, or to full fields.

     @param[out] out The output result field
     @param[in] in The input field
     @param[in] U The gauge field used for the operator
     @param[in] a Scale factor applied to Wilson term (typically -kappa)
     @param[in] b Chiral twist factor applied (typically 2*mu*kappa)
     @param[in] c Flavor twist factor applied (typically -2*epsilon*kappa)
     @param[in] x Vector field we accumulate onto to
     @param[in] parity Destination parity
     @param[in] dagger Whether this is for the dagger operator
     @param[in] comm_override Override for which dimensions are partitioned
     @param[in] profile The TimeProfile used for profiling the dslash
  */
  void ApplyNdegTwistedMass(ColorSpinorField &out, const ColorSpinorField &in, const GaugeField &U, double a, double b,
      double c, const ColorSpinorField &x, int parity, bool dagger, const int *comm_override, TimeProfile &profile);

  /**
     @brief Driver for applying the preconditioned non-degenerate
     twisted-mass stencil

     out = a * (1 + i*b*gamma_5*tau_3 + c*tau_1) * D * in + x

     where D is the gauged Wilson linear operator.  The quark fields
     out, in and x are five dimensional, with the fifth dimension
     corresponding to the flavor dimension.  The convention is that
     the first 4-d slice (s=0) corresponds to the positive twist and
     the second slice (s=1) corresponds to the negative twist.

     This operator can (at present) be applied to only single parity
     (checker-boarded) fields.

     For the dagger operator, we generally apply the
     conjugate transpose operator

     out = x + D^\dagger A^{-\dagger}

     with the additional asymmetric special case, where we apply do not
     transpose the order of operations

     out = A^{-\dagger} D^\dagger  (no xpay term)

     This variant is required when have the asymmetric preconditioned
     operator and require the preconditioned twist term to remain in
     between the applications of D.  This would be combined with a
     subsequent non-preconditioned dagger operator, A*x - kappa^2 D, to
     form the full operator.

     @param[out] out The output result field
     @param[in] in The input field
     @param[in] U The gauge field used for the operator
     @param[in] a Scale factor applied to Wilson term (typically -kappa^2/(1 + b*b -c*c) )
     @param[in] b Chiral twist factor applied (typically -2*mu*kappa)
     @param[in] c Flavor twist factor applied (typically 2*epsilon*kappa)
     @param[in] xpay Whether to do xpay or not
     @param[in] x Vector field we accumulate onto to
     @param[in] parity Destination parity
     @param[in] dagger Whether this is for the dagger operator
     @param[in] asymmetric Whether this is for the asymmetric preconditioned dagger operator (a*(1 - i*b*gamma_5) * D^dagger * in)
     @param[in] comm_override Override for which dimensions are partitioned
     @param[in] profile The TimeProfile used for profiling the dslash
  */
  void ApplyNdegTwistedMassPreconditioned(ColorSpinorField &out, const ColorSpinorField &in, const GaugeField &U,
      double a, double b, double c, bool xpay, const ColorSpinorField &x, int parity, bool dagger, bool asymmetric,
      const int *comm_override, TimeProfile &profile);

  /**
       @brief Driver for applying the twisted-clover stencil

       out = a * D * in + (C + i*b*gamma_5) * x

       where D is the gauged Wilson linear operator, and C is the clover
       field.

       This operator can be applied to both single parity
       (4d checker-boarded) fields, or to full fields.

       @param[out] out The output result field
       @param[in] in The input field
       @param[in] U The gauge field used for the operator
       @param[in] C The clover field used for the operator
       @param[in] a Scale factor applied to Wilson term (typically -kappa)
       @param[in] b Chiral twist factor applied (typically 2*mu*kappa)
       @param[in] x Vector field we accumulate onto to
       @param[in] parity Destination parity
       @param[in] dagger Whether this is for the dagger operator
       @param[in] comm_override Override for which dimensions are partitioned
       @param[in] profile The TimeProfile used for profiling the dslash
    */
  void ApplyTwistedClover(ColorSpinorField &out, const ColorSpinorField &in, const GaugeField &U, const CloverField &C,
      double a, double b, const ColorSpinorField &x, int parity, bool dagger, const int *comm_override,
      TimeProfile &profile);

  /**
     @brief Driver for applying the preconditioned twisted-clover stencil

     out = a * (C + i*b*gamma_5)^{-1} * D * in + x
         = a * C^{-2} (C - i*b*gamma_5) * D * in + x
         = A^{-1} * D * in + x

     where D is the gauged Wilson linear operator and C is the clover
     field.  This operator can (at present) be applied to only single
     parity (checker-boarded) fields.  When the dagger operator is
     requested, we do not transpose the order of operations, e.g.

     out = A^{-\dagger} D^\dagger  (no xpay term)

     Although not a conjugate transpose of the regular operator, this
     variant is used to enable kernel fusion between the application
     of D and the subsequent application of A, e.g., in the symmetric
     dagger operator we need to apply

     M = (1 - kappa^2 D^{\dagger} A^{-\dagger} D{^\dagger} A^{-\dagger} )

     and since cannot fuse D{^\dagger} A^{-\dagger}, we instead fused
     A^{-\dagger} D{^\dagger}.

     @param[out] out The output result field
     @param[in] in The input field
     @param[in] U The gauge field used for the operator
     @param[in] C The clover field used for the operator
     @param[in] a Scale factor applied to Wilson term ( typically 1 / (1 + b*b) or kappa^2 / (1 + b*b) )
     @param[in] b Twist factor applied (typically -2*kappa*mu)
     @param[in] xpay Whether to do xpay or not
     @param[in] x Vector field we accumulate onto to when xpay is true
     @param[in] parity Destination parity
     @param[in] dagger Whether this is for the dagger operator
     @param[in] comm_override Override for which dimensions are partitioned
     @param[in] profile The TimeProfile used for profiling the dslash
  */
  void ApplyTwistedCloverPreconditioned(ColorSpinorField &out, const ColorSpinorField &in, const GaugeField &U,
      const CloverField &C, double a, double b, bool xpay, const ColorSpinorField &x, int parity, bool dagger,
      const int *comm_override, TimeProfile &profile);

  /**
     @brief Driver for applying the Domain-wall 5-d stencil to a
     5-d vector with 5-d preconditioned data order

     out = D_5 * in

     where D_5 is the 5-d wilson linear operator with fifth dimension
     boundary condition set by the fermion mass.

     If a is non-zero, the operation is given by out = x + a * D_5 in.
     This operator can be applied to both single parity
     (checker-boarded) fields, or to full fields.

     @param[out] out The output result field
     @param[in] in The input field
     @param[in] U The gauge field used for the operator
     @param[in] a Scale factor applied (typically -kappa_5)
     @param[in] m_f Fermion mass parameter
     @param[in] x Vector field we accumulate onto to
     @param[in] parity Destination parity
     @param[in] dagger Whether this is for the dagger operator
     @param[in] comm_override Override for which dimensions are partitioned
     @param[in] profile The TimeProfile used for profiling the dslash
  */
  void ApplyDomainWall5D(ColorSpinorField &out, const ColorSpinorField &in, const GaugeField &U, double a, double m_f,
      const ColorSpinorField &x, int parity, bool dagger, const int *comm_override, TimeProfile &profile);

  /**
     @brief Driver for applying the batched Wilson 4-d stencil to a
     5-d vector with 4-d preconditioned data order

     out = D * in

     where D is the gauged Wilson linear operator.

     If a is non-zero, the operation is given by out = x + a * D in.
     This operator can be applied to both single parity
     (checker-boarded) fields, or to full fields.

     @param[out] out The output result field
     @param[in] in The input field
     @param[in] U The gauge field used for the operator
     @param[in] a Scale factor applied
     @param[in] m_5 Wilson mass shift
     @param[in] b_5 Mobius coefficient array (length Ls)
     @param[in] c_5 Mobius coefficient array (length Ls)
     @param[in] x Vector field we accumulate onto to
     @param[in] parity Destination parity
     @param[in] dagger Whether this is for the dagger operator
     @param[in] comm_override Override for which dimensions are partitioned
     @param[in] profile The TimeProfile used for profiling the dslash
  */

  void ApplyDomainWall4D(ColorSpinorField &out, const ColorSpinorField &in, const GaugeField &U, double a, double m_5,
                         const Complex *b_5, const Complex *c_5, const ColorSpinorField &x, int parity, bool dagger,
                         const int *comm_override, TimeProfile &profile);

  /**
     @brief Apply either the domain-wall / mobius Dslash5 operator or
     the M5 inverse operator.  In the current implementation, it is
     expected that the color-spinor fields are 4-d preconditioned.
     @param[out] out Result color-spinor field
     @param[in] in Input color-spinor field
     @param[in] x Auxilary input color-spinor field
     @param[in] m_f Fermion mass parameter
     @param[in] m_5 Wilson mass shift
     @param[in] b_5 Mobius coefficient array (length Ls)
     @param[in] c_5 Mobius coefficient array (length Ls)
     @param[in] a Scale factor use in xpay operator
     @param[in] dagger Whether this is for the dagger operator
     @param[in] type Type of dslash we are applying
  */
  void ApplyDslash5(ColorSpinorField &out, const ColorSpinorField &in, const ColorSpinorField &x, double m_f,
                    double m_5, const Complex *b_5, const Complex *c_5, double a, bool dagger, Dslash5Type type);

  // Tensor core functions for Mobius DWF
  namespace mobius_tensor_core
  {
    void apply_fused_dslash(ColorSpinorField &out, const ColorSpinorField &in, const GaugeField &U, ColorSpinorField &y,
                            const ColorSpinorField &x, double m_f, double m_5, const Complex *b_5, const Complex *c_5,
                            bool dagger, int parity, int shift[4], int halo_shift[4], MdwfFusedDslashType type);
  }

  // The EOFA stuff
  namespace mobius_eofa
  {
    void apply_dslash5(ColorSpinorField &out, const ColorSpinorField &in, const ColorSpinorField &x, double m_f,
                       double m_5, const Complex *b_5, const Complex *c_5, double a, int eofa_pm, double inv,
                       double kappa, const double *eofa_u, const double *eofa_x, const double *eofa_y,
                       double sherman_morrison, bool dagger, Dslash5Type type);
  }

  /**
     @brief Driver for applying the Laplace stencil

     out = - kappa * A * in

     where A is the gauge laplace linear operator.

     If x is defined, the operation is given by out = x - kappa * A in.
     This operator can be applied to both single parity
     (checker-boarded) fields, or to full fields.

     @param[out] out The output result field
     @param[in] in The input field
     @param[in] U The gauge field used for the gauge Laplace
     @param[in] dir Direction of the derivative 0,1,2,3 to omit (-1 is full 4D)
     @param[in] a Scale factor applied to derivative
     @param[in] b Scale factor applied to aux field
     @param[in] x Vector field we accumulate onto to
  */
  void ApplyLaplace(ColorSpinorField &out, const ColorSpinorField &in, const GaugeField &U, int dir, double a, double b,
                    const ColorSpinorField &x, int parity, bool dagger, const int *comm_override, TimeProfile &profile);

  /**
     @brief Driver for applying the covariant derivative

     out = U * in

     where U is the gauge field in a particular direction.

     This operator can be applied to both single parity
     (checker-boarded) fields, or to full fields.

     @param[out] out The output result field
     @param[in] in The input field
     @param[in] U The gauge field used for the covariant derivative
     @param[in] mu Direction of the derivative. For mu > 3 it goes backwards
     @param[in] parity Destination parity
     @param[in] dagger Whether this is for the dagger operator
     @param[in] comm_override Override for which dimensions are partitioned
     @param[in] profile The TimeProfile used for profiling the dslash
  */
  void ApplyCovDev(ColorSpinorField &out, const ColorSpinorField &in, const GaugeField &U, int mu, int parity,
                   bool dagger, const int *comm_override, TimeProfile &profile);

  /**
     @brief Apply clover-matrix field to a color-spinor field
     @param[out] out Result color-spinor field
     @param[in] in Input color-spinor field
     @param[in] clover Clover-matrix field
     @param[in] inverse Whether we are applying the inverse or not
     @param[in] Field parity (if color-spinor field is single parity)
  */
  void ApplyClover(
      ColorSpinorField &out, const ColorSpinorField &in, const CloverField &clover, bool inverse, int parity);

  /**
     @brief Apply the staggered dslash operator to a color-spinor field.
     @param[out] out Result color-spinor field
     @param[in] in Input color-spinor field
     @param[in] U Gauge-Link (1-link or fat-link)
     @param[in] a xpay parameter (set to 0.0 for non-xpay version)
     @param[in] x Vector field we accumulate onto to
     @param[in] parity parity parameter
     @param[in] dagger Whether we are applying the dagger or not
     @param[in] improved whether to apply the standard-staggered (false) or asqtad (true) operator
  */
  void ApplyStaggered(ColorSpinorField &out, const ColorSpinorField &in, const GaugeField &U, double a,
                      const ColorSpinorField &x, int parity, bool dagger, const int *comm_override, TimeProfile &profile);

  /**
     @brief Apply the improved staggered dslash operator to a color-spinor field.
     @param[out] out Result color-spinor field
     @param[in] in Input color-spinor field
     @param[in] U Gauge-Link (1-link or fat-link)
     @param[in] L Long-Links for asqtad
     @param[in] a xpay parameter (set to 0.0 for non-xpay version)
     @param[in] x Vector field we accumulate onto to
     @param[in] parity parity parameter
     @param[in] dagger Whether we are applying the dagger or not
     @param[in] improved whether to apply the standard-staggered (false) or asqtad (true) operator
  */
  void ApplyImprovedStaggered(ColorSpinorField &out, const ColorSpinorField &in, const GaugeField &U,
                              const GaugeField &L, double a, const ColorSpinorField &x, int parity, bool dagger,
                              const int *comm_override, TimeProfile &profile);

  /**
     @brief Apply the (improved) staggered Kahler-Dirac inverse block to a color-spinor field.
     @param[out] out Result color-spinor field
     @param[in] in Input color-spinor field
     @param[in] Xinv Kahler-Dirac inverse field
     @param[in] dagger Whether we are applying the dagger or not
  */
  void ApplyStaggeredKahlerDiracInverse(ColorSpinorField &out, const ColorSpinorField &in, const GaugeField &Xinv,
                                        bool dagger);

  /**
     @brief Apply the twisted-mass gamma operator to a color-spinor field.
     @param[out] out Result color-spinor field
     @param[in] in Input color-spinor field
     @param[in] d Which gamma matrix we are applying (C counting, so gamma_5 has d=4)
     @param[in] kappa kappa parameter
     @param[in] mu mu parameter
     @param[in] epsilon epsilon parameter
     @param[in] dagger Whether we are applying the dagger or not
     @param[in] twist The type of kernel we are doing
  */
  void ApplyTwistGamma(ColorSpinorField &out, const ColorSpinorField &in, int d, double kappa, double mu,
		       double epsilon, int dagger, QudaTwistGamma5Type type);

  /**
     @brief Apply twisted clover-matrix field to a color-spinor field
     @param[out] out Result color-spinor field
     @param[in] in Input color-spinor field
     @param[in] clover Clover-matrix field
     @param[in] kappa kappa parameter
     @param[in] mu mu parameter
     @param[in] epsilon epsilon parameter
     @param[in] Field parity (if color-spinor field is single parity)
     @param[in] dagger Whether we are applying the dagger or not
     @param[in] twist The type of kernel we are doing
       if (twist == QUDA_TWIST_GAMMA5_DIRECT) apply (Clover + i*a*gamma_5) to the input spinor
       else if (twist == QUDA_TWIST_GAMMA5_INVERSE) apply (Clover + i*a*gamma_5)/(Clover^2 + a^2) to the input spinor
  */
  void ApplyTwistClover(ColorSpinorField &out, const ColorSpinorField &in, const CloverField &clover,
			double kappa, double mu, double epsilon, int parity, int dagger, QudaTwistGamma5Type twist);

  /**
     @brief Dslash face packing routine
     @param[out] ghost_buf Array of packed halos, order is [2*dim+dir]
     @param[in] field ColorSpinorField to be packed
     @param[in] location Locations where the packed fields are (Device, Host and/or Remote)
     @param[in] nFace Depth of halo
     @param[in] dagger Whether this is for the dagger operator
     @param[in] parity Field parity
     @param[in] spin_project Whether to spin_project when packing
     @param[in] a Twisted mass scale factor (for preconditioned twisted-mass dagger operator)
     @param[in] b Twisted mass chiral twist factor (for preconditioned twisted-mass dagger operator)
     @param[in] c Twisted mass flavor twist factor (for preconditioned non degenerate twisted-mass dagger operator)
     @param[in] stream Which stream are we executing in
  */
  void PackGhost(void *ghost[2 * QUDA_MAX_DIM], const ColorSpinorField &field, MemoryLocation location, int nFace,
                 bool dagger, int parity, bool spin_project, double a, double b, double c, const qudaStream_t &stream);

  /**
     @brief Applies a gamma5 matrix to a spinor (wrapper to ApplyGamma)
     @param[out] out Output field
     @param[in] in Input field
  */
  void gamma5(ColorSpinorField &out, const ColorSpinorField &in);

<<<<<<< HEAD
  void chiralProject(ColorSpinorField &out, const ColorSpinorField &in, const int proj);

  void make4DMidPointProp(ColorSpinorField &out, ColorSpinorField &in);

  void make4DQuarkProp(ColorSpinorField &out, ColorSpinorField &in);
}

#endif // _DSLASH_QUDA_H
=======
}
>>>>>>> 2ef770bc
<|MERGE_RESOLUTION|>--- conflicted
+++ resolved
@@ -664,15 +664,25 @@
   */
   void gamma5(ColorSpinorField &out, const ColorSpinorField &in);
 
-<<<<<<< HEAD
-  void chiralProject(ColorSpinorField &out, const ColorSpinorField &in, const int proj);
-
+  /**
+     @brief Applies a (1 \pm gamma5)/2 projection matrix to a spinor 
+     @param[out] out Output field
+     @param[in] in Input field
+     @param[in] proj Sign of \pm projection
+  */  
+  void ApplyChiralProj(ColorSpinorField &out, const ColorSpinorField &in, const int proj);
+
+  /**
+     @brief Constructs the mid-point 4D propagator from a 5D domain wall propagator
+     @param[out] out Output field
+     @param[in] in Input field
+  */  
   void make4DMidPointProp(ColorSpinorField &out, ColorSpinorField &in);
 
-  void make4DQuarkProp(ColorSpinorField &out, ColorSpinorField &in);
-}
-
-#endif // _DSLASH_QUDA_H
-=======
-}
->>>>>>> 2ef770bc
+  /**
+     @brief Constructs the chiral 4D propagator from a 5D domain wall propagator
+     @param[out] out Output field
+     @param[in] in Input field
+  */  
+  void make4DChiralProp(ColorSpinorField &out, ColorSpinorField &in);
+}