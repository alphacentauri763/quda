--- conflicted
+++ resolved
@@ -119,16 +119,11 @@
 #define QUDA_FGMRESDR_INVERTER 14
 #define QUDA_MG_INVERTER 15
 #define QUDA_BICGSTABL_INVERTER 16
-<<<<<<< HEAD
-#define QUDA_CGNE_INVERTER 17
+#define QUDA_CGNE_INVERTER 17 
 #define QUDA_CGNR_INVERTER 18
 #define QUDA_CG3_INVERTER 19
 #define QUDA_CG3NE_INVERTER 20
 #define QUDA_CG3NR_INVERTER 21
-=======
-#define QUDA_CGNE_INVERTER 17 
-#define QUDA_CGNR_INVERTER 18
->>>>>>> 0543c593
 #define QUDA_INVALID_INVERTER QUDA_INVALID_ENUM
 
 #define QudaEigType integer(4)
