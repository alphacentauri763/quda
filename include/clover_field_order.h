#ifndef _CLOVER_ORDER_H
#define _CLOVER_ORDER_H

/**
 * @file  clover_field_order.h
 * @brief Main header file for host and device accessors to CloverFields
 *
 */

#include <register_traits.h>
#include <clover_field.h>
#include <complex_quda.h>

namespace quda {

  namespace clover {

    /**
       The internal ordering for each clover matrix has chirality as the
       slowest running dimension, with the internal 36 degrees of
       freedom stored as follows (s=spin, c = color)

       i |  row  |  col  |
           s   c   s   c   z
       0   0   0   0   0   0
       1   0   1   0   1   0
       2   0   2   0   2   0
       3   1   0   1   0   0
       4   1   1   1   1   0
       5   1   2   1   2   0
       6   0   1   0   0   0
       7   0   1   0   0   1
       8   0   2   0   0   0
       9   0   2   0   0   1
       10  1   0   0   0   0
       11  1   0   0   0   1
       12  1   1   0   0   0
       13  1   1   0   0   1
       14  1   2   0   0   0
       15  1   2   0   0   1
       16  0   2   0   1   0
       17  0   2   0   1   1
       18  1   0   0   1   0
       19  1   0   0   1   1
       20  1   1   0   1   0
       21  1   1   0   1   1
       22  1   2   0   1   0
       23  1   2   0   1   1
       24  1   0   0   2   0
       25  1   0   0   2   1
       26  1   1   0   2   0
       27  1   1   0   2   1
       28  1   2   0   2   0
       29  1   2   0   2   1
       30  1   1   1   0   0
       31  1   1   1   0   1
       32  1   2   1   0   0
       33  1   2   1   0   1
       34  1   2   1   1   0
       35  1   2   1   1   1

       For each chirality the first 6 entires are the pure real
       diagonal entries.  The following 30 entries correspond to the
       15 complex numbers on the strictly lower triangular.

       E.g., N = 6 (2 spins x 3 colors) and 
       # entries = 1/2 * N * (N-1)

       The storage order on the strictly lower triangular is column
       major, which complicates the indexing, since we have to count
       backwards from the end of the array.

       // psuedo code in lieu of implementation
       int row = s_row*3 + c_row;
       int col = s_col*3 + c_col;
       if (row == col) {
         return complex(a[row])
       } else if (col < row) {

	 // below we find the offset into each chiral half.  First
	 // compute the offset into the strictly lower triangular
	 // part, counting from the lower right.  This requires we
	 // change to prime coordinates.
         int row' = N - row;
	 int col' = N - col;

	 // The linear offset (in bottom-right coordinates) to the
	 // required element is simply 1/2*col'*(col'-1) + col - row.
	 // Subtract this offset from the number of elements: N=6,
	 // means 15 elements (14 with C-style indexing)), multiply by
	 // two to account for complexity and then add on number of
	 // real diagonals at the end

	 int k = 2 * ( (1/2 N*(N-1) -1) - (1/2 * col' * (col'-1) + col - row) + N;
         return complex(a[2*k], a[2*k+1]);
       } else {
         conj(swap(col,row));
       }

    */

    template<typename Float, int nColor, int nSpin, QudaCloverFieldOrder order> struct Accessor {
      mutable complex<Float> dummy;
      __device__ __host__ inline complex<Float>& operator()(int parity, int x, int s_row, int s_col,
							    int c_row, int c_col) const {
#ifndef __CUDA_ARCH__
	errorQuda("Not implemented");
#endif
	return dummy;
      }
    };

    template<typename Float, int nColor, int nSpin> 
      struct Accessor<Float,nColor,nSpin,QUDA_PACKED_CLOVER_ORDER> { 
      Float *a[2];
      int volumeCB;
      const int N = nSpin * nColor / 2;
      complex<Float> zero;
    Accessor(const CloverField &A, bool inverse=false) : volumeCB(A.VolumeCB()) { 
	// even
	a[0] = static_cast<Float*>(const_cast<void*>(A.V(inverse)));
	// odd
	//a[1] = static_cast<Float*>(static_cast<char*>(const_cast<void*>(A.V(inverse))) + A.Bytes()/2);
	a[1] = static_cast<Float*>(const_cast<void*>(A.V(inverse))) + A.Bytes()/(2*sizeof(Float));
	zero = complex<Float>(0.0,0.0);
      }

      __device__ __host__ inline complex<Float> operator()(int parity, int x, int s_row, int s_col, int c_row, int c_col) const {
	// if not in the diagonal chiral block then return 0.0
	if (s_col / 2 != s_row / 2) { return zero; }

	const int chirality = s_col / 2;

	int row = s_row%2 * nColor + c_row;
	int col = s_col%2 * nColor + c_col;

	if (row == col) {
	  complex<Float> tmp = a[parity][(x*2 + chirality)*N*N + row];
	  return tmp;
	} else if (col < row) {
	  // switch coordinates to count from bottom right instead of top left of matrix
	  int k = N*(N-1)/2 - (N-col)*(N-col-1)/2 + row - col - 1;
          int idx = (x*2 + chirality)*N*N + N + 2*k;
          complex<Float> tmp(a[parity][idx], a[parity][idx+1]);
          return tmp;
	} else {
	  // requesting upper triangular so return conjuate transpose
	  return conj(operator()(parity,x,s_col,s_row,c_col,c_row) );
	}
      }

    };

    /**
       This is a template driven generic clover field accessor.  To
       deploy for a specifc field ordering, the two operator()
       accessors have to be specialized for that ordering.
     */
    template <typename Float, int nColor, int nSpin, QudaCloverFieldOrder order>
      struct FieldOrder {

      protected:
	/** An internal reference to the actual field we are accessing */
	CloverField &A;
	const int volumeCB;
	const Accessor<Float,nColor,nSpin,order> accessor;

      public:
	/** 
	 * Constructor for the FieldOrder class
	 * @param field The field that we are accessing
	 */
      FieldOrder(CloverField &A) : A(A), volumeCB(A.VolumeCB()), accessor(A)
	{ }
	
	CloverField& Field() { return A; }
	
	virtual ~FieldOrder() { ; } 
    
    	/**
	 * Read-only complex-member accessor function
	 * @param parity Parity index
	 * @param x 1-d site index
	 * @param s_row row spin index
	 * @param c_row row color index
	 * @param s_col col spin index
	 * @param c_col col color index
	 */
	__device__ __host__ inline const complex<Float> operator()(int d, int parity, int x, int s_row, 
								    int s_col, int c_row, int c_col) const {
	  return accessor(parity, x, s_row, s_col, c_row, c_col);
	}
	
	/**
	 * Complex-member accessor function
	 * @param parity Parity index
	 * @param x 1-d site index
	 * @param s_row row spin index
	 * @param c_row row color index
	 * @param s_col col spin index
	 * @param c_col col color index
	 */
	/*
	__device__ __host__ inline complex<Float>& operator()(int d, int parity, int x, int s_row, 
							     int s_col, int c_row, int c_col) {
	  //errorQuda("Clover accessor not implemented as a lvalue");
	  return accessor(parity, x, s_row, s_col, c_row, c_col);
	  }
	*/
	
	/** Returns the number of field colors */
	__device__ __host__ inline int Ncolor() const { return nColor; }

	/** Returns the field volume */
	__device__ __host__ inline int Volume() const { return 2*volumeCB; }

	/** Returns the field volume */
	__device__ __host__ inline int VolumeCB() const { return volumeCB; }
      };

    /**
       FloatN ordering for clover fields
    */
    template <typename Float, int length, int N>
      struct FloatNOrder {
	typedef typename mapper<Float>::type RegType;
	Float *clover[2];
	float *norm[2];
	const int volumeCB;
	const int stride;

	const bool twisted;
	const Float mu2;

      FloatNOrder(const CloverField &clover, bool inverse, Float *clover_=0, float *norm_=0) : volumeCB(clover.VolumeCB()), stride(clover.Stride()),
	  twisted(clover.Twisted()), mu2(clover.Mu2()) {
	this->clover[0] = clover_ ? clover_ : (Float*)(clover.V(inverse));
	this->clover[1] = (Float*)((char*)this->clover[0] + clover.Bytes()/2);
	this->norm[0] = norm_ ? norm_ : (float*)(clover.Norm(inverse));
	this->norm[1] = (float*)((char*)this->norm[0] + clover.NormBytes()/2);
      }
      
	bool  Twisted()	const	{return twisted;}
	Float Mu2()	const	{return mu2;}
	
	__device__ __host__ inline void load(RegType v[length], int x, int parity) const {
	  const int M=length/(N*2);
	  for (int chirality=0; chirality<2; chirality++) {
	    for (int i=0; i<M; i++) {
	      for (int j=0; j<N; j++) {
		int intIdx = (chirality*M + i)*N + j; // internal dof index
		int padIdx = intIdx / N;
		copy(v[(chirality*M+i)*N+j], clover[parity][(padIdx*stride + x)*N + intIdx%N]);
		if (sizeof(Float)==sizeof(short)) v[(chirality*M+i)*N+j] *= norm[parity][chirality*volumeCB + x];
	      }
	    }
	  }
	}
  
	__device__ __host__ inline void save(const RegType v[length], int x, int parity) {
	  // find the norm of each chiral block
	  RegType scale[2];
	  if (sizeof(Float)==sizeof(short)) {
	    const int M = length/2;
	    for (int chi=0; chi<2; chi++) { // chirality
	      scale[chi] = 0.0;
	      for (int i=0; i<M; i++) 
		scale[chi] = fabs(v[chi*M+i]) > scale[chi] ? fabs(v[chi*M+i]) : scale[chi];
	      norm[parity][chi*volumeCB + x] = scale[chi];
	    }
	  }

	  const int M=length/(N*2);
	  for (int chirality=0; chirality<2; chirality++) {
	    for (int i=0; i<M; i++) {
	      for (int j=0; j<N; j++) {
		int intIdx = (chirality*M + i)*N + j;
		int padIdx = intIdx / N;
		if (sizeof(Float)==sizeof(short))
		  copy(clover[parity][(padIdx*stride + x)*N + intIdx%N], v[(chirality*M+i)*N+j] / scale[chirality]);
		else
		  copy(clover[parity][(padIdx*stride + x)*N + intIdx%N], v[(chirality*M+i)*N+j]);
	      }
	    }
	  }
	}

	size_t Bytes() const { 
	  size_t bytes = length*sizeof(Float);
	  if (sizeof(Float)==sizeof(short)) bytes += 2*sizeof(float);
	  return bytes;
	}
      };

    /**
       QDP ordering for clover fields
    */
    template <typename Float, int length>
      struct QDPOrder {
	typedef typename mapper<Float>::type RegType;
	Float *clover[2];
	const int volumeCB;
	const int stride;

	const bool twisted;
	const Float mu2;

      QDPOrder(const CloverField &clover, bool inverse, Float *clover_=0) 
      : volumeCB(clover.VolumeCB()), stride(volumeCB), twisted(clover.Twisted()), mu2(clover.Mu2()) {
	this->clover[0] = clover_ ? clover_ : (Float*)(clover.V(inverse));
	this->clover[1] = (Float*)((char*)this->clover[0] + clover.Bytes()/2);
      }

	bool  Twisted()	const	{return twisted;}
	Float Mu2()	const	{return mu2;}

	__device__ __host__ inline void load(RegType v[length], int x, int parity) const {
	  for (int i=0; i<length; i++) v[i] = 0.5*clover[parity][x*length+i]; // factor of 0.5 comes from basis change
	}
  
	__device__ __host__ inline void save(const RegType v[length], int x, int parity) {
	  for (int i=0; i<length; i++) clover[parity][x*length+i] = 2.0*v[i];
	}

	size_t Bytes() const { return length*sizeof(Float); }
      };

    /**
       QDPJIT ordering for clover fields
    */
    template <typename Float, int length>
      struct QDPJITOrder {
	typedef typename mapper<Float>::type RegType;
	Float *diag; 	   /**< Pointers to the off-diagonal terms (two parities) */
	Float *offdiag;   /**< Pointers to the diagonal terms (two parities) */
	const int volumeCB;
	const int stride;

	const bool twisted;
	const Float mu2;

      QDPJITOrder(const CloverField &clover, bool inverse, Float *clover_=0) 
      : volumeCB(clover.VolumeCB()), stride(volumeCB), twisted(clover.Twisted()), mu2(clover.Mu2()) {
	offdiag = clover_ ? ((Float**)clover_)[0] : ((Float**)clover.V(inverse))[0];
	diag = clover_ ? ((Float**)clover_)[1] : ((Float**)clover.V(inverse))[1];
      }
	
      bool  Twisted()	const	{return twisted;}
      Float Mu2()	const	{return mu2;}

	__device__ __host__ inline void load(RegType v[length], int x, int parity) const {
	  // the factor of 0.5 comes from a basis change
	  for (int chirality=0; chirality<2; chirality++) {
	    // set diagonal elements
	    for (int i=0; i<6; i++) {
	      v[chirality*36 + i] = 0.5*diag[((i*2 + chirality)*2 + parity)*volumeCB + x];
	    }

	  // the off diagonal elements
	    for (int i=0; i<30; i++) {
	      int z = i%2;
	      int off = i/2;
	      const int idtab[15]={0,1,3,6,10,2,4,7,11,5,8,12,9,13,14};
	      v[chirality*36 + 6 + i] = 0.5*offdiag[(((z*15 + idtab[off])*2 + chirality)*2 + parity)*volumeCB + x];
	    }

	  }
	}
  
	__device__ __host__ inline void save(const RegType v[length], int x, int parity) {
	  // the factor of 2.0 comes from undoing the basis change
	  for (int chirality=0; chirality<2; chirality++) {
	    // set diagonal elements
	    for (int i=0; i<6; i++) {
	      diag[((i*2 + chirality)*2 + parity)*volumeCB + x] = 2.0*v[chirality*36 + i];
	    }

	    // the off diagonal elements
	    for (int i=0; i<30; i++) {
	      int z = i%2;
	      int off = i/2;
	      const int idtab[15]={0,1,3,6,10,2,4,7,11,5,8,12,9,13,14};
	      offdiag[(((z*15 + idtab[off])*2 + chirality)*2 + parity)*volumeCB + x] = 2.0*v[chirality*36 + 6 + i];
	    }
	  }
	}
	
	size_t Bytes() const { return length*sizeof(Float); }
      };
      

    /**
       BQCD ordering for clover fields
       struct for reordering a BQCD clover matrix into the order that is
       expected by QUDA.  As well as reordering the clover matrix
       elements, we are also changing basis.
    */
    template <typename Float, int length>
      struct BQCDOrder {
	typedef typename mapper<Float>::type RegType;
	Float *clover[2];
	const int volumeCB;
	const int stride;

	const bool twisted;
	const Float mu2;

      BQCDOrder(const CloverField &clover, bool inverse, Float *clover_=0) 
      : volumeCB(clover.Stride()), stride(volumeCB), twisted(clover.Twisted()), mu2(clover.Mu2()) {
	this->clover[0] = clover_ ? clover_ : (Float*)(clover.V(inverse));
	this->clover[1] = (Float*)((char*)this->clover[0] + clover.Bytes()/2);
      }


	bool  Twisted()	const	{return twisted;}
	Float Mu2()	const	{return mu2;}

	/**
	   @param v The output clover matrix in QUDA order
	   @param x The checkerboarded lattice site
	   @param parity The parity of the lattice site
	*/
	__device__ __host__ inline void load(RegType v[length], int x, int parity) const {
	  int bq[36] = { 21, 32, 33, 0,  1, 20,                   // diagonal
			 28, 29, 30, 31, 6, 7,  14, 15, 22, 23,   // column 1  6
			 34, 35, 8, 9, 16, 17, 24, 25,            // column 2  16
			 10, 11, 18, 19, 26, 27,                  // column 3  24
			 2,  3,  4,  5,                           // column 4  30
			 12, 13};
	  
	  // flip the sign of the imaginary components
	  int sign[36];
	  for (int i=0; i<6; i++) sign[i] = 1;
	  for (int i=6; i<36; i+=2) {
	    if ( (i >= 10 && i<= 15) || (i >= 18 && i <= 29) )  { sign[i] = -1; sign[i+1] = -1; }
	    else { sign[i] = 1; sign[i+1] = -1; }
	  }
	
	  const int M=length/2;
	  for (int chirality=0; chirality<2; chirality++) 
	    for (int i=0; i<M; i++) 
	      v[chirality*M+i] = sign[i] * clover[parity][x*length+chirality*M+bq[i]];
	
	}
  
	// FIXME implement the save routine for BQCD ordered fields
	__device__ __host__ inline void save(RegType v[length], int x, int parity) {

	};

	size_t Bytes() const { return length*sizeof(Float); }
      };

  } // namespace clover
} // namespace quda

<<<<<<< HEAD
#endif //_CLOVER_ORDER_H
=======
  // Use traits to reduce the template explosion
  template<typename Float,int N=72> struct clover_mapper { };

  // double precision uses Float2
  template<int N> struct clover_mapper<double,N> { typedef FloatNOrder<double, N, 2> type; };

  // single precision uses Float4
  template<int N> struct clover_mapper<float,N> { typedef FloatNOrder<float, N, 4> type; };

  // half precision uses Float4
  template<int N> struct clover_mapper<short,N> { typedef FloatNOrder<short, N, 4> type; };


}
>>>>>>> 9cfad35c
<|MERGE_RESOLUTION|>--- conflicted
+++ resolved
@@ -452,23 +452,20 @@
       };
 
   } // namespace clover
-} // namespace quda
-
-<<<<<<< HEAD
-#endif //_CLOVER_ORDER_H
-=======
+
   // Use traits to reduce the template explosion
   template<typename Float,int N=72> struct clover_mapper { };
 
   // double precision uses Float2
-  template<int N> struct clover_mapper<double,N> { typedef FloatNOrder<double, N, 2> type; };
+  template<int N> struct clover_mapper<double,N> { typedef clover::FloatNOrder<double, N, 2> type; };
 
   // single precision uses Float4
-  template<int N> struct clover_mapper<float,N> { typedef FloatNOrder<float, N, 4> type; };
+  template<int N> struct clover_mapper<float,N> { typedef clover::FloatNOrder<float, N, 4> type; };
 
   // half precision uses Float4
-  template<int N> struct clover_mapper<short,N> { typedef FloatNOrder<short, N, 4> type; };
-
-
-}
->>>>>>> 9cfad35c
+  template<int N> struct clover_mapper<short,N> { typedef clover::FloatNOrder<short, N, 4> type; };
+
+} // namespace quda
+
+#endif //_CLOVER_ORDER_H
+
