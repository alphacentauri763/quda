#ifndef _CLOVER_ORDER_H
#define _CLOVER_ORDER_H

/**
 * @file  clover_field_order.h
 * @brief Main header file for host and device accessors to CloverFields
 *
 */

#include <register_traits.h>
#include <clover_field.h>
#include <complex_quda.h>
#include <thrust_helper.cuh>
#include <quda_matrix.h>
#include <color_spinor.h>
#include <trove_helper.cuh>
#include <texture_helper.cuh>

namespace quda {

  /**
     @brief clover_wrapper is an internal class that is used to
     wrap instances of colorspinor accessors, currying in a specifc
     location and chirality on the field.  The operator() accessors in
     clover-field accessors return instances to this class,
     allowing us to then use operator overloading upon this class
     to interact with the HMatrix class.  As a result we can
     include clover-field accessors directly in HMatrix
     expressions in kernels without having to declare temporaries
     with explicit calls to the load/save methods in the
     clover-field accessors.
  */
  template <typename Float, typename T>
    struct clover_wrapper {
      T &field;
      const int x_cb;
      const int parity;
      const int chirality;

      /**
	 @brief clover_wrapper constructor
	 @param[in] a clover field accessor we are wrapping
	 @param[in] x_cb checkerboarded space-time index we are accessing
	 @param[in] parity Parity we are accessing
	 @param[in] chirality Chirality we are accessing
      */
      __device__ __host__ inline clover_wrapper<Float,T>(T &field, int x_cb, int parity, int chirality)
	: field(field), x_cb(x_cb), parity(parity), chirality(chirality) { }

      /**
	 @brief Assignment operator with H matrix instance as input
	 @param[in] C ColorSpinor we want to store in this accessor
      */
      template<typename C>
      __device__ __host__ inline void operator=(const C &a) {
        field.save(a.data, x_cb, parity, chirality);
      }
    };

  template <typename T, int N>
    template <typename S>
    __device__ __host__ inline void HMatrix<T,N>::operator=(const clover_wrapper<T,S> &a) {
    a.field.load(data, a.x_cb, a.parity, a.chirality);
  }

  template <typename T, int N>
    template <typename S>
    __device__ __host__ inline HMatrix<T,N>::HMatrix(const clover_wrapper<T,S> &a) {
    a.field.load(data, a.x_cb, a.parity, a.chirality);
  }

  namespace clover {

    template<typename ReduceType, typename Float> struct square_ {
      __host__ __device__ inline ReduceType operator()(const quda::complex<Float> &x)
      { return static_cast<ReduceType>(norm(x)); }
    };

    template<typename ReduceType, typename Float> struct abs_ {
      __host__ __device__ inline ReduceType operator()(const quda::complex<Float> &x)
      { return static_cast<ReduceType>(abs(x)); }
    };

    /**
       The internal ordering for each clover matrix has chirality as the
       slowest running dimension, with the internal 36 degrees of
       freedom stored as follows (s=spin, c = color)

       i |  row  |  col  |
           s   c   s   c   z
       0   0   0   0   0   0
       1   0   1   0   1   0
       2   0   2   0   2   0
       3   1   0   1   0   0
       4   1   1   1   1   0
       5   1   2   1   2   0
       6   0   1   0   0   0
       7   0   1   0   0   1
       8   0   2   0   0   0
       9   0   2   0   0   1
       10  1   0   0   0   0
       11  1   0   0   0   1
       12  1   1   0   0   0
       13  1   1   0   0   1
       14  1   2   0   0   0
       15  1   2   0   0   1
       16  0   2   0   1   0
       17  0   2   0   1   1
       18  1   0   0   1   0
       19  1   0   0   1   1
       20  1   1   0   1   0
       21  1   1   0   1   1
       22  1   2   0   1   0
       23  1   2   0   1   1
       24  1   0   0   2   0
       25  1   0   0   2   1
       26  1   1   0   2   0
       27  1   1   0   2   1
       28  1   2   0   2   0
       29  1   2   0   2   1
       30  1   1   1   0   0
       31  1   1   1   0   1
       32  1   2   1   0   0
       33  1   2   1   0   1
       34  1   2   1   1   0
       35  1   2   1   1   1

       For each chirality the first 6 entires are the pure real
       diagonal entries.  The following 30 entries correspond to the
       15 complex numbers on the strictly lower triangular.

       E.g., N = 6 (2 spins x 3 colors) and 
       # entries = 1/2 * N * (N-1)

       The storage order on the strictly lower triangular is column
       major, which complicates the indexing, since we have to count
       backwards from the end of the array.

       // psuedo code in lieu of implementation
       int row = s_row*3 + c_row;
       int col = s_col*3 + c_col;
       if (row == col) {
         return complex(a[row])
       } else if (col < row) {

	 // below we find the offset into each chiral half.  First
	 // compute the offset into the strictly lower triangular
	 // part, counting from the lower right.  This requires we
	 // change to prime coordinates.
         int row' = N - row;
	 int col' = N - col;

	 // The linear offset (in bottom-right coordinates) to the
	 // required element is simply 1/2*col'*(col'-1) + col - row.
	 // Subtract this offset from the number of elements: N=6,
	 // means 15 elements (14 with C-style indexing)), multiply by
	 // two to account for complexity and then add on number of
	 // real diagonals at the end

	 int k = 2 * ( (1/2 N*(N-1) -1) - (1/2 * col' * (col'-1) + col - row) + N;
         return complex(a[2*k], a[2*k+1]);
       } else {
         conj(swap(col,row));
       }

    */

    template<typename Float, int nColor, int nSpin, QudaCloverFieldOrder order> struct Accessor {
      mutable complex<Float> dummy;
      Accessor(const CloverField &A, bool inverse=false) {
	errorQuda("Not implemented for order %d", order);
      }

      __device__ __host__ inline complex<Float>& operator()(int parity, int x, int s_row, int s_col,
							    int c_row, int c_col) const {
	return dummy;
      }

      template<typename helper, typename reducer>
        __host__ double transform_reduce(QudaFieldLocation location, helper h, reducer r, double i) const
      {
        return 0.0;
      }
    };

    template<typename Float, int nColor, int nSpin>
      struct Accessor<Float,nColor,nSpin,QUDA_FLOAT2_CLOVER_ORDER> {
      Float *a;
      int stride;
      size_t offset_cb;
      static constexpr int N = nSpin * nColor / 2;
    Accessor(const CloverField &A, bool inverse=false)
      : a(static_cast<Float*>(const_cast<void*>(A.V(inverse)))), stride(A.Stride()),
	offset_cb(A.Bytes()/(2*sizeof(Float))) { }

      __device__ __host__ inline complex<Float> operator()(int parity, int x, int s_row, int s_col, int c_row, int c_col) const {
	// if not in the diagonal chiral block then return 0.0
	if (s_col / 2 != s_row / 2) { return complex<Float>(0.0); }

	const int chirality = s_col / 2;

	int row = s_row%2 * nColor + c_row;
	int col = s_col%2 * nColor + c_col;
	Float *a_ = a+parity*offset_cb+stride*chirality*N*N;

	if (row == col) {
	  return 2*a_[ row*stride+x ];
	} else if (col < row) {
	  // switch coordinates to count from bottom right instead of top left of matrix
	  int k = N*(N-1)/2 - (N-col)*(N-col-1)/2 + row - col - 1;
          complex<Float> *off = reinterpret_cast<complex<Float>*>(a_ + N);

          return 2*off[k*stride + x];
	} else {
	  // requesting upper triangular so return conjugate transpose
	  // switch coordinates to count from bottom right instead of top left of matrix
	  int k = N*(N-1)/2 - (N-row)*(N-row-1)/2 + col - row - 1;
          complex<Float> *off = reinterpret_cast<complex<Float>*>(a_ + N);
          return 2*conj(off[k*stride + x]);
	}

      }

      template<typename helper, typename reducer>
        __host__ double transform_reduce(QudaFieldLocation location, helper h, reducer r, double init) const {
        double result = init;
        if (location == QUDA_CUDA_FIELD_LOCATION) {
          thrust_allocator alloc;
          thrust::device_ptr<complex<Float> > ptr(reinterpret_cast<complex<Float>*>(a));
          result = thrust::transform_reduce(thrust_par(alloc), ptr, ptr+offset_cb, h, result, r);
        } else {
          // just use offset_cb, since factor of two from parity is equivalent to complexity
          complex<Float> *ptr = reinterpret_cast<complex<Float>*>(a);
          result = thrust::transform_reduce(thrust::seq, ptr, ptr+offset_cb, h, result, r);
        }
        return 2.0 * result; // factor of two is normalization
      }

    };

    template<int N>
      __device__ __host__ inline int indexFloatN(int k, int stride, int x) {
      int j = k / N;
      int i = k % N;
      return (j*stride+x)*N + i;
    };

    template<typename Float, int nColor, int nSpin>
      struct Accessor<Float,nColor,nSpin,QUDA_FLOAT4_CLOVER_ORDER> {
      Float *a;
      int stride;
      size_t offset_cb;
      static constexpr int N = nSpin * nColor / 2;
    Accessor(const CloverField &A, bool inverse=false)
      : a(static_cast<Float*>(const_cast<void*>(A.V(inverse)))), stride(A.Stride()),
	offset_cb(A.Bytes()/(2*sizeof(Float))) { }

      __device__ __host__ inline complex<Float> operator()(int parity, int x, int s_row, int s_col, int c_row, int c_col) const {
	// if not in the diagonal chiral block then return 0.0
	if (s_col / 2 != s_row / 2) { return complex<Float>(0.0); }

	const int chirality = s_col / 2;

	int row = s_row%2 * nColor + c_row;
	int col = s_col%2 * nColor + c_col;
	Float *a_ = a+parity*offset_cb+stride*chirality*N*N;

	if (row == col) {
	  return 2*a_[ indexFloatN<QUDA_FLOAT4_CLOVER_ORDER>(row, stride, x) ];
	} else if (col < row) {
	  // switch coordinates to count from bottom right instead of top left of matrix
	  int k = N*(N-1)/2 - (N-col)*(N-col-1)/2 + row - col - 1;
          int idx = N + 2*k;

          return 2*complex<Float>(a_[ indexFloatN<QUDA_FLOAT4_CLOVER_ORDER>(idx+0,stride,x) ],
				  a_[ indexFloatN<QUDA_FLOAT4_CLOVER_ORDER>(idx+1,stride,x) ]);
	} else {
	  // requesting upper triangular so return conjugate transpose
	  // switch coordinates to count from bottom right instead of top left of matrix
	  int k = N*(N-1)/2 - (N-row)*(N-row-1)/2 + col - row - 1;
          int idx = N + 2*k;

          return 2*complex<Float>( a_[ indexFloatN<QUDA_FLOAT4_CLOVER_ORDER>(idx+0,stride,x) ],
				  -a_[ indexFloatN<QUDA_FLOAT4_CLOVER_ORDER>(idx+1,stride,x) ]);
	}

      }

      template<typename helper, typename reducer>
        __host__ double transform_reduce(QudaFieldLocation location, helper h, reducer r, double init) const {
        double result = init;
        if (location == QUDA_CUDA_FIELD_LOCATION) {
          thrust_allocator alloc;
          thrust::device_ptr<complex<Float> > ptr(reinterpret_cast<complex<Float>*>(a));
          result = thrust::transform_reduce(thrust_par(alloc), ptr, ptr+offset_cb, h, result, r);
        } else {
          // just use offset_cb, since factor of two from parity is equivalent to complexity
          complex<Float> *ptr = reinterpret_cast<complex<Float>*>(a);
          result = thrust::transform_reduce(thrust::seq, ptr, ptr+offset_cb, h, result, r);
        }
        return 2.0 * result; // factor of two is normalization
      }

    };

    template<typename Float, int nColor, int nSpin> 
      struct Accessor<Float,nColor,nSpin,QUDA_PACKED_CLOVER_ORDER> { 
      Float *a[2];
      const int N = nSpin * nColor / 2;
      complex<Float> zero;
      Accessor(const CloverField &A, bool inverse=false) {
	// even
	a[0] = static_cast<Float*>(const_cast<void*>(A.V(inverse)));
	// odd
	a[1] = static_cast<Float*>(const_cast<void*>(A.V(inverse))) + A.Bytes()/(2*sizeof(Float));
	zero = complex<Float>(0.0,0.0);
      }

      __device__ __host__ inline complex<Float> operator()(int parity, int x, int s_row, int s_col, int c_row, int c_col) const {
	// if not in the diagonal chiral block then return 0.0
	if (s_col / 2 != s_row / 2) { return zero; }

	const int chirality = s_col / 2;

	unsigned int row = s_row%2 * nColor + c_row;
	unsigned int col = s_col%2 * nColor + c_col;

	if (row == col) {
	  complex<Float> tmp = a[parity][(x*2 + chirality)*N*N + row];
	  return tmp;
	} else if (col < row) {
	  // switch coordinates to count from bottom right instead of top left of matrix
	  int k = N*(N-1)/2 - (N-col)*(N-col-1)/2 + row - col - 1;
          int idx = (x*2 + chirality)*N*N + N + 2*k;
          return complex<Float>(a[parity][idx], a[parity][idx+1]);
	} else {
	  // switch coordinates to count from bottom right instead of top left of matrix
	  int k = N*(N-1)/2 - (N-row)*(N-row-1)/2 + col - row - 1;
          int idx = (x*2 + chirality)*N*N + N + 2*k;
          return complex<Float>(a[parity][idx], -a[parity][idx+1]);
	}
      }

      template <typename helper, typename reducer>
      __host__ double transform_reduce(QudaFieldLocation location, helper h, reducer r, double init) const
      {
        errorQuda("Not implemented");
	return 0.0;
      }
    };

    /*
      FIXME the below is the old optimization used for reading the
      clover field, making use of the symmetry to reduce the number of
      reads.

#define READ_CLOVER2_DOUBLE_STR(clover_, chi)                           \
    double2 C0, C1, C2, C3, C4, C5, C6, C7, C8, C9;                       \
    double2 C10, C11, C12, C13, C14, C15, C16, C17;                       \
    double2* clover = (double2*)clover_;                                  \
    load_streaming_double2(C0, &clover[sid + (18*chi+0)*param.cl_stride]); \
    load_streaming_double2(C1, &clover[sid + (18*chi+1)*param.cl_stride]); \
    double diag = 0.5*(C0.x + C1.y);                                      \
    double diag_inv = 1.0/diag;                                           \
    C2 = make_double2(diag*(2-C0.y*diag_inv), diag*(2-C1.x*diag_inv));    \
    load_streaming_double2(C3, &clover[sid + (18*chi+3)*param.cl_stride]);        \
    load_streaming_double2(C4, &clover[sid + (18*chi+4)*param.cl_stride]);        \
    load_streaming_double2(C5, &clover[sid + (18*chi+5)*param.cl_stride]);        \
    load_streaming_double2(C6, &clover[sid + (18*chi+6)*param.cl_stride]);        \
    load_streaming_double2(C7, &clover[sid + (18*chi+7)*param.cl_stride]);        \
    load_streaming_double2(C8, &clover[sid + (18*chi+8)*param.cl_stride]);        \
    load_streaming_double2(C9, &clover[sid + (18*chi+9)*param.cl_stride]);        \
    load_streaming_double2(C10, &clover[sid + (18*chi+10)*param.cl_stride]);      \
    load_streaming_double2(C11, &clover[sid + (18*chi+11)*param.cl_stride]);      \
    load_streaming_double2(C12, &clover[sid + (18*chi+12)*param.cl_stride]);      \
    load_streaming_double2(C13, &clover[sid + (18*chi+13)*param.cl_stride]);      \
    load_streaming_double2(C14, &clover[sid + (18*chi+14)*param.cl_stride]); \
    C15 = make_double2(-C3.x,-C3.y);                                      \
    C16 = make_double2(-C4.x,-C4.y);                                      \
    C17 = make_double2(-C8.x,-C8.y);                                      \
    */

    /**
       This is a template driven generic clover field accessor.  To
       deploy for a specifc field ordering, the two operator()
       accessors have to be specialized for that ordering.
     */
    template <typename Float, int nColor, int nSpin, QudaCloverFieldOrder order>
      struct FieldOrder {

      protected:
	/** An internal reference to the actual field we are accessing */
	CloverField &A;
	const int volumeCB;
	const Accessor<Float,nColor,nSpin,order> accessor;
	bool inverse;
	const QudaFieldLocation location;

      public:
	/** 
	 * Constructor for the FieldOrder class
	 * @param field The field that we are accessing
	 */
      FieldOrder(CloverField &A, bool inverse=false)
      : A(A), volumeCB(A.VolumeCB()), accessor(A,inverse), inverse(inverse), location(A.Location())
	{ }
	
	CloverField& Field() { return A; }
	
    	/**
	 * @brief Read-only complex-member accessor function
	 *
	 * @param parity Parity index
	 * @param x 1-d site index
	 * @param s_row row spin index
	 * @param c_row row color index
	 * @param s_col col spin index
	 * @param c_col col color index
	 */
	__device__ __host__ inline const complex<Float> operator()(int parity, int x, int s_row,
								   int s_col, int c_row, int c_col) const {
	  return accessor(parity, x, s_row, s_col, c_row, c_col);
	}
	
    	/**
	 * @brief Read-only complex-member accessor function.  This is a
	 * special variant that is compatible with the equivalent
	 * gauge::FieldOrder accessor so these can be used
	 * interchangebly in templated code
	 *
	 * @param dummy Dummy parameter that is ignored
	 * @param parity Parity index
	 * @param x 1-d site index
	 * @param s_row row spin index
	 * @param c_row row color index
	 * @param s_col col spin index
	 * @param c_col col color index
	 */
	__device__ __host__ inline complex<Float> operator()(int dummy, int parity, int x, int s_row,
							     int s_col, int c_row, int c_col) const {
	  return accessor(parity,x,s_row,s_col,c_row,c_col);
	}

	/**
	 * @brief Complex-member accessor function
	 *
	 * @param parity Parity index
	 * @param x 1-d site index
	 * @param s_row row spin index
	 * @param c_row row color index
	 * @param s_col col spin index
	 * @param c_col col color index
	 */
	/*
	__device__ __host__ inline complex<Float>& operator()(int parity, int x, int s_row,
							     int s_col, int c_row, int c_col) {
	  //errorQuda("Clover accessor not implemented as a lvalue");
	  return accessor(parity, x, s_row, s_col, c_row, c_col);
	  }
	*/
	
	/** Returns the number of field colors */
	__device__ __host__ inline int Ncolor() const { return nColor; }

	/** Returns the field volume */
	__device__ __host__ inline int Volume() const { return 2*volumeCB; }

	/** Returns the field volume */
	__device__ __host__ inline int VolumeCB() const { return volumeCB; }

	/** Return the size of the allocation (parity left out and added as needed in Tunable::bytes) */
	size_t Bytes() const {
	  constexpr int n = (nSpin * nColor) / 2;
	  constexpr int chiral_block = n * n / 2;
	  return static_cast<size_t>(volumeCB) * chiral_block * 2ll * 2ll * sizeof(Float); // 2 from complex, 2 from chirality
	}

	/**
	 * @brief Returns the L1 norm of the field
	 * @param[in] dim Which dimension we are taking the norm of (dummy for clover)
	 * @return L1 norm
	 */
	__host__ double norm1(int dim=-1, bool global=true) const {
          double nrm1 = accessor.transform_reduce(location, abs_<double,Float>(),
                                                  thrust::plus<double>(), 0.0);
	  if (global) comm_allreduce(&nrm1);
	  return nrm1;
	}

	/**
	 * @brief Returns the L2 norm suared of the field
	 * @param[in] dim Which dimension we are taking the norm of (dummy for clover)
	 * @return L1 norm
	 */
	__host__ double norm2(int dim=-1, bool global=true) const {
          double nrm2 = accessor.transform_reduce(location, square_<double,Float>(),
                                                  thrust::plus<double>(), 0.0);
	  if (global) comm_allreduce(&nrm2);
	  return nrm2;
	}

	/**
	 * @brief Returns the Linfinity norm of the field
	 * @param[in] dim Which dimension we are taking the Linfinity norm of (dummy for clover)
	 * @return Linfinity norm
	 */
	__host__ double abs_max(int dim=-1, bool global=true) const {
	  double absmax = accessor.transform_reduce(location, abs_<Float,Float>(),
                                                    thrust::maximum<Float>(), 0.0);
	  if (global) comm_allreduce_max(&absmax);
	  return absmax;
	}

	/**
	 * @brief Returns the minimum absolute value of the field
	 * @param[in] dim Which dimension we are taking the minimum abs of (dummy for clover)
	 * @return Minimum norm
	 */
	__host__ double abs_min(int dim=-1, bool global=true) const {
	  double absmax = accessor.transform_reduce(location, abs_<Float,Float>(),
                                                    thrust::minimum<Float>(), std::numeric_limits<double>::max());
	  if (global) comm_allreduce_min(&absmax);
	  return absmax;
	}

      };

    /**
       @brief Accessor routine for CloverFields in native field order.
       @tparam Float Underlying storage data type of the field
       @tparam length Total number of elements per packed clover matrix (e.g., 72)
       @tparam N Number of real numbers per short vector
       @tparam add_rho Whether to add the constant rho onto the
       diagonal.  This is used to enable Hasenbusch mass
       preconditioning.
       @tparam huge_alloc Template parameter that enables 64-bit
       pointer arithmetic for huge allocations (e.g., packed set of
       vectors).  Default is to use 32-bit pointer arithmetic.
    */
    template <typename Float, int length, int N, bool add_rho=false, bool huge_alloc=false>
    struct FloatNOrder {
      using Accessor = FloatNOrder<Float, length, N, add_rho, huge_alloc>;
      using real = typename mapper<Float>::type;
      typedef typename VectorType<Float, N>::type Vector;
      typedef typename AllocType<huge_alloc>::type AllocInt;
      typedef float norm_type;
      static const int M = length / (N * 2); // number of short vectors per chiral block
      static const int block = length / 2;   // chiral block size
      Float *clover;
      norm_type *norm;
      const AllocInt offset; // offset can be 32-bit or 64-bit
      const AllocInt norm_offset;
#ifdef USE_TEXTURE_OBJECTS
<<<<<<< HEAD
	typedef typename TexVectorType<RegType,N>::type TexVector;
	hipTextureObject_t tex;
	hipTextureObject_t normTex;
=======
	typedef typename TexVectorType<real, N>::type TexVector;
	cudaTextureObject_t tex;
	cudaTextureObject_t normTex;
>>>>>>> 53e85c52
	const int tex_offset;
#endif
	const int volumeCB;
	const int stride;

	const bool twisted;
	const real mu2;
        const real rho;

        size_t bytes;
	size_t norm_bytes;
	void *backup_h; //! host memory for backing up the field when tuning
	void *backup_norm_h; //! host memory for backing up norm when tuning

        FloatNOrder(const CloverField &clover, bool is_inverse, Float *clover_ = 0, norm_type *norm_ = 0,
                    bool override = false) :
            offset(clover.Bytes() / (2 * sizeof(Float))),
            norm_offset(clover.NormBytes() / (2 * sizeof(norm_type))),
#ifdef USE_TEXTURE_OBJECTS
            tex(0),
            normTex(0),
            tex_offset(offset / N),
#endif
            volumeCB(clover.VolumeCB()),
            stride(clover.Stride()),
            twisted(clover.Twisted()),
            mu2(clover.Mu2()),
            rho(clover.Rho()),
            bytes(clover.Bytes()),
            norm_bytes(clover.NormBytes()),
            backup_h(nullptr),
            backup_norm_h(nullptr)
	{
	  this->clover = clover_ ? clover_ : (Float*)(clover.V(is_inverse));
          this->norm = norm_ ? norm_ : (norm_type *)(clover.Norm(is_inverse));
#ifdef USE_TEXTURE_OBJECTS
	  if (clover.Location() == QUDA_CUDA_FIELD_LOCATION) {
	    if (is_inverse) {
	      tex = static_cast<const cudaCloverField&>(clover).InvTex();
	      normTex = static_cast<const cudaCloverField&>(clover).InvNormTex();
	    } else {
	      tex = static_cast<const cudaCloverField&>(clover).Tex();
	      normTex = static_cast<const cudaCloverField&>(clover).NormTex();
	    }
	    if (!huge_alloc && (this->clover != clover.V(is_inverse) ||
				((clover.Precision() == QUDA_HALF_PRECISION || clover.Precision() == QUDA_QUARTER_PRECISION) && this->norm != clover.Norm(is_inverse)) ) && !override) {
	      errorQuda("Cannot use texture read since data pointer does not equal field pointer - use with huge_alloc=true instead");
	    }
	  }
#endif
	}

	bool Twisted() const { return twisted; }
	real Mu2() const { return mu2; }

	/**
	   @brief This accessor routine returns a clover_wrapper to this object,
	   allowing us to overload various operators for manipulating at
	   the site level interms of matrix operations.
	   @param[in] x_cb Checkerboarded space-time index we are requesting
	   @param[in] parity Parity we are requesting
	   @param[in] chirality Chirality we are requesting
	   @return Instance of a colorspinor_wrapper that curries in access to
	   this field at the above coordinates.
	*/
        __device__ __host__ inline clover_wrapper<real, Accessor> operator()(int x_cb, int parity, int chirality)
        {
          return clover_wrapper<real, Accessor>(*this, x_cb, parity, chirality);
        }

        /**
	   @brief This accessor routine returns a const colorspinor_wrapper to this object,
	   allowing us to overload various operators for manipulating at
	   the site level interms of matrix operations.
	   @param[in] x_cb Checkerboarded space-time index we are requesting
	   @param[in] parity Parity we are requesting
	   @param[in] chirality Chirality we are requesting
	   @return Instance of a colorspinor_wrapper that curries in access to
	   this field at the above coordinates.
	*/
        __device__ __host__ inline const clover_wrapper<real, Accessor> operator()(
            int x_cb, int parity, int chirality) const
        {
          return clover_wrapper<real, Accessor>(const_cast<Accessor &>(*this), x_cb, parity, chirality);
        }

        /**
	   @brief Load accessor for a single chiral block
	   @param[out] v Vector of loaded elements
	   @param[in] x Checkerboarded site index
	   @param[in] parity Field parity
	   @param[in] chirality Chiral block index
	 */
	__device__ __host__ inline void load(real v[block], int x, int parity, int chirality) const
        {
          norm_type nrm;
          if (isFixed<Float>::value) {
<<<<<<< HEAD
#if defined(USE_TEXTURE_OBJECTS) && defined(__HIP_DEVICE_COMPILE__)
            nrm = !huge_alloc ? tex1Dfetch<float>(normTex, parity * norm_offset + chirality * stride + x) :
=======
#if defined(USE_TEXTURE_OBJECTS) && defined(__CUDA_ARCH__)
            nrm = !huge_alloc ? tex1Dfetch_<float>(normTex, parity * norm_offset + chirality * stride + x) :
>>>>>>> 53e85c52
                                norm[parity * norm_offset + chirality * stride + x];
#else
            nrm = norm[parity * norm_offset + chirality * stride + x];
#endif
          }

#pragma unroll
	  for (int i=0; i<M; i++) {
#if defined(USE_TEXTURE_OBJECTS) && defined(__HIP_DEVICE_COMPILE__)
	    if (!huge_alloc) { // use textures unless we have a huge alloc
                               // first do texture load from memory
              TexVector vecTmp = tex1Dfetch_<TexVector>(tex, parity*tex_offset + stride*(chirality*M+i) + x);
              // now insert into output array
#pragma unroll
              for (int j = 0; j < N; j++) {
                copy(v[i * N + j], reinterpret_cast<real *>(&vecTmp)[j]);
                if (isFixed<Float>::value) v[i * N + j] *= nrm;
              }
            } else
#endif
	    {
              // first load from memory
              Vector vecTmp = vector_load<Vector>(clover + parity*offset, x + stride*(chirality*M+i));
	      // second do scalar copy converting into register type
#pragma unroll
              for (int j = 0; j < N; j++) { copy_and_scale(v[i * N + j], reinterpret_cast<Float *>(&vecTmp)[j], nrm); }
            }
	  }

          if (add_rho) for (int i=0; i<6; i++) v[i] += rho;
        }
  
	/**
	   @brief Store accessor for a single chiral block
	   @param[out] v Vector of elements to be stored
	   @param[in] x Checkerboarded site index
	   @param[in] parity Field parity
	   @param[in] chirality Chiral block index
	 */
	__device__ __host__ inline void save(const real v[block], int x, int parity, int chirality)
        {
          real tmp[block];

          // find the norm of each chiral block
          if (isFixed<Float>::value) {
            norm_type scale = 0.0;
#pragma unroll
            for (int i = 0; i < block; i++) scale = fabsf((norm_type)v[i]) > scale ? fabsf((norm_type)v[i]) : scale;
            norm[parity*norm_offset + chirality*stride + x] = scale;

<<<<<<< HEAD
#ifdef __HIP_DEVICE_COMPILE__
            RegType scale_inv = __fdividef(fixedMaxValue<Float>::value, scale);
=======
#ifdef __CUDA_ARCH__
            real scale_inv = __fdividef(fixedMaxValue<Float>::value, scale);
>>>>>>> 53e85c52
#else
            real scale_inv = fixedMaxValue<Float>::value / scale;
#endif
#pragma unroll
            for (int i = 0; i < block; i++) tmp[i] = v[i] * scale_inv;
          } else {
#pragma unroll
            for (int i = 0; i < block; i++) tmp[i] = v[i];
          }

#pragma unroll
          for (int i = 0; i < M; i++) {
            Vector vecTmp;
            // first do scalar copy converting into storage type
            for (int j = 0; j < N; j++) copy_scaled(reinterpret_cast<Float *>(&vecTmp)[j], tmp[i * N + j]);
            // second do vectorized copy into memory
	    vector_store(clover + parity*offset, x + stride*(chirality*M+i), vecTmp);
          }
        }

	/**
	   @brief Load accessor for the clover matrix
	   @param[out] v Vector of loaded elements
	   @param[in] x Checkerboarded site index
	   @param[in] parity Field parity
	   @param[in] chirality Chiral block index
	 */
	__device__ __host__ inline void load(real v[length], int x, int parity) const {
#pragma unroll
          for (int chirality = 0; chirality < 2; chirality++) load(&v[chirality * block], x, parity, chirality);
        }

	/**
	   @brief Store accessor for the clover matrix
	   @param[out] v Vector of elements to be stored
	   @param[in] x Checkerboarded site index
	   @param[in] parity Field parity
	   @param[in] chirality Chiral block index
	 */
	__device__ __host__ inline void save(const real v[length], int x, int parity) {
#pragma unroll
          for (int chirality = 0; chirality < 2; chirality++) save(&v[chirality * block], x, parity, chirality);
        }

	/**
	   @brief Backup the field to the host when tuning
	*/
	void save() {
	  if (backup_h) errorQuda("Already allocated host backup");
	  backup_h = safe_malloc(bytes);
	  hipMemcpy(backup_h, clover, bytes, hipMemcpyDeviceToHost);
	  if (norm_bytes) {
	    backup_norm_h = safe_malloc(norm_bytes);
	    hipMemcpy(backup_norm_h, norm, norm_bytes, hipMemcpyDeviceToHost);
	  }
	  checkCudaError();
	}

	/**
	   @brief Restore the field from the host after tuning
	*/
	void load() {
	  hipMemcpy(clover, backup_h, bytes, hipMemcpyHostToDevice);
	  host_free(backup_h);
	  backup_h = nullptr;
	  if (norm_bytes) {
	    hipMemcpy(norm, backup_norm_h, norm_bytes, hipMemcpyHostToDevice);
	    host_free(backup_norm_h);
	    backup_norm_h = nullptr;
	  }
	  checkCudaError();
	}

	size_t Bytes() const {
	  size_t bytes = length*sizeof(Float);
          if (isFixed<Float>::value) bytes += 2 * sizeof(norm_type);
          return bytes;
	}
      };

    /**
       @brief This is just a dummy structure we use for trove to define the
       required structure size
       @tparam real Real number type
       @tparam length Number of elements in the structure
    */
    template <typename real, int length> struct S { real v[length]; };

    /**
       QDP ordering for clover fields
    */
    template <typename Float, int length>
      struct QDPOrder {
	typedef typename mapper<Float>::type RegType;
	Float *clover;
	const int volumeCB;
	const int stride;
	const int offset;

	const bool twisted;
	const Float mu2;

      QDPOrder(const CloverField &clover, bool inverse, Float *clover_=0) 
      : volumeCB(clover.VolumeCB()), stride(volumeCB), offset(clover.Bytes()/(2*sizeof(Float))),
	twisted(clover.Twisted()), mu2(clover.Mu2()) {
	this->clover = clover_ ? clover_ : (Float*)(clover.V(inverse));
      }

	bool  Twisted()	const	{return twisted;}
	Float Mu2()	const	{return mu2;}

	__device__ __host__ inline void load(RegType v[length], int x, int parity) const {
	  // factor of 0.5 comes from basis change
#if defined( __HIP_DEVICE_COMPILE__) && !defined(DISABLE_TROVE)
	  typedef S<Float,length> structure;
	  trove::coalesced_ptr<structure> clover_((structure*)clover);
	  structure v_ = clover_[parity*volumeCB + x];
	  for (int i=0; i<length; i++) v[i] = 0.5*(RegType)v_.v[i];
#else
	  for (int i=0; i<length; i++) v[i] = 0.5*clover[parity*offset + x*length+i];
#endif
	}
  
	__device__ __host__ inline void save(const RegType v[length], int x, int parity) {
#if defined( __HIP_DEVICE_COMPILE__) && !defined(DISABLE_TROVE)
	  typedef S<Float,length> structure;
	  trove::coalesced_ptr<structure> clover_((structure*)clover);
	  structure v_;
	  for (int i=0; i<length; i++) v_.v[i] = 2.0*(Float)v[i];
	  clover_[parity*volumeCB + x] = v_;
#else
	  for (int i=0; i<length; i++) clover[parity*offset + x*length+i] = 2.0*v[i];
#endif
	}

	size_t Bytes() const { return length*sizeof(Float); }
      };

    /**
       QDPJIT ordering for clover fields
    */
    template <typename Float, int length>
      struct QDPJITOrder {
	typedef typename mapper<Float>::type RegType;
	Float *diag; 	   /**< Pointers to the off-diagonal terms (two parities) */
	Float *offdiag;   /**< Pointers to the diagonal terms (two parities) */
	const int volumeCB;
	const int stride;

	const bool twisted;
	const Float mu2;

      QDPJITOrder(const CloverField &clover, bool inverse, Float *clover_=0) 
      : volumeCB(clover.VolumeCB()), stride(volumeCB), twisted(clover.Twisted()), mu2(clover.Mu2()) {
	offdiag = clover_ ? ((Float**)clover_)[0] : ((Float**)clover.V(inverse))[0];
	diag = clover_ ? ((Float**)clover_)[1] : ((Float**)clover.V(inverse))[1];
      }
	
      bool  Twisted()	const	{return twisted;}
      Float Mu2()	const	{return mu2;}

	__device__ __host__ inline void load(RegType v[length], int x, int parity) const {
	  // the factor of 0.5 comes from a basis change
	  for (int chirality=0; chirality<2; chirality++) {
	    // set diagonal elements
	    for (int i=0; i<6; i++) {
	      v[chirality*36 + i] = 0.5*diag[((i*2 + chirality)*2 + parity)*volumeCB + x];
	    }

	    // the off diagonal elements
	    for (int i=0; i<30; i++) {
	      int z = i%2;
	      int off = i/2;
	      const int idtab[15]={0,1,3,6,10,2,4,7,11,5,8,12,9,13,14};
	      v[chirality*36 + 6 + i] = 0.5*offdiag[(((z*15 + idtab[off])*2 + chirality)*2 + parity)*volumeCB + x];
	    }

	  }
	}
  
	__device__ __host__ inline void save(const RegType v[length], int x, int parity) {
	  // the factor of 2.0 comes from undoing the basis change
	  for (int chirality=0; chirality<2; chirality++) {
	    // set diagonal elements
	    for (int i=0; i<6; i++) {
	      diag[((i*2 + chirality)*2 + parity)*volumeCB + x] = 2.0*v[chirality*36 + i];
	    }

	    // the off diagonal elements
	    for (int i=0; i<30; i++) {
	      int z = i%2;
	      int off = i/2;
	      const int idtab[15]={0,1,3,6,10,2,4,7,11,5,8,12,9,13,14};
	      offdiag[(((z*15 + idtab[off])*2 + chirality)*2 + parity)*volumeCB + x] = 2.0*v[chirality*36 + 6 + i];
	    }
	  }
	}
	
	size_t Bytes() const { return length*sizeof(Float); }
      };
      

    /**
       BQCD ordering for clover fields
       struct for reordering a BQCD clover matrix into the order that is
       expected by QUDA.  As well as reordering the clover matrix
       elements, we are also changing basis.
    */
    template <typename Float, int length>
      struct BQCDOrder {
	typedef typename mapper<Float>::type RegType;
	Float *clover[2];
	const int volumeCB;
	const int stride;

	const bool twisted;
	const Float mu2;

      BQCDOrder(const CloverField &clover, bool inverse, Float *clover_=0) 
      : volumeCB(clover.Stride()), stride(volumeCB), twisted(clover.Twisted()), mu2(clover.Mu2()) {
	this->clover[0] = clover_ ? clover_ : (Float*)(clover.V(inverse));
	this->clover[1] = (Float*)((char*)this->clover[0] + clover.Bytes()/2);
      }


	bool  Twisted()	const	{return twisted;}
	Float Mu2()	const	{return mu2;}

	/**
	   @param v The output clover matrix in QUDA order
	   @param x The checkerboarded lattice site
	   @param parity The parity of the lattice site
	*/
	__device__ __host__ inline void load(RegType v[length], int x, int parity) const {
	  int bq[36] = { 21, 32, 33, 0,  1, 20,                   // diagonal
			 28, 29, 30, 31, 6, 7,  14, 15, 22, 23,   // column 1  6
			 34, 35, 8, 9, 16, 17, 24, 25,            // column 2  16
			 10, 11, 18, 19, 26, 27,                  // column 3  24
			 2,  3,  4,  5,                           // column 4  30
			 12, 13};
	  
	  // flip the sign of the imaginary components
	  int sign[36];
	  for (int i=0; i<6; i++) sign[i] = 1;
	  for (int i=6; i<36; i+=2) {
	    if ( (i >= 10 && i<= 15) || (i >= 18 && i <= 29) )  { sign[i] = -1; sign[i+1] = -1; }
	    else { sign[i] = 1; sign[i+1] = -1; }
	  }
	
	  const int M=length/2;
	  for (int chirality=0; chirality<2; chirality++) 
	    for (int i=0; i<M; i++) 
	      v[chirality*M+i] = sign[i] * clover[parity][x*length+chirality*M+bq[i]];
	
	}
  
	// FIXME implement the save routine for BQCD ordered fields
	__device__ __host__ inline void save(RegType v[length], int x, int parity) {

	};

	size_t Bytes() const { return length*sizeof(Float); }
      };

  } // namespace clover

  // Use traits to reduce the template explosion
  template<typename Float,int N=72, bool add_rho=false> struct clover_mapper { };

  // double precision uses Float2
  template<int N, bool add_rho> struct clover_mapper<double,N,add_rho> { typedef clover::FloatNOrder<double, N, 2, add_rho> type; };

  // single precision uses Float4
  template<int N, bool add_rho> struct clover_mapper<float,N,add_rho> { typedef clover::FloatNOrder<float, N, 4, add_rho> type; };

  // half precision uses Float4
  template<int N, bool add_rho> struct clover_mapper<short,N,add_rho> { typedef clover::FloatNOrder<short, N, 4, add_rho> type; };

  // quarter precision uses Float4
  template<int N, bool add_rho> struct clover_mapper<char,N,add_rho> { typedef clover::FloatNOrder<char, N, 4, add_rho> type; };

} // namespace quda

#endif //_CLOVER_ORDER_H

<|MERGE_RESOLUTION|>--- conflicted
+++ resolved
@@ -551,15 +551,9 @@
       const AllocInt offset; // offset can be 32-bit or 64-bit
       const AllocInt norm_offset;
 #ifdef USE_TEXTURE_OBJECTS
-<<<<<<< HEAD
-	typedef typename TexVectorType<RegType,N>::type TexVector;
+	typedef typename TexVectorType<real,N>::type TexVector;
 	hipTextureObject_t tex;
 	hipTextureObject_t normTex;
-=======
-	typedef typename TexVectorType<real, N>::type TexVector;
-	cudaTextureObject_t tex;
-	cudaTextureObject_t normTex;
->>>>>>> 53e85c52
 	const int tex_offset;
 #endif
 	const int volumeCB;
@@ -657,13 +651,8 @@
         {
           norm_type nrm;
           if (isFixed<Float>::value) {
-<<<<<<< HEAD
 #if defined(USE_TEXTURE_OBJECTS) && defined(__HIP_DEVICE_COMPILE__)
-            nrm = !huge_alloc ? tex1Dfetch<float>(normTex, parity * norm_offset + chirality * stride + x) :
-=======
-#if defined(USE_TEXTURE_OBJECTS) && defined(__CUDA_ARCH__)
             nrm = !huge_alloc ? tex1Dfetch_<float>(normTex, parity * norm_offset + chirality * stride + x) :
->>>>>>> 53e85c52
                                 norm[parity * norm_offset + chirality * stride + x];
 #else
             nrm = norm[parity * norm_offset + chirality * stride + x];
@@ -714,13 +703,8 @@
             for (int i = 0; i < block; i++) scale = fabsf((norm_type)v[i]) > scale ? fabsf((norm_type)v[i]) : scale;
             norm[parity*norm_offset + chirality*stride + x] = scale;
 
-<<<<<<< HEAD
 #ifdef __HIP_DEVICE_COMPILE__
-            RegType scale_inv = __fdividef(fixedMaxValue<Float>::value, scale);
-=======
-#ifdef __CUDA_ARCH__
             real scale_inv = __fdividef(fixedMaxValue<Float>::value, scale);
->>>>>>> 53e85c52
 #else
             real scale_inv = fixedMaxValue<Float>::value / scale;
 #endif
