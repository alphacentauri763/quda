--- conflicted
+++ resolved
@@ -75,29 +75,6 @@
 #endif
   }
 
-<<<<<<< HEAD
-  // Fast float to integer round
-  __device__ __host__ inline int f2i(float f)
-  {
-#if defined( __CUDA_ARCH__) || defined(__HIP_DEVICE_COMPILE__)
-    f += 12582912.0f;
-    return reinterpret_cast<int &>(f);
-#else
-    return static_cast<int>(f);
-#endif
-  }
-
-  // Fast double to integer round
-  __device__ __host__ inline int d2i(double d)
-  {
-#if defined( __CUDA_ARCH__) || defined(__HIP_DEVICE_COMPILE__)
-    d += 6755399441055744.0;
-    return reinterpret_cast<int &>(d);
-#else
-    return static_cast<int>(d);
-#endif
-  }
-=======
   /**
      @brief Regular float to integer round used on the host
   */
@@ -139,7 +116,6 @@
       return reinterpret_cast<int &>(d);
     }
   };
->>>>>>> 78437212
 
   /**
      @brief Copy function which is trival between floating point
