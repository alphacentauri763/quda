--- conflicted
+++ resolved
@@ -706,32 +706,6 @@
     __host__ __device__ inline complex<double>(const colorspinor::fieldorder_wrapper<otherFloat,storeFloat> &a);
 };
 
-<<<<<<< HEAD
-template<>
-struct complex <int8_t> : public char2
-{
-public:
-  typedef int8_t value_type;
-
-  __host__ __device__ inline complex<int8_t>(){};
-
-  __host__ __device__ inline complex<int8_t>(const int8_t & re, const int8_t& im = float())
-    {
-      real(re);
-      imag(im);
-    }
-
-  __host__ __device__ inline complex<int8_t>(const complex<int8_t> & z) : char2(z){}
-
-  __host__ __device__ inline complex<int8_t>& operator+=(const complex<int8_t> z)
-    {
-      real(real()+z.real());
-      imag(imag()+z.imag());
-      return *this;
-    }
-
-  __host__ __device__ inline complex<int8_t>& operator-=(const complex<int8_t> z)
-=======
 template <> struct complex<int8_t> : public char2 {
 public:
   typedef int8_t value_type;
@@ -754,29 +728,12 @@
     }
 
     __host__ __device__ inline complex<int8_t> &operator-=(const complex<int8_t> z)
->>>>>>> 9e5a32bc
     {
       real(real()-z.real());
       imag(imag()-z.imag());
       return *this;
     }
 
-<<<<<<< HEAD
-  __host__ __device__ inline int8_t real() const volatile { return x; }
-  __host__ __device__ inline int8_t imag() const volatile { return y; }
-  __host__ __device__ inline int8_t real() const { return x; }
-  __host__ __device__ inline int8_t imag() const { return y; }
-  __host__ __device__ inline void real(int8_t re) volatile { x = re; }
-  __host__ __device__ inline void imag(int8_t im) volatile { y = im; }
-  __host__ __device__ inline void real(int8_t re) { x = re; }
-  __host__ __device__ inline void imag(int8_t im) { y = im; }
-
-  // cast operators
-  inline operator std::complex<int8_t>() const { return std::complex<int8_t>(real(),imag()); }
-  template <typename T>
-  inline __host__ __device__ operator complex<T>() const { return complex<T>(static_cast<T>(real()),static_cast<T>(imag())); }
-
-=======
     __host__ __device__ inline int8_t real() const volatile { return x; }
     __host__ __device__ inline int8_t imag() const volatile { return y; }
     __host__ __device__ inline int8_t real() const { return x; }
@@ -792,7 +749,6 @@
     {
       return complex<T>(static_cast<T>(real()), static_cast<T>(imag()));
     }
->>>>>>> 9e5a32bc
 };
 
 template<>
