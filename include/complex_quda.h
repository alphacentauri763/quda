/*
 *  Copyright 2008-2009 NVIDIA Corporation
 *
 *  Licensed under the Apache License, Version 2.0 (the "License");
 *  you may not use this file except in compliance with the License.
 *  You may obtain a copy of the License at
 *
 *      http://www.apache.org/licenses/LICENSE-2.0
 *
 *  Unless required by applicable law or agreed to in writing, software
 *  distributed under the License is distributed on an "AS IS" BASIS,
 *  WITHOUT WARRANTIES OR CONDITIONS OF ANY KIND, either express or implied.
 *  See the License for the specific language governing permissions and
 *  limitations under the License.
 */

/*! \file complex.h
 *  \brief Complex number class, designed to provide std::complex functionality to quda.
 */

#pragma once

#include <cmath>
#include <complex>
#include <sstream>
#include <cstdint>

namespace quda {
  namespace gauge {
    template<typename Float, typename storeFloat> struct fieldorder_wrapper;
  }

  namespace colorspinor {
    template<typename Float, typename storeFloat, bool block_float, typename norm_t> struct fieldorder_wrapper;
  }
}

// We need this to make sure code inside quda:: that calls sqrt() using real numbers
// doesn't try to call the complex sqrt, but the standard sqrt
namespace quda
{
  template <typename ValueType>
    __host__ __device__
    inline ValueType cos(ValueType x){
    return std::cos(x);
  }
  template <typename ValueType>
    __host__ __device__
    inline ValueType sin(ValueType x){
    return std::sin(x);
  }
  template <typename ValueType>
    __host__ __device__
    inline ValueType tan(ValueType x){
    return std::tan(x);
  }
  template <typename ValueType>
    __host__ __device__
    inline ValueType acos(ValueType x){
    return std::acos(x);
  }
  template <typename ValueType>
    __host__ __device__
    inline ValueType asin(ValueType x){
    return std::asin(x);
  }
  template <typename ValueType>
    __host__ __device__
    inline ValueType atan(ValueType x){
    return std::atan(x);
  }
  template <typename ValueType>
    __host__ __device__
    inline ValueType atan2(ValueType x,ValueType y){
    return std::atan2(x,y);
  }
  template <typename ValueType>
    __host__ __device__
    inline ValueType cosh(ValueType x){
    return std::cosh(x);
  }
  template <typename ValueType>
    __host__ __device__
    inline ValueType sinh(ValueType x){
    return std::sinh(x);
  }
  template <typename ValueType>
    __host__ __device__
    inline ValueType tanh(ValueType x){
    return std::tanh(x);
  }
  template <typename ValueType>
    __host__ __device__
    inline ValueType exp(ValueType x){
    return std::exp(x);
  }
  template <typename ValueType>
    __host__ __device__
    inline ValueType log(ValueType x){
    return std::log(x);
  }
  template <typename ValueType>
    __host__ __device__
    inline ValueType log10(ValueType x){
    return std::log10(x);
  }
  template <typename ValueType, typename ExponentType>
    __host__ __device__
    inline ValueType pow(ValueType x, ExponentType e){
    return std::pow(x,static_cast<ValueType>(e));
  }
  template <typename ValueType>
    __host__ __device__
    inline ValueType sqrt(ValueType x){
    return std::sqrt(x);
  }
  template <typename ValueType>
    __host__ __device__
    inline ValueType abs(ValueType x){
    return std::abs(x);
  }

  __host__ __device__ inline float conj(float x) { return x; }
  __host__ __device__ inline double conj(double x) { return x; }

  template <typename ValueType> struct complex;
  //template <> struct complex<float>;
  //template <> struct complex<double>;


  /// Returns the magnitude of z.
  template<typename ValueType>
  __host__ __device__
  ValueType abs(const complex<ValueType>& z);
  /// Returns the phase angle of z.
  template<typename ValueType>
  __host__ __device__
  ValueType arg(const complex<ValueType>& z);
  /// Returns the magnitude of z squared.
  template<typename ValueType>
  __host__ __device__
  ValueType norm(const complex<ValueType>& z);

  /// Returns the complex conjugate of z.
  template<typename ValueType>
  __host__ __device__
  complex<ValueType> conj(const complex<ValueType>& z);
  /// Returns the complex with magnitude m and angle theta in radians.

  template<typename ValueType>
  __host__ __device__
  complex<ValueType> polar(const ValueType& m, const ValueType& theta = 0);

  // Arithmetic operators:
  // Multiplication
  template <typename ValueType>
    __host__ __device__
    inline complex<ValueType> operator*(const complex<ValueType>& lhs, const complex<ValueType>& rhs);
  template <typename ValueType>
    __host__ __device__
    inline complex<ValueType> operator*(const complex<ValueType>& lhs, const ValueType & rhs);
  template <typename ValueType>
    __host__ __device__
    inline complex<ValueType> operator*(const ValueType& lhs, const complex<ValueType>& rhs);
  // Division
  template <typename ValueType>
    __host__ __device__
    inline complex<ValueType> operator/(const complex<ValueType>& lhs, const complex<ValueType>& rhs);
  template <>
    __host__ __device__
    inline complex<float> operator/(const complex<float>& lhs, const complex<float>& rhs);
  template <>
    __host__ __device__
    inline complex<double> operator/(const complex<double>& lhs, const complex<double>& rhs);

  // Addition
  template <typename ValueType>
    __host__ __device__
    inline complex<ValueType> operator+(const complex<ValueType>& lhs, const complex<ValueType>& rhs);
  template <typename ValueType>
    __host__ __device__
    inline complex<ValueType> operator+(const complex<ValueType>& lhs, const ValueType & rhs);
  template <typename ValueType>
    __host__ __device__
    inline complex<ValueType> operator+(const ValueType& lhs, const complex<ValueType>& rhs);
  // Subtraction
  template <typename ValueType>
    __host__ __device__
    inline complex<ValueType> operator-(const complex<ValueType>& lhs, const complex<ValueType>& rhs);
  template <typename ValueType>
    __host__ __device__
    inline complex<ValueType> operator-(const complex<ValueType>& lhs, const ValueType & rhs);
  template <typename ValueType>
    __host__ __device__
    inline complex<ValueType> operator-(const ValueType& lhs, const complex<ValueType>& rhs);

  // Unary plus and minus
  template <typename ValueType>
    __host__ __device__
    inline complex<ValueType> operator+(const complex<ValueType>& rhs);
  template <typename ValueType>
    __host__ __device__
    inline complex<ValueType> operator-(const complex<ValueType>& rhs);

  // Transcendentals:
  // Returns the complex cosine of z.
  template <typename ValueType>
    __host__ __device__
  complex<ValueType> cos(const complex<ValueType>& z);
  // Returns the complex hyperbolic cosine of z.
  template <typename ValueType>
    __host__ __device__
  complex<ValueType> cosh(const complex<ValueType>& z);
  // Returns the complex base e exponential of z.
  template <typename ValueType>
    __host__ __device__
  complex<ValueType> exp(const complex<ValueType>& z);
  // Returns the complex natural logarithm of z.
  template <typename ValueType>
    __host__ __device__
  complex<ValueType> log(const complex<ValueType>& z);
  // Returns the complex base 10 logarithm of z.
  template <typename ValueType>
    __host__ __device__
  complex<ValueType> log10(const complex<ValueType>& z);
  // Returns z to the n'th power.
  template <typename ValueType>
    __host__ __device__
  complex<ValueType> pow(const complex<ValueType>& z, const int& n);
  // Returns z to the x'th power.
  template <typename ValueType>
    __host__ __device__
  complex<ValueType> pow(const complex<ValueType>&z, const ValueType&x);
  // Returns z to the z2'th power.
  template <typename ValueType>
    __host__ __device__
  complex<ValueType> pow(const complex<ValueType>&z, const complex<ValueType>&z2);
  // Returns x to the z'th power.
  template <typename ValueType>
    __host__ __device__
  complex<ValueType> pow(const ValueType& x, const complex<ValueType>& z);
  // Returns the complex sine of z.
  template <typename ValueType>
    __host__ __device__
  complex<ValueType> sin(const complex<ValueType>&z);
  // Returns the complex hyperbolic sine of z.
  template <typename ValueType>
    __host__ __device__
  complex<ValueType> sinh(const complex<ValueType>&z);
  // Returns the complex square root of z.
  template <typename ValueType>
    __host__ __device__
  complex<ValueType> sqrt(const complex<ValueType>&z);
  // Returns the complex tangent of z.
  template <typename ValueType>
    __host__ __device__
  complex<ValueType> tan(const complex<ValueType>&z);
  // Returns the complex hyperbolic tangent of z.
  template <typename ValueType>
    __host__ __device__
  complex<ValueType> tanh(const complex<ValueType>&z);


  // Inverse Trigonometric:
  // Returns the complex arc cosine of z.
  template <typename ValueType>
    __host__ __device__
  complex<ValueType> acos(const complex<ValueType>& z);
  // Returns the complex arc sine of z.
  template <typename ValueType>
    __host__ __device__
  complex<ValueType> asin(const complex<ValueType>& z);
  // Returns the complex arc tangent of z.
  template <typename ValueType>
    __host__ __device__
  complex<ValueType> atan(const complex<ValueType>& z);
  // Returns the complex hyperbolic arc cosine of z.
  template <typename ValueType>
    __host__ __device__
  complex<ValueType> acosh(const complex<ValueType>& z);
  // Returns the complex hyperbolic arc sine of z.
  template <typename ValueType>
    __host__ __device__
  complex<ValueType> asinh(const complex<ValueType>& z);
  // Returns the complex hyperbolic arc tangent of z.
  template <typename ValueType>
    __host__ __device__
  complex<ValueType> atanh(const complex<ValueType>& z);



  // Stream operators:
  template<typename ValueType,class charT, class traits>
    std::basic_ostream<charT, traits>& operator<<(std::basic_ostream<charT, traits>& os, const complex<ValueType>& z);
  template<typename ValueType, typename charT, class traits>
    std::basic_istream<charT, traits>&
    operator>>(std::basic_istream<charT, traits>& is, complex<ValueType>& z);


  // Stream operators
  template<typename ValueType,class charT, class traits>
    std::basic_ostream<charT, traits>& operator<<(std::basic_ostream<charT, traits>& os, const complex<ValueType>& z)
    {
      os << '(' << z.real() << ',' << z.imag() << ')';
      return os;
    }

  template<typename ValueType, typename charT, class traits>
    std::basic_istream<charT, traits>&
    operator>>(std::basic_istream<charT, traits>& is, complex<ValueType>& z)
    {
      ValueType re, im;

      charT ch;
      is >> ch;

      if(ch == '(')
      {
        is >> re >> ch;
        if (ch == ',')
        {
          is >> im >> ch;
          if (ch == ')')
          {
            z = complex<ValueType>(re, im);
          }
          else
          {
            is.setstate(std::ios_base::failbit);
          }
        }
        else if (ch == ')')
        {
          z = re;
        }
        else
        {
          is.setstate(std::ios_base::failbit);
        }
      }
      else
      {
        is.putback(ch);
        is >> re;
        z = re;
      }
      return is;
    }

template <typename T>
  struct norm_type {
    typedef T type;
  };
 template <typename T>
   struct norm_type< complex<T> > {
   typedef T type;
 };

template <typename ValueType>
struct complex
{
public:
  typedef ValueType value_type;

  // Constructors
  __host__ __device__
  inline complex<ValueType>(const ValueType & re = ValueType(), const ValueType& im = ValueType())
    {
      real(re);
      imag(im);
    }

  template <class X>
    __host__ __device__
    inline complex<ValueType>(const complex<X> & z)
    {
      real(z.real());
      imag(z.imag());
    }

  template <class X>
    __host__ __device__
    inline complex<ValueType>(const std::complex<X> & z)
    {
      real(z.real());
      imag(z.imag());
    }

  template <typename T>
    __host__ __device__
    inline complex<ValueType>& operator=(const complex<T> & z)
    {
      real(z.real());
      imag(z.imag());
      return *this;
    }

  __host__ __device__
    inline complex<ValueType>& operator+=(const complex<ValueType> z)
    {
      real(real()+z.real());
      imag(imag()+z.imag());
      return *this;
    }

  __host__ __device__
    inline complex<ValueType>& operator-=(const complex<ValueType> z)
    {
      real(real()-z.real());
      imag(imag()-z.imag());
      return *this;
    }

  __host__ __device__
    inline complex<ValueType>& operator*=(const complex<ValueType> z)
    {
      *this = *this * z;
      return *this;
    }

  __host__ __device__
    inline complex<ValueType>& operator/=(const complex<ValueType> z)
    {
      *this = *this / z;
      return *this;
    }

  __host__ __device__
    inline complex<ValueType>& operator*=(const ValueType z)
    {
      this->x *= z;
      this->y *= z;
      return *this;
    }

  __host__ __device__ inline ValueType real() const;
  __host__ __device__ inline ValueType imag() const;
  __host__ __device__ inline void real(ValueType);
  __host__ __device__ inline void imag(ValueType);
};

template<>
  struct complex <float> : public float2
{
public:
  typedef float value_type;
  __host__ __device__ inline complex<float>() {};
<<<<<<< HEAD
  __host__ __device__
    inline complex<float>(const float & re, const float& im = float())
    {
      real(re);
      imag(im);
    }

  //__host__ __device__ complex<float>(const complex<float> & z) : float2(z) {}
  __host__ __device__ complex<float>& operator=(const complex<float> &z)
    {
      real(z.real());
      imag(z.imag());
      return *this;
    }

  __host__ __device__
    complex<float>(float2 z)
    : float2(z){}
=======
  constexpr complex<float>(const float & re, const float& im = float()) :
    float2{re, im} { }
>>>>>>> 63308fdc

  template <typename X>
  constexpr complex<float>(const std::complex<X> & z) :
    float2{static_cast<float>(z.real()), static_cast<float>(z.imag())} { }

  template <typename T>
    __host__ __device__
    inline complex<float>& operator=(const complex<T> &z)
    {
      real(z.real());
      imag(z.imag());
      return *this;
    }

  __host__ __device__
    inline complex<float>& operator+=(const complex<float> &z)
    {
      real(real()+z.real());
      imag(imag()+z.imag());
      return *this;
    }

  __host__ __device__
    inline complex<float>& operator-=(const complex<float> &z)
    {
      real(real()-z.real());
      imag(imag()-z.imag());
      return *this;
    }

  __host__ __device__
    inline complex<float>& operator*=(const complex<float> &z)
    {
      *this = *this * z;
      return *this;
    }

  __host__ __device__
    inline complex<float>& operator/=(const complex<float> &z)
    {
      *this = *this / z;
      return *this;
    }

  __host__ __device__
    inline complex<float>& operator*=(const float &z)
    {
      this->x *= z;
      this->y *= z;
      return *this;
    }

<<<<<<< HEAD
  // Let the compiler synthesize the copy and assignment operators.
  //__host__ __device__ inline complex<float>(const volatile complex<float> & z)
  //{
  //real(z.real());
  //imag(z.imag());
  //}

  __host__ __device__ inline float real() const volatile{ return x; }
  __host__ __device__ inline float imag() const volatile{ return y; }
  __host__ __device__ inline float real() const{ return x; }
  __host__ __device__ inline float imag() const{ return y; }
  __host__ __device__ inline void real(float re)volatile{ x = re; }
  __host__ __device__ inline void imag(float im)volatile{ y = im; }
=======
  constexpr float real() const{ return x; }
  constexpr float imag() const{ return y; }
>>>>>>> 63308fdc
  __host__ __device__ inline void real(float re){ x = re; }
  __host__ __device__ inline void imag(float im){ y = im; }

  // cast operators
  inline operator std::complex<float>() const { return std::complex<float>(real(),imag()); }
  template <typename T>
  inline __host__ __device__ operator complex<T>() const { return complex<T>(static_cast<T>(real()),static_cast<T>(imag())); }

};

template<>
  struct complex <double> : public double2
{
public:
  typedef double value_type;
  __host__ __device__ inline complex<double>() {};
<<<<<<< HEAD
  __host__ __device__
    inline complex<double>(const double & re, const double& im = double())
    {
      real(re);
      imag(im);
    }

  //__host__ __device__ complex<double>(const complex<double> & z) : double2(z) {}
  __host__ __device__ complex<double>& operator=(const complex<double> &z)
    {
      x = z.x;
      y = z.y;
      return *this;
    }

  __host__ __device__
    inline complex<double>(double2 z)
    : double2(z) {}

  template <class X>
    inline complex<double>(const std::complex<X> & z)
    {
      real(z.real());
      imag(z.imag());
    }  
=======
  constexpr complex<double>(const double & re, const double& im = double()) :
    double2{re, im} { }
>>>>>>> 63308fdc

  template <typename X>
  constexpr complex<double>(const std::complex<X> & z) :
    double2{static_cast<double>(z.real()), static_cast<double>(z.imag())} { }

  template <typename T>
    __host__ __device__
    inline complex<double>& operator=(const complex<T> &z)
    {
      real(z.real());
      imag(z.imag());
      return *this;
    }

  __host__ __device__
    inline complex<double>& operator+=(const complex<double> &z)
    {
      real(real()+z.real());
      imag(imag()+z.imag());
      return *this;
    }

  __host__ __device__
    inline complex<double>& operator+=(const complex<float> &z)
    {
      real(real()+z.real());
      imag(imag()+z.imag());
      return *this;
    }

  __host__ __device__
    inline complex<double>& operator-=(const complex<double> &z)
    {
      real(real()-z.real());
      imag(imag()-z.imag());
      return *this;
    }

  __host__ __device__
    inline complex<double>& operator*=(const complex<double> &z)
    {
      *this = *this * z;
      return *this;
    }

  __host__ __device__
    inline complex<double>& operator/=(const complex<double> &z)
    {
      *this = *this / z;
      return *this;
    }

  __host__ __device__
    inline complex<double>& operator*=(const double &z)
    {
      this->x *= z;
      this->y *= z;
      return *this;
    }

<<<<<<< HEAD
  //__host__ __device__ inline complex<double>(const volatile complex<double> & z)
  // {
  //real(z.real());
  //imag(z.imag());
  //}

  // Let the compiler synthesize the copy and assignment operators.
  __host__ __device__ inline double real() const volatile { return x; }
  __host__ __device__ inline double imag() const volatile { return y; }
  __host__ __device__ inline double real() const { return x; }
  __host__ __device__ inline double imag() const { return y; }
  __host__ __device__ inline void real(double re)volatile{ x = re; }
  __host__ __device__ inline void imag(double im)volatile{ y = im; }
=======
  constexpr double real() const { return x; }
  constexpr double imag() const { return y; }
>>>>>>> 63308fdc
  __host__ __device__ inline void real(double re){ x = re; }
  __host__ __device__ inline void imag(double im){ y = im; }

  // cast operators
  inline operator std::complex<double>() const { return std::complex<double>(real(),imag()); }
  template <typename T>
  inline __host__ __device__ operator complex<T>() const { return complex<T>(static_cast<T>(real()),static_cast<T>(imag())); }

};

template <> struct complex<int8_t> : public char2 {
public:
  typedef int8_t value_type;

  __host__ __device__ inline complex<int8_t>() : char2() {};

  constexpr complex<int8_t>(const int8_t &re, const int8_t &im = int8_t()) :
    char2{re, im} { }

  __host__ __device__ inline complex<int8_t> &operator+=(const complex<int8_t> &z)
  {
    real(real() + z.real());
    imag(imag() + z.imag());
    return *this;
  }

  __host__ __device__ inline complex<int8_t> &operator-=(const complex<int8_t> &z)
  {
    real(real() - z.real());
    imag(imag() - z.imag());
    return *this;
  }

  constexpr int8_t real() const { return x; }
  constexpr int8_t imag() const { return y; }
  __host__ __device__ inline void real(int8_t re) { x = re; }
  __host__ __device__ inline void imag(int8_t im) { y = im; }

  // cast operators
  template <typename T> inline __host__ __device__ operator complex<T>() const
  {
    return complex<T>(static_cast<T>(real()), static_cast<T>(imag()));
  }
};

template<>
struct complex <short> : public short2
{
public:
  typedef short value_type;

  __host__ __device__ inline complex<short>() {};

  constexpr complex<short>(const short & re, const short& im = short()) :
    short2{re, im} { }

  __host__ __device__ inline complex<short>& operator+=(const complex<short> &z)
    {
      real(real()+z.real());
      imag(imag()+z.imag());
      return *this;
    }

  __host__ __device__ inline complex<short>& operator-=(const complex<short> &z)
    {
      real(real()-z.real());
      imag(imag()-z.imag());
      return *this;
    }

  constexpr short real() const{ return x; }
  constexpr short imag() const{ return y; }
  __host__ __device__ inline void real(short re){ x = re; }
  __host__ __device__ inline void imag(short im){ y = im; }

  // cast operators
  template <typename T>
  inline __host__ __device__ operator complex<T>() const { return complex<T>(static_cast<T>(real()),static_cast<T>(imag())); }

};

template<>
struct complex <int> : public int2
{
public:
  typedef int value_type;

  __host__ __device__ inline complex<int>() {};

  constexpr complex<int>(const int& re, const int& im = int()) :
    int2{re, im} { }

  __host__ __device__ inline complex<int>& operator+=(const complex<int> &z)
    {
      real(real()+z.real());
      imag(imag()+z.imag());
      return *this;
    }

  __host__ __device__ inline complex<int>& operator-=(const complex<int> &z)
    {
      real(real()-z.real());
      imag(imag()-z.imag());
      return *this;
    }

  constexpr int real() const{ return x; }
  constexpr int imag() const{ return y; }
  __host__ __device__ inline void real(int re){ x = re; }
  __host__ __device__ inline void imag(int im){ y = im; }

  // cast operators
  template <typename T>
  inline __host__ __device__ operator complex<T>() const { return complex<T>(static_cast<T>(real()),static_cast<T>(imag())); }

};

  // Binary arithmetic operations

  template<typename ValueType>
    __host__ __device__
    inline complex<ValueType> operator+(const complex<ValueType>& lhs,
const complex<ValueType>& rhs){
    return complex<ValueType>(lhs.real()+rhs.real(),lhs.imag()+rhs.imag());
  }

  template <typename ValueType>
    __host__ __device__
    inline complex<ValueType> operator+(const complex<ValueType>& lhs, const ValueType & rhs){
    return complex<ValueType>(lhs.real()+rhs,lhs.imag());
  }
  template <typename ValueType>
    __host__ __device__
    inline complex<ValueType> operator+(const ValueType& lhs, const complex<ValueType>& rhs){
    return complex<ValueType>(rhs.real()+lhs,rhs.imag());
  }

  template <typename ValueType>
    __host__ __device__
    inline complex<ValueType> operator-(const complex<ValueType>& lhs, const complex<ValueType>& rhs){
    return complex<ValueType>(lhs.real()-rhs.real(),lhs.imag()-rhs.imag());
  }
  template <typename ValueType>
    __host__ __device__
    inline complex<ValueType> operator-(const complex<ValueType>& lhs, const ValueType & rhs){
    return complex<ValueType>(lhs.real()-rhs,lhs.imag());
  }
  template <typename ValueType>
    __host__ __device__
    inline complex<ValueType> operator-(const ValueType& lhs, const complex<ValueType>& rhs){
    return complex<ValueType>(lhs-rhs.real(),-rhs.imag());
  }

  template <typename ValueType>
    __host__ __device__
    inline complex<ValueType> operator*(const complex<ValueType>& lhs,
const complex<ValueType>& rhs){
    return complex<ValueType>(lhs.real()*rhs.real()-lhs.imag()*rhs.imag(),
lhs.real()*rhs.imag()+lhs.imag()*rhs.real());
  }

  template <typename ValueType>
    __host__ __device__
    inline complex<ValueType> operator*(const complex<ValueType>& lhs, const ValueType & rhs){
    return complex<ValueType>(lhs.real()*rhs,lhs.imag()*rhs);
  }

  template <typename ValueType>
    __host__ __device__
    inline complex<ValueType> operator*(const ValueType& lhs, const complex<ValueType>& rhs){
    return complex<ValueType>(rhs.real()*lhs,rhs.imag()*lhs);
  }


  template <typename ValueType>
    __host__ __device__
    inline complex<ValueType> operator/(const complex<ValueType>& lhs, const complex<ValueType>& rhs){
    const ValueType cross_norm = lhs.real() * rhs.real() + lhs.imag() * rhs.imag();
    const ValueType rhs_norm = norm(rhs);
    return complex<ValueType>(cross_norm/rhs_norm,
(lhs.imag() * rhs.real() - lhs.real() * rhs.imag()) / rhs_norm);
  }

  template <>
    __host__ __device__
    inline complex<float> operator/(const complex<float>& lhs, const complex<float>& rhs){

    complex<float> quot;
    float s = fabsf(rhs.real()) + fabsf(rhs.imag());
    float oos = 1.0f / s;
    float ars = lhs.real() * oos;
    float ais = lhs.imag() * oos;
    float brs = rhs.real() * oos;
    float bis = rhs.imag() * oos;
    s = (brs * brs) + (bis * bis);
    oos = 1.0f / s;
    return complex<float>(((ars * brs) + (ais * bis)) * oos,
			  ((ais * brs) - (ars * bis)) * oos);
  }

  template <>
    __host__ __device__
    inline complex<double> operator/(const complex<double>& lhs, const complex<double>& rhs){

    complex<double> quot;
    double s = fabs(rhs.real()) + fabs(rhs.imag());
    double oos = 1.0 / s;
    double ars = lhs.real() * oos;
    double ais = lhs.imag() * oos;
    double brs = rhs.real() * oos;
    double bis = rhs.imag() * oos;
    s = (brs * brs) + (bis * bis);
    oos = 1.0 / s;
    return complex<double>(((ars * brs) + (ais * bis)) * oos,
			   ((ais * brs) - (ars * bis)) * oos);
  }

  template <typename ValueType>
    __host__ __device__
    inline complex<ValueType> operator/(const complex<ValueType>& lhs, const ValueType & rhs){
    return complex<ValueType>(lhs.real()/rhs,lhs.imag()/rhs);
  }

  template <typename ValueType>
    __host__ __device__
    inline complex<ValueType> operator/(const ValueType& lhs, const complex<ValueType>& rhs){
    const ValueType cross_norm = lhs * rhs.real();
    const ValueType rhs_norm = norm(rhs);
    return complex<ValueType>(cross_norm/rhs_norm,(-lhs.real() * rhs.imag()) / rhs_norm);
  }

  template <>
    __host__ __device__
    inline complex<float> operator/(const float& lhs, const complex<float>& rhs){
    return complex<float>(lhs) / rhs;
  }
  template <>
    __host__ __device__
    inline complex<double> operator/(const double& lhs, const complex<double>& rhs){
    return complex<double>(lhs) / rhs;
  }

  // Unary arithmetic operations
  template <typename ValueType>
    __host__ __device__
    inline complex<ValueType> operator+(const complex<ValueType>& rhs){
    return rhs;
  }
  template <typename ValueType>
    __host__ __device__
    inline complex<ValueType> operator-(const complex<ValueType>& rhs){
    return rhs*-ValueType(1);
  }

  // Equality operators
  template <typename ValueType>
    __host__ __device__
    inline bool operator==(const complex<ValueType>& lhs, const complex<ValueType>& rhs){
    if(lhs.real() == rhs.real() && lhs.imag() == rhs.imag()){
      return true;
    }
    return false;
  }

  template <typename ValueType>
    __host__ __device__
    inline bool operator==(const ValueType & lhs, const complex<ValueType>& rhs){
    if(lhs == rhs.real() && rhs.imag() == 0){
      return true;
    }
    return false;
  }
  template <typename ValueType>
    __host__ __device__
    inline bool operator==(const complex<ValueType> & lhs, const ValueType& rhs){
    if(lhs.real() == rhs && lhs.imag() == 0){
      return true;
    }
    return false;
  }


  template <typename ValueType>
    __host__ __device__
    inline bool operator!=(const complex<ValueType>& lhs, const complex<ValueType>& rhs){
    return !(lhs == rhs);
  }

  template <typename ValueType>
    __host__ __device__
    inline bool operator!=(const ValueType & lhs, const complex<ValueType>& rhs){
    return !(lhs == rhs);
  }

  template <typename ValueType>
    __host__ __device__
    inline bool operator!=(const complex<ValueType> & lhs, const ValueType& rhs){
    return !(lhs == rhs);
  }


  template <typename ValueType>
    __host__ __device__
    inline complex<ValueType> conj(const complex<ValueType>& z){
    return complex<ValueType>(z.real(),-z.imag());
  }

  template <typename ValueType>
    __host__ __device__
    inline ValueType abs(const complex<ValueType>& z){
    return ::hypot(z.real(),z.imag());
  }
  template <>
    __host__ __device__
    inline float abs(const complex<float>& z){
    return ::hypotf(z.real(),z.imag());
  }
  template<>
    __host__ __device__
    inline double abs(const complex<double>& z){
    return ::hypot(z.real(),z.imag());
  }

  template <typename ValueType>
    __host__ __device__
    inline ValueType arg(const complex<ValueType>& z){
    return atan2(z.imag(),z.real());
  }
  template<>
    __host__ __device__
    inline float arg(const complex<float>& z){
    return atan2f(z.imag(),z.real());
  }
  template<>
    __host__ __device__
    inline double arg(const complex<double>& z){
    return atan2(z.imag(),z.real());
  }

  template <typename ValueType>
    __host__ __device__
    inline ValueType norm(const complex<ValueType>& z){
    return z.real()*z.real() + z.imag()*z.imag();
  }

  template <typename ValueType>
    __host__ __device__
    inline complex<ValueType> polar(const ValueType & m, const ValueType & theta){
    return complex<ValueType>(m * ::cos(theta),m * ::sin(theta));
  }

  template <>
    __host__ __device__
    inline complex<float> polar(const float & magnitude, const float & angle){
    return complex<float>(magnitude * ::cosf(angle),magnitude * ::sinf(angle));
  }

  template <>
    __host__ __device__
    inline complex<double> polar(const double & magnitude, const double & angle){
    return complex<double>(magnitude * ::cos(angle),magnitude * ::sin(angle));
  }

  // Transcendental functions implementation
  template <typename ValueType>
    __host__ __device__
    inline complex<ValueType> cos(const complex<ValueType>& z){
    const ValueType re = z.real();
    const ValueType im = z.imag();
    return complex<ValueType>(::cos(re) * ::cosh(im), -::sin(re) * ::sinh(im));
  }

  template <>
    __host__ __device__
    inline complex<float> cos(const complex<float>& z){
    const float re = z.real();
    const float im = z.imag();
    return complex<float>(cosf(re) * coshf(im), -sinf(re) * sinhf(im));
  }

  template <typename ValueType>
    __host__ __device__
    inline complex<ValueType> cosh(const complex<ValueType>& z){
    const ValueType re = z.real();
    const ValueType im = z.imag();
    return complex<ValueType>(::cosh(re) * ::cos(im), ::sinh(re) * ::sin(im));
  }

  template <>
    __host__ __device__
    inline complex<float> cosh(const complex<float>& z){
    const float re = z.real();
    const float im = z.imag();
    return complex<float>(::coshf(re) * ::cosf(im), ::sinhf(re) * ::sinf(im));
  }


  template <typename ValueType>
    __host__ __device__
    inline complex<ValueType> exp(const complex<ValueType>& z){
    return polar(::exp(z.real()),z.imag());
  }

  template <>
    __host__ __device__
    inline complex<float> exp(const complex<float>& z){
    return polar(::expf(z.real()),z.imag());
  }

  template <typename ValueType>
    __host__ __device__
    inline complex<ValueType> log(const complex<ValueType>& z){
    return complex<ValueType>(::log(abs(z)),arg(z));
  }

  template <>
    __host__ __device__
    inline complex<float> log(const complex<float>& z){
    return complex<float>(::logf(abs(z)),arg(z));
  }


  template <typename ValueType>
    __host__ __device__
    inline complex<ValueType> log10(const complex<ValueType>& z){
    // Using the explicit literal prevents compile time warnings in
    // devices that don't support doubles
    return log(z)/ValueType(2.30258509299404568402);
    // return log(z)/ValueType(::log(10.0));
  }

  template <typename ValueType>
    __host__ __device__
    inline complex<ValueType> pow(const complex<ValueType>& z, const ValueType & exponent){
    return exp(log(z)*exponent);
  }

  template <typename ValueType>
    __host__ __device__
    inline complex<ValueType> pow(const complex<ValueType>& z, const complex<ValueType> & exponent){
    return exp(log(z)*exponent);
  }

  template <typename ValueType>
    __host__ __device__
    inline complex<ValueType> pow(const ValueType & x, const complex<ValueType> & exponent){
    return exp(::log(x)*exponent);
  }

  template <>
    __host__ __device__
    inline complex<float> pow(const float & x, const complex<float> & exponent){
    return exp(::logf(x)*exponent);
  }

  template <typename ValueType>
    __host__ __device__
    inline complex<ValueType> pow(const complex<ValueType>& z,const int & exponent){
    return exp(log(z)*ValueType(exponent));
  }

  template <typename ValueType>
    __host__ __device__
    inline complex<ValueType> sin(const complex<ValueType>& z){
    const ValueType re = z.real();
    const ValueType im = z.imag();
    return complex<ValueType>(::sin(re) * ::cosh(im), ::cos(re) * ::sinh(im));
  }

  template <>
    __host__ __device__
    inline complex<float> sin(const complex<float>& z){
    const float re = z.real();
    const float im = z.imag();
    return complex<float>(::sinf(re) * ::coshf(im), ::cosf(re) * ::sinhf(im));
  }

  template <typename ValueType>
    __host__ __device__
    inline complex<ValueType> sinh(const complex<ValueType>& z){
    const ValueType re = z.real();
    const ValueType im = z.imag();
    return complex<ValueType>(::sinh(re) * ::cos(im), ::cosh(re) * ::sin(im));
  }

  template <>
    __host__ __device__
    inline complex<float> sinh(const complex<float>& z){
    const float re = z.real();
    const float im = z.imag();
    return complex<float>(::sinhf(re) * ::cosf(im), ::coshf(re) * ::sinf(im));
  }

  template <typename ValueType>
    __host__ __device__
    inline complex<ValueType> sqrt(const complex<ValueType>& z){
    return polar(::sqrt(abs(z)),arg(z)/ValueType(2));
  }

  template <>
    __host__ __device__
    inline complex<float> sqrt(const complex<float>& z){
    return polar(::sqrtf(abs(z)),arg(z)/float(2));
  }

  template <typename ValueType>
    __host__ __device__
    inline complex<ValueType> tan(const complex<ValueType>& z){
    return sin(z)/cos(z);
  }

  template <typename ValueType>
    __host__ __device__
    inline complex<ValueType> tanh(const complex<ValueType>& z){
    // This implementation seems better than the simple sin/cos
    return (exp(ValueType(2)*z)-ValueType(1))/(exp(ValueType(2)*z)+ValueType(1));
    // return sinh(z)/cosh(z);
  }

  // Inverse trigonometric functions implementation

  template <typename ValueType>
    __host__ __device__
    inline complex<ValueType> acos(const complex<ValueType>& z){
    const complex<ValueType> ret = asin(z);
    return complex<ValueType>(ValueType(M_PI/2.0) - ret.real(),-ret.imag());
  }

  template <typename ValueType>
    __host__ __device__
    inline complex<ValueType> asin(const complex<ValueType>& z){
    const complex<ValueType> i(0,1);
    return -i*asinh(i*z);
  }

  template <typename ValueType>
    __host__ __device__
    inline complex<ValueType> atan(const complex<ValueType>& z){
    const complex<ValueType> i(0,1);
    return -i*atanh(i*z);
  }

  template <typename ValueType>
    __host__ __device__
    inline complex<ValueType> acosh(const complex<ValueType>& z){
    quda::complex<ValueType> ret((z.real() - z.imag()) * (z.real() + z.imag()) - ValueType(1.0),
				 ValueType(2.0) * z.real() * z.imag());
    ret = sqrt(ret);
    if (z.real() < ValueType(0.0)){
      ret = -ret;
    }
    ret += z;
    ret = log(ret);
    if (ret.real() < ValueType(0.0)){
      ret = -ret;
    }
    return ret;

    /*
      quda::complex<ValueType> ret = log(sqrt(z*z-ValueType(1))+z);
      if(ret.real() < 0){
      ret.real(-ret.real());
      }
      return ret;
    */
  }

  template <typename ValueType>
    __host__ __device__
    inline complex<ValueType> asinh(const complex<ValueType>& z){
    return log(sqrt(z*z+ValueType(1))+z);
  }

  template <typename ValueType>
    __host__ __device__
    inline complex<ValueType> atanh(const complex<ValueType>& z){
    ValueType imag2 = z.imag() * z.imag();
    ValueType n = ValueType(1.0) + z.real();
    n = imag2 + n * n;

    ValueType d = ValueType(1.0) - z.real();
    d = imag2 + d * d;
    complex<ValueType> ret(ValueType(0.25) * (::log(n) - ::log(d)),0);

    d = ValueType(1.0) - z.real() * z.real() - imag2;

    ret.imag(ValueType(0.5) * ::atan2(ValueType(2.0) * z.imag(), d));
    return ret;
    //return (log(ValueType(1)+z)-log(ValueType(1)-z))/ValueType(2);
  }

  template <typename ValueType>
    __host__ __device__
    inline complex<float> atanh(const complex<float>& z){
    float imag2 = z.imag() * z.imag();
    float n = float(1.0) + z.real();
    n = imag2 + n * n;

    float d = float(1.0) - z.real();
    d = imag2 + d * d;
    complex<float> ret(float(0.25) * (::logf(n) - ::logf(d)),0);

    d = float(1.0) - z.real() * z.real() - imag2;

    ret.imag(float(0.5) * ::atan2f(float(2.0) * z.imag(), d));
    return ret;
    //return (log(ValueType(1)+z)-log(ValueType(1)-z))/ValueType(2);

  }

  template <typename real> __host__ __device__ inline complex<real> cmul(const complex<real> &x, const complex<real> &y)
  {
    complex<real> w;
    w.x = x.real() * y.real();
    w.x -= x.imag() * y.imag();
    w.y = x.imag() * y.real();
    w.y += x.real() * y.imag();
    return w;
  }

  template <typename real>
  __host__ __device__ inline complex<real> cmac(const complex<real> &x, const complex<real> &y, const complex<real> &z)
  {
    complex<real> w = z;
    w.x += x.real() * y.real();
    w.x -= x.imag() * y.imag();
    w.y += x.imag() * y.real();
    w.y += x.real() * y.imag();
    return w;
  }

  template <typename T1, typename T2, typename T3>
  __host__ __device__ inline auto cmac(const T1 &x, const T2 &y, const T3 &z)
  {
    static_assert(std::is_same<typename T1::value_type, typename T2::value_type>::value &&
                  std::is_same<typename T1::value_type, typename T3::value_type>::value,
                  "precisions do not match");

    using real = typename T1::value_type;
    complex<real> X = x;
    complex<real> Y = y;
    complex<real> Z = z;
    Z.real(Z.real() + X.real() * Y.real());
    Z.real(Z.real() - X.imag() * Y.imag());
    Z.imag(Z.imag() + X.imag() * Y.real());
    Z.imag(Z.imag() + X.real() * Y.imag());
    return Z;
  }

  template <typename real> __host__ __device__ inline complex<real> i_(const complex<real> &a)
  {
    // FIXME compiler generates worse code with "optimal" code
#if 1
    return complex<real>(0.0, 1.0) * a;
#else
    return complex<real>(-a.imag(), a.real());
#endif
  }

} // end namespace quda<|MERGE_RESOLUTION|>--- conflicted
+++ resolved
@@ -445,29 +445,8 @@
 public:
   typedef float value_type;
   __host__ __device__ inline complex<float>() {};
-<<<<<<< HEAD
-  __host__ __device__
-    inline complex<float>(const float & re, const float& im = float())
-    {
-      real(re);
-      imag(im);
-    }
-
-  //__host__ __device__ complex<float>(const complex<float> & z) : float2(z) {}
-  __host__ __device__ complex<float>& operator=(const complex<float> &z)
-    {
-      real(z.real());
-      imag(z.imag());
-      return *this;
-    }
-
-  __host__ __device__
-    complex<float>(float2 z)
-    : float2(z){}
-=======
   constexpr complex<float>(const float & re, const float& im = float()) :
     float2{re, im} { }
->>>>>>> 63308fdc
 
   template <typename X>
   constexpr complex<float>(const std::complex<X> & z) :
@@ -520,24 +499,8 @@
       return *this;
     }
 
-<<<<<<< HEAD
-  // Let the compiler synthesize the copy and assignment operators.
-  //__host__ __device__ inline complex<float>(const volatile complex<float> & z)
-  //{
-  //real(z.real());
-  //imag(z.imag());
-  //}
-
-  __host__ __device__ inline float real() const volatile{ return x; }
-  __host__ __device__ inline float imag() const volatile{ return y; }
-  __host__ __device__ inline float real() const{ return x; }
-  __host__ __device__ inline float imag() const{ return y; }
-  __host__ __device__ inline void real(float re)volatile{ x = re; }
-  __host__ __device__ inline void imag(float im)volatile{ y = im; }
-=======
   constexpr float real() const{ return x; }
   constexpr float imag() const{ return y; }
->>>>>>> 63308fdc
   __host__ __device__ inline void real(float re){ x = re; }
   __host__ __device__ inline void imag(float im){ y = im; }
 
@@ -554,36 +517,8 @@
 public:
   typedef double value_type;
   __host__ __device__ inline complex<double>() {};
-<<<<<<< HEAD
-  __host__ __device__
-    inline complex<double>(const double & re, const double& im = double())
-    {
-      real(re);
-      imag(im);
-    }
-
-  //__host__ __device__ complex<double>(const complex<double> & z) : double2(z) {}
-  __host__ __device__ complex<double>& operator=(const complex<double> &z)
-    {
-      x = z.x;
-      y = z.y;
-      return *this;
-    }
-
-  __host__ __device__
-    inline complex<double>(double2 z)
-    : double2(z) {}
-
-  template <class X>
-    inline complex<double>(const std::complex<X> & z)
-    {
-      real(z.real());
-      imag(z.imag());
-    }  
-=======
   constexpr complex<double>(const double & re, const double& im = double()) :
     double2{re, im} { }
->>>>>>> 63308fdc
 
   template <typename X>
   constexpr complex<double>(const std::complex<X> & z) :
@@ -644,24 +579,8 @@
       return *this;
     }
 
-<<<<<<< HEAD
-  //__host__ __device__ inline complex<double>(const volatile complex<double> & z)
-  // {
-  //real(z.real());
-  //imag(z.imag());
-  //}
-
-  // Let the compiler synthesize the copy and assignment operators.
-  __host__ __device__ inline double real() const volatile { return x; }
-  __host__ __device__ inline double imag() const volatile { return y; }
-  __host__ __device__ inline double real() const { return x; }
-  __host__ __device__ inline double imag() const { return y; }
-  __host__ __device__ inline void real(double re)volatile{ x = re; }
-  __host__ __device__ inline void imag(double im)volatile{ y = im; }
-=======
   constexpr double real() const { return x; }
   constexpr double imag() const { return y; }
->>>>>>> 63308fdc
   __host__ __device__ inline void real(double re){ x = re; }
   __host__ __device__ inline void imag(double im){ y = im; }
 
