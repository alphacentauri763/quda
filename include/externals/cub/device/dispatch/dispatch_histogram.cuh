--- conflicted
+++ resolved
@@ -451,7 +451,7 @@
      */
     template <typename KernelConfig>
     CUB_RUNTIME_FUNCTION __forceinline__
-    static qudaError_t InitConfigs(
+    static cudaError_t InitConfigs(
         int             ptx_version,
         KernelConfig    &histogram_sweep_config)
     {
@@ -503,12 +503,12 @@
 
         template <typename BlockPolicy>
         CUB_RUNTIME_FUNCTION __forceinline__
-        qudaError_t Init()
+        cudaError_t Init()
         {
             block_threads               = BlockPolicy::BLOCK_THREADS;
             pixels_per_thread           = BlockPolicy::PIXELS_PER_THREAD;
 
-            return qudaSuccess;
+            return cudaSuccess;
         }
     };
 
@@ -526,7 +526,7 @@
         typename                            DeviceHistogramInitKernelT,                     ///< Function type of cub::DeviceHistogramInitKernel
         typename                            DeviceHistogramSweepKernelT>                    ///< Function type of cub::DeviceHistogramSweepKernel
     CUB_RUNTIME_FUNCTION __forceinline__
-    static qudaError_t PrivatizedDispatch(
+    static cudaError_t PrivatizedDispatch(
         void*                               d_temp_storage,                                 ///< [in] %Device-accessible allocation of temporary storage.  When NULL, the required allocation size is written to \p temp_storage_bytes and no work is done.
         size_t&                             temp_storage_bytes,                             ///< [in,out] Reference to size in bytes of \p d_temp_storage allocation
         SampleIteratorT                     d_samples,                                      ///< [in] The pointer to the input sequence of sample items. The samples from different channels are assumed to be interleaved (e.g., an array of 32-bit pixels where each pixel consists of four RGBA 8-bit samples).
@@ -542,7 +542,7 @@
         DeviceHistogramInitKernelT          histogram_init_kernel,                          ///< [in] Kernel function pointer to parameterization of cub::DeviceHistogramInitKernel
         DeviceHistogramSweepKernelT         histogram_sweep_kernel,                         ///< [in] Kernel function pointer to parameterization of cub::DeviceHistogramSweepKernel
         KernelConfig                        histogram_sweep_config,                         ///< [in] Dispatch parameters that match the policy that \p histogram_sweep_kernel was compiled for
-        qudaStream_t                        stream,                                         ///< [in] CUDA stream to launch kernels within.  Default is stream<sub>0</sub>.
+        cudaStream_t                        stream,                                         ///< [in] CUDA stream to launch kernels within.  Default is stream<sub>0</sub>.
         bool                                debug_synchronous)                              ///< [in] Whether or not to synchronize the stream after every kernel launch to check for errors.  May cause significant slowdown.  Default is \p false.
     {
     #ifndef CUB_RUNTIME_ENABLED
@@ -552,7 +552,7 @@
 
     #else
 
-        cudaError error = qudaSuccess;
+        cudaError error = cudaSuccess;
         do
         {
             // Get device ordinal
@@ -703,15 +703,9 @@
      * Dispatch routine for HistogramRange, specialized for sample types larger than 8bit
      */
     CUB_RUNTIME_FUNCTION
-<<<<<<< HEAD
-    static qudaError_t DispatchRange(
-        void*               d_temp_storage,                            ///< [in] %Device-accessible allocation of temporary storage.  When NULL, the required allocation size is written to \p temp_storage_bytes and no work is done.
-        size_t&             temp_storage_bytes,                        ///< [in,out] Reference to size in bytes of \p d_temp_storage allocation
-=======
     static cudaError_t DispatchRange(
         void*               d_temp_storage,                                ///< [in] %Device-accessible allocation of temporary storage.  When NULL, the required allocation size is written to \p temp_storage_bytes and no work is done.
         size_t&             temp_storage_bytes,                            ///< [in,out] Reference to size in bytes of \p d_temp_storage allocation
->>>>>>> a2543a25
         SampleIteratorT     d_samples,                                  ///< [in] The pointer to the multi-channel input sequence of data samples. The samples from different channels are assumed to be interleaved (e.g., an array of 32-bit pixels where each pixel consists of four RGBA 8-bit samples).
         CounterT*           d_output_histograms[NUM_ACTIVE_CHANNELS],      ///< [out] The pointers to the histogram counter output arrays, one for each active channel.  For channel<sub><em>i</em></sub>, the allocation length of <tt>d_histograms[i]</tt> should be <tt>num_output_levels[i]</tt> - 1.
         int                 num_output_levels[NUM_ACTIVE_CHANNELS],     ///< [in] The number of boundaries (levels) for delineating histogram samples in each active channel.  Implies that the number of bins for channel<sub><em>i</em></sub> is <tt>num_output_levels[i]</tt> - 1.
@@ -719,11 +713,11 @@
         OffsetT             num_row_pixels,                             ///< [in] The number of multi-channel pixels per row in the region of interest
         OffsetT             num_rows,                                   ///< [in] The number of rows in the region of interest
         OffsetT             row_stride_samples,                         ///< [in] The number of samples between starts of consecutive rows in the region of interest
-        qudaStream_t        stream,                                     ///< [in] CUDA stream to launch kernels within.  Default is stream<sub>0</sub>.
+        cudaStream_t        stream,                                     ///< [in] CUDA stream to launch kernels within.  Default is stream<sub>0</sub>.
         bool                debug_synchronous,                          ///< [in] Whether or not to synchronize the stream after every kernel launch to check for errors.  May cause significant slowdown.  Default is \p false.
         Int2Type<false>     is_byte_sample)                             ///< [in] Marker type indicating whether or not SampleT is a 8b type
     {
-        cudaError error = qudaSuccess;
+        cudaError error = cudaSuccess;
         do
         {
             // Get PTX version
@@ -817,7 +811,7 @@
      * Dispatch routine for HistogramRange, specialized for 8-bit sample types (computes 256-bin privatized histograms and then reduces to user-specified levels)
      */
     CUB_RUNTIME_FUNCTION
-    static qudaError_t DispatchRange(
+    static cudaError_t DispatchRange(
         void*               d_temp_storage,                             ///< [in] %Device-accessible allocation of temporary storage.  When NULL, the required allocation size is written to \p temp_storage_bytes and no work is done.
         size_t&             temp_storage_bytes,                         ///< [in,out] Reference to size in bytes of \p d_temp_storage allocation
         SampleIteratorT     d_samples,                                  ///< [in] The pointer to the multi-channel input sequence of data samples. The samples from different channels are assumed to be interleaved (e.g., an array of 32-bit pixels where each pixel consists of four RGBA 8-bit samples).
@@ -827,11 +821,11 @@
         OffsetT             num_row_pixels,                             ///< [in] The number of multi-channel pixels per row in the region of interest
         OffsetT             num_rows,                                   ///< [in] The number of rows in the region of interest
         OffsetT             row_stride_samples,                         ///< [in] The number of samples between starts of consecutive rows in the region of interest
-        qudaStream_t        stream,                                     ///< [in] CUDA stream to launch kernels within.  Default is stream<sub>0</sub>.
+        cudaStream_t        stream,                                     ///< [in] CUDA stream to launch kernels within.  Default is stream<sub>0</sub>.
         bool                debug_synchronous,                          ///< [in] Whether or not to synchronize the stream after every kernel launch to check for errors.  May cause significant slowdown.  Default is \p false.
         Int2Type<true>      is_byte_sample)                             ///< [in] Marker type indicating whether or not SampleT is a 8b type
     {
-        cudaError error = qudaSuccess;
+        cudaError error = cudaSuccess;
         do
         {
             // Get PTX version
@@ -899,7 +893,7 @@
      * Dispatch routine for HistogramEven, specialized for sample types larger than 8-bit
      */
     CUB_RUNTIME_FUNCTION __forceinline__
-    static qudaError_t DispatchEven(
+    static cudaError_t DispatchEven(
         void*               d_temp_storage,                            ///< [in] %Device-accessible allocation of temporary storage.  When NULL, the required allocation size is written to \p temp_storage_bytes and no work is done.
         size_t&             temp_storage_bytes,                        ///< [in,out] Reference to size in bytes of \p d_temp_storage allocation
         SampleIteratorT     d_samples,                                  ///< [in] The pointer to the input sequence of sample items. The samples from different channels are assumed to be interleaved (e.g., an array of 32-bit pixels where each pixel consists of four RGBA 8-bit samples).
@@ -910,11 +904,11 @@
         OffsetT             num_row_pixels,                             ///< [in] The number of multi-channel pixels per row in the region of interest
         OffsetT             num_rows,                                   ///< [in] The number of rows in the region of interest
         OffsetT             row_stride_samples,                         ///< [in] The number of samples between starts of consecutive rows in the region of interest
-        qudaStream_t        stream,                                     ///< [in] CUDA stream to launch kernels within.  Default is stream<sub>0</sub>.
+        cudaStream_t        stream,                                     ///< [in] CUDA stream to launch kernels within.  Default is stream<sub>0</sub>.
         bool                debug_synchronous,                          ///< [in] Whether or not to synchronize the stream after every kernel launch to check for errors.  May cause significant slowdown.  Default is \p false.
         Int2Type<false>     is_byte_sample)                             ///< [in] Marker type indicating whether or not SampleT is a 8b type
     {
-        cudaError error = qudaSuccess;
+        cudaError error = cudaSuccess;
         do
         {
             // Get PTX version
@@ -1011,7 +1005,7 @@
      * Dispatch routine for HistogramEven, specialized for 8-bit sample types (computes 256-bin privatized histograms and then reduces to user-specified levels)
      */
     CUB_RUNTIME_FUNCTION __forceinline__
-    static qudaError_t DispatchEven(
+    static cudaError_t DispatchEven(
         void*               d_temp_storage,                            ///< [in] %Device-accessible allocation of temporary storage.  When NULL, the required allocation size is written to \p temp_storage_bytes and no work is done.
         size_t&             temp_storage_bytes,                        ///< [in,out] Reference to size in bytes of \p d_temp_storage allocation
         SampleIteratorT     d_samples,                                  ///< [in] The pointer to the input sequence of sample items. The samples from different channels are assumed to be interleaved (e.g., an array of 32-bit pixels where each pixel consists of four RGBA 8-bit samples).
@@ -1022,11 +1016,11 @@
         OffsetT             num_row_pixels,                             ///< [in] The number of multi-channel pixels per row in the region of interest
         OffsetT             num_rows,                                   ///< [in] The number of rows in the region of interest
         OffsetT             row_stride_samples,                         ///< [in] The number of samples between starts of consecutive rows in the region of interest
-        qudaStream_t        stream,                                     ///< [in] CUDA stream to launch kernels within.  Default is stream<sub>0</sub>.
+        cudaStream_t        stream,                                     ///< [in] CUDA stream to launch kernels within.  Default is stream<sub>0</sub>.
         bool                debug_synchronous,                          ///< [in] Whether or not to synchronize the stream after every kernel launch to check for errors.  May cause significant slowdown.  Default is \p false.
         Int2Type<true>      is_byte_sample)                             ///< [in] Marker type indicating whether or not SampleT is a 8b type
     {
-        cudaError error = qudaSuccess;
+        cudaError error = cudaSuccess;
         do
         {
             // Get PTX version
