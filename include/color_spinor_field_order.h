--- conflicted
+++ resolved
@@ -579,15 +579,13 @@
         typedef float norm_type;
 
       public:
-<<<<<<< HEAD
         static constexpr int nSpin = nSpin_;
         static constexpr int nColor = nColor_;
         static constexpr int nVec = nVec_;
         static constexpr QudaFieldOrder order = order_;
-=======
+
         /** Does this field type support ghost zones? */
         static constexpr bool supports_ghost_zone = true;
->>>>>>> 6a688913
 
       protected:
         complex<storeFloat> *v;
