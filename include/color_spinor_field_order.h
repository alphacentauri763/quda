--- conflicted
+++ resolved
@@ -731,30 +731,8 @@
        */
       __device__ __host__ inline auto operator()(int parity, int x_cb, int s, int c, int n = 0) const
       {
-<<<<<<< HEAD
-#if (__CUDA_ARCH__ >= 320 && __CUDA_ARCH__ < 520)
-        if (!fixed) {
-          auto v_ = __ldg(v + accessor.index(parity, x_cb, s, c, n));
-          return complex<Float>(v_.x, v_.y);
-        } else {
-          auto v_ = __ldg(v + accessor.index(parity, x_cb, s, c, n));
-          complex<storeFloat> tmp(v_.x, v_.y);
-          Float norm_ = block_float ? __ldg(norm + parity * norm_offset + x_cb) : scale_inv;
-          return norm_ * complex<Float>(static_cast<Float>(tmp.x), static_cast<Float>(tmp.y));
-        }
-#else
-        if (!fixed) {
-          return complex<Float>( v[accessor.index(parity,x_cb,s,c,n)] );
-	} else {
-	  complex<storeFloat> tmp = v[accessor.index(parity,x_cb,s,c,n)];
-	  Float norm_ = block_float ? norm[parity*norm_offset+x_cb] : scale_inv;
-	  return norm_*complex<Float>(static_cast<Float>(tmp.x), static_cast<Float>(tmp.y));
-        }
-#endif
-=======
         return fieldorder_wrapper<Float, storeFloat, block_float, norm_t>(v, accessor.index(parity,x_cb,s,c,n), scale, scale_inv,
                                                                           norm, parity * norm_offset + x_cb);
->>>>>>> 6c7bc8e3
       }
 
 #ifndef DISABLE_GHOST
