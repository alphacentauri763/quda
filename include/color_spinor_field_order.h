#ifndef _COLOR_SPINOR_ORDER_H
#define _COLOR_SPINOR_ORDER_H

/**
 * @file color_spinor_field_order.h
 *
 * @section DESCRIPTION 
 *
 * Define functors to allow for generic accessors regardless of field
 * ordering.  Currently this is used for cpu fields only with limited
 * ordering support, but this will be expanded for device ordering
 *  also.
 */

// trove requires the warp shuffle instructions introduced with Kepler
#if __COMPUTE_CAPABILITY__ >= 300
#include <trove/ptr.h>
#else
#define DISABLE_TROVE
#endif
#include <register_traits.h>
#include <typeinfo>
#include <complex_quda.h>
#include <index_helper.cuh>
#include <color_spinor.h>
#include <thrust/device_ptr.h>
#include <thrust/transform_reduce.h>

namespace quda {

    /**
       @brief colorspinor_wrapper is an internal class that is used to
       wrap instances of colorspinor accessors, currying in a specifc
       location on the field.  The operator() accessors in
       colorspinor-field accessors return instances to this class,
       allowing us to then use operator overloading upon this class
       to interact with the ColorSpinor class.  As a result we can
       include colorspinor-field accessors directly in ColorSpinor
       expressions in kernels without having to declare temporaries
       with explicit calls to the load/save methods in the
       colorspinor-field accessors.
    */
  template <typename Float, typename T>
    struct colorspinor_wrapper {
      T &field;
      const int x_cb;
      const int parity;

      /**
	 @brief colorspinor_wrapper constructor
	 @param[in] a colorspinor field accessor we are wrapping
	 @param[in] x_cb checkerboarded space-time index we are accessing
	 @param[in] parity Parity we are accessing
       */
      __device__ __host__ inline colorspinor_wrapper<Float,T>(T &field, int x_cb, int parity)
	: field(field), x_cb(x_cb), parity(parity) { }

      /**
	 @brief Assignment operator with ColorSpinor instance as input
	 @param[in] C ColorSpinor we want to store in this accessor
       */
      template<typename C>
      __device__ __host__ inline void operator=(const C &a) {
	field.save((Float*)a.data, x_cb, parity);
      }
    };

  template <typename T, int Nc, int Ns>
    template <typename S>
    __device__ __host__ inline void ColorSpinor<T,Nc,Ns>::operator=(const colorspinor_wrapper<T,S> &a) {
    a.field.load((T*)data, a.x_cb, a.parity);
  }

  template <typename T, int Nc, int Ns>
    template <typename S>
    __device__ __host__ inline ColorSpinor<T,Nc,Ns>::ColorSpinor(const colorspinor_wrapper<T,S> &a) {
    a.field.load((T*)data, a.x_cb, a.parity);
  }

  template <typename T, int Nc>
    template <typename S>
    __device__ __host__ inline void ColorSpinor<T,Nc,2>::operator=(const colorspinor_wrapper<T,S> &a) {
    a.field.load((T*)data, a.x_cb, a.parity);
  }

  template <typename T, int Nc>
    template <typename S>
    __device__ __host__ inline ColorSpinor<T,Nc,2>::ColorSpinor(const colorspinor_wrapper<T,S> &a) {
    a.field.load((T*)data, a.x_cb, a.parity);
  }

  template <typename T, int Nc>
    template <typename S>
    __device__ __host__ inline void ColorSpinor<T,Nc,4>::operator=(const colorspinor_wrapper<T,S> &a) {
    a.field.load((T*)data, a.x_cb, a.parity);
  }

  template <typename T, int Nc>
    template <typename S>
    __device__ __host__ inline ColorSpinor<T,Nc,4>::ColorSpinor(const colorspinor_wrapper<T,S> &a) {
    a.field.load((T*)data, a.x_cb, a.parity);
  }

    /**
       @brief colorspinor_ghost_wrapper is an internal class that is
       used to wrap instances of colorspinor accessors, currying in a
       specifc location on the field.  The Ghost() accessors in
       colorspinor-field accessors return instances to this class,
       allowing us to then use operator overloading upon this class to
       interact with the ColorSpinor class.  As a result we can
       include colorspinor-field accessors directly in ColorSpinor
       expressions in kernels without having to declare temporaries
       with explicit calls to the loadGhost/saveGhost methods in the
       colorspinor-field accessors.
    */
  template <typename Float, typename T>
    struct colorspinor_ghost_wrapper {
      const int dim;
      const int dir;
      const int ghost_idx;
      const int parity;
      T &field;

      /**
	 @brief colorspinor_ghost_wrapper constructor
	 @param[in] a colorspinor field accessor we are wrapping
	 @param[in] dim Dimension of the ghost we are accessing
	 @param[in] dir Direction of the ghost we are accessing
	 @param[in] ghost_idx Checkerboarded space-time ghost index we are accessing
	 @param[in] parity Parity we are accessing
       */
      __device__ __host__ inline colorspinor_ghost_wrapper<Float,T>(T &field, int dim, int dir, int ghost_idx, int parity)
	: field(field), dim(dim), dir(dir), ghost_idx(ghost_idx), parity(parity) { }

      /**
	 @brief Assignment operator with Matrix instance as input
	 @param[in] C ColorSpinor we want to store in this accessot
       */
      template<typename C>
      __device__ __host__ inline void operator=(const C &a) {
	field.saveGhost((Float*)a.data, ghost_idx, dim, dir, parity);
      }
    };

  template <typename T, int Nc, int Ns>
    template <typename S>
    __device__ __host__ inline void ColorSpinor<T,Nc,Ns>::operator=(const colorspinor_ghost_wrapper<T,S> &a) {
    a.field.loadGhost((T*)data, a.ghost_idx, a.dim, a.dir, a.parity);
  }

  template <typename T, int Nc, int Ns>
    template <typename S>
    __device__ __host__ inline ColorSpinor<T,Nc,Ns>::ColorSpinor(const colorspinor_ghost_wrapper<T,S> &a) {
    a.field.loadGhost((T*)data, a.ghost_idx, a.dim, a.dir, a.parity);
  }

  template <typename T, int Nc>
    template <typename S>
    __device__ __host__ inline void ColorSpinor<T,Nc,4>::operator=(const colorspinor_ghost_wrapper<T,S> &a) {
    a.field.loadGhost((T*)data, a.ghost_idx, a.dim, a.dir, a.parity);
  }

  template <typename T, int Nc>
    template <typename S>
    __device__ __host__ inline ColorSpinor<T,Nc,4>::ColorSpinor(const colorspinor_ghost_wrapper<T,S> &a) {
    a.field.loadGhost((T*)data, a.ghost_idx, a.dim, a.dir, a.parity);
  }

  namespace colorspinor {

    template<typename ReduceType, typename Float> struct square {
      square(ReduceType scale) { }
      __host__ __device__ inline ReduceType operator()(const quda::complex<Float> &x)
      { return static_cast<ReduceType>(norm(x)); }
    };

    template<typename ReduceType> struct square<ReduceType,short> {
      const ReduceType scale;
      square(ReduceType scale) : scale(scale) { }
      __host__ __device__ inline ReduceType operator()(const quda::complex<short> &x)
      { return norm(scale * complex<ReduceType>(x.real(), x.imag())); }
    };

    template<typename Float, int nSpin, int nColor, int nVec, QudaFieldOrder order> struct AccessorCB { 
      AccessorCB(const ColorSpinorField &) { errorQuda("Not implemented"); }
      __device__ __host__ inline int index(int parity, int x_cb, int s, int c, int v) const { return 0; }
    };

    template<typename Float, int nSpin, int nColor, int nVec, QudaFieldOrder order> struct GhostAccessorCB {
      GhostAccessorCB(const ColorSpinorField &) { errorQuda("Not implemented"); }
      __device__ __host__ inline int index(int dim, int dir, int parity, int x_cb, int s, int c, int v) const
      { return 0; }
    };

    template<typename Float, int nSpin, int nColor, int nVec> 
      struct AccessorCB<Float,nSpin,nColor,nVec,QUDA_SPACE_SPIN_COLOR_FIELD_ORDER> { 
      const int offset_cb;
    AccessorCB(const ColorSpinorField &field) : offset_cb((field.Bytes()>>1) / sizeof(complex<Float>)) { }
      __device__ __host__ inline int index(int parity, int x_cb, int s, int c, int v) const 
      { return parity*offset_cb + ((x_cb*nSpin+s)*nColor+c)*nVec+v; }
    };

    template<typename Float, int nSpin, int nColor, int nVec>
      struct GhostAccessorCB<Float,nSpin,nColor,nVec,QUDA_SPACE_SPIN_COLOR_FIELD_ORDER> {
      int ghostOffset[4];
      GhostAccessorCB(const ColorSpinorField &a, int nFace = 1) {
	for (int d=0; d<4; d++) {
	  ghostOffset[d] = nFace*a.SurfaceCB(d)*nColor*nSpin*nVec;
	}
      }
      __device__ __host__ inline int index(int dim, int dir, int parity, int x_cb, int s, int c, int v) const
      { return parity*ghostOffset[dim] + ((x_cb*nSpin+s)*nColor+c)*nVec+v; }
    };

    template<int nSpin, int nColor, int nVec, int N>
      __device__ __host__ inline int indexFloatN(int parity, int x_cb, int s, int c, int v, int stride, int offset_cb) {
      int j = (((s*nColor+c)*nVec+v)*2) / N; // factor of two for complexity
      int i = (((s*nColor+c)*nVec+v)*2) % N;      
      int index = ((j*stride+x_cb)*2+i) / 2; // back to a complex offset
      index += parity*offset_cb;
      return index;
    };

    template<typename Float, int nSpin, int nColor, int nVec> 
      struct AccessorCB<Float,nSpin,nColor,nVec,QUDA_FLOAT2_FIELD_ORDER> { 
      const int stride;
      const int offset_cb;
    AccessorCB(const ColorSpinorField &field): stride(field.Stride()), 
	offset_cb((field.Bytes()>>1) / sizeof(complex<Float>)) { }
      __device__ __host__ inline int index(int parity, int x_cb, int s, int c, int v) const 
      { return parity*offset_cb + ((s*nColor+c)*nVec+v)*stride+x_cb; }
    };

    template<typename Float, int nSpin, int nColor, int nVec>
      struct GhostAccessorCB<Float,nSpin,nColor,nVec,QUDA_FLOAT2_FIELD_ORDER> {
      int faceVolumeCB[4];
      int ghostOffset[4];
      GhostAccessorCB(const ColorSpinorField &a, int nFace = 1) {
	for (int d=0; d<4; d++) {
	  faceVolumeCB[d] = nFace*a.SurfaceCB(d);
	  ghostOffset[d] = faceVolumeCB[d]*nColor*nSpin*nVec;
	}
      }
      __device__ __host__ inline int index(int dim, int dir, int parity, int x_cb, int s, int c, int v) const
      { return parity*ghostOffset[dim] + ((s*nColor+c)*nVec+v)*faceVolumeCB[dim] + x_cb; }
    };


    template <typename Float, int nSpin, int nColor, int nVec, QudaFieldOrder order, typename storeFloat=Float>
      class FieldOrderCB {

    protected:
      complex<Float> *v;
      mutable complex<Float> *ghost[8];
      mutable int x[QUDA_MAX_DIM];
      const int volumeCB;
      const int nDim;
      const QudaGammaBasis gammaBasis;
      const AccessorCB<Float,nSpin,nColor,nVec,order> accessor;
      const GhostAccessorCB<Float,nSpin,nColor,nVec,order> ghostAccessor;
      const int siteSubset;
      const int nParity;
      const QudaFieldLocation location;

    public:
      /** 
       * Constructor for the FieldOrderCB class
       * @param field The field that we are accessing
       */
    FieldOrderCB(const ColorSpinorField &field, int nFace=1, void *v_=0, void **ghost_=0)
      : v(v_? static_cast<complex<Float>*>(const_cast<void*>(v_))
	  : static_cast<complex<Float>*>(const_cast<void*>(field.V()))),
        volumeCB(field.VolumeCB()),
	nDim(field.Ndim()), gammaBasis(field.GammaBasis()), 
	siteSubset(field.SiteSubset()), nParity(field.SiteSubset()),
	location(field.Location()), accessor(field), ghostAccessor(field,nFace)
      { 
	for (int d=0; d<4; d++) {
	  void * const *_ghost = ghost_ ? ghost_ : field.Ghost();
	  ghost[2*d+0] = static_cast<complex<Float>*>(_ghost[2*d+0]);
	  ghost[2*d+1] = static_cast<complex<Float>*>(_ghost[2*d+1]);
	}

	for (int d=0; d<QUDA_MAX_DIM; d++) x[d]=field.X(d);
      }

      /**
       * Destructor for the FieldOrderCB class
       */
      virtual ~FieldOrderCB() { ; }

      void resetGhost(void * const *ghost_) const
      {
	for (int d=0; d<4; d++) {
	  ghost[2*d+0] = static_cast<complex<Float>*>(ghost_[2*d+0]);
	  ghost[2*d+1] = static_cast<complex<Float>*>(ghost_[2*d+1]);
	}
      }

      /**
	 Dummy function for floating point field
      */
      void resetScale(double max) { }

      /**
       * Read-only complex-member accessor function.  The last
       * parameter n is only used for indexed into the packed
       * null-space vectors.
       * @param x 1-d checkerboard site index
       * @param s spin index
       * @param c color index
       * @param v vector number
       */
      __device__ __host__ inline const complex<Float>& operator()(int parity, int x_cb, int s, int c, int n=0) const
      { return v[accessor.index(parity,x_cb,s,c,n)]; }

      /**
       * Writable complex-member accessor function.  The last
       * parameter n is only used for indexed into the packed
       * null-space vectors.
       * @param x 1-d checkerboard site index
       * @param s spin index
       * @param c color index
       * @param v vector number
       */
    __device__ __host__ inline complex<Float>& operator()(int parity, int x_cb, int s, int c, int n=0)
      { return v[accessor.index(parity,x_cb,s,c,n)]; }

      /**
       * Read-only complex-member accessor function for the ghost
       * zone.  The last parameter n is only used for indexed into the
       * packed null-space vectors.
       * @param x 1-d checkerboard site index
       * @param s spin index
       * @param c color index
       * @param v vector number
       */
      __device__ __host__ inline const complex<Float>& Ghost(int dim, int dir, int parity, int x_cb, int s, int c, int n=0) const
      {	return ghost[2*dim+dir][ghostAccessor.index(dim,dir,parity,x_cb,s,c,n)]; }

      /**
       * Writable complex-member accessor function for the ghost zone.
       * The last parameter n is only used for indexed into the packed
       * null-space vectors.
       * @param x 1-d checkerboard site index
       * @param s spin index
       * @param c color index
       * @param n vector number
       */
      __device__ __host__ inline complex<Float>& Ghost(int dim, int dir, int parity, int x_cb, int s, int c, int n=0)
      { return ghost[2*dim+dir][ghostAccessor.index(dim,dir,parity,x_cb,s,c,n)]; }

      /**
	 Convert from 1-dimensional index to the n-dimensional spatial index.
	 With full fields, we assume that the field is even-odd ordered.  The
	 lattice coordinates that are computed here are full-field
	 coordinates.
      */
      __device__ __host__ inline void LatticeIndex(int y[QUDA_MAX_DIM], int i) const {
	if (siteSubset == QUDA_FULL_SITE_SUBSET) x[0] /= 2;

	for (int d=0; d<nDim; d++) {
	  y[d] = i % x[d];
	  i /= x[d];
	}
	int parity = i; // parity is the slowest running dimension

	// convert into the full-field lattice coordinate
	if (siteSubset == QUDA_FULL_SITE_SUBSET) {
	  for (int d=1; d<nDim; d++) parity += y[d];
	  parity = parity & 1;
	  x[0] *= 2; // restore x[0]
	}
	y[0] = 2*y[0] + parity;  // compute the full x coordinate
      }

      /**
	 Convert from n-dimensional spatial index to the 1-dimensional index.
	 With full fields, we assume that the field is even-odd ordered.  The
	 input lattice coordinates are always full-field coordinates.
      */
      __device__ __host__ inline void OffsetIndex(int &i, int y[QUDA_MAX_DIM]) const {
	int parity = 0;
	int savey0 = y[0];

	if (siteSubset == QUDA_FULL_SITE_SUBSET) {
	  for (int d=0; d<nDim; d++) parity += y[d];
	  parity = parity & 1;
	  y[0] /= 2;
	  x[0] /= 2;
	}

	i = parity;
	for (int d=nDim-1; d>=0; d--) i = x[d]*i + y[d];

	if (siteSubset == QUDA_FULL_SITE_SUBSET) {
	  //y[0] = 2*y[0] + parity;
	  y[0] = savey0;
	  x[0] *= 2; // restore x[0]
	}
      }

      /** Return the length of dimension d */
      __device__ __host__ inline int X(int d) const { return x[d]; }

      /** Return the length of dimension d */
      __device__ __host__ inline const int* X() const { return x; }

      /** Returns the number of field colors */
       __device__ __host__ inline int Ncolor() const { return nColor; }

      /** Returns the number of field spins */
      __device__ __host__ inline int Nspin() const { return nSpin; }

      /** Returns the number of field parities (1 or 2) */
      __device__ __host__ inline int Nparity() const { return nParity; }

      /** Returns the field volume */
      __device__ __host__ inline int VolumeCB() const { return volumeCB; }

      /** Returns the field geometric dimension */
      __device__ __host__ inline int Ndim() const { return nDim; }

      /** Returns the field geometric dimension */
      __device__ __host__ inline QudaGammaBasis GammaBasis() const { return gammaBasis; }

      /** Returns the number of packed vectors (for mg prolongator) */
      __device__ __host__ inline int Nvec() const { return nVec; }

      /**
       * Returns the L2 norm squared of the field in a given dimension
       * @return L2 norm squared
      */
      __host__ double norm2() const {
	double nrm2 = 0;
	if (location == QUDA_CUDA_FIELD_LOCATION) {
	  thrust::device_ptr<complex<Float> > ptr(v);
	  nrm2 = thrust::transform_reduce(ptr, ptr+nParity*volumeCB*nSpin*nColor*nVec,
					  square<double,Float>(0.0), 0.0, thrust::plus<double>());
	} else {
	  nrm2 = thrust::transform_reduce(thrust::seq, v, v+nParity*volumeCB*nSpin*nColor*nVec,
					  square<double,Float>(0.0), 0.0, thrust::plus<double>());
	}
	comm_allreduce(&nrm2);
	return nrm2;
      }

      size_t Bytes() const { return nParity * static_cast<size_t>(volumeCB) * nColor * nSpin * nVec * 2ll * sizeof(Float); }
    };

<<<<<<< HEAD

    /**
       @brief fieldorder_wrapper is an internal class that is used to
       wrap instances of FieldOrder accessors, currying in the
       specific location on the field.  This is used as a helper class
       for fixed-point accessors providing the necessary conversion
       and scaling when writing to a fixed-point field.
    */
    template <typename Float, typename storeFloat>
      struct fieldorder_wrapper {
	complex<storeFloat> *v;
	const int idx;
	const Float scale;
	const Float scale_inv;

	/**
	   @brief fieldorder_wrapper constructor
	   @param idx Field index
	*/
        __device__ __host__ inline fieldorder_wrapper(complex<storeFloat> *v, int idx, Float scale, Float scale_inv)
	  : v(v), idx(idx), scale(scale), scale_inv(scale_inv) {}

	__device__ __host__ inline Float real() const { return scale_inv*static_cast<Float>(v[idx].real()); }
	__device__ __host__ inline Float imag() const { return scale_inv*static_cast<Float>(v[idx].imag()); }

	/**
	   @brief Assignment operator with fieldorder_wrapper instance as input
	   @param a fieldorder_wrapper we are copying from
	*/
	__device__ __host__ inline void operator=(const fieldorder_wrapper<Float,storeFloat> &a) {
	  v[idx] = complex<storeFloat>(round(scale * a.real()), round(scale * a.imag()));
	}

	/**
	   @brief Assignment operator with complex number instance as input
	   @param a Complex number we want to store in this accessor
	*/
	__device__ __host__ inline void operator=(const complex<Float> &a) {
	  if (sizeof(storeFloat) == sizeof(Float)) { // store type matches input type
	    v[idx] = complex<storeFloat>(a.x, a.y);
	  } else { // we need to scale and then round
	    v[idx] = complex<storeFloat>(round(scale * a.x), round(scale * a.y));
	  }
	}

	/**
	   @brief Operator+= with complex number instance as input
	   @param a Complex number we want to add to this accessor
	*/
	__device__ __host__ inline void operator+=(const complex<Float> &a) {
	  if (sizeof(storeFloat) == sizeof(Float)) { // store type matches input type
	    v[idx] += complex<storeFloat>(a.x, a.y);
	  } else { // we need to scale and then round
	    v[idx] += complex<storeFloat>(round(scale * a.x), round(scale * a.y));
	  }
	}

	/**
	   @brief Operator-= with complex number instance as input
	   @param a Complex number we want to subtract from this accessor
	*/
	__device__ __host__ inline void operator-=(const complex<Float> &a) {
	  if (sizeof(storeFloat) == sizeof(Float)) { // store type matches input type
	    v[idx] -= complex<storeFloat>(a.x, a.y);
	  } else { // we need to scale and then round
	    v[idx] -= complex<storeFloat>(round(scale * a.x), round(scale * a.y));
	  }
	}
      };


    template <typename Float, int nSpin, int nColor, int nVec, QudaFieldOrder order>
      class FieldOrderCB<Float,nSpin,nColor,nVec,order,short> {

      typedef short storeFloat;

    protected:
      complex<storeFloat> *v;
      mutable complex<storeFloat> *ghost[8];
      Float scale;
      Float scale_inv;
      mutable int x[QUDA_MAX_DIM];
      const int volumeCB;
      const int nDim;
      const QudaGammaBasis gammaBasis;
      const AccessorCB<storeFloat,nSpin,nColor,nVec,order> accessor;
      const GhostAccessorCB<storeFloat,nSpin,nColor,nVec,order> ghostAccessor;
      const int siteSubset;
      const int nParity;
      const QudaFieldLocation location;

    public:
      /**
       * Constructor for the FieldOrderCB class
       * @param field The field that we are accessing
       */
    FieldOrderCB(const ColorSpinorField &field, int nFace=1, void *v_=0, void **ghost_=0)
      : v(v_? static_cast<complex<storeFloat>*>(const_cast<void*>(v_))
	  : static_cast<complex<storeFloat>*>(const_cast<void*>(field.V()))),
        volumeCB(field.VolumeCB()),
	nDim(field.Ndim()), gammaBasis(field.GammaBasis()),
	siteSubset(field.SiteSubset()), nParity(field.SiteSubset()),
	location(field.Location()), accessor(field), ghostAccessor(field,nFace)
      {
	for (int d=0; d<4; d++) {
	  void * const *_ghost = ghost_ ? ghost_ : field.Ghost();
	  ghost[2*d+0] = static_cast<complex<storeFloat>*>(_ghost[2*d+0]);
	  ghost[2*d+1] = static_cast<complex<storeFloat>*>(_ghost[2*d+1]);
	}

	for (int d=0; d<QUDA_MAX_DIM; d++) x[d]=field.X(d);

	scale = static_cast<Float>(MAX_SHORT / field.Scale());
	scale_inv = static_cast<Float>(field.Scale() / MAX_SHORT);
      }

      /**
       * Destructor for the FieldOrderCB class
       */
      virtual ~FieldOrderCB() { ; }

      void resetGhost(void * const *ghost_) const
      {
	for (int d=0; d<4; d++) {
	  ghost[2*d+0] = static_cast<complex<storeFloat>*>(ghost_[2*d+0]);
	  ghost[2*d+1] = static_cast<complex<storeFloat>*>(ghost_[2*d+1]);
	}
      }

      void resetScale(double max) {
	scale = static_cast<Float>(MAX_SHORT / max);
	scale_inv = static_cast<Float>(max / MAX_SHORT);
      }

      /**
       * Read-only complex-member accessor function.  The last
       * parameter n is only used for indexed into the packed
       * null-space vectors.
       * @param x 1-d checkerboard site index
       * @param s spin index
       * @param c color index
       * @param v vector number
       */
      __device__ __host__ inline const complex<Float> operator()(int parity, int x_cb, int s, int c, int n=0) const
      {
	complex<short> tmp = v[accessor.index(parity,x_cb,s,c,n)];
	return scale_inv*complex<Float>(static_cast<Float>(tmp.x), static_cast<Float>(tmp.y));
      }

      /**
       * Writable complex-member accessor function.  The last
       * parameter n is only used for indexed into the packed
       * null-space vectors.
       * @param x 1-d checkerboard site index
       * @param s spin index
       * @param c color index
       * @param v vector number
       */
      __device__ __host__ inline fieldorder_wrapper<Float,storeFloat> operator()(int parity, int x_cb, int s, int c, int n=0)
	{ return fieldorder_wrapper<Float,storeFloat>(v, accessor.index(parity,x_cb,s,c,n), scale, scale_inv); }

      /**
       * Read-only complex-member accessor function for the ghost
       * zone.  The last parameter n is only used for indexed into the
       * packed null-space vectors.
       * @param x 1-d checkerboard site index
       * @param s spin index
       * @param c color index
       * @param v vector number
       */
      __device__ __host__ inline const complex<Float> Ghost(int dim, int dir, int parity, int x_cb, int s, int c, int n=0) const
      {
	complex<short> tmp = ghost[2*dim+dir][ghostAccessor.index(dim,dir,parity,x_cb,s,c,n)];
	return scale_inv*complex<Float>(static_cast<Float>(tmp.x), static_cast<Float>(tmp.y));
      }

      /**
       * Writable complex-member accessor function for the ghost zone.
       * The last parameter n is only used for indexed into the packed
       * null-space vectors.
       * @param x 1-d checkerboard site index
       * @param s spin index
       * @param c color index
       * @param n vector number
       */
      __device__ __host__ inline fieldorder_wrapper<Float,storeFloat> Ghost(int dim, int dir, int parity, int x_cb, int s, int c, int n=0)
      {
	const int idx = ghostAccessor.index(dim,dir,parity,x_cb,s,c,n);
	return fieldorder_wrapper<Float,storeFloat>(ghost[2*dim+dir], idx, scale, scale_inv);
      }

      /**
	 Convert from 1-dimensional index to the n-dimensional spatial index.
	 With full fields, we assume that the field is even-odd ordered.  The
	 lattice coordinates that are computed here are full-field
	 coordinates.
      */
      __device__ __host__ inline void LatticeIndex(int y[QUDA_MAX_DIM], int i) const {
	if (siteSubset == QUDA_FULL_SITE_SUBSET) x[0] /= 2;

	for (int d=0; d<nDim; d++) {
	  y[d] = i % x[d];
	  i /= x[d];
	}
	int parity = i; // parity is the slowest running dimension

	// convert into the full-field lattice coordinate
	if (siteSubset == QUDA_FULL_SITE_SUBSET) {
	  for (int d=1; d<nDim; d++) parity += y[d];
	  parity = parity & 1;
	  x[0] *= 2; // restore x[0]
	}
	y[0] = 2*y[0] + parity;  // compute the full x coordinate
      }

      /**
	 Convert from n-dimensional spatial index to the 1-dimensional index.
	 With full fields, we assume that the field is even-odd ordered.  The
	 input lattice coordinates are always full-field coordinates.
      */
      __device__ __host__ inline void OffsetIndex(int &i, int y[QUDA_MAX_DIM]) const {
	int parity = 0;
	int savey0 = y[0];

	if (siteSubset == QUDA_FULL_SITE_SUBSET) {
	  for (int d=0; d<nDim; d++) parity += y[d];
	  parity = parity & 1;
	  y[0] /= 2;
	  x[0] /= 2;
	}

	i = parity;
	for (int d=nDim-1; d>=0; d--) i = x[d]*i + y[d];

	if (siteSubset == QUDA_FULL_SITE_SUBSET) {
	  //y[0] = 2*y[0] + parity;
	  y[0] = savey0;
	  x[0] *= 2; // restore x[0]
	}
      }

      /** Return the length of dimension d */
      __device__ __host__ inline int X(int d) const { return x[d]; }

      /** Return the length of dimension d */
      __device__ __host__ inline const int* X() const { return x; }

      /** Returns the number of field colors */
       __device__ __host__ inline int Ncolor() const { return nColor; }

      /** Returns the number of field spins */
      __device__ __host__ inline int Nspin() const { return nSpin; }

      /** Returns the number of field parities (1 or 2) */
      __device__ __host__ inline int Nparity() const { return nParity; }

      /** Returns the field volume */
      __device__ __host__ inline int VolumeCB() const { return volumeCB; }

      /** Returns the field geometric dimension */
      __device__ __host__ inline int Ndim() const { return nDim; }

      /** Returns the field geometric dimension */
      __device__ __host__ inline QudaGammaBasis GammaBasis() const { return gammaBasis; }

      /** Returns the number of packed vectors (for mg prolongator) */
      __device__ __host__ inline int Nvec() const { return nVec; }

      /**
       * Returns the L2 norm squared of the field in a given dimension
       * @return L2 norm squared
      */
      __host__ double norm2() const {
	double nrm2 = 0;
	if (location == QUDA_CUDA_FIELD_LOCATION) {
	  thrust::device_ptr<complex<storeFloat> > ptr(v);
	  nrm2 = thrust::transform_reduce(ptr, ptr+nParity*volumeCB*nSpin*nColor*nVec,
					  square<double,storeFloat>(scale_inv), 0.0, thrust::plus<double>());
	} else {
	  nrm2 = thrust::transform_reduce(thrust::seq, v, v+nParity*volumeCB*nSpin*nColor*nVec,
					  square<double,storeFloat>(scale_inv), 0.0, thrust::plus<double>());
	}
	comm_allreduce(&nrm2);
	return nrm2;
      }

      size_t Bytes() const { return nParity * static_cast<size_t>(volumeCB) * nColor * nSpin * nVec * 2ll * sizeof(storeFloat); }
    };

    template <typename Float, int Ns, int Nc, int N>
=======
    /**
       @brief Accessor routine for ColorSpinorFields in native field order.
       @tparam Float Underlying storage data type of the field
       @tparam Ns Number of spin components
       @tparam Nc Number of colors
       @tparam N Number of real numbers per short vector
       @tparam huge_alloc Template parameter that enables 64-bit
       pointer arithmetic for huge allocations (e.g., packed set of
       vectors).  Default is to use 32-bit pointer arithmetic.
     */
    template <typename Float, int Ns, int Nc, int N, bool huge_alloc=false>
>>>>>>> 0dd4f753
      struct FloatNOrder {
	typedef typename mapper<Float>::type RegType;
	typedef typename VectorType<Float,N>::type Vector;
	typedef typename VectorType<RegType,N>::type RegVector;
	typedef typename AllocType<huge_alloc>::type AllocInt;
	static const int length = 2 * Ns * Nc;
	static const int M = length / N;
	Float *field;
	float *norm;
	const AllocInt offset; // offset can be 32-bit or 64-bit
	const AllocInt norm_offset;
#ifdef USE_TEXTURE_OBJECTS
	typedef typename TexVectorType<RegType,N>::type TexVector;
	cudaTextureObject_t tex;
	cudaTextureObject_t texNorm;
	const int tex_offset;
#endif
	int volumeCB;
	int faceVolumeCB[4];
	int stride;
	Float *ghost[8];
	int nParity;
	void *backup_h; //! host memory for backing up the field when tuning
	size_t bytes;

      FloatNOrder(const ColorSpinorField &a, int nFace=1, Float *field_=0, float *norm_=0, Float **ghost_=0, bool override=false)
      : field(field_ ? field_ : (Float*)a.V()), offset(a.Bytes()/(2*sizeof(Float))),
	  norm(norm_ ? norm_ : (float*)a.Norm()), norm_offset(a.NormBytes()/(2*sizeof(float))),
#ifdef USE_TEXTURE_OBJECTS
	  tex(0), texNorm(0), tex_offset(offset/N),
#endif
	  volumeCB(a.VolumeCB()), stride(a.Stride()), nParity(a.SiteSubset()), backup_h(nullptr), bytes(a.Bytes())
	{
	  for (int i=0; i<4; i++) {
	    ghost[2*i+0] = ghost_ ? ghost_[2*i+0] : static_cast<Float*>(a.Ghost()[2*i+0]);
	    ghost[2*i+1] = ghost_ ? ghost_[2*i+1] : static_cast<Float*>(a.Ghost()[2*i+1]);
	    faceVolumeCB[i] = a.SurfaceCB(i)*nFace;
	  }
#ifdef USE_TEXTURE_OBJECTS
	  if (a.Location() == QUDA_CUDA_FIELD_LOCATION) {
	    tex = static_cast<const cudaColorSpinorField&>(a).Tex();
	    texNorm = static_cast<const cudaColorSpinorField&>(a).TexNorm();
	  }
	  if (!huge_alloc && (this->field != a.V() || (a.Precision() == QUDA_HALF_PRECISION && this->norm != a.Norm()) ) && !override) {
	    errorQuda("Cannot use texture read since data pointer does not equal field pointer - use with huge_alloc=true instead");
	  }
#endif
	}
	virtual ~FloatNOrder() { ; }

	__device__ __host__ inline void load(RegType v[length], int x, int parity=0) const {
#pragma unroll
	  for (int i=0; i<M; i++) {
	    // first do vectorized copy from memory
#if defined(USE_TEXTURE_OBJECTS) && defined(__CUDA_ARCH__)
	    if (!huge_alloc) { // use textures unless we have a huge alloc
	      TexVector vecTmp = tex1Dfetch<TexVector>(tex, parity*tex_offset + stride*i + x);
	      copy(reinterpret_cast<RegVector*>(v)[i], vecTmp);
	    } else
#endif
	    {
	      Vector vecTmp = vector_load<Vector>(field + parity*offset, x + stride*i);
	      copy(reinterpret_cast<RegVector*>(v)[i], vecTmp);
	    }
	  }

	  if (sizeof(Float)==sizeof(short)) {
#if defined(USE_TEXTURE_OBJECTS) && defined(__CUDA_ARCH__)
	    // use textures unless we have a large alloc
	    RegType nrm = !huge_alloc ? tex1Dfetch<float>(texNorm,x+parity*norm_offset) : norm[x+parity*norm_offset];
#else
            RegType nrm = norm[x+parity*norm_offset];
#endif
#pragma unroll
	    for (int i=0; i<length; i++) v[i] *= nrm;
	  }
	}

	__device__ __host__ inline void save(const RegType v[length], int x, int parity=0) {
	  RegType scale = 0.0;
	  RegType tmp[length];

	  if (sizeof(Float)==sizeof(short)) {
#pragma unroll
	    for (int i=0; i<length; i++) scale = fabs(v[i]) > scale ? fabs(v[i]) : scale;
	    norm[x+parity*norm_offset] = scale;
	  }

	  if (sizeof(Float)==sizeof(short)) {
	    RegType scale_inv = static_cast<RegType>(1.0) / scale;
#pragma unroll
	    for (int i=0; i<length; i++) tmp[i] = v[i] * scale_inv;
	  } else {
#pragma unroll
	    for (int i=0; i<length; i++) tmp[i] = v[i];
	  }
#pragma unroll
	  for (int i=0; i<M; i++) {
	    Vector vecTmp;
	    // first do vectorized copy converting into storage type
	    copy(vecTmp, reinterpret_cast<RegVector*>(tmp)[i]);
	    // second do vectorized copy into memory
	    reinterpret_cast< Vector* >(field + parity*offset)[x + stride*i] = vecTmp;
	  }
	}

	/**
	   @brief This accessor routine returns a colorspinor_wrapper to this object,
	   allowing us to overload various operators for manipulating at
	   the site level interms of matrix operations.
	   @param[in] x_cb Checkerboarded space-time index we are requesting
	   @param[in] parity Parity we are requesting
	   @return Instance of a colorspinor_wrapper that curries in access to
	   this field at the above coordinates.
	*/
	__device__ __host__ inline colorspinor_wrapper<RegType,FloatNOrder<Float,Ns,Nc,N> >
	  operator()(int x_cb, int parity) {
	  return colorspinor_wrapper<RegType,FloatNOrder<Float,Ns,Nc,N> >(*this, x_cb, parity);
	}

	/**
	   @brief This accessor routine returns a const colorspinor_wrapper to this object,
	   allowing us to overload various operators for manipulating at
	   the site level interms of matrix operations.
	   @param[in] x_cb Checkerboarded space-time index we are requesting
	   @param[in] parity Parity we are requesting
	   @return Instance of a colorspinor_wrapper that curries in access to
	   this field at the above coordinates.
	*/
	__device__ __host__ inline const colorspinor_wrapper<RegType,FloatNOrder<Float,Ns,Nc,N> >
	  operator()(int x_cb, int parity) const {
	  return colorspinor_wrapper<RegType,FloatNOrder<Float,Ns,Nc,N> >
	    (const_cast<FloatNOrder<Float,Ns,Nc,N>&>(*this), x_cb, parity);
	}

	// no parity argument since we only presently exchange single parity field
	// add support for half-precision ghosts
	__device__ __host__ inline void loadGhost(RegType v[length], int x, int dim, int dir, int parity=0) const {
#pragma unroll
          for (int i=0; i<M; i++) {
	    // first do vectorized copy from memory into registers
	    Vector vecTmp = vector_load<Vector>(ghost[2*dim+dir]+parity*faceVolumeCB[dim]*M*N,
						i*faceVolumeCB[dim]+x);
	    // second do vectorized copy converting into register type
	    copy(reinterpret_cast< RegVector* >(v)[i], vecTmp);
          }
	}

	// no parity argument since we only presently exchange single parity field
	// add support for half-precision ghosts
	__device__ __host__ inline void saveGhost(RegType v[length], int x, int dim, int dir, int parity=0) const {
#pragma unroll
          for (int i=0; i<M; i++) {
	    Vector vecTmp;
	    // first do vectorized copy converting into storage type
	    copy(vecTmp, reinterpret_cast< RegVector* >(v)[i]);
	    // second do vectorized copy into memory
	    reinterpret_cast< Vector*>
	      (ghost[2*dim+dir]+parity*faceVolumeCB[dim]*M*N)[i*faceVolumeCB[dim]+x] = vecTmp;
          }
	}

	/**
	   @brief This accessor routine returns a colorspinor_ghost_wrapper to this object,
	   allowing us to overload various operators for manipulating at
	   the site level interms of matrix operations.
	   @param[in] dim Dimensions of the ghost we are requesting
	   @param[in] ghost_idx Checkerboarded space-time ghost index we are requesting
	   @param[in] parity Parity we are requesting
	   @return Instance of a colorspinor_ghost_wrapper that curries in access to
	   this field at the above coordinates.
	*/
	__device__ __host__ inline colorspinor_ghost_wrapper<Float,FloatNOrder<Float,Ns,Nc,N> >
	  Ghost(int dim, int dir, int ghost_idx, int parity) {
	  return colorspinor_ghost_wrapper<Float,FloatNOrder<Float,Ns,Nc,N> >(*this, dim, dir, ghost_idx, parity);
	}

	/**
	   @brief This accessor routine returns a const
	   colorspinor_ghost_wrapper to this object, allowing us to
	   overload various operators for manipulating at the site
	   level interms of matrix operations.
	   @param[in] dim Dimensions of the ghost we are requesting
	   @param[in] ghost_idx Checkerboarded space-time ghost index we are requesting
	   @param[in] parity Parity we are requesting
	   @return Instance of a colorspinor_ghost+wrapper that curries in access to
	   this field at the above coordinates.
	*/
	__device__ __host__ inline const colorspinor_ghost_wrapper<Float,FloatNOrder<Float,Ns,Nc,N> >
	  Ghost(int dim, int dir, int ghost_idx, int parity) const {
	  return colorspinor_ghost_wrapper<Float,FloatNOrder<Float,Ns,Nc,N> >
	    (const_cast<FloatNOrder<Float,Ns,Nc,N>&>(*this), dim, dir, ghost_idx, parity);
	}

	/**
	   @brief Backup the field to the host when tuning
	*/
	void save() {
	  if (backup_h) errorQuda("Already allocated host backup");
	  backup_h = safe_malloc(bytes);
	  cudaMemcpy(backup_h, field, bytes, cudaMemcpyDeviceToHost);
	  checkCudaError();
	}

	/**
	   @brief Restore the field from the host after tuning
	*/
	void load() {
	  cudaMemcpy(field, backup_h, bytes, cudaMemcpyHostToDevice);
	  host_free(backup_h);
	  backup_h = nullptr;
	  checkCudaError();
	}

	size_t Bytes() const { return nParity * volumeCB * (Nc * Ns * 2 * sizeof(Float) + (typeid(Float) == typeid(short) ? sizeof(float) : 0)); }
      };

    /**
       @brief This is just a dummy structure we use for trove to define the
       required structure size
       @tparam real Real number type
       @tparam length Number of elements in the structure
    */
    template <typename real, int length> struct S { real v[length]; };

    template <typename Float, int Ns, int Nc>
      struct SpaceColorSpinorOrder {
	typedef typename mapper<Float>::type RegType;
	static const int length = 2 * Ns * Nc;
	Float *field;
	size_t offset;
	Float *ghost[8];
	int volumeCB;
	int faceVolumeCB[4];
	int stride;
	int nParity;
      SpaceColorSpinorOrder(const ColorSpinorField &a, int nFace=1, Float *field_=0, float *dummy=0, Float **ghost_=0)
      : field(field_ ? field_ : (Float*)a.V()), offset(a.Bytes()/(2*sizeof(Float))),
	  volumeCB(a.VolumeCB()), stride(a.Stride()), nParity(a.SiteSubset())
	{
	  if (volumeCB != stride) errorQuda("Stride must equal volume for this field order");
	  for (int i=0; i<4; i++) {
	    ghost[2*i] = ghost_ ? ghost_[2*i] : 0;
	    ghost[2*i+1] = ghost_ ? ghost_[2*i+1] : 0;
	    faceVolumeCB[i] = a.SurfaceCB(i)*nFace;
	  }
	}
	virtual ~SpaceColorSpinorOrder() { ; }

	__device__ __host__ inline void load(RegType v[length], int x, int parity=0) const {
#if defined( __CUDA_ARCH__) && !defined(DISABLE_TROVE)
	  typedef S<Float,length> structure;
	  trove::coalesced_ptr<structure> field_((structure*)field);
	  structure v_ = field_[parity*volumeCB + x];
	  for (int s=0; s<Ns; s++) {
	    for (int c=0; c<Nc; c++) {
	      for (int z=0; z<2; z++) {
		v[(s*Nc+c)*2+z] = (RegType)v_.v[(c*Ns + s)*2 + z];
	      }
	    }
	  }
#else
	  for (int s=0; s<Ns; s++) {
	    for (int c=0; c<Nc; c++) {
	      for (int z=0; z<2; z++) {
		v[(s*Nc+c)*2+z] = field[parity*offset + ((x*Nc + c)*Ns + s)*2 + z];
	      }
	    }
	  }
#endif
	}

	__device__ __host__ inline void save(const RegType v[length], int x, int parity=0) {
#if defined( __CUDA_ARCH__) && !defined(DISABLE_TROVE)
	  typedef S<Float,length> structure;
	  trove::coalesced_ptr<structure> field_((structure*)field);
	  structure v_;
	  for (int s=0; s<Ns; s++) {
	    for (int c=0; c<Nc; c++) {
	      for (int z=0; z<2; z++) {
		v_.v[(c*Ns + s)*2 + z] = (Float)v[(s*Nc+c)*2+z];
	      }
	    }
	  }
	  field_[parity*volumeCB + x] = v_;
#else
	  for (int s=0; s<Ns; s++) {
	    for (int c=0; c<Nc; c++) {
	      for (int z=0; z<2; z++) {
		field[parity*offset + ((x*Nc + c)*Ns + s)*2 + z] = v[(s*Nc+c)*2+z];
	      }
	    }
	  }
#endif
	}

	/**
	   @brief This accessor routine returns a colorspinor_wrapper to this object,
	   allowing us to overload various operators for manipulating at
	   the site level interms of matrix operations.
	   @param[in] x_cb Checkerboarded space-time index we are requesting
	   @param[in] parity Parity we are requesting
	   @return Instance of a colorspinor_wrapper that curries in access to
	   this field at the above coordinates.
	*/
	__device__ __host__ inline colorspinor_wrapper<RegType,SpaceColorSpinorOrder<Float,Ns,Nc> >
	  operator()(int x_cb, int parity) {
	  return colorspinor_wrapper<RegType,SpaceColorSpinorOrder<Float,Ns,Nc> >(*this, x_cb, parity);
	}

	/**
	   @brief This accessor routine returns a const colorspinor_wrapper to this object,
	   allowing us to overload various operators for manipulating at
	   the site level interms of matrix operations.
	   @param[in] x_cb Checkerboarded space-time index we are requesting
	   @param[in] parity Parity we are requesting
	   @return Instance of a colorspinor_wrapper that curries in access to
	   this field at the above coordinates.
	*/
	__device__ __host__ inline const colorspinor_wrapper<RegType,SpaceColorSpinorOrder<Float,Ns,Nc> >
	  operator()(int x_cb, int parity) const {
	  return colorspinor_wrapper<RegType,SpaceColorSpinorOrder<Float,Ns,Nc> >
	    (const_cast<SpaceColorSpinorOrder<Float,Ns,Nc>&>(*this), x_cb, parity);
	}

	__device__ __host__ inline void loadGhost(RegType v[length], int x, int dim, int dir, int parity=0) const {
	  for (int s=0; s<Ns; s++) {
	    for (int c=0; c<Nc; c++) {
	      for (int z=0; z<2; z++) {
		v[(s*Nc+c)*2+z] = ghost[2*dim+dir][(((parity*faceVolumeCB[dim]+x)*Nc + c)*Ns + s)*2 + z];
	      }
	    }
	  }
	}

	__device__ __host__ inline void saveGhost(const RegType v[length], int x, int dim, int dir, int parity=0) {
	  for (int s=0; s<Ns; s++) {
	    for (int c=0; c<Nc; c++) {
	      for (int z=0; z<2; z++) {
		ghost[2*dim+dir][(((parity*faceVolumeCB[dim]+x)*Nc + c)*Ns + s)*2 + z] = v[(s*Nc+c)*2+z];
	      }
	    }
	  }
	}

	size_t Bytes() const { return nParity * volumeCB * Nc * Ns * 2 * sizeof(Float); }
      };

    template <typename Float, int Ns, int Nc>
      struct SpaceSpinorColorOrder {
	typedef typename mapper<Float>::type RegType;
	static const int length = 2 * Ns * Nc;
	Float *field;
	size_t offset;
	Float *ghost[8];
	int volumeCB;
	int faceVolumeCB[4];
	int stride;
	int nParity;
      SpaceSpinorColorOrder(const ColorSpinorField &a, int nFace=1, Float *field_=0, float *dummy=0, Float **ghost_=0)
      : field(field_ ? field_ : (Float*)a.V()), offset(a.Bytes()/(2*sizeof(Float))),
	  volumeCB(a.VolumeCB()), stride(a.Stride()), nParity(a.SiteSubset())
	{
	  if (volumeCB != stride) errorQuda("Stride must equal volume for this field order");
	  for (int i=0; i<4; i++) {
	    ghost[2*i] = ghost_ ? ghost_[2*i] : 0;
	    ghost[2*i+1] = ghost_ ? ghost_[2*i+1] : 0;
	    faceVolumeCB[i] = a.SurfaceCB(i)*nFace;
	  }
	}
	virtual ~SpaceSpinorColorOrder() { ; }

	__device__ __host__ inline void load(RegType v[length], int x, int parity=0) const {
#if defined( __CUDA_ARCH__) && !defined(DISABLE_TROVE)
	  typedef S<Float,length> structure;
	  trove::coalesced_ptr<structure> field_((structure*)field);
	  structure v_ = field_[parity*volumeCB + x];
	  for (int s=0; s<Ns; s++) {
	    for (int c=0; c<Nc; c++) {
	      for (int z=0; z<2; z++) {
		v[(s*Nc+c)*2+z] = (RegType)v_.v[(s*Nc + c)*2 + z];
	      }
	    }
	  }
#else
	  for (int s=0; s<Ns; s++) {
	    for (int c=0; c<Nc; c++) {
	      for (int z=0; z<2; z++) {
		v[(s*Nc+c)*2+z] = field[parity*offset + ((x*Ns + s)*Nc + c)*2 + z];
	      }
	    }
	  }
#endif
	}

	__device__ __host__ inline void save(const RegType v[length], int x, int parity=0) {
#if defined( __CUDA_ARCH__) && !defined(DISABLE_TROVE)
	  typedef S<Float,length> structure;
	  trove::coalesced_ptr<structure> field_((structure*)field);
	  structure v_;
	  for (int s=0; s<Ns; s++) {
	    for (int c=0; c<Nc; c++) {
	      for (int z=0; z<2; z++) {
		v_.v[(s*Nc + c)*2 + z] = (Float)v[(s*Nc+c)*2+z];
	      }
	    }
	  }
	  field_[parity*volumeCB + x] = v_;
#else
	  for (int s=0; s<Ns; s++) {
	    for (int c=0; c<Nc; c++) {
	      for (int z=0; z<2; z++) {
		field[parity*offset + ((x*Ns + s)*Nc + c)*2 + z] = v[(s*Nc+c)*2+z];
	      }
	    }
	  }
#endif
	}

	/**
	   @brief This accessor routine returns a colorspinor_wrapper to this object,
	   allowing us to overload various operators for manipulating at
	   the site level interms of matrix operations.
	   @param[in] x_cb Checkerboarded space-time index we are requesting
	   @param[in] parity Parity we are requesting
	   @return Instance of a colorspinor_wrapper that curries in access to
	   this field at the above coordinates.
	*/
	__device__ __host__ inline colorspinor_wrapper<RegType,SpaceSpinorColorOrder<Float,Ns,Nc> >
	  operator()(int x_cb, int parity) {
	  return colorspinor_wrapper<RegType,SpaceSpinorColorOrder<Float,Ns,Nc> >(*this, x_cb, parity);
	}

	/**
	   @brief This accessor routine returns a const colorspinor_wrapper to this object,
	   allowing us to overload various operators for manipulating at
	   the site level interms of matrix operations.
	   @param[in] x_cb Checkerboarded space-time index we are requesting
	   @param[in] parity Parity we are requesting
	   @return Instance of a colorspinor_wrapper that curries in access to
	   this field at the above coordinates.
	*/
	__device__ __host__ inline const colorspinor_wrapper<RegType,SpaceSpinorColorOrder<Float,Ns,Nc> >
	  operator()(int x_cb, int parity) const {
	  return colorspinor_wrapper<RegType,SpaceSpinorColorOrder<Float,Ns,Nc> >
	    (const_cast<SpaceSpinorColorOrder<Float,Ns,Nc>&>(*this), x_cb, parity);
	}

	__device__ __host__ inline void loadGhost(RegType v[length], int x, int dim, int dir, int parity=0) const {
	  for (int s=0; s<Ns; s++) {
	    for (int c=0; c<Nc; c++) {
	      for (int z=0; z<2; z++) {
		v[(s*Nc+c)*2+z] = ghost[2*dim+dir][(((parity*faceVolumeCB[dim]+x)*Ns + s)*Nc + c)*2 + z];
	      }
	    }
	  }
	}

	__device__ __host__ inline void saveGhost(const RegType v[length], int x, int dim, int dir, int parity=0) {
	  for (int s=0; s<Ns; s++) {
	    for (int c=0; c<Nc; c++) {
	      for (int z=0; z<2; z++) {
		ghost[2*dim+dir][(((parity*faceVolumeCB[dim]+x)*Ns + s)*Nc + c)*2 + z] = v[(s*Nc+c)*2+z];
	      }
	    }
	  }
	}

	size_t Bytes() const { return nParity * volumeCB * Nc * Ns * 2 * sizeof(Float); }
      };

    // custom accessor for TIFR z-halo padded arrays
    template <typename Float, int Ns, int Nc>
      struct PaddedSpaceSpinorColorOrder {
	typedef typename mapper<Float>::type RegType;
	static const int length = 2 * Ns * Nc;
	Float *field;
	size_t offset;
	Float *ghost[8];
	int volumeCB;
	int exVolumeCB;
	int faceVolumeCB[4];
	int stride;
	int nParity;
	int dim[4]; // full field dimensions
	int exDim[4]; // full field dimensions
      PaddedSpaceSpinorColorOrder(const ColorSpinorField &a, int nFace=1, Float *field_=0, float *dummy=0, Float **ghost_=0)
      : field(field_ ? field_ : (Float*)a.V()),
	  volumeCB(a.VolumeCB()), exVolumeCB(1), stride(a.Stride()), nParity(a.SiteSubset()),
	  dim{ a.X(0), a.X(1), a.X(2), a.X(3)}, exDim{ a.X(0), a.X(1), a.X(2) + 4, a.X(3)}
	{
	  if (volumeCB != stride) errorQuda("Stride must equal volume for this field order");
	  for (int i=0; i<4; i++) {
	    ghost[2*i] = ghost_ ? ghost_[2*i] : 0;
	    ghost[2*i+1] = ghost_ ? ghost_[2*i+1] : 0;
	    faceVolumeCB[i] = a.SurfaceCB(i)*nFace;
	    exVolumeCB *= exDim[i];
	  }
	  exVolumeCB /= nParity;
	  dim[0] *= (nParity == 1) ? 2 : 1; // need to full dimensions
	  exDim[0] *= (nParity == 1) ? 2 : 1; // need to full dimensions

	  offset = (exVolumeCB*Ns*Nc*2) / 2; // compute manually since Bytes is likely wrong due to z-padding
	}
	virtual ~PaddedSpaceSpinorColorOrder() { ; }

	/**
	   @brief Compute the index into the padded field.  Assumes that
	   parity doesn't change from unpadded to padded.
	*/
	__device__ __host__ int getPaddedIndex(int x_cb, int parity) const {
	  // find coordinates
	  int coord[4];
	  getCoords(coord, x_cb, dim, parity);

	  // get z-extended index
	  coord[2] += 2; // offset for halo
	  return linkIndex(coord, exDim);
	}

	__device__ __host__ inline void load(RegType v[length], int x, int parity=0) const {
	  int y = getPaddedIndex(x, parity);

#if defined( __CUDA_ARCH__) && !defined(DISABLE_TROVE)
	  typedef S<Float,length> structure;
	  trove::coalesced_ptr<structure> field_((structure*)field);
	  structure v_ = field_[parity*exVolumeCB + y];
	  for (int s=0; s<Ns; s++) {
	    for (int c=0; c<Nc; c++) {
	      for (int z=0; z<2; z++) {
		v[(s*Nc+c)*2+z] = (RegType)v_.v[(s*Nc + c)*2 + z];
	      }
	    }
	  }
#else
	  for (int s=0; s<Ns; s++) {
	    for (int c=0; c<Nc; c++) {
	      for (int z=0; z<2; z++) {
		v[(s*Nc+c)*2+z] = field[parity*offset + ((y*Ns + s)*Nc + c)*2 + z];
	      }
	    }
	  }
#endif
	}

	__device__ __host__ inline void save(const RegType v[length], int x, int parity=0) {
	  int y = getPaddedIndex(x, parity);

#if defined( __CUDA_ARCH__) && !defined(DISABLE_TROVE)
	  typedef S<Float,length> structure;
	  trove::coalesced_ptr<structure> field_((structure*)field);
	  structure v_;
	  for (int s=0; s<Ns; s++) {
	    for (int c=0; c<Nc; c++) {
	      for (int z=0; z<2; z++) {
		v_.v[(s*Nc + c)*2 + z] = (Float)v[(s*Nc+c)*2+z];
	      }
	    }
	  }
	  field_[parity*exVolumeCB + y] = v_;
#else
	  for (int s=0; s<Ns; s++) {
	    for (int c=0; c<Nc; c++) {
	      for (int z=0; z<2; z++) {
		field[parity*offset + ((y*Ns + s)*Nc + c)*2 + z] = v[(s*Nc+c)*2+z];
	      }
	    }
	  }
#endif
	}

	/**
	   @brief This accessor routine returns a colorspinor_wrapper to this object,
	   allowing us to overload various operators for manipulating at
	   the site level interms of matrix operations.
	   @param[in] x_cb Checkerboarded space-time index we are requesting
	   @param[in] parity Parity we are requesting
	   @return Instance of a colorspinor_wrapper that curries in access to
	   this field at the above coordinates.
	*/
	__device__ __host__ inline colorspinor_wrapper<RegType,PaddedSpaceSpinorColorOrder<Float,Ns,Nc> >
	  operator()(int x_cb, int parity) {
	  return colorspinor_wrapper<RegType,PaddedSpaceSpinorColorOrder<Float,Ns,Nc> >(*this, x_cb, parity);
	}

	/**
	   @brief This accessor routine returns a const colorspinor_wrapper to this object,
	   allowing us to overload various operators for manipulating at
	   the site level interms of matrix operations.
	   @param[in] x_cb Checkerboarded space-time index we are requesting
	   @param[in] parity Parity we are requesting
	   @return Instance of a colorspinor_wrapper that curries in access to
	   this field at the above coordinates.
	*/
	__device__ __host__ inline const colorspinor_wrapper<RegType,PaddedSpaceSpinorColorOrder<Float,Ns,Nc> >
	  operator()(int x_cb, int parity) const {
	  return colorspinor_wrapper<RegType,PaddedSpaceSpinorColorOrder<Float,Ns,Nc> >
	    (const_cast<PaddedSpaceSpinorColorOrder<Float,Ns,Nc>&>(*this), x_cb, parity);
	}

	__device__ __host__ inline void loadGhost(RegType v[length], int x, int dim, int dir, int parity=0) const {
	  for (int s=0; s<Ns; s++) {
	    for (int c=0; c<Nc; c++) {
	      for (int z=0; z<2; z++) {
		v[(s*Nc+c)*2+z] = ghost[2*dim+dir][(((parity*faceVolumeCB[dim]+x)*Ns + s)*Nc + c)*2 + z];
	      }
	    }
	  }
	}

	__device__ __host__ inline void saveGhost(const RegType v[length], int x, int dim, int dir, int parity=0) {
	  for (int s=0; s<Ns; s++) {
	    for (int c=0; c<Nc; c++) {
	      for (int z=0; z<2; z++) {
		ghost[2*dim+dir][(((parity*faceVolumeCB[dim]+x)*Ns + s)*Nc + c)*2 + z] = v[(s*Nc+c)*2+z];
	      }
	    }
	  }
	}

	size_t Bytes() const { return nParity * volumeCB * Nc * Ns * 2 * sizeof(Float); }
      };


    template <typename Float, int Ns, int Nc>
      struct QDPJITDiracOrder {
	typedef typename mapper<Float>::type RegType;
	Float *field;
	int volumeCB;
	int stride;
	int nParity;
      QDPJITDiracOrder(const ColorSpinorField &a, int nFace=1, Float *field_=0)
      : field(field_ ? field_ : (Float*)a.V()), volumeCB(a.VolumeCB()), stride(a.Stride()), nParity(a.SiteSubset())
	{ if (volumeCB != a.Stride()) errorQuda("Stride must equal volume for this field order"); }
	virtual ~QDPJITDiracOrder() { ; }

	__device__ __host__ inline void load(RegType v[Ns*Nc*2], int x, int parity=1) const {
	  for (int s=0; s<Ns; s++) {
	    for (int c=0; c<Nc; c++) {
	      for (int z=0; z<2; z++) {
		v[(s*Nc+c)*2+z] = field[(((z*Nc + c)*Ns + s)*2 + parity)*volumeCB + x];
	      }
	    }
	  }
	}

	__device__ __host__ inline void save(const RegType v[Ns*Nc*2], int x, int parity=1) {
	  for (int s=0; s<Ns; s++) {
	    for (int c=0; c<Nc; c++) {
	      for (int z=0; z<2; z++) {
		field[(((z*Nc + c)*Ns + s)*2 + parity)*volumeCB + x] = v[(s*Nc+c)*2+z];
	      }
	    }
	  }
	}

	/**
	   @brief This accessor routine returns a colorspinor_wrapper to this object,
	   allowing us to overload various operators for manipulating at
	   the site level interms of matrix operations.
	   @param[in] x_cb Checkerboarded space-time index we are requesting
	   @param[in] parity Parity we are requesting
	   @return Instance of a colorspinor_wrapper that curries in access to
	   this field at the above coordinates.
	*/
	__device__ __host__ inline colorspinor_wrapper<RegType,QDPJITDiracOrder<Float,Ns,Nc> >
	  operator()(int x_cb, int parity) {
	  return colorspinor_wrapper<RegType,QDPJITDiracOrder<Float,Ns,Nc> >(*this, x_cb, parity);
	}

	/**
	   @brief This accessor routine returns a const colorspinor_wrapper to this object,
	   allowing us to overload various operators for manipulating at
	   the site level interms of matrix operations.
	   @param[in] x_cb Checkerboarded space-time index we are requesting
	   @param[in] parity Parity we are requesting
	   @return Instance of a colorspinor_wrapper that curries in access to
	   this field at the above coordinates.
	*/
	__device__ __host__ inline const colorspinor_wrapper<RegType,QDPJITDiracOrder<Float,Ns,Nc> >
	  operator()(int x_cb, int parity) const {
	  return colorspinor_wrapper<RegType,QDPJITDiracOrder<Float,Ns,Nc> >
	    (const_cast<QDPJITDiracOrder<Float,Ns,Nc>&>(*this), x_cb, parity);
	}

	size_t Bytes() const { return nParity * volumeCB * Nc * Ns * 2 * sizeof(Float); }
      };

  } // namespace colorspinor

    // Use traits to reduce the template explosion
  template<typename T,int Ns, int Nc> struct colorspinor_mapper { };
  
  // double precision
  template<int Nc> struct colorspinor_mapper<double,4,Nc> { typedef colorspinor::FloatNOrder<double, 4, Nc, 2> type; };
  template<int Nc> struct colorspinor_mapper<double,2,Nc> { typedef colorspinor::FloatNOrder<double, 2, Nc, 2> type; };
  template<int Nc> struct colorspinor_mapper<double,1,Nc> { typedef colorspinor::FloatNOrder<double, 1, Nc, 2> type; };
  
  // single precision
  template<int Nc> struct colorspinor_mapper<float,4,Nc> { typedef colorspinor::FloatNOrder<float, 4, Nc, 4> type; };
  template<int Nc> struct colorspinor_mapper<float,2,Nc> { typedef colorspinor::FloatNOrder<float, 2, Nc, 2> type; };
  template<int Nc> struct colorspinor_mapper<float,1,Nc> { typedef colorspinor::FloatNOrder<float, 1, Nc, 2> type; };
  
  // half precision
  template<int Nc> struct colorspinor_mapper<short,4,Nc> { typedef colorspinor::FloatNOrder<short, 4, Nc, 4> type; };
  template<int Nc> struct colorspinor_mapper<short,2,Nc> { typedef colorspinor::FloatNOrder<short, 2, Nc, 2> type; };
  template<int Nc> struct colorspinor_mapper<short,1,Nc> { typedef colorspinor::FloatNOrder<short, 1, Nc, 2> type; };
    

  template<typename T, QudaFieldOrder order, int Ns, int Nc> struct colorspinor_order_mapper { };
  template<typename T, int Ns, int Nc> struct colorspinor_order_mapper<T,QUDA_SPACE_COLOR_SPIN_FIELD_ORDER,Ns,Nc> { typedef colorspinor::SpaceColorSpinorOrder<T, Ns, Nc> type; };
  template<typename T, int Ns, int Nc> struct colorspinor_order_mapper<T,QUDA_SPACE_SPIN_COLOR_FIELD_ORDER,Ns,Nc> { typedef colorspinor::SpaceSpinorColorOrder<T, Ns, Nc> type; };
  template<typename T, int Ns, int Nc> struct colorspinor_order_mapper<T,QUDA_FLOAT2_FIELD_ORDER,Ns,Nc> { typedef colorspinor::FloatNOrder<T, Ns, Nc, 2> type; };

} // namespace quda

#endif // _COLOR_SPINOR_ORDER_H<|MERGE_RESOLUTION|>--- conflicted
+++ resolved
@@ -448,8 +448,6 @@
       size_t Bytes() const { return nParity * static_cast<size_t>(volumeCB) * nColor * nSpin * nVec * 2ll * sizeof(Float); }
     };
 
-<<<<<<< HEAD
-
     /**
        @brief fieldorder_wrapper is an internal class that is used to
        wrap instances of FieldOrder accessors, currying in the
@@ -738,8 +736,6 @@
       size_t Bytes() const { return nParity * static_cast<size_t>(volumeCB) * nColor * nSpin * nVec * 2ll * sizeof(storeFloat); }
     };
 
-    template <typename Float, int Ns, int Nc, int N>
-=======
     /**
        @brief Accessor routine for ColorSpinorFields in native field order.
        @tparam Float Underlying storage data type of the field
@@ -751,7 +747,6 @@
        vectors).  Default is to use 32-bit pointer arithmetic.
      */
     template <typename Float, int Ns, int Nc, int N, bool huge_alloc=false>
->>>>>>> 0dd4f753
       struct FloatNOrder {
 	typedef typename mapper<Float>::type RegType;
 	typedef typename VectorType<Float,N>::type Vector;
