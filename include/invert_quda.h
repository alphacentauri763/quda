#pragma once

#include <quda.h>
#include <quda_internal.h>
#include <dirac_quda.h>
#include <color_spinor_field.h>
#include <qio_field.h>
#include <eigensolve_quda.h>
#include <vector>
#include <memory>

namespace quda {

  /**
     SolverParam is the meta data used to define linear solvers.
   */
  struct SolverParam {

    /**
       Which linear solver to use
    */
    QudaInverterType inv_type;

    /**
     * The inner Krylov solver used in the preconditioner.  Set to
     * QUDA_INVALID_INVERTER to disable the preconditioner entirely.
     */
    QudaInverterType inv_type_precondition;

    /**
     * Preconditioner instance, e.g., multigrid
     */
    void *preconditioner;

    /**
     * Deflation operator
     */
    void *deflation_op;

    /**
     * Whether to use the L2 relative residual, L2 absolute residual
     * or Fermilab heavy-quark residual, or combinations therein to
     * determine convergence.  To require that multiple stopping
     * conditions are satisfied, use a bitwise OR as follows:
     *
     * p.residual_type = (QudaResidualType) (QUDA_L2_RELATIVE_RESIDUAL
     *                                     | QUDA_HEAVY_QUARK_RESIDUAL);
     */
    QudaResidualType residual_type;

    /**< Whether deflate the initial guess */
    bool deflate;

    /**< Used to define deflation */
    QudaEigParam eig_param;

    /**< Whether to use an initial guess in the solver or not */
    QudaUseInitGuess use_init_guess;

    /**< Whether to solve linear system with zero RHS */
    QudaComputeNullVector compute_null_vector;

    /**< Reliable update tolerance */
    double delta;

    /**< Whether to user alternative reliable updates (CG only at the moment) */
    bool use_alternative_reliable;

    /**< Whether to keep the partial solution accumulator in sloppy precision */
    bool use_sloppy_partial_accumulator;

    /**< This parameter determines how often we accumulate into the
       solution vector from the direction vectors in the solver.
       E.g., running with solution_accumulator_pipeline = 4, means we
       will update the solution vector every four iterations using the
       direction vectors from the prior four iterations.  This
       increases performance of mixed-precision solvers since it means
       less high-precision vector round-trip memory travel, but
       requires more low-precision memory allocation. */
    int solution_accumulator_pipeline;

    /**< This parameter determines how many consecutive reliable update
    residual increases we tolerate before terminating the solver,
    i.e., how long do we want to keep trying to converge */
    int max_res_increase;

    /**< This parameter determines how many total reliable update
    residual increases we tolerate before terminating the solver,
    i.e., how long do we want to keep trying to converge */
    int max_res_increase_total;

    /**< This parameter determines how many consecutive heavy-quark
    residual increases we tolerate before terminating the solver,
    i.e., how long do we want to keep trying to converge */
    int max_hq_res_increase;

    /**< This parameter determines how many total heavy-quark residual
    restarts we tolerate before terminating the solver, i.e., how long
    do we want to keep trying to converge */
    int max_hq_res_restart_total;

    /**< After how many iterations shall the heavy quark residual be updated */
    int heavy_quark_check;

    /**< Enable pipeline solver */
    int pipeline;

    /**< Solver tolerance in the L2 residual norm */
    double tol;

    /**< Solver tolerance in the L2 residual norm */
    double tol_restart;

    /**< Solver tolerance in the heavy quark residual norm */
    double tol_hq;

    /**< Whether to compute the true residual post solve */
    bool compute_true_res;

    /** Whether to declare convergence without checking the true residual */
    bool sloppy_converge;

    /**< Actual L2 residual norm achieved in solver */
    double true_res;

    /**< Actual heavy quark residual norm achieved in solver */
    double true_res_hq;

    /**< Maximum number of iterations in the linear solver */
    int maxiter;

    /**< The number of iterations performed by the solver */
    int iter;

    /**< The precision used by the QUDA solver */
    QudaPrecision precision;

    /**< The precision used by the QUDA sloppy operator */
    QudaPrecision precision_sloppy;
    
    /**< The precision used by the QUDA sloppy operator for multishift refinement */
    QudaPrecision precision_refinement_sloppy;

    /**< The precision used by the QUDA preconditioner */
    QudaPrecision precision_precondition;

    /**< Preserve the source or not in the linear solver (deprecated?) */
    QudaPreserveSource preserve_source;

    /**< Whether the source vector should contain the residual vector
       when the solver returns */
    bool return_residual;

    /**< Domain overlap to use in the preconditioning */
    int overlap_precondition;

    /**< Number of sources in the multi-src solver */
    int num_src;

    // Multi-shift solver parameters

    /**< Number of offsets in the multi-shift solver */
    int num_offset;

    /** Offsets for multi-shift solver */
    double offset[QUDA_MAX_MULTI_SHIFT];

    /** Solver tolerance for each offset */
    double tol_offset[QUDA_MAX_MULTI_SHIFT];

    /** Solver tolerance for each shift when refinement is applied using the heavy-quark residual */
    double tol_hq_offset[QUDA_MAX_MULTI_SHIFT];

    /** Actual L2 residual norm achieved in solver for each offset */
    double true_res_offset[QUDA_MAX_MULTI_SHIFT];

    /** Iterated L2 residual norm achieved in multi shift solver for each offset */
    double iter_res_offset[QUDA_MAX_MULTI_SHIFT];

    /** Actual heavy quark residual norm achieved in solver for each offset */
    double true_res_hq_offset[QUDA_MAX_MULTI_SHIFT];

    /** Number of steps in s-step algorithms */
    int Nsteps;

    /** Maximum size of Krylov space used by solver */
    int Nkrylov;

    /** Number of preconditioner cycles to perform per iteration */
    int precondition_cycle;

    /** Tolerance in the inner solver */
    double tol_precondition;

    /** Maximum number of iterations allowed in the inner solver */
    int maxiter_precondition;

    /** Relaxation parameter used in GCR-DD (default = 1.0) */
    double omega;

    /** Basis for CA algorithms */
    QudaCABasis ca_basis;

    /** Minimum eigenvalue for Chebyshev CA basis */
    double ca_lambda_min;

    /** Maximum eigenvalue for Chebyshev CA basis */
    double ca_lambda_max; // -1 -> power iter generate

    /** Whether to use additive or multiplicative Schwarz preconditioning */
    QudaSchwarzType schwarz_type;

    /**< The time taken by the solver */
    double secs;

    /**< The Gflops rate of the solver */
    double gflops;

    // Incremental EigCG solver parameters
    /**< The precision of the Ritz vectors */
    QudaPrecision precision_ritz;//also search space precision

    int nev;//number of eigenvectors produced by EigCG
    int m;//Dimension of the search space
    int deflation_grid;
    int rhs_idx;

    int     eigcg_max_restarts;
    int     max_restart_num;
    double  inc_tol;
    double  eigenval_tol;

    QudaVerbosity verbosity_precondition; //! verbosity to use for preconditioner

    bool is_preconditioner; //! whether the solver acting as a preconditioner for another solver

    bool global_reduction; //! whether to use a global or local (node) reduction for this solver

    /** Whether the MG preconditioner (if any) is an instance of MG
        (used internally in MG) or of multigrid_solver (used in the
        interface)*/
    bool mg_instance;

    /** Which external lib to use in the solver */
    QudaExtLibType extlib_type;

    /**
       Default constructor
     */
    SolverParam() :
      compute_null_vector(QUDA_COMPUTE_NULL_VECTOR_NO),
      compute_true_res(true),
      sloppy_converge(false),
      verbosity_precondition(QUDA_SILENT),
      mg_instance(false)
    {
      ;
    }

    /**
       Constructor that matches the initial values to that of the
       QudaInvertParam instance
       @param param The QudaInvertParam instance from which the values are copied
     */
    SolverParam(const QudaInvertParam &param) :
      inv_type(param.inv_type),
      inv_type_precondition(param.inv_type_precondition),
      preconditioner(param.preconditioner),
      deflation_op(param.deflation_op),
      residual_type(param.residual_type),
      deflate(param.eig_param != nullptr),
      use_init_guess(param.use_init_guess),
      compute_null_vector(QUDA_COMPUTE_NULL_VECTOR_NO),
      delta(param.reliable_delta),
      use_alternative_reliable(param.use_alternative_reliable),
      use_sloppy_partial_accumulator(param.use_sloppy_partial_accumulator),
      solution_accumulator_pipeline(param.solution_accumulator_pipeline),
      max_res_increase(param.max_res_increase),
      max_res_increase_total(param.max_res_increase_total),
      max_hq_res_increase(param.max_hq_res_increase),
      max_hq_res_restart_total(param.max_hq_res_restart_total),
      heavy_quark_check(param.heavy_quark_check),
      pipeline(param.pipeline),
      tol(param.tol),
      tol_restart(param.tol_restart),
      tol_hq(param.tol_hq),
      compute_true_res(param.compute_true_res),
      sloppy_converge(false),
      true_res(param.true_res),
      true_res_hq(param.true_res_hq),
      maxiter(param.maxiter),
      iter(param.iter),
      precision(param.cuda_prec),
      precision_sloppy(param.cuda_prec_sloppy),
      precision_refinement_sloppy(param.cuda_prec_refinement_sloppy),
      precision_precondition(param.cuda_prec_precondition),
      preserve_source(param.preserve_source),
      return_residual(preserve_source == QUDA_PRESERVE_SOURCE_NO ? true : false),
      num_src(param.num_src),
      num_offset(param.num_offset),
      Nsteps(param.Nsteps),
      Nkrylov(param.gcrNkrylov),
      precondition_cycle(param.precondition_cycle),
      tol_precondition(param.tol_precondition),
      maxiter_precondition(param.maxiter_precondition),
      omega(param.omega),
      ca_basis(param.ca_basis),
      ca_lambda_min(param.ca_lambda_min),
      ca_lambda_max(param.ca_lambda_max),
      schwarz_type(param.schwarz_type),
      secs(param.secs),
      gflops(param.gflops),
      precision_ritz(param.cuda_prec_ritz),
      nev(param.nev),
      m(param.max_search_dim),
      deflation_grid(param.deflation_grid),
      rhs_idx(0),
      eigcg_max_restarts(param.eigcg_max_restarts),
      max_restart_num(param.max_restart_num),
      inc_tol(param.inc_tol),
      eigenval_tol(param.eigenval_tol),
      verbosity_precondition(param.verbosity_precondition),
      is_preconditioner(false),
      global_reduction(true),
      mg_instance(false),
      extlib_type(param.extlib_type)
    {
      if (deflate) { eig_param = *(static_cast<QudaEigParam *>(param.eig_param)); }
      for (int i=0; i<num_offset; i++) {
        offset[i] = param.offset[i];
        tol_offset[i] = param.tol_offset[i];
        tol_hq_offset[i] = param.tol_hq_offset[i];
      }

      if (param.rhs_idx != 0
          && (param.inv_type == QUDA_INC_EIGCG_INVERTER || param.inv_type == QUDA_GMRESDR_PROJ_INVERTER)) {
        rhs_idx = param.rhs_idx;
      }
    }

    SolverParam(const SolverParam &param) :
      inv_type(param.inv_type),
      inv_type_precondition(param.inv_type_precondition),
      preconditioner(param.preconditioner),
      deflation_op(param.deflation_op),
      residual_type(param.residual_type),
      deflate(param.deflate),
      eig_param(param.eig_param),
      use_init_guess(param.use_init_guess),
      compute_null_vector(param.compute_null_vector),
      delta(param.delta),
      use_alternative_reliable(param.use_alternative_reliable),
      use_sloppy_partial_accumulator(param.use_sloppy_partial_accumulator),
      solution_accumulator_pipeline(param.solution_accumulator_pipeline),
      max_res_increase(param.max_res_increase),
      max_res_increase_total(param.max_res_increase_total),
      heavy_quark_check(param.heavy_quark_check),
      pipeline(param.pipeline),
      tol(param.tol),
      tol_restart(param.tol_restart),
      tol_hq(param.tol_hq),
      compute_true_res(param.compute_true_res),
      sloppy_converge(param.sloppy_converge),
      true_res(param.true_res),
      true_res_hq(param.true_res_hq),
      maxiter(param.maxiter),
      iter(param.iter),
      precision(param.precision),
      precision_sloppy(param.precision_sloppy),
      precision_refinement_sloppy(param.precision_refinement_sloppy),
      precision_precondition(param.precision_precondition),
      preserve_source(param.preserve_source),
      return_residual(param.return_residual),
      num_offset(param.num_offset),
      Nsteps(param.Nsteps),
      Nkrylov(param.Nkrylov),
      precondition_cycle(param.precondition_cycle),
      tol_precondition(param.tol_precondition),
      maxiter_precondition(param.maxiter_precondition),
      omega(param.omega),
      ca_basis(param.ca_basis),
      ca_lambda_min(param.ca_lambda_min),
      ca_lambda_max(param.ca_lambda_max),
      schwarz_type(param.schwarz_type),
      secs(param.secs),
      gflops(param.gflops),
      precision_ritz(param.precision_ritz),
      nev(param.nev),
      m(param.m),
      deflation_grid(param.deflation_grid),
      rhs_idx(0),
      eigcg_max_restarts(param.eigcg_max_restarts),
      max_restart_num(param.max_restart_num),
      inc_tol(param.inc_tol),
      eigenval_tol(param.eigenval_tol),
      verbosity_precondition(param.verbosity_precondition),
      is_preconditioner(param.is_preconditioner),
      global_reduction(param.global_reduction),
      mg_instance(param.mg_instance),
      extlib_type(param.extlib_type)
    {
      for (int i=0; i<num_offset; i++) {
	offset[i] = param.offset[i];
	tol_offset[i] = param.tol_offset[i];
	tol_hq_offset[i] = param.tol_hq_offset[i];
      }

      if((param.inv_type == QUDA_INC_EIGCG_INVERTER || param.inv_type == QUDA_EIGCG_INVERTER) && m % 16){//current hack for the magma library
        m = (m / 16) * 16 + 16;
        warningQuda("\nSwitched eigenvector search dimension to %d\n", m);
      }
      if(param.rhs_idx != 0 && (param.inv_type==QUDA_INC_EIGCG_INVERTER || param.inv_type==QUDA_GMRESDR_PROJ_INVERTER)){
        rhs_idx = param.rhs_idx;
      }
    }

    ~SolverParam() { }

    /**
       Update the QudaInvertParam with the data from this
       @param param the QudaInvertParam to be updated
     */
    void updateInvertParam(QudaInvertParam &param, int offset=-1) {
      param.true_res = true_res;
      param.true_res_hq = true_res_hq;
      param.iter += iter;
      reduceDouble(gflops);
      param.gflops += gflops;
      param.secs += secs;
      if (offset >= 0) {
	param.true_res_offset[offset] = true_res_offset[offset];
        param.iter_res_offset[offset] = iter_res_offset[offset];
	param.true_res_hq_offset[offset] = true_res_hq_offset[offset];
      } else {
	for (int i=0; i<num_offset; i++) {
	  param.true_res_offset[i] = true_res_offset[i];
          param.iter_res_offset[i] = iter_res_offset[i];
	  param.true_res_hq_offset[i] = true_res_hq_offset[i];
	}
      }
      //for incremental eigCG:
      param.rhs_idx = rhs_idx;

      param.ca_lambda_min = ca_lambda_min;
      param.ca_lambda_max = ca_lambda_max;
    }

    void updateRhsIndex(QudaInvertParam &param) {
      //for incremental eigCG:
      rhs_idx = param.rhs_idx;
    }

  };

  class Solver {

  protected:
    SolverParam &param;
    TimeProfile &profile;
    int node_parity;
    EigenSolver *eig_solve; /** Eigensolver object. */
    bool deflate_init;      /** If true, the deflation space has been computed. */
    bool deflate_compute;   /** If true, instruct the solver to create a deflation space. */
    bool recompute_evals;   /** If true, instruct the solver to recompute evals from an existing deflation space. */
    std::vector<ColorSpinorField *> evecs;     /** Holds the eigenvectors. */
    std::vector<Complex> evals;                /** Holds the eigenvalues. */
    std::vector<ColorSpinorField *> defl_tmp1; /** temp space needed for deflation. */
    std::vector<ColorSpinorField *> defl_tmp2; /** temp space needed for deflation. */

    // friend void MG::destroyCoarseSolver();

  public:
    Solver(SolverParam &param, TimeProfile &profile);
    virtual ~Solver();

    virtual void operator()(ColorSpinorField &out, ColorSpinorField &in) = 0;

    virtual void blocksolve(ColorSpinorField &out, ColorSpinorField &in);

    /**
       @brief Solver factory
    */
    static Solver* create(SolverParam &param, DiracMatrix &mat, DiracMatrix &matSloppy,
			  DiracMatrix &matPrecon, TimeProfile &profile);

    /**
       @brief Set the solver L2 stopping condition
       @param[in] Desired solver tolerance
       @param[in] b2 L2 norm squared of the source vector
       @param[in] residual_type The type of residual we want to solve for
       @return L2 stopping condition
    */
    static double stopping(double tol, double b2, QudaResidualType residual_type);

    /**
       @briefTest for solver convergence
       @param[in] r2 L2 norm squared of the residual
       @param[in] hq2 Heavy quark residual
       @param[in] r2_tol Solver L2 tolerance
       @param[in] hq_tol Solver heavy-quark tolerance
       @return Whether converged
     */
    bool convergence(double r2, double hq2, double r2_tol, double hq_tol);

    /**
       @brief Test for HQ solver convergence -- ignore L2 residual
       @param[in] r2 L2 norm squared of the residual
       @param[in] hq2 Heavy quark residual
       @param[in] r2_tol Solver L2 tolerance
       @param[in[ hq_tol Solver heavy-quark tolerance
       @return Whether converged
     */
    bool convergenceHQ(double r2, double hq2, double r2_tol, double hq_tol);

    /**
       @brief Test for L2 solver convergence -- ignore HQ residual
       @param[in] r2 L2 norm squared of the residual
       @param[in] hq2 Heavy quark residual
       @param[in] r2_tol Solver L2 tolerance
       @param[in] hq_tol Solver heavy-quark tolerance
     */
    bool convergenceL2(double r2, double hq2, double r2_tol, double hq_tol);

    /**
       @brief Prints out the running statistics of the solver
       (requires a verbosity of QUDA_VERBOSE)
       @param[in] name Name of solver that called this
       @param[in] k iteration count
       @param[in] r2 L2 norm squared of the residual
       @param[in] hq2 Heavy quark residual
     */
    void PrintStats(const char *name, int k, double r2, double b2, double hq2);

    /**
       @brief Prints out the summary of the solver convergence
       (requires a verbosity of QUDA_SUMMARIZE).  Assumes
       SolverParam.true_res and SolverParam.true_res_hq has been set
       @param[in] name Name of solver that called this
       @param[in] k iteration count
       @param[in] r2 L2 norm squared of the residual
       @param[in] hq2 Heavy quark residual
       @param[in] r2_tol Solver L2 tolerance
       @param[in] hq_tol Solver heavy-quark tolerance
    */
    void PrintSummary(const char *name, int k, double r2, double b2, double r2_tol, double hq_tol);

    /**
<<<<<<< HEAD
       @brief Deflation objects
    */
    EigenSolver *eig_solve;
    bool deflate_init;
    bool deflate_compute;
    bool recompute_evals;
    std::vector<ColorSpinorField *> evecs;
    std::vector<Complex> evals;
    std::vector<ColorSpinorField *> defl_tmp1;
    std::vector<ColorSpinorField *> defl_tmp2;

    /**
=======
>>>>>>> 3fa55816
       @brief Constructs the deflation space and eigensolver
       @param[in] meta A sample ColorSpinorField with which to instantiate
       the eigensolver
       @param[in] mat The operator to eigensolve
       @param[in] Whether to compute the SVD
    */
    void constructDeflationSpace(const ColorSpinorField &meta, const DiracMatrix &mat);

    /**
<<<<<<< HEAD
=======
       @brief Destroy the allocated deflation space
    */
    void destroyDeflationSpace();

    /**
>>>>>>> 3fa55816
       @brief Extends the deflation space to twice its size for SVD deflation
    */
    void extendSVDDeflationSpace();

    /**
<<<<<<< HEAD
=======
       @brief Injects a deflation space into the solver from the
       vector argument.  Note the input space is reduced to zero size as a
       result of calling this function, with responsibility for the
       space transferred to the solver.
       @param[in,out] defl_space the deflation space we wish to
       transfer to the solver.
    */
    void injectDeflationSpace(std::vector<ColorSpinorField *> &defl_space);

    /**
       @brief Extracts the deflation space from the solver to the
       vector argument.  Note the solver deflation space is reduced to
       zero size as a result of calling this function, with
       responsibility for the space transferred to the argument.
       @param[in,out] defl_space the extracted deflation space.  On
       input, this vector should have zero size.
    */
    void extractDeflationSpace(std::vector<ColorSpinorField *> &defl_space);

    /**
       @brief Returns the size of deflation space
    */
    int deflationSpaceSize() const { return (int)evecs.size(); };

    /**
       @brief Sets the deflation compute boolean
       @param[in] flag Set to this boolean value
    */
    void setDeflateCompute(bool flag) { deflate_compute = flag; };

    /**
       @brief Sets the recompute evals boolean
       @param[in] flag Set to this boolean value
    */
    void setRecomputeEvals(bool flag) { recompute_evals = flag; };

    /**
>>>>>>> 3fa55816
     * @brief Return flops
     * @return flops expended by this operator
     */
    virtual double flops() const { return 0; }
  };

  /**
     @brief  Conjugate-Gradient Solver.
   */
  class CG : public Solver {

  private:
    const DiracMatrix &mat;
    const DiracMatrix &matSloppy;
    const DiracMatrix &matPrecon;
    // pointers to fields to avoid multiple creation overhead
    ColorSpinorField *yp, *rp, *rnewp, *pp, *App, *tmpp, *tmp2p, *tmp3p, *rSloppyp, *xSloppyp;
    std::vector<ColorSpinorField*> p;
    bool init;

  public:
    CG(DiracMatrix &mat, DiracMatrix &matSloppy, DiracMatrix &matPrecon, SolverParam &param, TimeProfile &profile);
    virtual ~CG();
    /**
     * @brief Run CG.
     * @param out Solution vector.
     * @param in Right-hand side.
     */
    void operator()(ColorSpinorField &out, ColorSpinorField &in){
      (*this)(out, in, nullptr, 0.0);
    };

    /**
     * @brief Solve re-using an initial Krylov space defined by an initial r2_old_init and search direction p_init.
     * @details This can be used when continuing a CG, e.g. as refinement step after a multi-shift solve.
     * @param out Solution-vector.
     * @param in Right-hand side.
     * @param p_init Initial-search direction.
     * @param r2_old_init [description]
     */
    void operator()(ColorSpinorField &out, ColorSpinorField &in, ColorSpinorField *p_init, double r2_old_init);

    void blocksolve(ColorSpinorField& out, ColorSpinorField& in);
  };



  class CG3 : public Solver {

  private:
    const DiracMatrix &mat;
    const DiracMatrix &matSloppy;
    // pointers to fields to avoid multiple creation overhead
    ColorSpinorField *yp, *rp, *tmpp, *ArSp, *rSp, *xSp, *xS_oldp, *tmpSp, *rS_oldp, *tmp2Sp;
    bool init;

  public:
    CG3(DiracMatrix &mat, DiracMatrix &matSloppy, SolverParam &param, TimeProfile &profile);
    virtual ~CG3();

    void operator()(ColorSpinorField &out, ColorSpinorField &in);
  };



  class CG3NE : public Solver {

  private:
    const DiracMatrix &mat;
    const DiracMatrix &matSloppy;
    DiracDagger matDagSloppy;
    // pointers to fields to avoid multiple creation overhead
    ColorSpinorField *yp, *rp, *AdagrSp, *AAdagrSp, *rSp, *xSp, *xS_oldp, *tmpSp, *rS_oldp;
    bool init;

  public:
    CG3NE(DiracMatrix &mat, DiracMatrix &matSloppy, SolverParam &param, TimeProfile &profile);
    virtual ~CG3NE();

    void operator()(ColorSpinorField &out, ColorSpinorField &in);
  };

  class CGNE : public CG {

  private:
    DiracMMdag mmdag;
    DiracMMdag mmdagSloppy;
    DiracMMdag mmdagPrecon;
    ColorSpinorField *xp;
    ColorSpinorField *yp;
    bool init;

  public:
    CGNE(DiracMatrix &mat, DiracMatrix &matSloppy, DiracMatrix &matPrecon, SolverParam &param, TimeProfile &profile);
    virtual ~CGNE();

    void operator()(ColorSpinorField &out, ColorSpinorField &in);
  };

  class CGNR : public CG {

  private:
    DiracMdagM mdagm;
    DiracMdagM mdagmSloppy;
    DiracMdagM mdagmPrecon;
    ColorSpinorField *bp;
    bool init;

  public:
    CGNR(DiracMatrix &mat, DiracMatrix &matSloppy, DiracMatrix &matPrecon, SolverParam &param, TimeProfile &profile);
    virtual ~CGNR();

    void operator()(ColorSpinorField &out, ColorSpinorField &in);
  };

  class MPCG : public Solver {
    private:
      const DiracMatrix &mat;
      void computeMatrixPowers(cudaColorSpinorField out[], cudaColorSpinorField &in, int nvec);
      void computeMatrixPowers(std::vector<cudaColorSpinorField>& out, std::vector<cudaColorSpinorField>& in, int nsteps);


    public:
      MPCG(DiracMatrix &mat, SolverParam &param, TimeProfile &profile);
      virtual ~MPCG();

      void operator()(ColorSpinorField &out, ColorSpinorField &in);
  };



  class PreconCG : public Solver {
    private:
      const DiracMatrix &mat;
      const DiracMatrix &matSloppy;
      const DiracMatrix &matPrecon;

      Solver *K;
      SolverParam Kparam; // parameters for preconditioner solve

    public:
      PreconCG(DiracMatrix &mat, DiracMatrix &matSloppy, DiracMatrix &matPrecon, SolverParam &param, TimeProfile &profile);

      virtual ~PreconCG();

      void operator()(ColorSpinorField &out, ColorSpinorField &in);
  };


  class BiCGstab : public Solver {

  private:
    DiracMatrix &mat;
    const DiracMatrix &matSloppy;
    const DiracMatrix &matPrecon;

    // pointers to fields to avoid multiple creation overhead
    ColorSpinorField *yp, *rp, *pp, *vp, *tmpp, *tp;
    bool init;

  public:
    BiCGstab(DiracMatrix &mat, DiracMatrix &matSloppy, DiracMatrix &matPrecon,
	     SolverParam &param, TimeProfile &profile);
    virtual ~BiCGstab();

    void operator()(ColorSpinorField &out, ColorSpinorField &in);
  };

  class SimpleBiCGstab : public Solver {

  private:
    DiracMatrix &mat;

    // pointers to fields to avoid multiple creation overhead
    cudaColorSpinorField *yp, *rp, *pp, *vp, *tmpp, *tp;
    bool init;

  public:
    SimpleBiCGstab(DiracMatrix &mat, SolverParam &param, TimeProfile &profile);
    virtual ~SimpleBiCGstab();

    void operator()(ColorSpinorField &out, ColorSpinorField &in);
  };

  class MPBiCGstab : public Solver {

  private:
    DiracMatrix &mat;
    void computeMatrixPowers(std::vector<cudaColorSpinorField>& pr, cudaColorSpinorField& p, cudaColorSpinorField& r, int nsteps);

  public:
    MPBiCGstab(DiracMatrix &mat, SolverParam &param, TimeProfile &profile);
    virtual ~MPBiCGstab();

    void operator()(ColorSpinorField &out, ColorSpinorField &in);
  };

  class BiCGstabL : public Solver {

  private:
    DiracMatrix &mat;
    const DiracMatrix &matSloppy;

    /**
       The size of the Krylov space that BiCGstabL uses.
     */
    int nKrylov; // in the language of BiCGstabL, this is L.
    
    // Various coefficients and params needed on each iteration.
    Complex rho0, rho1, alpha, omega, beta; // Various coefficients for the BiCG part of BiCGstab-L. 
    Complex *gamma, *gamma_prime, *gamma_prime_prime; // Parameters for MR part of BiCGstab-L. (L+1) length.
    Complex **tau; // Parameters for MR part of BiCGstab-L. Tech. modified Gram-Schmidt coeffs. (L+1)x(L+1) length.
    double *sigma; // Parameters for MR part of BiCGstab-L. Tech. the normalization part of Gram-Scmidt. (L+1) length.
    
    // pointers to fields to avoid multiple creation overhead
    // full precision fields
    ColorSpinorField *r_fullp;   //! Full precision residual.
    ColorSpinorField *yp;        //! Full precision temporary.
    // sloppy precision fields
    ColorSpinorField *tempp;     //! Sloppy temporary vector. 
    std::vector<ColorSpinorField*> r; // Current residual + intermediate residual values, along the MR.
    std::vector<ColorSpinorField*> u; // Search directions.
    
    // Saved, preallocated vectors. (may or may not get used depending on precision.)
    ColorSpinorField *x_sloppy_saved_p; //! Sloppy solution vector.
    ColorSpinorField *r0_saved_p;       //! Shadow residual, in BiCG language.
    ColorSpinorField *r_sloppy_saved_p; //! Current residual, in BiCG language.
    
    /**
       Internal routine for reliable updates. Made to not conflict with BiCGstab's implementation.
     */
    int reliable(double &rNorm, double &maxrx, double &maxrr, const double &r2, const double &delta);
    
    /**
       Internal routines for pipelined Gram-Schmidt. Made to not conflict with GCR's implementation.
     */
    void computeTau(Complex **tau, double *sigma, std::vector<ColorSpinorField*> r, int begin, int size, int j);
    void updateR(Complex **tau, std::vector<ColorSpinorField*> r, int begin, int size, int j);
    void orthoDir(Complex **tau, double* sigma, std::vector<ColorSpinorField*> r, int j, int pipeline);
    
    void updateUend(Complex* gamma, std::vector<ColorSpinorField*> u, int nKrylov);
    void updateXRend(Complex* gamma, Complex* gamma_prime, Complex* gamma_prime_prime,
                                std::vector<ColorSpinorField*> r, ColorSpinorField& x, int nKrylov);
    
    /**
       Solver uses lazy allocation: this flag determines whether we have allocated or not.
     */
    bool init; 
    
    std::string solver_name; // holds BiCGstab-l, where 'l' literally equals nKrylov.

  public:
    BiCGstabL(DiracMatrix &mat, DiracMatrix &matSloppy, SolverParam &param, TimeProfile &profile);
    virtual ~BiCGstabL();

    void operator()(ColorSpinorField &out, ColorSpinorField &in);
  };

  class GCR : public Solver {

  private:
    const DiracMatrix &mat;
    const DiracMatrix &matSloppy;
    const DiracMatrix &matPrecon;
    const DiracMdagM matMdagM; // used by the eigensolver

    Solver *K;
    SolverParam Kparam; // parameters for preconditioner solve

    /**
       The size of the Krylov space that GCR uses
     */
    int nKrylov;

    Complex *alpha;
    Complex **beta;
    double *gamma;

    /**
       Solver uses lazy allocation: this flag to determine whether we have allocated.
     */
    bool init;

    ColorSpinorField *rp;       //! residual vector
    ColorSpinorField *tmpp;     //! temporary for mat-vec
    ColorSpinorField *tmp_sloppy; //! temporary for sloppy mat-vec
    ColorSpinorField *r_sloppy; //! sloppy residual vector

    std::vector<ColorSpinorField*> p;  // GCR direction vectors
    std::vector<ColorSpinorField*> Ap; // mat * direction vectors

  public:
    GCR(DiracMatrix &mat, DiracMatrix &matSloppy, DiracMatrix &matPrecon,
	SolverParam &param, TimeProfile &profile);

    /**
       @param K Preconditioner
    */
    GCR(DiracMatrix &mat, Solver &K, DiracMatrix &matSloppy, DiracMatrix &matPrecon, SolverParam &param,
        TimeProfile &profile);
    virtual ~GCR();

    void operator()(ColorSpinorField &out, ColorSpinorField &in);
  };

  class MR : public Solver {

  private:
    const DiracMatrix &mat;
    const DiracMatrix &matSloppy;
    ColorSpinorField *rp;
    ColorSpinorField *r_sloppy;
    ColorSpinorField *Arp;
    ColorSpinorField *tmpp;
    ColorSpinorField *tmp_sloppy;
    ColorSpinorField *x_sloppy;
    bool init;

  public:
    MR(DiracMatrix &mat, DiracMatrix &matSloppy, SolverParam &param, TimeProfile &profile);
    virtual ~MR();

    void operator()(ColorSpinorField &out, ColorSpinorField &in);
  };

  /**
     @brief Communication-avoiding CG solver.  This solver does
     un-preconditioned CG, running in steps of nKrylov, build up a
     polynomial in the linear operator of length nKrylov, and then
     performs a steepest descent minimization on the resulting basis
     vectors.  For now only implemented using the power basis so is
     only useful as a preconditioner.
   */
  class CACG : public Solver {

  private:
    const DiracMatrix &mat;
    const DiracMatrix &matSloppy;
    const DiracMatrix &matPrecon;
    bool init;

    bool lambda_init;
    QudaCABasis basis;

    Complex *Q_AQandg; // Fused inner product matrix
    Complex *Q_AS; // inner product matrix
    Complex *alpha; // QAQ^{-1} g
    Complex *beta; // QAQ^{-1} QpolyS

    ColorSpinorField *rp;
    ColorSpinorField *tmpp;
    ColorSpinorField *tmpp2;
    ColorSpinorField *tmp_sloppy;
    ColorSpinorField *tmp_sloppy2;

    std::vector<ColorSpinorField*> S;  // residual vectors
    std::vector<ColorSpinorField*> AS; // mat * residual vectors. Can be replaced by a single temporary.
    std::vector<ColorSpinorField*> Q;  // CG direction vectors
    std::vector<ColorSpinorField*> Qtmp; // CG direction vectors for pointer swap
    std::vector<ColorSpinorField*> AQ; // mat * CG direction vectors.
                                       // it's possible to avoid carrying these
                                       // around, but there's a stability penalty,
                                       // and computing QAQ becomes a pain (though
                                       // it does let you fuse the reductions...)

    /**
       @brief Initiate the fields needed by the solver
       @param[in] b Source vector used for solver meta data.  If we're
       not preserving the source vector and we have a uni-precision
       solver, we set p[0] = b to save memory and memory copying.
    */
    void create(ColorSpinorField &b);

    /**
       @brief Compute the alpha coefficients
    */
    void compute_alpha();

    /**
       @brief Compute the beta coefficients
    */
    void compute_beta();

    /**
       @ brief Check if it's time for a reliable update
    */
    int reliable(double &rNorm,  double &maxrr, int &rUpdate, const double &r2, const double &delta);

  public:
    CACG(DiracMatrix &mat, DiracMatrix &matSloppy, DiracMatrix &matPrecon, SolverParam &param, TimeProfile &profile);
    virtual ~CACG();

    void operator()(ColorSpinorField &out, ColorSpinorField &in);
  };

  class CACGNE : public CACG {

  private:
    DiracMMdag mmdag;
    DiracMMdag mmdagSloppy;
    DiracMMdag mmdagPrecon;
    ColorSpinorField *xp;
    ColorSpinorField *yp;
    bool init;

  public:
    CACGNE(DiracMatrix &mat, DiracMatrix &matSloppy, DiracMatrix &matPrecon, SolverParam &param, TimeProfile &profile);
    virtual ~CACGNE();

    void operator()(ColorSpinorField &out, ColorSpinorField &in);
  };

  class CACGNR : public CACG {

  private:
    DiracMdagM mdagm;
    DiracMdagM mdagmSloppy;
    DiracMdagM mdagmPrecon;
    ColorSpinorField *bp;
    bool init;

  public:
    CACGNR(DiracMatrix &mat, DiracMatrix &matSloppy, DiracMatrix &matPrecon, SolverParam &param, TimeProfile &profile);
    virtual ~CACGNR();

    void operator()(ColorSpinorField &out, ColorSpinorField &in);
  };

  /**
     @brief Communication-avoiding GCR solver.  This solver does
     un-preconditioned GCR, first building up a polynomial in the
     linear operator of length nKrylov, and then performs a minimum
     residual extrapolation on the resulting basis vectors.  For use as
     a multigrid smoother with minimum global synchronization.
   */
  class CAGCR : public Solver {

  private:
    const DiracMatrix &mat;
    const DiracMatrix &matSloppy;
<<<<<<< HEAD
    const DiracMatrix &matPrecon;
=======
    const DiracMdagM matMdagM; // used by the eigensolver
>>>>>>> 3fa55816
    bool init;

    // Basis. Currently anything except POWER_BASIS causes a warning
    // then swap to POWER_BASIS.
    QudaCABasis basis;

    Complex *alpha; // Solution coefficient vectors

    ColorSpinorField *rp;
    ColorSpinorField *tmpp;
    ColorSpinorField *tmp_sloppy;

    std::vector<ColorSpinorField*> p;  // GCR direction vectors
    std::vector<ColorSpinorField*> q;  // mat * direction vectors

    /**
       @brief Initiate the fields needed by the solver
       @param[in] b Source vector used for solver meta data.  If we're
       not preserving the source vector and we have a uni-precision
       solver, we set p[0] = b to save memory and memory copying.
    */
    void create(ColorSpinorField &b);

    /**
       @brief Solve the equation A p_k psi_k = q_k psi_k = b by minimizing the
       least square residual using Eigen's LDLT Cholesky for numerical stability
       @param[out] psi Array of coefficients
       @param[in] q Search direction vectors with the operator applied
       @param[in] b Source vector against which we are solving
    */
    void solve(Complex *psi_, std::vector<ColorSpinorField*> &q, ColorSpinorField &b);

public:
  CAGCR(DiracMatrix &mat, DiracMatrix &matSloppy, DiracMatrix &matPrecon, SolverParam &param, TimeProfile &profile);
  virtual ~CAGCR();

  void operator()(ColorSpinorField &out, ColorSpinorField &in);
  };

  // Steepest descent solver used as a preconditioner
  class SD : public Solver {
    private:
      const DiracMatrix &mat;
      cudaColorSpinorField *Ar;
      cudaColorSpinorField *r;
      cudaColorSpinorField *y;
      bool init;

    public:
      SD(DiracMatrix &mat, SolverParam &param, TimeProfile &profile);
      virtual ~SD();

      void operator()(ColorSpinorField &out, ColorSpinorField &in);
  };

  // Extended Steepest Descent solver used for overlapping DD preconditioning
  class XSD : public Solver {
    private:
      const DiracMatrix &mat;
      cudaColorSpinorField *xx;
      cudaColorSpinorField *bx;
      SD *sd; // extended sd is implemented using standard sd
      bool init;
      int R[4];

    public:
      XSD(DiracMatrix &mat, SolverParam &param, TimeProfile &profile);
      virtual ~XSD();

      void operator()(ColorSpinorField &out, ColorSpinorField &in);
  };

  class PreconditionedSolver : public Solver
  {

private:
    Solver *solver;
    const Dirac &dirac;
    const char *prefix;

public:
    PreconditionedSolver(Solver &solver, const Dirac &dirac, SolverParam &param, TimeProfile &profile,
                         const char *prefix) :
      Solver(param, profile),
      solver(&solver),
      dirac(dirac),
      prefix(prefix)
    {
    }

    virtual ~PreconditionedSolver() { delete solver; }

    void operator()(ColorSpinorField &x, ColorSpinorField &b) {
      setOutputPrefix(prefix);

      QudaSolutionType solution_type = b.SiteSubset() == QUDA_FULL_SITE_SUBSET ? QUDA_MAT_SOLUTION : QUDA_MATPC_SOLUTION;

      ColorSpinorField *out=nullptr;
      ColorSpinorField *in=nullptr;

      dirac.prepare(in, out, x, b, solution_type);
      (*solver)(*out, *in);
      dirac.reconstruct(x, b, solution_type);

      setOutputPrefix("");
    }

<<<<<<< HEAD
    Solver *ExposeSolver() const { return solver; }
=======
    /**
     * @brief Return reference to the solver. Used when mass/mu
     *        rescaling an MG instance
     */
    Solver &ExposeSolver() const { return *solver; }
>>>>>>> 3fa55816
  };

  class MultiShiftSolver {

  protected:
    SolverParam &param;
    TimeProfile &profile;

  public:
    MultiShiftSolver(SolverParam &param, TimeProfile &profile) :
    param(param), profile(profile) { ; }
    virtual ~MultiShiftSolver() { ; }

    virtual void operator()(std::vector<ColorSpinorField*> out, ColorSpinorField &in) = 0;
    bool convergence(const double *r2, const double *r2_tol, int n) const;
  };

/**
 * @brief Multi-Shift Conjugate Gradient Solver.
 */
  class MultiShiftCG : public MultiShiftSolver {

  protected:
    const DiracMatrix &mat;
    const DiracMatrix &matSloppy;

  public:
    MultiShiftCG(DiracMatrix &mat, DiracMatrix &matSloppy, SolverParam &param, TimeProfile &profile);
    virtual ~MultiShiftCG();
/**
 * @brief Run multi-shift and return Krylov-space at the end of the solve in p and r2_old_arry.
 * 
 * @param out std::vector of pointer to solutions for all the shifts.
 * @param in right-hand side.
 * @param p std::vector of pointers to hold search directions. Note this will be resized as necessary.
 * @param r2_old_array pointer to last values of r2_old for old shifts. Needs to be large enough to hold r2_old for all shifts.
 */
    void operator()(std::vector<ColorSpinorField*>x, ColorSpinorField &b, std::vector<ColorSpinorField*> &p, double* r2_old_array );

/**
 * @brief Run multi-shift and return Krylov-space at the end of the solve in p and r2_old_arry.
 * 
 * @param out std::vector of pointer to solutions for all the shifts.
 * @param in right-hand side.
 */
    void operator()(std::vector<ColorSpinorField*> out, ColorSpinorField &in){
      std::unique_ptr<double[]> r2_old(new double[QUDA_MAX_MULTI_SHIFT]);
      std::vector<ColorSpinorField*> p;

      (*this)(out, in, p, r2_old.get());

      for (auto& pp : p) delete pp;   
    }

  };



  /**
     @brief This computes the optimum guess for the system Ax=b in the L2
     residual norm.  For use in the HMD force calculations using a
     minimal residual chronological method.  This computes the guess
     solution as a linear combination of a given number of previous
     solutions.  Following Brower et al, only the orthogonalised vector
     basis is stored to conserve memory.

     If Eigen support is enabled then Eigen's SVD algorithm is used
     for solving the linear system, else Gaussian elimination with
     partial pivots is used.
  */
  class MinResExt {

  protected:
    const DiracMatrix &mat;
    bool orthogonal; //! Whether to construct an orthogonal basis or not
    bool apply_mat; //! Whether to compute q = Ap or assume it is provided
    bool hermitian; //! whether A is hermitian ot not
    TimeProfile &profile;

    /**
       @brief Solve the equation A p_k psi_k = q_k psi_k = b by minimizing the
       residual and using Eigen's SVD algorithm for numerical stability
       @param[out] psi Array of coefficients
       @param[in] p Search direction vectors
       @param[in] q Search direction vectors with the operator applied
       @param[in] hermitian Whether the linear system is Hermitian or not
    */
    void solve(Complex *psi_, std::vector<ColorSpinorField*> &p,
               std::vector<ColorSpinorField*> &q, ColorSpinorField &b, bool hermitian);

  public:
    /**
       @param mat The operator for the linear system we wish to solve
       @param orthogonal Whether to construct an orthogonal basis prior to constructing the linear system
       @param apply_mat Whether to apply the operator in place or assume q already contains this
       @profile Timing profile to use
    */
    MinResExt(DiracMatrix &mat, bool orthogonal, bool apply_mat, bool hermitian, TimeProfile &profile);
    virtual ~MinResExt();

    /**
       @param x The optimum for the solution vector.
       @param b The source vector in the equation to be solved. This is not preserved and is overwritten by the new residual.
       @param basis Vector of pairs storing the basis (p,Ap)
    */
    void operator()(ColorSpinorField &x, ColorSpinorField &b,
		    std::vector<std::pair<ColorSpinorField*,ColorSpinorField*> > basis);

    /**
       @param x The optimum for the solution vector.
       @param b The source vector in the equation to be solved. This is not preserved.
       @param p The basis vectors in which we are building the guess
       @param q The basis vectors multiplied by A
    */
    void operator()(ColorSpinorField &x, ColorSpinorField &b,
		    std::vector<ColorSpinorField*> p,
		    std::vector<ColorSpinorField*> q);
  };

  using ColorSpinorFieldSet = ColorSpinorField;

  //forward declaration
  class EigCGArgs;

  class IncEigCG : public Solver {

  private:
    DiracMatrix &mat;
    DiracMatrix &matSloppy;
    DiracMatrix &matPrecon;

    Solver *K;
    SolverParam Kparam; // parameters for preconditioner solve

    ColorSpinorFieldSet *Vm;  //eigCG search vectors  (spinor matrix of size eigen_vector_length x m)

    ColorSpinorField *rp;       //! residual vector
    ColorSpinorField *yp;       //! high precision accumulator
    ColorSpinorField* p;  // conjugate vector
    ColorSpinorField* Ap; // mat * conjugate vector
    ColorSpinorField *tmpp;     //! temporary for mat-vec
    ColorSpinorField* Az; // mat * conjugate vector from the previous iteration 
    ColorSpinorField *r_pre;    //! residual passed to preconditioner
    ColorSpinorField *p_pre;    //! preconditioner result

    EigCGArgs *eigcg_args;

    TimeProfile &profile; // time profile for initCG solver

    bool init;

public:
    IncEigCG(DiracMatrix &mat, DiracMatrix &matSloppy, DiracMatrix &matPrecon, SolverParam &param, TimeProfile &profile);

    virtual ~IncEigCG();

    /**
       @brief Expands deflation space.
       @param V Composite field container of new eigenvectors
       @param nev number of vectors to load
     */
    void increment(ColorSpinorField &V, int nev);

    void RestartVT(const double beta, const double rho);
    void UpdateVm(ColorSpinorField &res, double beta, double sqrtr2); 
    //EigCG solver:
    int eigCGsolve(ColorSpinorField &out, ColorSpinorField &in);
    //InitCG solver:
    int initCGsolve(ColorSpinorField &out, ColorSpinorField &in);
    //Incremental eigCG solver (for eigcg and initcg calls)
    void operator()(ColorSpinorField &out, ColorSpinorField &in);
  };

//forward declaration
 class GMResDRArgs;

 class GMResDR : public Solver {

  private:

    DiracMatrix &mat;
    DiracMatrix &matSloppy;
    DiracMatrix &matPrecon;

    Solver *K;
    SolverParam Kparam; // parameters for preconditioner solve

    ColorSpinorFieldSet *Vm;//arnoldi basis vectors, size (m+1)
    ColorSpinorFieldSet *Zm;//arnoldi basis vectors, size (m+1)

    ColorSpinorField *rp;       //! residual vector
    ColorSpinorField *yp;       //! high precision accumulator
    ColorSpinorField *tmpp;     //! temporary for mat-vec
    ColorSpinorField *r_sloppy; //! sloppy residual vector
    ColorSpinorField *r_pre;    //! residual passed to preconditioner
    ColorSpinorField *p_pre;    //! preconditioner result

    TimeProfile &profile;    //time profile for initCG solver

    GMResDRArgs *gmresdr_args;

    bool init;

  public:

    GMResDR(DiracMatrix &mat, DiracMatrix &matSloppy, DiracMatrix &matPrecon, SolverParam &param, TimeProfile &profile);
    GMResDR(DiracMatrix &mat, Solver &K, DiracMatrix &matSloppy, DiracMatrix &matPrecon, SolverParam &param, TimeProfile &profile);

    virtual ~GMResDR();

    //GMRES-DR solver
    void operator()(ColorSpinorField &out, ColorSpinorField &in);
    //
    //GMRESDR method
    void RunDeflatedCycles (ColorSpinorField *out, ColorSpinorField *in, const double tol_threshold);
    //
    int FlexArnoldiProcedure (const int start_idx, const bool do_givens);

    void RestartVZH();

    void UpdateSolution(ColorSpinorField *x, ColorSpinorField *r, bool do_gels);

  };

} // namespace quda
<|MERGE_RESOLUTION|>--- conflicted
+++ resolved
@@ -545,21 +545,6 @@
     void PrintSummary(const char *name, int k, double r2, double b2, double r2_tol, double hq_tol);
 
     /**
-<<<<<<< HEAD
-       @brief Deflation objects
-    */
-    EigenSolver *eig_solve;
-    bool deflate_init;
-    bool deflate_compute;
-    bool recompute_evals;
-    std::vector<ColorSpinorField *> evecs;
-    std::vector<Complex> evals;
-    std::vector<ColorSpinorField *> defl_tmp1;
-    std::vector<ColorSpinorField *> defl_tmp2;
-
-    /**
-=======
->>>>>>> 3fa55816
        @brief Constructs the deflation space and eigensolver
        @param[in] meta A sample ColorSpinorField with which to instantiate
        the eigensolver
@@ -569,21 +554,16 @@
     void constructDeflationSpace(const ColorSpinorField &meta, const DiracMatrix &mat);
 
     /**
-<<<<<<< HEAD
-=======
        @brief Destroy the allocated deflation space
     */
     void destroyDeflationSpace();
 
     /**
->>>>>>> 3fa55816
        @brief Extends the deflation space to twice its size for SVD deflation
     */
     void extendSVDDeflationSpace();
 
     /**
-<<<<<<< HEAD
-=======
        @brief Injects a deflation space into the solver from the
        vector argument.  Note the input space is reduced to zero size as a
        result of calling this function, with responsibility for the
@@ -621,7 +601,6 @@
     void setRecomputeEvals(bool flag) { recompute_evals = flag; };
 
     /**
->>>>>>> 3fa55816
      * @brief Return flops
      * @return flops expended by this operator
      */
@@ -1062,11 +1041,8 @@
   private:
     const DiracMatrix &mat;
     const DiracMatrix &matSloppy;
-<<<<<<< HEAD
     const DiracMatrix &matPrecon;
-=======
     const DiracMdagM matMdagM; // used by the eigensolver
->>>>>>> 3fa55816
     bool init;
 
     // Basis. Currently anything except POWER_BASIS causes a warning
@@ -1174,15 +1150,11 @@
       setOutputPrefix("");
     }
 
-<<<<<<< HEAD
-    Solver *ExposeSolver() const { return solver; }
-=======
     /**
      * @brief Return reference to the solver. Used when mass/mu
      *        rescaling an MG instance
      */
     Solver &ExposeSolver() const { return *solver; }
->>>>>>> 3fa55816
   };
 
   class MultiShiftSolver {
