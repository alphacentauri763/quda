--- conflicted
+++ resolved
@@ -478,7 +478,6 @@
       virtual ~PreconCG();
 
       void operator()(ColorSpinorField &out, ColorSpinorField &in);
-<<<<<<< HEAD
   };
 
   class PipePCG : public Solver {
@@ -515,8 +514,6 @@
       virtual ~PipePCG();
 
       void operator()(ColorSpinorField &out, ColorSpinorField &in);
-=======
->>>>>>> 9e2bd882
   };
 
 
