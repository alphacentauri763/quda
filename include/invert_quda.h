#pragma once

#include <quda.h>
#include <quda_internal.h>
#include <timer.h>
#include <dirac_quda.h>
#include <color_spinor_field.h>
#include <qio_field.h>
#include <eigensolve_quda.h>
#include <vector>
#include <memory>

namespace quda {

  /**
     SolverParam is the meta data used to define linear solvers.
   */
  struct SolverParam {

    /**
       Which linear solver to use
    */
    QudaInverterType inv_type;

    /**
     * The inner Krylov solver used in the preconditioner.  Set to
     * QUDA_INVALID_INVERTER to disable the preconditioner entirely.
     */
    QudaInverterType inv_type_precondition;

    /**
     * Preconditioner instance, e.g., multigrid
     */
    void *preconditioner;

    /**
     * Deflation operator
     */
    void *deflation_op;

    /**
     * Whether to use the L2 relative residual, L2 absolute residual
     * or Fermilab heavy-quark residual, or combinations therein to
     * determine convergence.  To require that multiple stopping
     * conditions are satisfied, use a bitwise OR as follows:
     *
     * p.residual_type = (QudaResidualType) (QUDA_L2_RELATIVE_RESIDUAL
     *                                     | QUDA_HEAVY_QUARK_RESIDUAL);
     */
    QudaResidualType residual_type;

    /**< Whether deflate the initial guess */
    bool deflate;

    /**< Used to define deflation */
    QudaEigParam eig_param;

    /**< Whether to use an initial guess in the solver or not */
    QudaUseInitGuess use_init_guess;

    /**< Whether to solve linear system with zero RHS */
    QudaComputeNullVector compute_null_vector;

    /**< Reliable update tolerance */
    double delta;

    /**< Whether to user alternative reliable updates (CG only at the moment) */
    bool use_alternative_reliable;

    /**< Whether to keep the partial solution accumulator in sloppy precision */
    bool use_sloppy_partial_accumulator;

    /**< This parameter determines how often we accumulate into the
       solution vector from the direction vectors in the solver.
       E.g., running with solution_accumulator_pipeline = 4, means we
       will update the solution vector every four iterations using the
       direction vectors from the prior four iterations.  This
       increases performance of mixed-precision solvers since it means
       less high-precision vector round-trip memory travel, but
       requires more low-precision memory allocation. */
    int solution_accumulator_pipeline;

    /**< This parameter determines how many consecutive reliable update
    residual increases we tolerate before terminating the solver,
    i.e., how long do we want to keep trying to converge */
    int max_res_increase;

    /**< This parameter determines how many total reliable update
    residual increases we tolerate before terminating the solver,
    i.e., how long do we want to keep trying to converge */
    int max_res_increase_total;

    /**< This parameter determines how many consecutive heavy-quark
    residual increases we tolerate before terminating the solver,
    i.e., how long do we want to keep trying to converge */
    int max_hq_res_increase;

    /**< This parameter determines how many total heavy-quark residual
    restarts we tolerate before terminating the solver, i.e., how long
    do we want to keep trying to converge */
    int max_hq_res_restart_total;

    /**< After how many iterations shall the heavy quark residual be updated */
    int heavy_quark_check;

    /**< Enable pipeline solver */
    int pipeline;

    /**< Solver tolerance in the L2 residual norm */
    double tol;

    /**< Solver tolerance in the L2 residual norm */
    double tol_restart;

    /**< Solver tolerance in the heavy quark residual norm */
    double tol_hq;

    /**< Whether to compute the true residual post solve */
    bool compute_true_res;

    /** Whether to declare convergence without checking the true residual */
    bool sloppy_converge;

    /**< Actual L2 residual norm achieved in solver */
    double true_res;

    /**< Actual heavy quark residual norm achieved in solver */
    double true_res_hq;

    /**< Maximum number of iterations in the linear solver */
    int maxiter;

    /**< The number of iterations performed by the solver */
    int iter;

    /**< The precision used by the QUDA solver */
    QudaPrecision precision;

    /**< The precision used by the QUDA sloppy operator */
    QudaPrecision precision_sloppy;

    /**< The precision used by the QUDA sloppy operator for multishift refinement */
    QudaPrecision precision_refinement_sloppy;

    /**< The precision used by the QUDA preconditioner */
    QudaPrecision precision_precondition;

    /**< The precision used by the QUDA eigensolver */
    QudaPrecision precision_eigensolver;

    /**< Preserve the source or not in the linear solver (deprecated?) */
    QudaPreserveSource preserve_source;

    /**< Whether the source vector should contain the residual vector
       when the solver returns */
    bool return_residual;

    /**< Domain overlap to use in the preconditioning */
    int overlap_precondition;

    /**< Number of sources in the multi-src solver */
    int num_src;

    // Multi-shift solver parameters

    /**< Number of offsets in the multi-shift solver */
    int num_offset;

    /** Offsets for multi-shift solver */
    double offset[QUDA_MAX_MULTI_SHIFT];

    /** Solver tolerance for each offset */
    double tol_offset[QUDA_MAX_MULTI_SHIFT];

    /** Solver tolerance for each shift when refinement is applied using the heavy-quark residual */
    double tol_hq_offset[QUDA_MAX_MULTI_SHIFT];

    /** Actual L2 residual norm achieved in solver for each offset */
    double true_res_offset[QUDA_MAX_MULTI_SHIFT];

    /** Iterated L2 residual norm achieved in multi shift solver for each offset */
    double iter_res_offset[QUDA_MAX_MULTI_SHIFT];

    /** Actual heavy quark residual norm achieved in solver for each offset */
    double true_res_hq_offset[QUDA_MAX_MULTI_SHIFT];

    /** Number of steps in s-step algorithms */
    int Nsteps;

    /** Maximum size of Krylov space used by solver */
    int Nkrylov;

    /** Number of preconditioner cycles to perform per iteration */
    int precondition_cycle;

    /** Tolerance in the inner solver */
    double tol_precondition;

    /** Maximum number of iterations allowed in the inner solver */
    int maxiter_precondition;

    /** Relaxation parameter used in GCR-DD (default = 1.0) */
    double omega;

    /** Basis for CA algorithms */
    QudaCABasis ca_basis;

    /** Minimum eigenvalue for Chebyshev CA basis */
    double ca_lambda_min;

    /** Maximum eigenvalue for Chebyshev CA basis */
    double ca_lambda_max; // -1 -> power iter generate

    /** Whether to use additive or multiplicative Schwarz preconditioning */
    QudaSchwarzType schwarz_type;

    /**< The time taken by the solver */
    double secs;

    /**< The Gflops rate of the solver */
    double gflops;

    // Incremental EigCG solver parameters
    /**< The precision of the Ritz vectors */
    QudaPrecision precision_ritz;//also search space precision

    int n_ev; // number of eigenvectors produced by EigCG
    int m;//Dimension of the search space
    int deflation_grid;
    int rhs_idx;

    int     eigcg_max_restarts;
    int     max_restart_num;
    double  inc_tol;
    double  eigenval_tol;

    QudaVerbosity verbosity_precondition; //! verbosity to use for preconditioner

    bool is_preconditioner; //! whether the solver acting as a preconditioner for another solver

    bool global_reduction; //! whether to use a global or local (node) reduction for this solver

    /** Whether the MG preconditioner (if any) is an instance of MG
        (used internally in MG) or of multigrid_solver (used in the
        interface)*/
    bool mg_instance;

    // the diagonal constant number used to suppress zero modes for MADWF-ML
    double madwf_diagonal_suppressor;

    int madwf_ls;

    int madwf_null_maxiter;

    double madwf_null_tol;

    int madwf_train_maxiter;

    QudaBoolean madwf_param_load;

    QudaBoolean madwf_param_save;

    char madwf_param_infile[256];

    char madwf_param_outfile[256];

    bool precondition_no_advanced_feature;

    /** Which external lib to use in the solver */
    QudaExtLibType extlib_type;

    /**
       Default constructor
     */
    SolverParam() :
      compute_null_vector(QUDA_COMPUTE_NULL_VECTOR_NO),
      compute_true_res(true),
      sloppy_converge(false),
      verbosity_precondition(QUDA_SILENT),
      mg_instance(false)
    {
      ;
    }

    /**
       Constructor that matches the initial values to that of the
       QudaInvertParam instance
       @param param The QudaInvertParam instance from which the values are copied
     */
    SolverParam(const QudaInvertParam &param) :
      inv_type(param.inv_type),
      inv_type_precondition(param.inv_type_precondition),
      preconditioner(param.preconditioner),
      deflation_op(param.deflation_op),
      residual_type(param.residual_type),
      deflate(param.eig_param != 0),
      use_init_guess(param.use_init_guess),
      compute_null_vector(QUDA_COMPUTE_NULL_VECTOR_NO),
      delta(param.reliable_delta),
      use_alternative_reliable(param.use_alternative_reliable),
      use_sloppy_partial_accumulator(param.use_sloppy_partial_accumulator),
      solution_accumulator_pipeline(param.solution_accumulator_pipeline),
      max_res_increase(param.max_res_increase),
      max_res_increase_total(param.max_res_increase_total),
      max_hq_res_increase(param.max_hq_res_increase),
      max_hq_res_restart_total(param.max_hq_res_restart_total),
      heavy_quark_check(param.heavy_quark_check),
      pipeline(param.pipeline),
      tol(param.tol),
      tol_restart(param.tol_restart),
      tol_hq(param.tol_hq),
      compute_true_res(param.compute_true_res),
      sloppy_converge(false),
      true_res(param.true_res),
      true_res_hq(param.true_res_hq),
      maxiter(param.maxiter),
      iter(param.iter),
      precision(param.cuda_prec),
      precision_sloppy(param.cuda_prec_sloppy),
      precision_refinement_sloppy(param.cuda_prec_refinement_sloppy),
      precision_precondition(param.cuda_prec_precondition),
      precision_eigensolver(param.cuda_prec_eigensolver),
      preserve_source(param.preserve_source),
      return_residual(preserve_source == QUDA_PRESERVE_SOURCE_NO ? true : false),
      num_src(param.num_src),
      num_offset(param.num_offset),
      Nsteps(param.Nsteps),
      Nkrylov(param.gcrNkrylov),
      precondition_cycle(param.precondition_cycle),
      tol_precondition(param.tol_precondition),
      maxiter_precondition(param.maxiter_precondition),
      omega(param.omega),
      ca_basis(param.ca_basis),
      ca_lambda_min(param.ca_lambda_min),
      ca_lambda_max(param.ca_lambda_max),
      schwarz_type(param.schwarz_type),
      secs(param.secs),
      gflops(param.gflops),
      precision_ritz(param.cuda_prec_ritz),
      n_ev(param.n_ev),
      m(param.max_search_dim),
      deflation_grid(param.deflation_grid),
      rhs_idx(0),
      eigcg_max_restarts(param.eigcg_max_restarts),
      max_restart_num(param.max_restart_num),
      inc_tol(param.inc_tol),
      eigenval_tol(param.eigenval_tol),
      verbosity_precondition(param.verbosity_precondition),
      is_preconditioner(false),
      global_reduction(true),
      mg_instance(false),
      madwf_diagonal_suppressor(param.madwf_diagonal_suppressor),
      madwf_ls(param.madwf_ls),
      madwf_null_maxiter(param.madwf_null_maxiter),
      madwf_null_tol(param.madwf_null_tol),
      madwf_train_maxiter(param.madwf_train_maxiter),
      madwf_param_load(param.madwf_param_load),
      madwf_param_save(param.madwf_param_save),
      precondition_no_advanced_feature(param.schwarz_type == QUDA_ADDITIVE_SCHWARZ || param.schwarz_type == QUDA_ADDITIVE_MADWF_SCHWARZ),
      extlib_type(param.extlib_type)
    {
      if (deflate) { eig_param = *(static_cast<QudaEigParam *>(param.eig_param)); }
      for (int i=0; i<num_offset; i++) {
        offset[i] = param.offset[i];
        tol_offset[i] = param.tol_offset[i];
        tol_hq_offset[i] = param.tol_hq_offset[i];
      }

      if (param.rhs_idx != 0
          && (param.inv_type == QUDA_INC_EIGCG_INVERTER || param.inv_type == QUDA_GMRESDR_PROJ_INVERTER)) {
        rhs_idx = param.rhs_idx;
      }

      strcpy(madwf_param_infile, param.madwf_param_infile);
      strcpy(madwf_param_outfile, param.madwf_param_outfile);
    }

    SolverParam(const SolverParam &param) :
      inv_type(param.inv_type),
      inv_type_precondition(param.inv_type_precondition),
      preconditioner(param.preconditioner),
      deflation_op(param.deflation_op),
      residual_type(param.residual_type),
      deflate(param.deflate),
      eig_param(param.eig_param),
      use_init_guess(param.use_init_guess),
      compute_null_vector(param.compute_null_vector),
      delta(param.delta),
      use_alternative_reliable(param.use_alternative_reliable),
      use_sloppy_partial_accumulator(param.use_sloppy_partial_accumulator),
      solution_accumulator_pipeline(param.solution_accumulator_pipeline),
      max_res_increase(param.max_res_increase),
      max_res_increase_total(param.max_res_increase_total),
      heavy_quark_check(param.heavy_quark_check),
      pipeline(param.pipeline),
      tol(param.tol),
      tol_restart(param.tol_restart),
      tol_hq(param.tol_hq),
      compute_true_res(param.compute_true_res),
      sloppy_converge(param.sloppy_converge),
      true_res(param.true_res),
      true_res_hq(param.true_res_hq),
      maxiter(param.maxiter),
      iter(param.iter),
      precision(param.precision),
      precision_sloppy(param.precision_sloppy),
      precision_refinement_sloppy(param.precision_refinement_sloppy),
      precision_precondition(param.precision_precondition),
      precision_eigensolver(param.precision_eigensolver),
      preserve_source(param.preserve_source),
      return_residual(param.return_residual),
      num_offset(param.num_offset),
      Nsteps(param.Nsteps),
      Nkrylov(param.Nkrylov),
      precondition_cycle(param.precondition_cycle),
      tol_precondition(param.tol_precondition),
      maxiter_precondition(param.maxiter_precondition),
      omega(param.omega),
      ca_basis(param.ca_basis),
      ca_lambda_min(param.ca_lambda_min),
      ca_lambda_max(param.ca_lambda_max),
      schwarz_type(param.schwarz_type),
      secs(param.secs),
      gflops(param.gflops),
      precision_ritz(param.precision_ritz),
      n_ev(param.n_ev),
      m(param.m),
      deflation_grid(param.deflation_grid),
      rhs_idx(0),
      eigcg_max_restarts(param.eigcg_max_restarts),
      max_restart_num(param.max_restart_num),
      inc_tol(param.inc_tol),
      eigenval_tol(param.eigenval_tol),
      verbosity_precondition(param.verbosity_precondition),
      is_preconditioner(param.is_preconditioner),
      global_reduction(param.global_reduction),
      mg_instance(param.mg_instance),
      madwf_diagonal_suppressor(param.madwf_diagonal_suppressor),
      madwf_ls(param.madwf_ls),
      madwf_null_maxiter(param.madwf_null_maxiter),
      madwf_null_tol(param.madwf_null_tol),
      madwf_train_maxiter(param.madwf_train_maxiter),
      madwf_param_load(param.madwf_param_load),
      madwf_param_save(param.madwf_param_save),
      precondition_no_advanced_feature(param.precondition_no_advanced_feature),
      extlib_type(param.extlib_type)
    {
      for (int i=0; i<num_offset; i++) {
	offset[i] = param.offset[i];
	tol_offset[i] = param.tol_offset[i];
	tol_hq_offset[i] = param.tol_hq_offset[i];
      }

      if((param.inv_type == QUDA_INC_EIGCG_INVERTER || param.inv_type == QUDA_EIGCG_INVERTER) && m % 16){//current hack for the magma library
        m = (m / 16) * 16 + 16;
        warningQuda("\nSwitched eigenvector search dimension to %d\n", m);
      }
      if(param.rhs_idx != 0 && (param.inv_type==QUDA_INC_EIGCG_INVERTER || param.inv_type==QUDA_GMRESDR_PROJ_INVERTER)){
        rhs_idx = param.rhs_idx;
      }

      strcpy(madwf_param_infile, param.madwf_param_infile);
      strcpy(madwf_param_outfile, param.madwf_param_outfile);
    }

    ~SolverParam() { }

    /**
       Update the QudaInvertParam with the data from this
       @param param the QudaInvertParam to be updated
     */
    void updateInvertParam(QudaInvertParam &param, int offset=-1) {
      param.true_res = true_res;
      param.true_res_hq = true_res_hq;
      param.iter += iter;
      reduceDouble(gflops);
      param.gflops += gflops;
      param.secs += secs;
      if (offset >= 0) {
	param.true_res_offset[offset] = true_res_offset[offset];
        param.iter_res_offset[offset] = iter_res_offset[offset];
	param.true_res_hq_offset[offset] = true_res_hq_offset[offset];
      } else {
	for (int i=0; i<num_offset; i++) {
	  param.true_res_offset[i] = true_res_offset[i];
          param.iter_res_offset[i] = iter_res_offset[i];
	  param.true_res_hq_offset[i] = true_res_hq_offset[i];
	}
      }
      //for incremental eigCG:
      param.rhs_idx = rhs_idx;

      param.ca_lambda_min = ca_lambda_min;
      param.ca_lambda_max = ca_lambda_max;

      if (deflate) *static_cast<QudaEigParam *>(param.eig_param) = eig_param;
    }

    void updateRhsIndex(QudaInvertParam &param) {
      //for incremental eigCG:
      rhs_idx = param.rhs_idx;
    }

  };

  class Solver {

  protected:
    const DiracMatrix &mat;
    const DiracMatrix &matSloppy;
    const DiracMatrix &matPrecon;
    const DiracMatrix &matEig;

    SolverParam &param;
    TimeProfile &profile;
    int node_parity;
    EigenSolver *eig_solve; /** Eigensolver object. */
    bool deflate_init;      /** If true, the deflation space has been computed. */
    bool deflate_compute;   /** If true, instruct the solver to create a deflation space. */
    bool recompute_evals;   /** If true, instruct the solver to recompute evals from an existing deflation space. */
    std::vector<ColorSpinorField *> evecs; /** Holds the eigenvectors. */
    std::vector<Complex> evals;            /** Holds the eigenvalues. */

  public:
    Solver(const DiracMatrix &mat, const DiracMatrix &matSloppy, const DiracMatrix &matPrecon,
           const DiracMatrix &matEig, SolverParam &param, TimeProfile &profile);
    virtual ~Solver();

    virtual void operator()(ColorSpinorField &out, ColorSpinorField &in) = 0;

    virtual void blocksolve(ColorSpinorField &out, ColorSpinorField &in);

<<<<<<< HEAD
    virtual void train_param(Solver &null, ColorSpinorField &in) { errorQuda("NOT implemented."); }

    void set_tol(double tol) { param.tol = tol; }

    void set_maxiter(int maxiter) { param.maxiter = maxiter; }

    const DiracMatrix& M() { return mat; }
    const DiracMatrix& Msloppy() { return matSloppy; }
    const DiracMatrix& Mprecon() { return matPrecon; }
=======
    const DiracMatrix &M() { return mat; }
    const DiracMatrix &Msloppy() { return matSloppy; }
    const DiracMatrix &Mprecon() { return matPrecon; }
>>>>>>> b28d376f
    const DiracMatrix &Meig() { return matEig; }

    /**
       @return Whether the solver is only for Hermitian systems
     */
    virtual bool hermitian() = 0;

    /**
       @brief Solver factory
    */
    static Solver *create(SolverParam &param, const DiracMatrix &mat, const DiracMatrix &matSloppy,
                          const DiracMatrix &matPrecon, const DiracMatrix &matEig, TimeProfile &profile);

    /**
       @brief Set the solver L2 stopping condition
       @param[in] Desired solver tolerance
       @param[in] b2 L2 norm squared of the source vector
       @param[in] residual_type The type of residual we want to solve for
       @return L2 stopping condition
    */
    static double stopping(double tol, double b2, QudaResidualType residual_type);

    /**
       @briefTest for solver convergence
       @param[in] r2 L2 norm squared of the residual
       @param[in] hq2 Heavy quark residual
       @param[in] r2_tol Solver L2 tolerance
       @param[in] hq_tol Solver heavy-quark tolerance
       @return Whether converged
     */
    bool convergence(double r2, double hq2, double r2_tol, double hq_tol);

    /**
       @brief Test for HQ solver convergence -- ignore L2 residual
       @param[in] r2 L2 norm squared of the residual
       @param[in] hq2 Heavy quark residual
       @param[in] r2_tol Solver L2 tolerance
       @param[in[ hq_tol Solver heavy-quark tolerance
       @return Whether converged
     */
    bool convergenceHQ(double r2, double hq2, double r2_tol, double hq_tol);

    /**
       @brief Test for L2 solver convergence -- ignore HQ residual
       @param[in] r2 L2 norm squared of the residual
       @param[in] hq2 Heavy quark residual
       @param[in] r2_tol Solver L2 tolerance
       @param[in] hq_tol Solver heavy-quark tolerance
     */
    bool convergenceL2(double r2, double hq2, double r2_tol, double hq_tol);

    /**
       @brief Prints out the running statistics of the solver
       (requires a verbosity of QUDA_VERBOSE)
       @param[in] name Name of solver that called this
       @param[in] k iteration count
       @param[in] r2 L2 norm squared of the residual
       @param[in] hq2 Heavy quark residual
     */
    void PrintStats(const char *name, int k, double r2, double b2, double hq2);

    /**
       @brief Prints out the summary of the solver convergence
       (requires a verbosity of QUDA_SUMMARIZE).  Assumes
       SolverParam.true_res and SolverParam.true_res_hq has been set
       @param[in] name Name of solver that called this
       @param[in] k iteration count
       @param[in] r2 L2 norm squared of the residual
       @param[in] hq2 Heavy quark residual
       @param[in] r2_tol Solver L2 tolerance
       @param[in] hq_tol Solver heavy-quark tolerance
    */
    void PrintSummary(const char *name, int k, double r2, double b2, double r2_tol, double hq_tol);

    /**
       @brief Returns the epsilon tolerance for a given precision, by default returns
       the solver precision.
       @param[in] prec Input precision, default value is solver precision
    */
    double precisionEpsilon(QudaPrecision prec = QUDA_INVALID_PRECISION) const;

    /**
       @brief Constructs the deflation space and eigensolver
       @param[in] meta A sample ColorSpinorField with which to instantiate
       the eigensolver
       @param[in] mat The operator to eigensolve
       @param[in] Whether to compute the SVD
    */
    void constructDeflationSpace(const ColorSpinorField &meta, const DiracMatrix &mat);

    /**
       @brief Destroy the allocated deflation space
    */
    void destroyDeflationSpace();

    /**
       @brief Extends the deflation space to twice its size for SVD deflation
    */
    void extendSVDDeflationSpace();

    /**
       @brief Injects a deflation space into the solver from the
       vector argument.  Note the input space is reduced to zero size as a
       result of calling this function, with responsibility for the
       space transferred to the solver.
       @param[in,out] defl_space the deflation space we wish to
       transfer to the solver.
    */
    void injectDeflationSpace(std::vector<ColorSpinorField *> &defl_space);

    /**
       @brief Extracts the deflation space from the solver to the
       vector argument.  Note the solver deflation space is reduced to
       zero size as a result of calling this function, with
       responsibility for the space transferred to the argument.
       @param[in,out] defl_space the extracted deflation space.  On
       input, this vector should have zero size.
    */
    void extractDeflationSpace(std::vector<ColorSpinorField *> &defl_space);

    /**
       @brief Returns the size of deflation space
    */
    int deflationSpaceSize() const { return (int)evecs.size(); };

    /**
       @brief Sets the deflation compute boolean
       @param[in] flag Set to this boolean value
    */
    void setDeflateCompute(bool flag) { deflate_compute = flag; };

    /**
       @brief Sets the recompute evals boolean
       @param[in] flag Set to this boolean value
    */
    void setRecomputeEvals(bool flag) { recompute_evals = flag; };

    /**
     * @brief Return flops
     * @return flops expended by this operator
     */
    virtual double flops() const { return 0; }
  };

  /**
     @brief  Conjugate-Gradient Solver.
   */
  class CG : public Solver {

  private:
    // pointers to fields to avoid multiple creation overhead
    ColorSpinorField *yp, *rp, *rnewp, *pp, *App, *tmpp, *tmp2p, *tmp3p, *rSloppyp, *xSloppyp;
    std::vector<ColorSpinorField*> p;
    bool init;

  public:
    CG(const DiracMatrix &mat, const DiracMatrix &matSloppy, const DiracMatrix &matPrecon, const DiracMatrix &matEig,
       SolverParam &param, TimeProfile &profile);
    virtual ~CG();
    /**
     * @brief Run CG.
     * @param out Solution vector.
     * @param in Right-hand side.
     */
    void operator()(ColorSpinorField &out, ColorSpinorField &in){
      (*this)(out, in, nullptr, 0.0);
    };

    /**
     * @brief Solve re-using an initial Krylov space defined by an initial r2_old_init and search direction p_init.
     * @details This can be used when continuing a CG, e.g. as refinement step after a multi-shift solve.
     * @param out Solution-vector.
     * @param in Right-hand side.
     * @param p_init Initial-search direction.
     * @param r2_old_init [description]
     */
    void operator()(ColorSpinorField &out, ColorSpinorField &in, ColorSpinorField *p_init, double r2_old_init);

    void blocksolve(ColorSpinorField& out, ColorSpinorField& in);

    virtual bool hermitian() { return true; } /** CG is only for Hermitian systems */
  };

  /**
     @brief  Generic solver with an accelerator.
   */
  template <class Transformer, class Base> class Acc : public Base
  {

    bool active_training = false;

    Base ref_solver; // Here we declare a copy of the solver to avoid temporary buffer collisions.

  public:
    Transformer transformer;

    Acc(const DiracMatrix &mat, const DiracMatrix &matSloppy, const DiracMatrix &matPrecon, const DiracMatrix &matEig,
        SolverParam &param, TimeProfile &profile) :
      Base(mat, matSloppy, matPrecon, matEig, param, profile),
      ref_solver(mat, matSloppy, matPrecon, matEig, param, profile),
      transformer(param)
    {
    }

    virtual ~Acc() { }

    /**
     * @brief Forward transform, run base solver (e.g. CG), then backward transform.
     * @param out Solution vector.
     * @param in Right-hand side.
     */
    virtual void operator()(ColorSpinorField &out, ColorSpinorField &in)
    {
      auto base = [&](ColorSpinorField &out, ColorSpinorField &in) {
        pushVerbosity(this->param.verbosity_precondition);
        Base::operator()(out, in);
        popVerbosity();
      };

      if (transformer.trained) {
        transformer.apply(base, out, in);
      } else {
        ref_solver(out, in);
      }
    }

    /**
     * @brief Train the underlying accelerate parameter.
     * @param null Solver to solve for null vectors.
     * @param in meta color spinor field.
     */
    virtual void train_param(Solver &null, ColorSpinorField &in)
    {
      auto base = [&](ColorSpinorField &out, ColorSpinorField &in) {
        pushVerbosity(QUDA_SILENT); // silent this since there are a lot of them.
        Base::operator()(out, in);
        popVerbosity();
      };

      if (!active_training && !transformer.trained) {
        active_training = true;
        transformer.train(Solver::matPrecon, base, null, in);
        active_training = false;
      }
    }
  };

  class CGNE : public CG
  {

  private:
    DiracMMdag mmdag;
    DiracMMdag mmdagSloppy;
    DiracMMdag mmdagPrecon;
    DiracMMdag mmdagEig;
    ColorSpinorField *xp;
    ColorSpinorField *yp;
    bool init;

  public:
    CGNE(const DiracMatrix &mat, const DiracMatrix &matSloppy, const DiracMatrix &matPrecon, const DiracMatrix &matEig,
         SolverParam &param, TimeProfile &profile);
    virtual ~CGNE();

    void operator()(ColorSpinorField &out, ColorSpinorField &in);

    virtual bool hermitian() { return false; } /** CGNE is for any system */
  };

  class CGNR : public CG
  {

  private:
    DiracMdagM mdagm;
    DiracMdagM mdagmSloppy;
    DiracMdagM mdagmPrecon;
    DiracMdagM mdagmEig;
    ColorSpinorField *bp;
    bool init;

  public:
    CGNR(const DiracMatrix &mat, const DiracMatrix &matSloppy, const DiracMatrix &matPrecon, const DiracMatrix &matEig,
         SolverParam &param, TimeProfile &profile);
    virtual ~CGNR();

    void operator()(ColorSpinorField &out, ColorSpinorField &in);

    virtual bool hermitian() { return false; } /** CGNR is for any system */
  };

  class CG3 : public Solver
  {

  private:
    // pointers to fields to avoid multiple creation overhead
    ColorSpinorField *yp, *rp, *tmpp, *ArSp, *rSp, *xSp, *xS_oldp, *tmpSp, *rS_oldp, *tmp2Sp;
    bool init;

  public:
    CG3(const DiracMatrix &mat, const DiracMatrix &matSloppy, const DiracMatrix &matPrecon, SolverParam &param,
        TimeProfile &profile);
    virtual ~CG3();

    void operator()(ColorSpinorField &out, ColorSpinorField &in);

    virtual bool hermitian() { return true; } /** CG is only for Hermitian systems */
  };

  class CG3NE : public CG3
  {

  private:
    DiracMMdag mmdag;
    DiracMMdag mmdagSloppy;
    DiracMMdag mmdagPrecon;
    ColorSpinorField *xp;
    ColorSpinorField *yp;
    bool init;

  public:
    CG3NE(const DiracMatrix &mat, const DiracMatrix &matSloppy, const DiracMatrix &matPrecon, SolverParam &param,
          TimeProfile &profile);
    virtual ~CG3NE();

    void operator()(ColorSpinorField &out, ColorSpinorField &in);

    virtual bool hermitian() { return false; } /** CG3NE is for any system */
  };

  class CG3NR : public CG3
  {

  private:
    DiracMdagM mdagm;
    DiracMdagM mdagmSloppy;
    DiracMdagM mdagmPrecon;
    ColorSpinorField *bp;
    bool init;

  public:
    CG3NR(const DiracMatrix &mat, const DiracMatrix &matSloppy, const DiracMatrix &matPrecon, SolverParam &param,
          TimeProfile &profile);
    virtual ~CG3NR();

    void operator()(ColorSpinorField &out, ColorSpinorField &in);

    virtual bool hermitian() { return false; } /** CG3NR is for any system */
  };

  class MPCG : public Solver {
    private:
      void computeMatrixPowers(cudaColorSpinorField out[], cudaColorSpinorField &in, int nvec);
      void computeMatrixPowers(std::vector<cudaColorSpinorField>& out, std::vector<cudaColorSpinorField>& in, int nsteps);

    public:
      MPCG(const DiracMatrix &mat, SolverParam &param, TimeProfile &profile);
      virtual ~MPCG();

      void operator()(ColorSpinorField &out, ColorSpinorField &in);
      virtual bool hermitian() { return true; } /** MPCG is only Hermitian system */
  };


  class PreconCG : public Solver {
    private:
      Solver *K;
      SolverParam Kparam; // parameters for preconditioner solve

    public:
      PreconCG(const DiracMatrix &mat, const DiracMatrix &matSloppy, const DiracMatrix &matPrecon,
               const DiracMatrix &matEig, SolverParam &param, TimeProfile &profile);

      virtual ~PreconCG();

      void operator()(ColorSpinorField &out, ColorSpinorField &in)
      {
        std::vector<ColorSpinorField *> v_r(0);
        (*this)(out, in, v_r, 0, 0);
      }

      void operator()(ColorSpinorField &x, ColorSpinorField &b, std::vector<ColorSpinorField *> &v_r,
                      int collect_maxiter, double collect_col);

      virtual bool hermitian() { return true; } /** MPCG is only Hermitian system */
  };


  class BiCGstab : public Solver {

  private:
    // pointers to fields to avoid multiple creation overhead
    ColorSpinorField *yp, *rp, *pp, *vp, *tmpp, *tp;
    bool init;

  public:
    BiCGstab(const DiracMatrix &mat, const DiracMatrix &matSloppy, const DiracMatrix &matPrecon,
             const DiracMatrix &matEig, SolverParam &param, TimeProfile &profile);
    virtual ~BiCGstab();

    void operator()(ColorSpinorField &out, ColorSpinorField &in);

    virtual bool hermitian() { return false; } /** BiCGStab is for any linear system */
  };

  class SimpleBiCGstab : public Solver {

  private:

    // pointers to fields to avoid multiple creation overhead
    cudaColorSpinorField *yp, *rp, *pp, *vp, *tmpp, *tp;
    bool init;

  public:
    SimpleBiCGstab(const DiracMatrix &mat, SolverParam &param, TimeProfile &profile);
    virtual ~SimpleBiCGstab();

    void operator()(ColorSpinorField &out, ColorSpinorField &in);

    virtual bool hermitian() { return false; } /** BiCGStab is for any linear system */
  };

  class MPBiCGstab : public Solver {

  private:
    void computeMatrixPowers(std::vector<cudaColorSpinorField>& pr, cudaColorSpinorField& p, cudaColorSpinorField& r, int nsteps);

  public:
    MPBiCGstab(const DiracMatrix &mat, SolverParam &param, TimeProfile &profile);
    virtual ~MPBiCGstab();

    void operator()(ColorSpinorField &out, ColorSpinorField &in);

    virtual bool hermitian() { return false; } /** BiCGStab is for any linear system */
  };

  class BiCGstabL : public Solver {

  private:
    /**
       The size of the Krylov space that BiCGstabL uses.
     */
    int n_krylov; // in the language of BiCGstabL, this is L.

    // Various coefficients and params needed on each iteration.
    Complex rho0, rho1, alpha, omega, beta;           // Various coefficients for the BiCG part of BiCGstab-L.
    Complex *gamma, *gamma_prime, *gamma_prime_prime; // Parameters for MR part of BiCGstab-L. (L+1) length.
    Complex **tau; // Parameters for MR part of BiCGstab-L. Tech. modified Gram-Schmidt coeffs. (L+1)x(L+1) length.
    double *sigma; // Parameters for MR part of BiCGstab-L. Tech. the normalization part of Gram-Scmidt. (L+1) length.

    // pointers to fields to avoid multiple creation overhead
    // full precision fields
    ColorSpinorField *r_fullp;   //! Full precision residual.
    ColorSpinorField *yp;        //! Full precision temporary.
    // sloppy precision fields
    ColorSpinorField *tempp;          //! Sloppy temporary vector.
    std::vector<ColorSpinorField*> r; // Current residual + intermediate residual values, along the MR.
    std::vector<ColorSpinorField*> u; // Search directions.

    // Saved, preallocated vectors. (may or may not get used depending on precision.)
    ColorSpinorField *x_sloppy_saved_p; //! Sloppy solution vector.
    ColorSpinorField *r0_saved_p;       //! Shadow residual, in BiCG language.
    ColorSpinorField *r_sloppy_saved_p; //! Current residual, in BiCG language.

    /**
       Internal routine for reliable updates. Made to not conflict with BiCGstab's implementation.
     */
    int reliable(double &rNorm, double &maxrx, double &maxrr, const double &r2, const double &delta);

    /**
       Internal routines for pipelined Gram-Schmidt. Made to not conflict with GCR's implementation.
     */
    void computeTau(Complex **tau, double *sigma, std::vector<ColorSpinorField*> r, int begin, int size, int j);
    void updateR(Complex **tau, std::vector<ColorSpinorField*> r, int begin, int size, int j);
    void orthoDir(Complex **tau, double* sigma, std::vector<ColorSpinorField*> r, int j, int pipeline);

    void updateUend(Complex *gamma, std::vector<ColorSpinorField *> u, int n_krylov);
    void updateXRend(Complex *gamma, Complex *gamma_prime, Complex *gamma_prime_prime,
                     std::vector<ColorSpinorField *> r, ColorSpinorField &x, int n_krylov);

    /**
       Solver uses lazy allocation: this flag determines whether we have allocated or not.
     */
    bool init;

    std::string solver_name; // holds BiCGstab-l, where 'l' literally equals n_krylov.

  public:
    BiCGstabL(const DiracMatrix &mat, const DiracMatrix &matSloppy, SolverParam &param, TimeProfile &profile);
    virtual ~BiCGstabL();

    void operator()(ColorSpinorField &out, ColorSpinorField &in);

    virtual bool hermitian() { return false; } /** BiCGStab is for any linear system */
  };

  class GCR : public Solver {

  private:
    const DiracMdagM matMdagM; // used by the eigensolver

    Solver *K;
    SolverParam Kparam; // parameters for preconditioner solve

    /**
       The size of the Krylov space that GCR uses
     */
    int n_krylov;

    Complex *alpha;
    Complex **beta;
    double *gamma;

    /**
       Solver uses lazy allocation: this flag to determine whether we have allocated.
     */
    bool init;

    ColorSpinorField *rp;       //! residual vector
    ColorSpinorField *tmpp;     //! temporary for mat-vec
    ColorSpinorField *tmp_sloppy; //! temporary for sloppy mat-vec
    ColorSpinorField *r_sloppy; //! sloppy residual vector

    std::vector<ColorSpinorField*> p;  // GCR direction vectors
    std::vector<ColorSpinorField*> Ap; // mat * direction vectors

  public:
    GCR(const DiracMatrix &mat, const DiracMatrix &matSloppy, const DiracMatrix &matPrecon, const DiracMatrix &matEig,
        SolverParam &param, TimeProfile &profile);

    /**
       @param K Preconditioner
    */
    GCR(const DiracMatrix &mat, Solver &K, const DiracMatrix &matSloppy, const DiracMatrix &matPrecon,
        const DiracMatrix &matEig, SolverParam &param, TimeProfile &profile);
    virtual ~GCR();

    void operator()(ColorSpinorField &out, ColorSpinorField &in);

    virtual bool hermitian() { return false; } /** GCR is for any linear system */
  };

  class MR : public Solver {

  private:
    ColorSpinorField *rp;
    ColorSpinorField *r_sloppy;
    ColorSpinorField *Arp;
    ColorSpinorField *tmpp;
    ColorSpinorField *tmp_sloppy;
    ColorSpinorField *x_sloppy;
    bool init;

  public:
    MR(const DiracMatrix &mat, const DiracMatrix &matSloppy, SolverParam &param, TimeProfile &profile);
    virtual ~MR();

    void operator()(ColorSpinorField &out, ColorSpinorField &in);

    virtual bool hermitian() { return false; } /** MR is for any linear system */
  };

  /**
     @brief Communication-avoiding CG solver.  This solver does
     un-preconditioned CG, running in steps of n_krylov, build up a
     polynomial in the linear operator of length n_krylov, and then
     performs a steepest descent minimization on the resulting basis
     vectors.  For now only implemented using the power basis so is
     only useful as a preconditioner.
   */
  class CACG : public Solver {

  private:
    bool init;

    bool lambda_init;
    QudaCABasis basis;

    Complex *Q_AQandg; // Fused inner product matrix
    Complex *Q_AS; // inner product matrix
    Complex *alpha; // QAQ^{-1} g
    Complex *beta; // QAQ^{-1} QpolyS

    ColorSpinorField *rp;
    ColorSpinorField *tmpp;
    ColorSpinorField *tmpp2;
    ColorSpinorField *tmp_sloppy;
    ColorSpinorField *tmp_sloppy2;

    std::vector<ColorSpinorField*> S;  // residual vectors
    std::vector<ColorSpinorField*> AS; // mat * residual vectors. Can be replaced by a single temporary.
    std::vector<ColorSpinorField*> Q;  // CG direction vectors
    std::vector<ColorSpinorField*> Qtmp; // CG direction vectors for pointer swap
    std::vector<ColorSpinorField*> AQ; // mat * CG direction vectors.
                                       // it's possible to avoid carrying these
                                       // around, but there's a stability penalty,
                                       // and computing QAQ becomes a pain (though
                                       // it does let you fuse the reductions...)

    /**
       @brief Initiate the fields needed by the solver
       @param[in] b Source vector used for solver meta data.  If we're
       not preserving the source vector and we have a uni-precision
       solver, we set p[0] = b to save memory and memory copying.
    */
    void create(ColorSpinorField &b);

    /**
       @brief Compute the alpha coefficients
    */
    void compute_alpha();

    /**
       @brief Compute the beta coefficients
    */
    void compute_beta();

    /**
       @ brief Check if it's time for a reliable update
    */
    int reliable(double &rNorm,  double &maxrr, int &rUpdate, const double &r2, const double &delta);

  public:
    CACG(const DiracMatrix &mat, const DiracMatrix &matSloppy, const DiracMatrix &matPrecon, const DiracMatrix &matEig,
         SolverParam &param, TimeProfile &profile);
    virtual ~CACG();

    void operator()(ColorSpinorField &out, ColorSpinorField &in);

    virtual bool hermitian() { return true; } /** CG is only for Hermitian systems */
  };

  class CACGNE : public CACG {

  private:
    DiracMMdag mmdag;
    DiracMMdag mmdagSloppy;
    DiracMMdag mmdagPrecon;
    DiracMMdag mmdagEig;
    ColorSpinorField *xp;
    ColorSpinorField *yp;
    bool init;

  public:
    CACGNE(const DiracMatrix &mat, const DiracMatrix &matSloppy, const DiracMatrix &matPrecon,
           const DiracMatrix &matEig, SolverParam &param, TimeProfile &profile);
    virtual ~CACGNE();

    void operator()(ColorSpinorField &out, ColorSpinorField &in);

    virtual bool hermitian() { return false; } /** CGNE is for any linear system */
  };

  class CACGNR : public CACG {

  private:
    DiracMdagM mdagm;
    DiracMdagM mdagmSloppy;
    DiracMdagM mdagmPrecon;
    DiracMdagM mdagmEig;
    ColorSpinorField *bp;
    bool init;

  public:
    CACGNR(const DiracMatrix &mat, const DiracMatrix &matSloppy, const DiracMatrix &matPrecon,
           const DiracMatrix &matEig, SolverParam &param, TimeProfile &profile);
    virtual ~CACGNR();

    void operator()(ColorSpinorField &out, ColorSpinorField &in);

    virtual bool hermitian() { return false; } /** CGNE is for any linear system */
  };

  /**
     @brief Communication-avoiding GCR solver.  This solver does
     un-preconditioned GCR, first building up a polynomial in the
     linear operator of length n_krylov, and then performs a minimum
     residual extrapolation on the resulting basis vectors.  For use as
     a multigrid smoother with minimum global synchronization.
   */
  class CAGCR : public Solver {

  private:
    const DiracMdagM matMdagM; // used by the eigensolver
    bool init;
    const bool use_source; // whether we can reuse the source vector

    // Basis. Currently anything except POWER_BASIS causes a warning
    // then swap to POWER_BASIS.
    QudaCABasis basis;

    Complex *alpha; // Solution coefficient vectors

    ColorSpinorField *rp;
    ColorSpinorField *tmpp;
    ColorSpinorField *tmp_sloppy;

    std::vector<ColorSpinorField*> p;  // GCR direction vectors
    std::vector<ColorSpinorField*> q;  // mat * direction vectors

    /**
       @brief Initiate the fields needed by the solver
       @param[in] b Source vector used for solver meta data.  If we're
       not preserving the source vector and we have a uni-precision
       solver, we set p[0] = b to save memory and memory copying.
    */
    void create(ColorSpinorField &b);

    /**
       @brief Solve the equation A p_k psi_k = q_k psi_k = b by minimizing the
       least square residual using Eigen's LDLT Cholesky for numerical stability
       @param[out] psi Array of coefficients
       @param[in] q Search direction vectors with the operator applied
       @param[in] b Source vector against which we are solving
    */
    void solve(Complex *psi_, std::vector<ColorSpinorField*> &q, ColorSpinorField &b);

public:
  CAGCR(const DiracMatrix &mat, const DiracMatrix &matSloppy, const DiracMatrix &matPrecon, const DiracMatrix &matEig,
        SolverParam &param, TimeProfile &profile);
  virtual ~CAGCR();

  void operator()(ColorSpinorField &out, ColorSpinorField &in);

  virtual bool hermitian() { return false; } /** GCR is for any linear system */
  };

  // Steepest descent solver used as a preconditioner
  class SD : public Solver {
    private:
      cudaColorSpinorField *Ar;
      cudaColorSpinorField *r;
      cudaColorSpinorField *y;
      bool init;

    public:
      SD(const DiracMatrix &mat, SolverParam &param, TimeProfile &profile);
      virtual ~SD();

      void operator()(ColorSpinorField &out, ColorSpinorField &in);

      virtual bool hermitian() { return false; } /** CGNE is for any linear system */
  };

  // Extended Steepest Descent solver used for overlapping DD preconditioning
  class XSD : public Solver
  {
  private:
    cudaColorSpinorField *xx;
    cudaColorSpinorField *bx;
    SD *sd; // extended sd is implemented using standard sd
    bool init;
    int R[4];

  public:
    XSD(const DiracMatrix &mat, SolverParam &param, TimeProfile &profile);
    virtual ~XSD();

    void operator()(ColorSpinorField &out, ColorSpinorField &in);

    virtual bool hermitian() { return false; } /** CGNE is for any linear system */
  };

  class PreconditionedSolver : public Solver
  {
private:
    Solver *solver;
    const Dirac &dirac;
    const char *prefix;

public:
  PreconditionedSolver(Solver &solver, const Dirac &dirac, SolverParam &param, TimeProfile &profile, const char *prefix) :
    Solver(solver.M(), solver.Msloppy(), solver.Mprecon(), solver.Meig(), param, profile),
    solver(&solver),
    dirac(dirac),
    prefix(prefix)
  {
  }

    virtual ~PreconditionedSolver() { delete solver; }

    void operator()(ColorSpinorField &x, ColorSpinorField &b) {
      pushOutputPrefix(prefix);

      QudaSolutionType solution_type = b.SiteSubset() == QUDA_FULL_SITE_SUBSET ? QUDA_MAT_SOLUTION : QUDA_MATPC_SOLUTION;

      ColorSpinorField *out=nullptr;
      ColorSpinorField *in=nullptr;

      if (dirac.hasSpecialMG()) {
        dirac.prepareSpecialMG(in, out, x, b, solution_type);
      } else {
        dirac.prepare(in, out, x, b, solution_type);
      }
      (*solver)(*out, *in);
      if (dirac.hasSpecialMG()) {
        dirac.reconstructSpecialMG(x, b, solution_type);
      } else {
        dirac.reconstruct(x, b, solution_type);
      }

      popOutputPrefix();
    }

    /**
     * @brief Return reference to the solver. Used when mass/mu
     *        rescaling an MG instance
     */
    Solver &ExposeSolver() const { return *solver; }

    virtual bool hermitian() { return solver->hermitian(); } /** Use the inner solver */
  };

  class MultiShiftSolver {

  protected:
    const DiracMatrix &mat;
    const DiracMatrix &matSloppy;
    SolverParam &param;
    TimeProfile &profile;

  public:
    MultiShiftSolver(const DiracMatrix &mat, const DiracMatrix &matSloppy, SolverParam &param, TimeProfile &profile) :
      mat(mat),
      matSloppy(matSloppy),
      param(param),
      profile(profile)
    {
      ;
    }
    virtual ~MultiShiftSolver() { ; }

    virtual void operator()(std::vector<ColorSpinorField*> out, ColorSpinorField &in) = 0;
    bool convergence(const double *r2, const double *r2_tol, int n) const;
  };

/**
 * @brief Multi-Shift Conjugate Gradient Solver.
 */
  class MultiShiftCG : public MultiShiftSolver {

  public:
    MultiShiftCG(const DiracMatrix &mat, const DiracMatrix &matSloppy, SolverParam &param, TimeProfile &profile);
    virtual ~MultiShiftCG();
    /**
     * @brief Run multi-shift and return Krylov-space at the end of the solve in p and r2_old_arry.
     *
     * @param out std::vector of pointer to solutions for all the shifts.
     * @param in right-hand side.
     * @param p std::vector of pointers to hold search directions. Note this will be resized as necessary.
     * @param r2_old_array pointer to last values of r2_old for old shifts. Needs to be large enough to hold r2_old for all shifts.
     */
    void operator()(std::vector<ColorSpinorField*>x, ColorSpinorField &b, std::vector<ColorSpinorField*> &p, double* r2_old_array );

    /**
     * @brief Run multi-shift and return Krylov-space at the end of the solve in p and r2_old_arry.
     *
     * @param out std::vector of pointer to solutions for all the shifts.
     * @param in right-hand side.
     */
    void operator()(std::vector<ColorSpinorField*> out, ColorSpinorField &in){
      std::unique_ptr<double[]> r2_old(new double[QUDA_MAX_MULTI_SHIFT]);
      std::vector<ColorSpinorField*> p;

      (*this)(out, in, p, r2_old.get());

      for (auto &pp : p) delete pp;
    }

  };


  /**
     @brief This computes the optimum guess for the system Ax=b in the L2
     residual norm.  For use in the HMD force calculations using a
     minimal residual chronological method.  This computes the guess
     solution as a linear combination of a given number of previous
     solutions.  Following Brower et al, only the orthogonalised vector
     basis is stored to conserve memory.

     If Eigen support is enabled then Eigen's SVD algorithm is used
     for solving the linear system, else Gaussian elimination with
     partial pivots is used.
  */
  class MinResExt {

  protected:
    const DiracMatrix &mat;
    bool orthogonal; //! Whether to construct an orthogonal basis or not
    bool apply_mat; //! Whether to compute q = Ap or assume it is provided
    bool hermitian; //! whether A is hermitian ot not
    TimeProfile &profile;

    /**
       @brief Solve the equation A p_k psi_k = q_k psi_k = b by minimizing the
       residual and using Eigen's SVD algorithm for numerical stability
       @param[out] psi Array of coefficients
       @param[in] p Search direction vectors
       @param[in] q Search direction vectors with the operator applied
       @param[in] hermitian Whether the linear system is Hermitian or not
    */
    void solve(Complex *psi_, std::vector<ColorSpinorField*> &p,
               std::vector<ColorSpinorField*> &q, ColorSpinorField &b, bool hermitian);

  public:
    /**
       @param mat The operator for the linear system we wish to solve
       @param orthogonal Whether to construct an orthogonal basis prior to constructing the linear system
       @param apply_mat Whether to apply the operator in place or assume q already contains this
       @profile Timing profile to use
    */
    MinResExt(const DiracMatrix &mat, bool orthogonal, bool apply_mat, bool hermitian, TimeProfile &profile);
    virtual ~MinResExt();

    /**
       @param x The optimum for the solution vector.
       @param b The source vector in the equation to be solved. This is not preserved and is overwritten by the new residual.
       @param basis Vector of pairs storing the basis (p,Ap)
    */
    void operator()(ColorSpinorField &x, ColorSpinorField &b,
		    std::vector<std::pair<ColorSpinorField*,ColorSpinorField*> > basis);

    /**
       @param x The optimum for the solution vector.
       @param b The source vector in the equation to be solved. This is not preserved.
       @param p The basis vectors in which we are building the guess
       @param q The basis vectors multiplied by A
    */
    void operator()(ColorSpinorField &x, ColorSpinorField &b,
		    std::vector<ColorSpinorField*> p,
		    std::vector<ColorSpinorField*> q);
  };

  using ColorSpinorFieldSet = ColorSpinorField;

  //forward declaration
  class EigCGArgs;

  class IncEigCG : public Solver {

  private:
    Solver *K;
    SolverParam Kparam; // parameters for preconditioner solve

    ColorSpinorFieldSet *Vm;  //eigCG search vectors  (spinor matrix of size eigen_vector_length x m)

    ColorSpinorField *rp;       //! residual vector
    ColorSpinorField *yp;       //! high precision accumulator
    ColorSpinorField* p;  // conjugate vector
    ColorSpinorField* Ap; // mat * conjugate vector
    ColorSpinorField *tmpp;     //! temporary for mat-vec
    ColorSpinorField *Az;       // mat * conjugate vector from the previous iteration
    ColorSpinorField *r_pre;    //! residual passed to preconditioner
    ColorSpinorField *p_pre;    //! preconditioner result

    EigCGArgs *eigcg_args;

    TimeProfile &profile; // time profile for initCG solver

    bool init;

public:
  IncEigCG(const DiracMatrix &mat, const DiracMatrix &matSloppy, const DiracMatrix &matPrecon, SolverParam &param,
           TimeProfile &profile);

  virtual ~IncEigCG();

  /**
     @brief Expands deflation space.
     @param V Composite field container of new eigenvectors
     @param n_ev number of vectors to load
   */
  void increment(ColorSpinorField &V, int n_ev);

  void RestartVT(const double beta, const double rho);
  void UpdateVm(ColorSpinorField &res, double beta, double sqrtr2);
  // EigCG solver:
  int eigCGsolve(ColorSpinorField &out, ColorSpinorField &in);
  // InitCG solver:
  int initCGsolve(ColorSpinorField &out, ColorSpinorField &in);
  // Incremental eigCG solver (for eigcg and initcg calls)
  void operator()(ColorSpinorField &out, ColorSpinorField &in);

  bool hermitian() { return true; } // EigCG is only for Hermitian systems
  };

//forward declaration
 class GMResDRArgs;

 class GMResDR : public Solver {

  private:
    Solver *K;
    SolverParam Kparam; // parameters for preconditioner solve

    ColorSpinorFieldSet *Vm;//arnoldi basis vectors, size (m+1)
    ColorSpinorFieldSet *Zm;//arnoldi basis vectors, size (m+1)

    ColorSpinorField *rp;       //! residual vector
    ColorSpinorField *yp;       //! high precision accumulator
    ColorSpinorField *tmpp;     //! temporary for mat-vec
    ColorSpinorField *r_sloppy; //! sloppy residual vector
    ColorSpinorField *r_pre;    //! residual passed to preconditioner
    ColorSpinorField *p_pre;    //! preconditioner result

    TimeProfile &profile;    //time profile for initCG solver

    GMResDRArgs *gmresdr_args;

    bool init;

  public:
    GMResDR(const DiracMatrix &mat, const DiracMatrix &matSloppy, const DiracMatrix &matPrecon, SolverParam &param,
            TimeProfile &profile);
    GMResDR(const DiracMatrix &mat, Solver &K, const DiracMatrix &matSloppy, const DiracMatrix &matPrecon,
            SolverParam &param, TimeProfile &profile);

    virtual ~GMResDR();

    //GMRES-DR solver
    void operator()(ColorSpinorField &out, ColorSpinorField &in);
    //
    //GMRESDR method
    void RunDeflatedCycles (ColorSpinorField *out, ColorSpinorField *in, const double tol_threshold);
    //
    int FlexArnoldiProcedure (const int start_idx, const bool do_givens);

    void RestartVZH();

    void UpdateSolution(ColorSpinorField *x, ColorSpinorField *r, bool do_gels);

    bool hermitian() { return false; } // GMRESDR for any linear system
 };

 /**
    @brief This is an object that captures the state required for a
    deflated solver.
 */
 struct deflation_space : public Object {
   bool svd;                              /** Whether this space is for an SVD deflaton */
   std::vector<ColorSpinorField *> evecs; /** Container for the eigenvectors */
   std::vector<Complex> evals;            /** The eigenvalues */
 };

} // namespace quda<|MERGE_RESOLUTION|>--- conflicted
+++ resolved
@@ -530,21 +530,13 @@
 
     virtual void blocksolve(ColorSpinorField &out, ColorSpinorField &in);
 
-<<<<<<< HEAD
     virtual void train_param(Solver &null, ColorSpinorField &in) { errorQuda("NOT implemented."); }
-
     void set_tol(double tol) { param.tol = tol; }
-
     void set_maxiter(int maxiter) { param.maxiter = maxiter; }
 
     const DiracMatrix& M() { return mat; }
     const DiracMatrix& Msloppy() { return matSloppy; }
     const DiracMatrix& Mprecon() { return matPrecon; }
-=======
-    const DiracMatrix &M() { return mat; }
-    const DiracMatrix &Msloppy() { return matSloppy; }
-    const DiracMatrix &Mprecon() { return matPrecon; }
->>>>>>> b28d376f
     const DiracMatrix &Meig() { return matEig; }
 
     /**
