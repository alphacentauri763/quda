#pragma once

#include <array>
#include <enum_quda.h>
#include <util_quda.h>

namespace quda
{

  template <QudaReconstructType recon> constexpr bool is_enabled() { return true; }
#if !(QUDA_RECONSTRUCT & 4)
  template <> constexpr bool is_enabled<QUDA_RECONSTRUCT_NO>() { return false; }
#endif
#if !(QUDA_RECONSTRUCT & 2)
  template <> constexpr bool is_enabled<QUDA_RECONSTRUCT_13>() { return false; }
  template <> constexpr bool is_enabled<QUDA_RECONSTRUCT_12>() { return false; }
#endif
#if !(QUDA_RECONSTRUCT & 1)
  template <> constexpr bool is_enabled<QUDA_RECONSTRUCT_9>() { return false; }
  template <> constexpr bool is_enabled<QUDA_RECONSTRUCT_8>() { return false; }
#endif

  struct ReconstructFull {
    static constexpr std::array<QudaReconstructType, 5> recon
      = {QUDA_RECONSTRUCT_NO, QUDA_RECONSTRUCT_13, QUDA_RECONSTRUCT_12, QUDA_RECONSTRUCT_9, QUDA_RECONSTRUCT_8};
  };

  struct ReconstructWilson {
    static constexpr std::array<QudaReconstructType, 3> recon
      = {QUDA_RECONSTRUCT_NO, QUDA_RECONSTRUCT_12, QUDA_RECONSTRUCT_8};
  };

  struct ReconstructStaggered {
    static constexpr std::array<QudaReconstructType, 3> recon
      = {QUDA_RECONSTRUCT_NO, QUDA_RECONSTRUCT_13, QUDA_RECONSTRUCT_9};
  };

  struct ReconstructNo12 {
    static constexpr std::array<QudaReconstructType, 2> recon = {QUDA_RECONSTRUCT_NO, QUDA_RECONSTRUCT_12};
  };

  struct ReconstructNone {
    static constexpr std::array<QudaReconstructType, 1> recon = {QUDA_RECONSTRUCT_NO};
  };

  struct ReconstructMom {
    static constexpr std::array<QudaReconstructType, 2> recon = {QUDA_RECONSTRUCT_NO, QUDA_RECONSTRUCT_10};
  };

  struct Reconstruct10 {
    static constexpr std::array<QudaReconstructType, 1> recon = {QUDA_RECONSTRUCT_10};
  };

  /**
     @brief This class instantiates the Apply class based on the
     instantiated templates below.
  */
  template <bool enabled, template <typename, int, QudaReconstructType> class Apply, typename Float, int nColor,
            QudaReconstructType recon, typename G, typename... Args>
  struct instantiateApply {
    instantiateApply(G &U, Args &&... args) { Apply<Float, nColor, recon>(U, args...); }
  };

  /**
     @brief This class is a specialization which does not instantiate
     the Apply class if the is_enabled has evaluated to false.
  */
  template <template <typename, int, QudaReconstructType> class Apply, typename Float, int nColor,
            QudaReconstructType recon, typename G, typename... Args>
  struct instantiateApply<false, Apply, Float, nColor, recon, G, Args...> {
    instantiateApply(G &U, Args &&... args)
    {
      errorQuda("QUDA_RECONSTRUCT=%d does not enable %d", QUDA_RECONSTRUCT, recon);
    }
  };

  /**
     @brief Instantiate the reconstruction template at index i and
     recurse to prior element
  */
  template <template <typename, int, QudaReconstructType> class Apply, typename Float, int nColor, typename Recon,
            int i, typename G, typename... Args>
  struct instantiateReconstruct {
    instantiateReconstruct(G &U, Args &&... args)
    {
      if (U.Reconstruct() == Recon::recon[i]) {
        instantiateApply<is_enabled<Recon::recon[i]>(), Apply, Float, nColor, Recon::recon[i], G, Args...>(U, args...);
      } else {
        instantiateReconstruct<Apply, Float, nColor, Recon, i - 1, G, Args...>(U, args...);
      }
    }
  };

  /**
     @brief Termination specialization of instantiateReconstruct
  */
  template <template <typename, int, QudaReconstructType> class Apply, typename Float, int nColor, typename Recon,
            typename G, typename... Args>
  struct instantiateReconstruct<Apply, Float, nColor, Recon, 0, G, Args...> {
    instantiateReconstruct(G &U, Args &&... args)
    {
      if (U.Reconstruct() == Recon::recon[0]) {
        instantiateApply<is_enabled<Recon::recon[0]>(), Apply, Float, nColor, Recon::recon[0], G, Args...>(U, args...);
      } else {
        errorQuda("Unsupported reconstruct type %d\n", U.Reconstruct());
      }
    }
  };

  /**
     @brief This instantiate function is used to instantiate the colors
     @param[in] U Gauge field
     @param[in,out] args Additional arguments for kernels
  */
  template <template <typename, int, QudaReconstructType> class Apply, typename Recon, typename Float, typename G,
            typename... Args>
  constexpr void instantiate(G &U, Args &&... args)
  {
    if (U.Ncolor() == 3) {
      constexpr int i = Recon::recon.size() - 1;
      instantiateReconstruct<Apply, Float, 3, Recon, i, G, Args...>(U, args...);
    } else {
      errorQuda("Unsupported number of colors %d\n", U.Ncolor());
    }
  }

  /**
     @brief This instantiate function is used to instantiate the precisions
     @param[in] U Gauge field
     @param[in,out] args Any additional arguments required for the computation at hand
  */
  template <template <typename, int, QudaReconstructType> class Apply, typename Recon = ReconstructFull, typename G,
            typename... Args>
  constexpr void instantiate(G &U, Args &&... args)
  {
    if (U.Precision() == QUDA_DOUBLE_PRECISION) {
#if QUDA_PRECISION & 8
      instantiate<Apply, Recon, double>(U, args...);
#else
      errorQuda("QUDA_PRECISION=%d does not enable double precision", QUDA_PRECISION);
#endif
    } else if (U.Precision() == QUDA_SINGLE_PRECISION) {
#if QUDA_PRECISION & 4
      instantiate<Apply, Recon, float>(U, args...);
#else
      errorQuda("QUDA_PRECISION=%d does not enable single precision", QUDA_PRECISION);
#endif
    } else {
      errorQuda("Unsupported precision %d\n", U.Precision());
    }
  }

#if defined(__CUDA_ARCH__) && __CUDACC_VER_MAJOR__ <= 9
#define constexpr
#endif

  /**
     @brief This instantiate function is used to instantiate the clover precision
     @param[in] c CloverField we wish to instantiate
     @param[in,out] args Any additional arguments required for the computation at hand
  */
  template <template <typename> class Apply, typename C, typename... Args>
  constexpr void instantiate(C &c, Args &&... args)
  {
    if (c.Precision() == QUDA_DOUBLE_PRECISION) {
#if QUDA_PRECISION & 8
      Apply<double>(c, args...);
#else
      errorQuda("QUDA_PRECISION=%d does not enable double precision", QUDA_PRECISION);
#endif
    } else if (c.Precision() == QUDA_SINGLE_PRECISION) {
#if QUDA_PRECISION & 4
      Apply<float>(c, args...);
#else
      errorQuda("QUDA_PRECISION=%d does not enable single precision", QUDA_PRECISION);
#endif
    } else if (c.Precision() == QUDA_HALF_PRECISION) {
#if QUDA_PRECISION & 2
      Apply<short>(c, args...);
#else
      errorQuda("QUDA_PRECISION=%d does not enable half precision", QUDA_PRECISION);
#endif
    } else if (c.Precision() == QUDA_QUARTER_PRECISION) {
#if QUDA_PRECISION & 1
      Apply<int8_t>(c, args...);
#else
      errorQuda("QUDA_PRECISION=%d does not enable quarter precision", QUDA_PRECISION);
#endif
    } else {
      errorQuda("Unsupported precision %d\n", c.Precision());
    }
  }

  /**
     @brief This instantiate function is used to instantiate the colors
     @param[in] field LatticeField we wish to instantiate
     @param[in,out] args Additional arguments for kernels
  */
  template <template <typename, int> class Apply, typename store_t, typename F,
            typename... Args>
  constexpr void instantiate(F &field, Args &&... args)
  {
    if (field.Ncolor() == 3) {
      Apply<store_t, 3>(field, args...);
    } else {
      errorQuda("Unsupported number of colors %d\n", field.Ncolor());
    }
  }

<<<<<<< HEAD
  template <QudaPrecision> constexpr bool is_enabled() { return true; }
#if !(QUDA_PRECISION & 8)
  template <> constexpr bool is_enabled<QUDA_DOUBLE_PRECISION>() { return false; }
#endif
#if !(QUDA_PRECISION & 4)
  template <> constexpr bool is_enabled<QUDA_SINGLE_PRECISION>() { return false; }
#endif
#if !(QUDA_PRECISION & 2)
  template <> constexpr bool is_enabled<QUDA_HALF_PRECISION>() { return false; }
#endif
#if !(QUDA_PRECISION & 1)
  template <> constexpr bool is_enabled<QUDA_QUARTER_PRECISION>() { return false; }
#endif

  struct PrecisionFull {
    static constexpr std::array<QudaPrecision, 4> precision
      = {QUDA_DOUBLE_PRECISION, QUDA_SINGLE_PRECISION, QUDA_HALF_PRECISION, QUDA_QUARTER_PRECISION};
  };

#ifdef GPU_MULTIGRID_DOUBLE
  struct PrecisionMultigrid: public PrecisionDefault { };
#else
  struct PrecisionMultigrid {
    static constexpr std::array<QudaPrecision, 3> precision
      = {QUDA_SINGLE_PRECISION, QUDA_HALF_PRECISION, QUDA_QUARTER_PRECISION};
  };
=======
#if defined(__CUDA_ARCH__) && __CUDACC_VER_MAJOR__ <= 9
#undef constexpr
#define constexpr constexpr
>>>>>>> 9e5a32bc
#endif

  /**
     @brief This instantiate function is used to instantiate the
     precision and number of colors
     @param[in] field LatticeField we wish to instantiate
     @param[in,out] args Any additional arguments required for the computation at hand
  */
  template <template <typename, int> class Apply, typename F, typename... Args>
  constexpr void instantiate(F &field, Args &&... args)
  {
    if (field.Precision() == QUDA_DOUBLE_PRECISION) {
#if QUDA_PRECISION & 8
      instantiate<Apply, double>(field, args...);
#else
      errorQuda("QUDA_PRECISION=%d does not enable double precision", QUDA_PRECISION);
#endif
    } else if (field.Precision() == QUDA_SINGLE_PRECISION) {
#if QUDA_PRECISION & 4
      instantiate<Apply, float>(field, args...);
#else
      errorQuda("QUDA_PRECISION=%d does not enable single precision", QUDA_PRECISION);
#endif
    } else if (field.Precision() == QUDA_HALF_PRECISION) {
#if QUDA_PRECISION & 2
      instantiate<Apply, short>(field, args...);
#else
      errorQuda("QUDA_PRECISION=%d does not enable half precision", QUDA_PRECISION);
#endif
    } else if (field.Precision() == QUDA_QUARTER_PRECISION) {
#if QUDA_PRECISION & 1
      instantiate<Apply, int8_t>(field, args...);
#else
      errorQuda("QUDA_PRECISION=%d does not enable quarter precision", QUDA_PRECISION);
#endif
    } else {
      errorQuda("Unsupported precision %d\n", field.Precision());
    }
  }

  /**
     @brief The instantiatePrecision function is used to instantiate
<<<<<<< HEAD
     the precision
=======
     the precision.  Note unlike the "instantiate" functions above,
     this helper always instantiates double precision regardless of
     the QUDA_PRECISION value: this enables its use for copy interface
     routines which should always enable double precision support.

>>>>>>> 9e5a32bc
     @param[in] field LatticeField we wish to instantiate
     @param[in,out] args Any additional arguments required for the
     computation at hand
  */
  template <template <typename> class Apply, typename F, typename... Args>
  constexpr void instantiatePrecision(F &field, Args &&... args)
  {
    if (field.Precision() == QUDA_DOUBLE_PRECISION) {
      // always instantiate double precision
      Apply<double>(field, args...);
    } else if (field.Precision() == QUDA_SINGLE_PRECISION) {
#if QUDA_PRECISION & 4
      Apply<float>(field, args...);
#else
      errorQuda("QUDA_PRECISION=%d does not enable single precision", QUDA_PRECISION);
#endif
    } else if (field.Precision() == QUDA_HALF_PRECISION) {
#if QUDA_PRECISION & 2
      Apply<short>(field, args...);
#else
      errorQuda("QUDA_PRECISION=%d does not enable half precision", QUDA_PRECISION);
#endif
    } else if (field.Precision() == QUDA_QUARTER_PRECISION) {
#if QUDA_PRECISION & 1
      Apply<int8_t>(field, args...);
#else
      errorQuda("QUDA_PRECISION=%d does not enable quarter precision", QUDA_PRECISION);
#endif
    } else {
      errorQuda("Unsupported precision %d\n", field.Precision());
    }
  }

  /**
<<<<<<< HEAD
     @brief The instantiatePrecision function is used to instantiate
     the precision
=======
     @brief The instantiatePrecision2 function is used to instantiate
     the precision for a class that accepts 2 typename arguments, with
     the first typename corresponding to the precision being
     instantiated at hand.  This is useful for copy routines, where we
     need to instantiate a second, e.g., destination, precision after
     already instantiating the first, e.g., source, precision.
     Similar to the "instantiatePrecision" function above, this helper
     always instantiates double precision regardless of the
     QUDA_PRECISION value: this enables its use for copy interface
     routines which should always enable double precision support.

>>>>>>> 9e5a32bc
     @param[in] field LatticeField we wish to instantiate
     @param[in,out] args Any additional arguments required for the
     computation at hand
  */
  template <template <typename, typename> class Apply, typename T, typename F, typename... Args>
  constexpr void instantiatePrecision2(F &field, Args &&... args)
  {
    if (field.Precision() == QUDA_DOUBLE_PRECISION) {
      // always instantiate double precision
      Apply<double, T>(field, args...);
    } else if (field.Precision() == QUDA_SINGLE_PRECISION) {
#if QUDA_PRECISION & 4
      Apply<float, T>(field, args...);
#else
      errorQuda("QUDA_PRECISION=%d does not enable single precision", QUDA_PRECISION);
#endif
    } else if (field.Precision() == QUDA_HALF_PRECISION) {
#if QUDA_PRECISION & 2
      Apply<short, T>(field, args...);
#else
      errorQuda("QUDA_PRECISION=%d does not enable half precision", QUDA_PRECISION);
#endif
    } else if (field.Precision() == QUDA_QUARTER_PRECISION) {
#if QUDA_PRECISION & 1
      Apply<int8_t, T>(field, args...);
#else
      errorQuda("QUDA_PRECISION=%d does not enable quarter precision", QUDA_PRECISION);
#endif
    } else {
      errorQuda("Unsupported precision %d\n", field.Precision());
    }
  }

  /**
     @brief The instantiatePrecision function is used to instantiate
     the precision
     @param[in] field LatticeField we wish to instantiate
     @param[in,out] args Any additional arguments required for the
     computation at hand
  */
  template <template <typename> class Apply, typename F, typename... Args>
  constexpr void instantiatePrecisionMG(F &field, Args &&... args)
  {
    if (field.Precision() == QUDA_DOUBLE_PRECISION) {
#ifdef GPU_MULTIGRID_DOUBLE
      Apply<double>(field, args...);
#else
      errorQuda("Multigrid not support in double precision");
#endif
    } else if (field.Precision() == QUDA_SINGLE_PRECISION) {
#if QUDA_PRECISION & 4
      Apply<float>(field, args...);
#else
      errorQuda("QUDA_PRECISION=%d does not enable single precision", QUDA_PRECISION);
#endif
    } else if (field.Precision() == QUDA_HALF_PRECISION) {
#if QUDA_PRECISION & 2
      Apply<short>(field, args...);
#else
      errorQuda("QUDA_PRECISION=%d does not enable half precision", QUDA_PRECISION);
#endif
    } else if (field.Precision() == QUDA_QUARTER_PRECISION) {
#if QUDA_PRECISION & 1
      Apply<int8_t>(field, args...);
#else
      errorQuda("QUDA_PRECISION=%d does not enable quarter precision", QUDA_PRECISION);
#endif
    } else {
      errorQuda("Unsupported precision %d\n", field.Precision());
    }
  }

  // these are used in dslash.h

  struct WilsonReconstruct {
    static constexpr std::array<QudaReconstructType, 3> recon
      = {QUDA_RECONSTRUCT_NO, QUDA_RECONSTRUCT_12, QUDA_RECONSTRUCT_8};
  };

  struct StaggeredReconstruct {
    static constexpr std::array<QudaReconstructType, 3> recon
      = {QUDA_RECONSTRUCT_NO, QUDA_RECONSTRUCT_13, QUDA_RECONSTRUCT_9};
  };

} // namespace quda<|MERGE_RESOLUTION|>--- conflicted
+++ resolved
@@ -207,38 +207,9 @@
     }
   }
 
-<<<<<<< HEAD
-  template <QudaPrecision> constexpr bool is_enabled() { return true; }
-#if !(QUDA_PRECISION & 8)
-  template <> constexpr bool is_enabled<QUDA_DOUBLE_PRECISION>() { return false; }
-#endif
-#if !(QUDA_PRECISION & 4)
-  template <> constexpr bool is_enabled<QUDA_SINGLE_PRECISION>() { return false; }
-#endif
-#if !(QUDA_PRECISION & 2)
-  template <> constexpr bool is_enabled<QUDA_HALF_PRECISION>() { return false; }
-#endif
-#if !(QUDA_PRECISION & 1)
-  template <> constexpr bool is_enabled<QUDA_QUARTER_PRECISION>() { return false; }
-#endif
-
-  struct PrecisionFull {
-    static constexpr std::array<QudaPrecision, 4> precision
-      = {QUDA_DOUBLE_PRECISION, QUDA_SINGLE_PRECISION, QUDA_HALF_PRECISION, QUDA_QUARTER_PRECISION};
-  };
-
-#ifdef GPU_MULTIGRID_DOUBLE
-  struct PrecisionMultigrid: public PrecisionDefault { };
-#else
-  struct PrecisionMultigrid {
-    static constexpr std::array<QudaPrecision, 3> precision
-      = {QUDA_SINGLE_PRECISION, QUDA_HALF_PRECISION, QUDA_QUARTER_PRECISION};
-  };
-=======
 #if defined(__CUDA_ARCH__) && __CUDACC_VER_MAJOR__ <= 9
 #undef constexpr
 #define constexpr constexpr
->>>>>>> 9e5a32bc
 #endif
 
   /**
@@ -281,15 +252,11 @@
 
   /**
      @brief The instantiatePrecision function is used to instantiate
-<<<<<<< HEAD
-     the precision
-=======
      the precision.  Note unlike the "instantiate" functions above,
      this helper always instantiates double precision regardless of
      the QUDA_PRECISION value: this enables its use for copy interface
      routines which should always enable double precision support.
 
->>>>>>> 9e5a32bc
      @param[in] field LatticeField we wish to instantiate
      @param[in,out] args Any additional arguments required for the
      computation at hand
@@ -324,10 +291,6 @@
   }
 
   /**
-<<<<<<< HEAD
-     @brief The instantiatePrecision function is used to instantiate
-     the precision
-=======
      @brief The instantiatePrecision2 function is used to instantiate
      the precision for a class that accepts 2 typename arguments, with
      the first typename corresponding to the precision being
@@ -339,7 +302,6 @@
      QUDA_PRECISION value: this enables its use for copy interface
      routines which should always enable double precision support.
 
->>>>>>> 9e5a32bc
      @param[in] field LatticeField we wish to instantiate
      @param[in,out] args Any additional arguments required for the
      computation at hand
