--- conflicted
+++ resolved
@@ -151,12 +151,8 @@
 
     QudaMatPCType getMatPCType() const { return matpcType; }
     int getStencilSteps() const;
-<<<<<<< HEAD
     void Dagger(QudaDagType dag) const { dagger = dag; }
-=======
-    void Dagger(QudaDagType dag) { dagger = dag; }
     void flipDagger() const { dagger = (dagger == QUDA_DAG_YES) ? QUDA_DAG_NO : QUDA_DAG_YES; }
->>>>>>> e9b6220f
 
     /**
      * @brief Create the coarse operator (virtual parent)
@@ -920,15 +916,6 @@
     virtual void operator()(ColorSpinorField &out, const ColorSpinorField &in,
 			    ColorSpinorField &Tmp1, ColorSpinorField &Tmp2) const = 0;
 
-<<<<<<< HEAD
-    virtual void dagger(ColorSpinorField &out, const ColorSpinorField &in) const = 0;
-    virtual void dagger(ColorSpinorField &out, const ColorSpinorField &in,
-			ColorSpinorField &tmp) const = 0;
-    virtual void dagger(ColorSpinorField &out, const ColorSpinorField &in,
-			ColorSpinorField &Tmp1, ColorSpinorField &Tmp2) const = 0;
-
-=======
->>>>>>> e9b6220f
 
     unsigned long long flops() const { return dirac->Flops(); }
 
@@ -955,12 +942,12 @@
   DiracM(const Dirac &d) : DiracMatrix(d) { }
   DiracM(const Dirac *d) : DiracMatrix(d) { }
 
-    inline void operator()(ColorSpinorField &out, const ColorSpinorField &in) const
+    void operator()(ColorSpinorField &out, const ColorSpinorField &in) const
     {
       dirac->M(out, in);
     }
 
-    inline void operator()(ColorSpinorField &out, const ColorSpinorField &in, ColorSpinorField &tmp) const
+    void operator()(ColorSpinorField &out, const ColorSpinorField &in, ColorSpinorField &tmp) const
     {
       bool reset1 = false;
       if (!dirac->tmp1) { dirac->tmp1 = &tmp; reset1 = true; }
@@ -968,11 +955,7 @@
       if (reset1) { dirac->tmp1 = NULL; reset1 = false; }
     }
 
-<<<<<<< HEAD
-    inline void operator()(ColorSpinorField &out, const ColorSpinorField &in, 
-=======
     void operator()(ColorSpinorField &out, const ColorSpinorField &in, 
->>>>>>> e9b6220f
 			   ColorSpinorField &Tmp1, ColorSpinorField &Tmp2) const
     {
       bool reset1 = false;
@@ -984,34 +967,6 @@
       if (reset1) { dirac->tmp1 = NULL; reset1 = false; }
     }
 
-<<<<<<< HEAD
-    inline void dagger(ColorSpinorField &out, const ColorSpinorField &in) const
-    {
-      dirac->Mdag(out, in);
-    }
-
-    inline void dagger(ColorSpinorField &out, const ColorSpinorField &in, ColorSpinorField &tmp) const
-    {
-      bool reset1 = false;
-      if (!dirac->tmp1) { dirac->tmp1 = &tmp; reset1 = true; }
-      dirac->Mdag(out, in);
-      if (reset1) { dirac->tmp1 = NULL; reset1 = false; }
-    }
-
-    inline void dagger(ColorSpinorField &out, const ColorSpinorField &in,
-		       ColorSpinorField &Tmp1, ColorSpinorField &Tmp2) const 
-    {
-      bool reset1 = false;
-      bool reset2 = false;
-      if (!dirac->tmp1) { dirac->tmp1 = &Tmp1; reset1 = true; }
-      if (!dirac->tmp2) { dirac->tmp2 = &Tmp2; reset2 = true; }
-      dirac->Mdag(out, in);
-      if (reset2) { dirac->tmp2 = NULL; reset2 = false; }
-      if (reset1) { dirac->tmp1 = NULL; reset1 = false; }
-    }
-
-=======
->>>>>>> e9b6220f
     int getStencilSteps() const
     {
       return dirac->getStencilSteps(); 
@@ -1027,13 +982,13 @@
     //! Shift term added onto operator (M^dag M + shift)
     double shift;
 
-    inline void operator()(ColorSpinorField &out, const ColorSpinorField &in) const
+    void operator()(ColorSpinorField &out, const ColorSpinorField &in) const
     {
       dirac->MdagM(out, in);
       if (shift != 0.0) blas::axpy(shift, const_cast<ColorSpinorField&>(in), out);
     }
 
-    inline void operator()(ColorSpinorField &out, const ColorSpinorField &in, ColorSpinorField &tmp) const
+    void operator()(ColorSpinorField &out, const ColorSpinorField &in, ColorSpinorField &tmp) const
     {
       dirac->tmp1 = &tmp;
       dirac->MdagM(out, in);
@@ -1041,11 +996,7 @@
       dirac->tmp1 = NULL;
     }
 
-<<<<<<< HEAD
-    inline void operator()(ColorSpinorField &out, const ColorSpinorField &in, 
-=======
     void operator()(ColorSpinorField &out, const ColorSpinorField &in, 
->>>>>>> e9b6220f
 			   ColorSpinorField &Tmp1, ColorSpinorField &Tmp2) const
     {
       dirac->tmp1 = &Tmp1;
@@ -1056,15 +1007,6 @@
       dirac->tmp1 = NULL;
     }
  
-<<<<<<< HEAD
-    inline void dagger(ColorSpinorField &out, const ColorSpinorField &in) const { (*this)(out,in); }
-    inline void dagger(ColorSpinorField &out, const ColorSpinorField &in,
-		       ColorSpinorField &tmp) const { (*this)(out,in,tmp); }
-    inline void dagger(ColorSpinorField &out, const ColorSpinorField &in,
-		       ColorSpinorField &Tmp1, ColorSpinorField &Tmp2) const { (*this)(out,in,Tmp1,Tmp2); }
-
-=======
->>>>>>> e9b6220f
     int getStencilSteps() const
     {
       return 2*dirac->getStencilSteps(); // 2 for M and M dagger
@@ -1081,13 +1023,13 @@
     //! Shift term added onto operator (M^dag M + shift)
     double shift;
 
-    inline void operator()(ColorSpinorField &out, const ColorSpinorField &in) const
+    void operator()(ColorSpinorField &out, const ColorSpinorField &in) const
     {
       dirac->MMdag(out, in);
       if (shift != 0.0) blas::axpy(shift, const_cast<ColorSpinorField&>(in), out);
     }
 
-    inline void operator()(ColorSpinorField &out, const ColorSpinorField &in, ColorSpinorField &tmp) const
+    void operator()(ColorSpinorField &out, const ColorSpinorField &in, ColorSpinorField &tmp) const
     {
       dirac->tmp1 = &tmp;
       dirac->MMdag(out, in);
@@ -1095,11 +1037,7 @@
       dirac->tmp1 = NULL;
     }
 
-<<<<<<< HEAD
-    inline void operator()(ColorSpinorField &out, const ColorSpinorField &in, 
-=======
     void operator()(ColorSpinorField &out, const ColorSpinorField &in, 
->>>>>>> e9b6220f
 			   ColorSpinorField &Tmp1, ColorSpinorField &Tmp2) const
     {
       dirac->tmp1 = &Tmp1;
@@ -1110,15 +1048,6 @@
       dirac->tmp1 = NULL;
     }
 
-<<<<<<< HEAD
-    inline void dagger(ColorSpinorField &out, const ColorSpinorField &in) const { (*this)(out,in); }
-    inline void dagger(ColorSpinorField &out, const ColorSpinorField &in,
-		       ColorSpinorField &tmp) const { (*this)(out,in,tmp); }
-    inline void dagger(ColorSpinorField &out, const ColorSpinorField &in,
-		       ColorSpinorField &Tmp1, ColorSpinorField &Tmp2) const { (*this)(out,in,Tmp1,Tmp2); }
-
-=======
->>>>>>> e9b6220f
     int getStencilSteps() const
     {
       return 2*dirac->getStencilSteps(); // 2 for M and M dagger
@@ -1131,19 +1060,19 @@
   DiracMdag(const Dirac &d) : DiracMatrix(d) { }
   DiracMdag(const Dirac *d) : DiracMatrix(d) { }
 
-    inline void operator()(ColorSpinorField &out, const ColorSpinorField &in) const
+    void operator()(ColorSpinorField &out, const ColorSpinorField &in) const
     {
       dirac->Mdag(out, in);
     }
 
-    inline void operator()(ColorSpinorField &out, const ColorSpinorField &in, ColorSpinorField &tmp) const
+    void operator()(ColorSpinorField &out, const ColorSpinorField &in, ColorSpinorField &tmp) const
     {
       dirac->tmp1 = &tmp;
       dirac->Mdag(out, in);
       dirac->tmp1 = NULL;
     }
 
-    inline void operator()(ColorSpinorField &out, const ColorSpinorField &in, 
+    void operator()(ColorSpinorField &out, const ColorSpinorField &in, 
 		    ColorSpinorField &Tmp1, ColorSpinorField &Tmp2) const
     {
       dirac->tmp1 = &Tmp1;
@@ -1153,31 +1082,6 @@
       dirac->tmp1 = NULL;
     }
 
-<<<<<<< HEAD
-    inline void dagger(ColorSpinorField &out, const ColorSpinorField &in) const
-    {
-      dirac->M(out, in);
-    }
-
-    inline void dagger(ColorSpinorField &out, const ColorSpinorField &in, ColorSpinorField &tmp) const
-    {
-      dirac->tmp1 = &tmp;
-      dirac->M(out, in);
-      dirac->tmp1 = NULL;
-    }
-
-    inline void dagger(ColorSpinorField &out, const ColorSpinorField &in,
-		       ColorSpinorField &Tmp1, ColorSpinorField &Tmp2) const
-    {
-      dirac->tmp1 = &Tmp1;
-      dirac->tmp2 = &Tmp2;
-      dirac->M(out, in);
-      dirac->tmp2 = NULL;
-      dirac->tmp1 = NULL;
-    }
-
-=======
->>>>>>> e9b6220f
     int getStencilSteps() const
     {
       return dirac->getStencilSteps(); 
