--- conflicted
+++ resolved
@@ -51,13 +51,9 @@
     // for multigrid only
     Transfer *transfer; 
     Dirac *dirac;
-<<<<<<< HEAD
+    bool need_bidirectional; // whether or not we need to force a bi-directional build
 
     // Default constructor
-=======
-    bool need_bidirectional; // whether or not we need to force a bi-directional build
-
->>>>>>> c71386da
     DiracParam() :
       type(QUDA_INVALID_DIRAC),
       kappa(0.0),
@@ -71,12 +67,8 @@
       epsilon(0.0),
       tmp1(0),
       tmp2(0),
-<<<<<<< HEAD
-      halo_precision(QUDA_INVALID_PRECISION)
-=======
       halo_precision(QUDA_INVALID_PRECISION),
       need_bidirectional(false)
->>>>>>> c71386da
     {
       for (int i=0; i<QUDA_MAX_DIM; i++) commDim[i] = 1;
     }
