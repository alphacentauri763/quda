--- conflicted
+++ resolved
@@ -1642,7 +1642,6 @@
                           const int *X);
 
   /**
-<<<<<<< HEAD
    * Performs Heatbath in place on gaugePrecise
    * @param hb_param Parameter structure containing heatbath parameters
    */
@@ -1657,15 +1656,15 @@
    * @param step The step label in the Markov chain.
    */
   void performLeapfrogStep(void *h_x, void *h_b, QudaHMCParam *hmc_param, int step);
-=======
-  * Convert a 4D point source to a 5D one
-  * @param in4D_ptr    Contains 4D pointsource
-  * @param out5D_ptr   5D source is written here
-  * @param X           an int array that contains Nx Ny Nz Nt
-  */
+
+  /**
+   * Convert a 4D point source to a 5D one
+   * @param in4D_ptr    Contains 4D pointsource
+   * @param out5D_ptr   5D source is written here
+   * @param X           an int array that contains Nx Ny Nz Nt
+   */
   void convert4Dto5DpointSource(void *in4D_ptr, void *out5D_ptr, QudaInvertParam *inv_param, QudaInvertParam *inv_param4D, const int *X, size_t spinor4D_size_in_floats);
->>>>>>> 20130fd8
-
+  
   /**
    * @brief Flush the chronological history for the given index
    * @param[in] index Index for which we are flushing
