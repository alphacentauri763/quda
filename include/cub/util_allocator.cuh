--- conflicted
+++ resolved
@@ -491,19 +491,7 @@
         // Caching functionality only defined on host
         return CubDebug(cudaErrorInvalidConfiguration);
     #else
-<<<<<<< HEAD
-        cudaError_t error = cudaSuccess;
-        do {
-            int current_device;
-            if (CubDebug(error = cudaGetDevice(&current_device))) break;
-            if (CubDebug(error = DeviceAllocate(d_ptr, bytes, current_device))) break;
-        } while(0);
-
-        return error;
-
-=======
         return DeviceAllocate(INVALID_DEVICE_ORDINAL, d_ptr, bytes, active_stream);
->>>>>>> 9cfad35c
     #endif // CUB_PTX_ARCH
     }
 
@@ -620,21 +608,7 @@
         // Caching functionality only defined on host
         return CubDebug(cudaErrorInvalidConfiguration);
     #else
-<<<<<<< HEAD
-
-        int current_device;
-        cudaError_t error = cudaSuccess;
-
-        do {
-            if (CubDebug(error = cudaGetDevice(&current_device))) break;
-            if (CubDebug(error = DeviceFree(d_ptr, current_device))) break;
-        } while(0);
-
-        return error;
-
-=======
         return DeviceFree(INVALID_DEVICE_ORDINAL, d_ptr);
->>>>>>> 9cfad35c
     #endif // CUB_PTX_ARCH
     }
 
