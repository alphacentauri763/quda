/******************************************************************************
 * Copyright (c) 2011, Duane Merrill.  All rights reserved.
 * Copyright (c) 2011-2015, NVIDIA CORPORATION.  All rights reserved.
 * 
 * Redistribution and use in source and binary forms, with or without
 * modification, are permitted provided that the following conditions are met:
 *     * Redistributions of source code must retain the above copyright
 *       notice, this list of conditions and the following disclaimer.
 *     * Redistributions in binary form must reproduce the above copyright
 *       notice, this list of conditions and the following disclaimer in the
 *       documentation and/or other materials provided with the distribution.
 *     * Neither the name of the NVIDIA CORPORATION nor the
 *       names of its contributors may be used to endorse or promote products
 *       derived from this software without specific prior written permission.
 * 
 * THIS SOFTWARE IS PROVIDED BY THE COPYRIGHT HOLDERS AND CONTRIBUTORS "AS IS" AND
 * ANY EXPRESS OR IMPLIED WARRANTIES, INCLUDING, BUT NOT LIMITED TO, THE IMPLIED
 * WARRANTIES OF MERCHANTABILITY AND FITNESS FOR A PARTICULAR PURPOSE ARE
 * DISCLAIMED. IN NO EVENT SHALL NVIDIA CORPORATION BE LIABLE FOR ANY
 * DIRECT, INDIRECT, INCIDENTAL, SPECIAL, EXEMPLARY, OR CONSEQUENTIAL DAMAGES
 * (INCLUDING, BUT NOT LIMITED TO, PROCUREMENT OF SUBSTITUTE GOODS OR SERVICES;
 * LOSS OF USE, DATA, OR PROFITS; OR BUSINESS INTERRUPTION) HOWEVER CAUSED AND
 * ON ANY THEORY OF LIABILITY, WHETHER IN CONTRACT, STRICT LIABILITY, OR TORT
 * (INCLUDING NEGLIGENCE OR OTHERWISE) ARISING IN ANY WAY OUT OF THE USE OF THIS
 * SOFTWARE, EVEN IF ADVISED OF THE POSSIBILITY OF SUCH DAMAGE.
 *
 ******************************************************************************/

/**
 * \file
 * Random-access iterator types
 */

#pragma once

#include <iterator>
#include <iostream>

#include "../thread/thread_load.cuh"
#include "../thread/thread_store.cuh"
#include "../util_device.cuh"
#include "../util_namespace.cuh"

#include <thrust/version.h>

#if (THRUST_VERSION >= 100700)
    // This iterator is compatible with Thrust API 1.7 and newer
    #include <thrust/iterator/iterator_facade.h>
    #include <thrust/iterator/iterator_traits.h>
#endif // THRUST_VERSION

/// Optional outer namespace(s)
CUB_NS_PREFIX

/// CUB namespace
namespace cub {

/**
 * \addtogroup UtilIterator
 * @{
 */


/**
 * \brief A random-access input wrapper for pairing dereferenced values with their corresponding indices (forming \p KeyValuePair tuples).
 *
 * \par Overview
 * - ArgIndexInputIteratorTwraps a random access input iterator \p itr of type \p InputIteratorT.
<<<<<<< HEAD
 *   Dereferencing an ArgIndexInputIteratorTat offset \p i produces a \p ItemOffsetPair value whose
 *   \p offset field is \p i and whose \p item field is <tt>itr[i]</tt>.
=======
 *   Dereferencing an ArgIndexInputIteratorTat offset \p i produces a \p KeyValuePair value whose
 *   \p key field is \p i and whose \p value field is <tt>itr[i]</tt>.
>>>>>>> caa992f3
 * - Can be used with any data type.
 * - Can be constructed, manipulated, and exchanged within and between host and device
 *   functions.  Wrapped host memory can only be dereferenced on the host, and wrapped
 *   device memory can only be dereferenced on the device.
 * - Compatible with Thrust API v1.7 or newer.
 *
 * \par Snippet
 * The code snippet below illustrates the use of \p ArgIndexInputIteratorTto
 * dereference an array of doubles
 * \par
 * \code
 * #include <cub/cub.cuh>   // or equivalently <cub/iterator/arg_index_input_iterator.cuh>
 *
 * // Declare, allocate, and initialize a device array
 * double *d_in;         // e.g., [8.0, 6.0, 7.0, 5.0, 3.0, 0.0, 9.0]
 *
 * // Create an iterator wrapper
 * cub::ArgIndexInputIterator<double*> itr(d_in);
 *
 * // Within device code:
 * typedef typename cub::ArgIndexInputIterator<double*>::value_type Tuple;
<<<<<<< HEAD
 * Tuple item_offset_pair.offset = *itr;
=======
 * Tuple item_offset_pair.key = *itr;
>>>>>>> caa992f3
 * printf("%f @ %d\n",
 *  item_offset_pair.value,
 *  item_offset_pair.key);   // 8.0 @ 0
 *
 * itr = itr + 6;
 * item_offset_pair.key = *itr;
 * printf("%f @ %d\n",
 *  item_offset_pair.value,
 *  item_offset_pair.key);   // 9.0 @ 6
 *
 * \endcode
 *
 * \tparam InputIteratorT       The type of the wrapped input iterator
 * \tparam OffsetT              The difference type of this iterator (Default: \p ptrdiff_t)
 */
template <
    typename    InputIteratorT,
    typename    OffsetT = ptrdiff_t>
class ArgIndexInputIterator
{
private:

    // Data type of input iterator
    typedef typename std::iterator_traits<InputIteratorT>::value_type T;

public:


    // Required iterator traits
    typedef ArgIndexInputIterator               self_type;              ///< My own type
    typedef OffsetT                             difference_type;        ///< Type to express the result of subtracting one iterator from another
<<<<<<< HEAD
    typedef ItemOffsetPair<T, difference_type>  value_type;             ///< The type of the element the iterator can point to
=======
    typedef KeyValuePair<difference_type, T>    value_type;             ///< The type of the element the iterator can point to
>>>>>>> caa992f3
    typedef value_type*                         pointer;                ///< The type of a pointer to an element the iterator can point to
    typedef value_type                          reference;              ///< The type of a reference to an element the iterator can point to

#if (THRUST_VERSION >= 100700)
    // Use Thrust's iterator categories so we can use these iterators in Thrust 1.7 (or newer) methods
    typedef typename thrust::detail::iterator_facade_category<
        thrust::any_system_tag,
        thrust::random_access_traversal_tag,
        value_type,
        reference
      >::type iterator_category;                                        ///< The iterator category
#else
    typedef std::random_access_iterator_tag     iterator_category;      ///< The iterator category
#endif  // THRUST_VERSION

private:

    InputIteratorT  itr;
    difference_type offset;

public:

    /// Constructor
    __host__ __device__ __forceinline__ ArgIndexInputIterator(
        InputIteratorT  itr,            ///< Input iterator to wrap
        difference_type offset = 0)     ///< OffsetT (in items) from \p itr denoting the position of the iterator
    :
        itr(itr),
        offset(offset)
    {}

    /// Postfix increment
    __host__ __device__ __forceinline__ self_type operator++(int)
    {
        self_type retval = *this;
        offset++;
        return retval;
    }

    /// Prefix increment
    __host__ __device__ __forceinline__ self_type operator++()
    {
        offset++;
        return *this;
    }

    /// Indirection
    __host__ __device__ __forceinline__ reference operator*() const
    {
        value_type retval;
        retval.value = itr[offset];
        retval.key = offset;
        return retval;
    }

    /// Addition
    template <typename Distance>
    __host__ __device__ __forceinline__ self_type operator+(Distance n) const
    {
        self_type retval(itr, offset + n);
        return retval;
    }

    /// Addition assignment
    template <typename Distance>
    __host__ __device__ __forceinline__ self_type& operator+=(Distance n)
    {
        offset += n;
        return *this;
    }

    /// Subtraction
    template <typename Distance>
    __host__ __device__ __forceinline__ self_type operator-(Distance n) const
    {
        self_type retval(itr, offset - n);
        return retval;
    }

    /// Subtraction assignment
    template <typename Distance>
    __host__ __device__ __forceinline__ self_type& operator-=(Distance n)
    {
        offset -= n;
        return *this;
    }

    /// Distance
    __host__ __device__ __forceinline__ difference_type operator-(self_type other) const
    {
        return offset - other.offset;
    }

    /// Array subscript
    template <typename Distance>
    __host__ __device__ __forceinline__ reference operator[](Distance n) const
    {
        self_type offset = (*this) + n;
        return *offset;
    }

    /// Structure dereference
    __host__ __device__ __forceinline__ pointer operator->()
    {
        return &(*(*this));
    }

    /// Equal to
    __host__ __device__ __forceinline__ bool operator==(const self_type& rhs)
    {
        return ((itr == rhs.itr) && (offset == rhs.offset));
    }

    /// Not equal to
    __host__ __device__ __forceinline__ bool operator!=(const self_type& rhs)
    {
        return ((itr != rhs.itr) || (offset != rhs.offset));
    }

    /// ostream operator
    friend std::ostream& operator<<(std::ostream& os, const self_type& itr)
    {
        return os;
    }
};



/** @} */       // end group UtilIterator

}               // CUB namespace
CUB_NS_POSTFIX  // Optional outer namespace(s)<|MERGE_RESOLUTION|>--- conflicted
+++ resolved
@@ -66,13 +66,8 @@
  *
  * \par Overview
  * - ArgIndexInputIteratorTwraps a random access input iterator \p itr of type \p InputIteratorT.
-<<<<<<< HEAD
- *   Dereferencing an ArgIndexInputIteratorTat offset \p i produces a \p ItemOffsetPair value whose
- *   \p offset field is \p i and whose \p item field is <tt>itr[i]</tt>.
-=======
  *   Dereferencing an ArgIndexInputIteratorTat offset \p i produces a \p KeyValuePair value whose
  *   \p key field is \p i and whose \p value field is <tt>itr[i]</tt>.
->>>>>>> caa992f3
  * - Can be used with any data type.
  * - Can be constructed, manipulated, and exchanged within and between host and device
  *   functions.  Wrapped host memory can only be dereferenced on the host, and wrapped
@@ -94,11 +89,7 @@
  *
  * // Within device code:
  * typedef typename cub::ArgIndexInputIterator<double*>::value_type Tuple;
-<<<<<<< HEAD
- * Tuple item_offset_pair.offset = *itr;
-=======
  * Tuple item_offset_pair.key = *itr;
->>>>>>> caa992f3
  * printf("%f @ %d\n",
  *  item_offset_pair.value,
  *  item_offset_pair.key);   // 8.0 @ 0
@@ -130,11 +121,7 @@
     // Required iterator traits
     typedef ArgIndexInputIterator               self_type;              ///< My own type
     typedef OffsetT                             difference_type;        ///< Type to express the result of subtracting one iterator from another
-<<<<<<< HEAD
-    typedef ItemOffsetPair<T, difference_type>  value_type;             ///< The type of the element the iterator can point to
-=======
     typedef KeyValuePair<difference_type, T>    value_type;             ///< The type of the element the iterator can point to
->>>>>>> caa992f3
     typedef value_type*                         pointer;                ///< The type of a pointer to an element the iterator can point to
     typedef value_type                          reference;              ///< The type of a reference to an element the iterator can point to
 
