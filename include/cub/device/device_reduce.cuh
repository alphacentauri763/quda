--- conflicted
+++ resolved
@@ -37,12 +37,8 @@
 #include <stdio.h>
 #include <iterator>
 
-<<<<<<< HEAD
-#include "dispatch/device_reduce_dispatch.cuh"
-=======
 #include "dispatch/dispatch_reduce.cuh"
 #include "dispatch/dispatch_reduce_by_key.cuh"
->>>>>>> 9cfad35c
 #include "../util_namespace.cuh"
 
 /// Optional outer namespace(s)
@@ -217,13 +213,8 @@
      * \tparam OutputIteratorT    <b>[inferred]</b> Output iterator type for recording the reduced aggregate \iterator
      */
     template <
-<<<<<<< HEAD
-        typename                    InputIterator,
-        typename                    OutputIterator>
-=======
         typename                    InputIteratorT,
         typename                    OutputIteratorT>
->>>>>>> 9cfad35c
     CUB_RUNTIME_FUNCTION
     static cudaError_t Sum(
         void*                       d_temp_storage,                    ///< [in] %Device allocation of temporary storage.  When NULL, the required allocation size is written to \p temp_storage_bytes and no work is done.
@@ -294,13 +285,8 @@
      * \tparam OutputIteratorT    <b>[inferred]</b> Output iterator type for recording the reduced aggregate \iterator
      */
     template <
-<<<<<<< HEAD
-        typename                    InputIterator,
-        typename                    OutputIterator>
-=======
         typename                    InputIteratorT,
         typename                    OutputIteratorT>
->>>>>>> 9cfad35c
     CUB_RUNTIME_FUNCTION
     static cudaError_t Min(
         void*                       d_temp_storage,                    ///< [in] %Device allocation of temporary storage.  When NULL, the required allocation size is written to \p temp_storage_bytes and no work is done.
@@ -376,13 +362,8 @@
      * \tparam OutputIteratorT    <b>[inferred]</b> Output iterator type for recording the reduced aggregate (having value type <tt>KeyValuePair<int, T></tt>) \iterator
      */
     template <
-<<<<<<< HEAD
-        typename                    InputIterator,
-        typename                    OutputIterator>
-=======
         typename                    InputIteratorT,
         typename                    OutputIteratorT>
->>>>>>> 9cfad35c
     CUB_RUNTIME_FUNCTION
     static cudaError_t ArgMin(
         void*               d_temp_storage,                    ///< [in] %Device allocation of temporary storage.  When NULL, the required allocation size is written to \p temp_storage_bytes and no work is done.
@@ -457,13 +438,8 @@
      * \tparam OutputIteratorT    <b>[inferred]</b> Output iterator type for recording the reduced aggregate \iterator
      */
     template <
-<<<<<<< HEAD
-        typename                    InputIterator,
-        typename                    OutputIterator>
-=======
         typename                    InputIteratorT,
         typename                    OutputIteratorT>
->>>>>>> 9cfad35c
     CUB_RUNTIME_FUNCTION
     static cudaError_t Max(
         void*               d_temp_storage,                    ///< [in] %Device allocation of temporary storage.  When NULL, the required allocation size is written to \p temp_storage_bytes and no work is done.
@@ -539,13 +515,8 @@
      * \tparam OutputIteratorT    <b>[inferred]</b> Output iterator type for recording the reduced aggregate (having value type <tt>KeyValuePair<int, T></tt>) \iterator
      */
     template <
-<<<<<<< HEAD
-        typename                    InputIterator,
-        typename                    OutputIterator>
-=======
         typename                    InputIteratorT,
         typename                    OutputIteratorT>
->>>>>>> 9cfad35c
     CUB_RUNTIME_FUNCTION
     static cudaError_t ArgMax(
         void*               d_temp_storage,                    ///< [in] %Device allocation of temporary storage.  When NULL, the required allocation size is written to \p temp_storage_bytes and no work is done.
@@ -639,21 +610,13 @@
      * // Determine temporary device storage requirements
      * void     *d_temp_storage = NULL;
      * size_t   temp_storage_bytes = 0;
-<<<<<<< HEAD
-     * cub::DeviceReduce::ReduceByKey(d_temp_storage, temp_storage_bytes, d_keys_in, d_keys_out, d_values_in, d_values_out, d_num_segments, reduction_op, num_items);
-=======
      * cub::DeviceReduce::ReduceByKey(d_temp_storage, temp_storage_bytes, d_keys_in, d_unique_out, d_values_in, d_aggregates_out, d_num_runs_out, reduction_op, num_items);
->>>>>>> 9cfad35c
      *
      * // Allocate temporary storage
      * cudaMalloc(&d_temp_storage, temp_storage_bytes);
      *
      * // Run reduce-by-key
-<<<<<<< HEAD
-     * cub::DeviceReduce::ReduceByKey(d_temp_storage, temp_storage_bytes, d_keys_in, d_keys_out, d_values_in, d_values_out, d_num_segments, reduction_op, num_items);
-=======
      * cub::DeviceReduce::ReduceByKey(d_temp_storage, temp_storage_bytes, d_keys_in, d_unique_out, d_values_in, d_aggregates_out, d_num_runs_out, reduction_op, num_items);
->>>>>>> 9cfad35c
      *
      * // d_unique_out      <-- [0, 2, 9, 5, 8]
      * // d_aggregates_out  <-- [0, 1, 6, 2, 4]
@@ -709,123 +672,6 @@
             debug_synchronous);
     }
 
-<<<<<<< HEAD
-
-    /**
-     * \brief Counts the segment lengths in the sequence \p d_in, where segments are demarcated by runs of identical values.
-     *
-     * \par
-     * This operation computes a run-length encoding of \p d_in, where segments are identified
-     * by "runs" of consecutive, identical values.  The length of the <em>i</em><sup>th</sup> segment
-     * is written to <tt>d_counts_out[<em>i</em>]</tt>.  The unique values are also compacted,
-     * i.e., the first value in the <em>i</em><sup>th</sup> segment is copied to
-     * <tt>d_compacted_out[<em>i</em>]</tt>.  The total number of segments discovered is written
-     * to \p d_num_segments.
-     *
-     * \par
-     * - The <tt>==</tt> equality operator is used to determine whether values are equivalent
-     * - \devicestorage
-     * - \cdp
-     *
-     * \par Performance
-     * The following charts illustrate saturated encode performance across different
-     * CUDA architectures for \p int32 and \p int64 items, respectively.  Segments have
-     * lengths uniformly sampled from [1,1000].
-     *
-     * \image html rle_int32_len_500.png
-     * \image html rle_int64_len_500.png
-     *
-     * \par
-     * The following charts are similar, but with segment lengths uniformly sampled from [1,10]:
-     *
-     * \image html rle_int32_len_5.png
-     * \image html rle_int64_len_5.png
-     *
-     * \par Snippet
-     * The code snippet below illustrates the run-length encoding of a sequence of \p int values.
-     * \par
-     * \code
-     * #include <cub/cub.cuh>   // or equivalently <cub/device/device_reduce.cuh>
-     *
-     * // Declare, allocate, and initialize device pointers for input and output
-     * int          num_items;          // e.g., 8
-     * int          *d_in;              // e.g., [0, 2, 2, 9, 5, 5, 5, 8]
-     * int          *d_compacted_out;   // e.g., [ ,  ,  ,  ,  ,  ,  ,  ]
-     * int          *d_counts_out;      // e.g., [ ,  ,  ,  ,  ,  ,  ,  ]
-     * int          *d_num_segments;    // e.g., [ ]
-     * ...
-     *
-     * // Determine temporary device storage requirements
-     * void     *d_temp_storage = NULL;
-     * size_t   temp_storage_bytes = 0;
-     * cub::DeviceReduce::RunLengthEncode(d_temp_storage, temp_storage_bytes, d_in, d_compacted_out, d_counts_out, d_num_segments, num_items);
-     *
-     * // Allocate temporary storage
-     * cudaMalloc(&d_temp_storage, temp_storage_bytes);
-     *
-     * // Run encoding
-     * cub::DeviceReduce::RunLengthEncode(d_temp_storage, temp_storage_bytes, d_in, d_compacted_out, d_counts_out, d_num_segments, num_items);
-     *
-     * // d_keys_out        <-- [0, 2, 9, 5, 8]
-     * // d_values_out      <-- [1, 2, 1, 3, 1]
-     * // d_num_segments    <-- [5]
-     *
-     * \endcode
-     *
-     * \tparam InputIterator        <b>[inferred]</b> Random-access input iterator type for reading input items \iterator
-     * \tparam OutputIterator       <b>[inferred]</b> Random-access output iterator type for writing compacted output items \iterator
-     * \tparam CountsOutputIterator <b>[inferred]</b> Random-access output iterator type for writing output counts \iterator
-     * \tparam NumSegmentsIterator  <b>[inferred]</b> Output iterator type for recording the number of segments encountered \iterator
-     */
-    template <
-        typename                    InputIterator,
-        typename                    OutputIterator,
-        typename                    CountsOutputIterator,
-        typename                    NumSegmentsIterator>
-    CUB_RUNTIME_FUNCTION __forceinline__
-    static cudaError_t RunLengthEncode(
-        void                        *d_temp_storage,                ///< [in] %Device allocation of temporary storage.  When NULL, the required allocation size is written to \p temp_storage_bytes and no work is done.
-        size_t                      &temp_storage_bytes,            ///< [in,out] Reference to size in bytes of \p d_temp_storage allocation
-        InputIterator               d_in,                           ///< [in] Pointer to consecutive runs of input keys
-        OutputIterator              d_compacted_out,                ///< [out] Pointer to output keys (one key per run)
-        CountsOutputIterator        d_counts_out,                   ///< [out] Pointer to output value aggregates (one aggregate per run)
-        NumSegmentsIterator         d_num_segments,                 ///< [out] Pointer to total number of segments
-        int                         num_items,                      ///< [in] Total number of associated key+value pairs (i.e., the length of \p d_in_keys and \p d_in_values)
-        cudaStream_t                stream             = 0,         ///< [in] <b>[optional]</b> CUDA stream to launch kernels within.  Default is stream<sub>0</sub>.
-        bool                        debug_synchronous  = false)     ///< [in] <b>[optional]</b> Whether or not to synchronize the stream after every kernel launch to check for errors.  May cause significant slowdown.  Default is \p false.
-    {
-        // Data type of value iterator
-        typedef typename std::iterator_traits<CountsOutputIterator>::value_type Value;
-
-        typedef int         Offset;                     // Signed integer type for global offsets
-        typedef NullType*   FlagIterator;               // Flag iterator type (not used)
-        typedef NullType    SelectOp;                   // Selection op (not used)
-        typedef Equality    EqualityOp;                 // Default == operator
-        typedef cub::Sum    ReductionOp;                // Value reduction operator
-
-        // Generator type for providing 1s values for run-length reduction
-        typedef ConstantInputIterator<Value, Offset> CountsInputIterator;
-
-        Value one_val;
-        one_val = 1;
-
-        return DeviceReduceByKeyDispatch<InputIterator, OutputIterator, CountsInputIterator, CountsOutputIterator, NumSegmentsIterator, EqualityOp, ReductionOp, Offset>::Dispatch(
-            d_temp_storage,
-            temp_storage_bytes,
-            d_in,
-            d_compacted_out,
-            CountsInputIterator(one_val),
-            d_counts_out,
-            d_num_segments,
-            EqualityOp(),
-            ReductionOp(),
-            num_items,
-            stream,
-            debug_synchronous);
-    }
-
-=======
->>>>>>> 9cfad35c
 };
 
 /**
