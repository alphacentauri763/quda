--- conflicted
+++ resolved
@@ -9,15 +9,9 @@
 void write_spinor_field(const char *filename, void *V[], QudaPrecision precision, const int *X, QudaSiteSubset subset,
                         QudaParity parity, int nColor, int nSpin, int Nvec, int argc, char *argv[]);
 void read_propagator_field(const char *filename, void *V[], QudaPrecision precision, const int *X, QudaSiteSubset subset,
-<<<<<<< HEAD
-			   QudaParity parity, int nColor, int nSpin, int Nprop, int argc, char *argv[]);
-void write_propagator_field(const char *filename, void *V[], QudaPrecision precision, const int *X, QudaSiteSubset subset,
-		      QudaParity parity, int nColor, int nSpin, int Nprop, int argc, char *argv[]);
-=======
                            QudaParity parity, int nColor, int nSpin, int Nprop, int argc, char *argv[]);
 void write_propagator_field(const char *filename, void *V[], QudaPrecision precision, const int *X, QudaSiteSubset subset,
                             QudaParity parity, int nColor, int nSpin, int Nprop, int argc, char *argv[]);
->>>>>>> ea7a97fc
 
 #else
 inline void read_gauge_field(const char *filename, void *gauge[], QudaPrecision prec, const int *X, int argc,
@@ -47,33 +41,19 @@
   exit(-1);
 }
 
-<<<<<<< HEAD
-inline void read_propagator_field(const char *filename, void *V[], QudaPrecision precision, const int *X, QudaSiteSubset subset,
-				  QudaParity parity, int nColor, int nSpin, int Nprop, int argc, char *argv[])
-=======
 inline void read_propagator_field(const char *filename, void *V[], QudaPrecision precision, const int *X,
                                   QudaSiteSubset subset, QudaParity parity, int nColor, int nSpin, int Nprop, int argc,
                                   char *argv[])
->>>>>>> ea7a97fc
 {
   printf("QIO support has not been enabled\n");
   exit(-1);
 }
-<<<<<<< HEAD
-inline void write_propagator_field(const char *filename, void *V[], QudaPrecision precision, const int *X, QudaSiteSubset subset,
-			    QudaParity parity, int nColor, int nSpin, int Nprop, int argc, char *argv[])
-=======
 inline void write_propagator_field(const char *filename, void *V[], QudaPrecision precision, const int *X,
                                    QudaSiteSubset subset, QudaParity parity, int nColor, int nSpin, int Nprop, int argc,
                                    char *argv[])
->>>>>>> ea7a97fc
 {
   printf("QIO support has not been enabled\n");
   exit(-1);
 }
 
-<<<<<<< HEAD
-
-=======
->>>>>>> ea7a97fc
 #endif