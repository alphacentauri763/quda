#ifndef _QUDA_MILC_INTERFACE_H
#define _QUDA_MILC_INTERFACE_H

#include <enum_quda.h>
#include <quda.h>

/**
 * @file    quda_milc_interface.h
 *
 * @section Description
 *
 * The header file defines the milc interface to enable easy
 * interfacing between QUDA and the MILC software packed.
 */

#ifdef __cplusplus
extern "C" {
#endif

  /**
   * Parameters related to linear solvers. 
   */
  typedef struct {
    int max_iter; /** Maximum number of iterations */
    QudaParity evenodd; /** Which parity are we working on ? (options are QUDA_EVEN_PARITY, QUDA_ODD_PARITY, QUDA_INVALID_PARITY */
    int mixed_precision; /** Whether to use mixed precision or not (1 - yes, 0 - no) */
    double boundary_phase[4]; /** Boundary conditions */
    int make_resident_solution; /** Make the solution resident and don't copy back */
    int use_resident_solution; /** Use the resident solution */
  } QudaInvertArgs_t;


  /**
   * Parameters related to problem size and machine topology. 
   */
  typedef struct {
    const int* latsize; /** Local lattice dimensions */
    const int* machsize; /** Machine grid size */
    int device; /** GPU device  number */
  } QudaLayout_t; 


  /**
   * Parameters used to create a QUDA context.
   */
  typedef struct {
    QudaVerbosity verbosity; /** How verbose QUDA should be (QUDA_SILENT, QUDA_VERBOSE or QUDA_SUMMARIZE) */
    QudaLayout_t layout; /** Layout for QUDA to use */
  } QudaInitArgs_t; // passed to the initialization struct


  /**
   * Parameters for defining HISQ calculations
   */
  typedef struct {
    int reunit_allow_svd;         /** Allow SVD for reuniarization */
    int reunit_svd_only;          /** Force use of SVD for reunitarization */
    double reunit_svd_abs_error;  /** Absolute error bound for SVD to apply */
    double reunit_svd_rel_error;  /** Relative error bound for SVD to apply */
    double force_filter;          /** UV filter to apply to force */
  } QudaHisqParams_t;


  /**
   * Parameters for defining fat-link calculations
   */
  typedef struct {
    int su3_source;          /** is the incoming gauge field SU(3) */
    int use_pinned_memory;   /** use page-locked memory in QUDA    */
  } QudaFatLinkArgs_t;

  /**
   * Initialize the QUDA context.
   * 
   * @param input Meta data for the QUDA context
   */
  void qudaInit(QudaInitArgs_t input);

  /**
   * Set set the local dimensions and machine topology for QUDA to use
   *
   * @param layout Struct defining local dimensions and machine topology
   */
  void qudaSetLayout(QudaLayout_t layout);

  /**
   * Destroy the QUDA context.
   */
  void qudaFinalize();

  /**
   * Set the algorithms to use for HISQ fermion calculations, e.g.,
   * SVD parameters for reunitarization.
   *
   * @param hisq_params Meta data desribing the algorithms to use for HISQ fermions
   */
  void qudaHisqParamsInit(QudaHisqParams_t hisq_params);

  /**
   * Compute the fat and long links using the input gauge field.  All
   * fields passed here are host fields, that must be preallocated.
   * The precision of all fields must match.
   *
   * @param precision The precision of the fields
   * @param fatlink_args Meta data for the algorithms to deploy
   * @param act_path_coeff Array of coefficients for each path in the action
   * @param inlink Host gauge field used for input
   * @param fatlink Host fat-link field that is computed
   * @param longlink Host long-link field that is computed
   */ 
  void qudaLoadKSLink(int precision,
		      QudaFatLinkArgs_t fatlink_args,
		      const double act_path_coeff[6],
		      void* inlink,
		      void* fatlink,
		      void* longlink);

  /**
   * Compute the fat links and unitzarize using the input gauge field.
   * All fields passed here are host fields, that must be
   * preallocated.  The precision of all fields must match.
   *
   * @param precision The precision of the fields
   * @param fatlink_args Meta data for the algorithms to deploy
   * @param path_coeff Array of coefficients for each path in the action
   * @param inlink Host gauge field used for input
   * @param fatlink Host fat-link field that is computed
   * @param ulink Host unitarized field that is computed
   */ 
  void qudaLoadUnitarizedLink(int precision,
			      QudaFatLinkArgs_t fatlink_args,
			      const double path_coeff[6],
			      void* inlink,
			      void* fatlink,
			      void* ulink);


  /**
   * Solve Ax=b using an improved staggered operator with a
   * domain-decomposition preconditioner.  All fields are fields
   * passed and returned are host (CPU) field in MILC order.  This
   * function requires that persistent gauge and clover fields have
   * been created prior.  This interface is experimental.
   *
   * @param external_precision Precision of host fields passed to QUDA (2 - double, 1 - single)
   * @param precision Precision for QUDA to use (2 - double, 1 - single)
   * @param mass Fermion mass parameter
   * @param inv_args Struct setting some solver metedata
   * @param target_residual Target residual
   * @param target_relative_residual Target Fermilab residual
   * @param domain_overlap Array specifying the overlap of the domains in each dimension
   * @param fatlink Fat-link field on the host
   * @param longlink Long-link field on the host
   * @param source Right-hand side source field
   * @param solution Solution spinor field
   * @param final_residual True residual
   * @param final_relative_residual True Fermilab residual
   * @param num_iters Number of iterations taken
   */
  void qudaDDInvert(int external_precision,
		    int quda_precision,
		    double mass,
		    QudaInvertArgs_t inv_args,
		    double target_residual,
		    double target_fermilab_residual,
		    const int * const domain_overlap,
		    const void* const fatlink,
		    const void* const longlink,
		    void* source,
		    void* solution,
		    double* const final_residual,
		    double* const final_fermilab_residual,
		    int* num_iters);

  /**
   * Solve Ax=b using an improved staggered operator with a
   * domain-decomposition preconditioner.  All fields are fields
   * passed and returned are host (CPU) field in MILC order.  This
   * function requires that persistent gauge and clover fields have
   * been created prior.  This interface is experimental.
   *
   * @param external_precision Precision of host fields passed to QUDA (2 - double, 1 - single)
   * @param quda_precision Precision for QUDA to use (2 - double, 1 - single)
   * @param mass Fermion mass parameter
   * @param inv_args Struct setting some solver metedata
   * @param target_residual Target residual
   * @param target_relative_residual Target Fermilab residual
   * @param domain_overlap Array specifying the overlap of the domains in each dimension
   * @param milc_fatlink Fat-link field on the host
   * @param milc_longlink Long-link field on the host
   * @param tadpole Tadpole improvement facter
   * @param source Right-hand side source field
   * @param solution Solution spinor field
   * @param final_residual True residual
   * @param final_relative_residual True Fermilab residual
   * @param num_iters Number of iterations taken
   */
  void qudaInvert(int external_precision,
		  int quda_precision,
		  double mass,
		  QudaInvertArgs_t inv_args,
		  double target_residual,
		  double target_fermilab_residual,
		  const void* const milc_fatlink,
		  const void* const milc_longlink,
		  const double tadpole,
		  void* source,
		  void* solution,
		  double* const final_resid,
		  double* const final_rel_resid,
		  int* num_iters); 
  
 /**
   * Solve  using an improved
   * staggered operator with a domain-decomposition preconditioner.
   * All fields are fields passed and returned are host (CPU) field in
   * MILC order.  This function requires that persistent gauge and
   * clover fields have been created prior.  When a pure
   * double-precision solver is requested no reliable updates are
   * used, else reliable updates are used with a reliable_delta
   * parameter of 0.1.  This interface is experimental.
   *
   * @param external_precision Precision of host fields passed to QUDA (2 - double, 1 - single)
   * @param precision Precision for QUDA to use (2 - double, 1 - single)
   * @param inv_args Struct setting some solver metedata
   * @param target_residual Target residual
   * @param target_relative_residual Target Fermilab residual
   * @param domain_overlap Array specifying the overlap of the domains in each dimension
   * @param fatlink Fat-link field on the host
   * @param longlink Long-link field on the host
   * @param source Right-hand side source field
   * @param solution Solution spinor field
   * @param final_residual True residual
   * @param final_relative_residual True Fermilab residual
   * @param num_iters Number of iterations taken
   */
  void qudaDDInvert(int external_precision,
		    int quda_precision,
		    double mass,
		    QudaInvertArgs_t inv_args,
		    double target_residual,
		    double target_fermilab_residual,
		    const int * const domain_overlap,
		    const void* const fatlink,
		    const void* const longlink,
		    void* source,
		    void* solution,
		    double* const final_residual,
		    double* const final_fermilab_residual,
		    int* num_iters);

  /**
   * Solve for multiple shifts (e.g., masses) using an improved
   * staggered operator.  All fields are fields passed and returned
   * are host (CPU) field in MILC order.  This function requires that
   * persistent gauge and clover fields have been created prior.  When
   * a pure double-precision solver is requested no reliable updates
   * are used, else reliable updates are used with a reliable_delta
   * parameter of 0.1.
   *
   * @param external_precision Precision of host fields passed to QUDA (2 - double, 1 - single)
   * @param precision Precision for QUDA to use (2 - double, 1 - single)
   * @param num_offsets Number of shifts to solve for
   * @param offset Array of shift offset values
   * @param inv_args Struct setting some solver metedata
   * @param target_residual Array of target residuals per shift
   * @param target_relative_residual Array of target Fermilab residuals per shift
   * @param milc_fatlink Fat-link field on the host
   * @param milc_longlink Long-link field on the host
   * @param tadpole Tadpole improvement factor
   * @param source Right-hand side source field
   * @param solutionArray Array of solution spinor fields
   * @param final_residual Array of true residuals
   * @param final_relative_residual Array of true Fermilab residuals
   * @param num_iters Number of iterations taken
   */
  void qudaMultishiftInvert(
      int external_precision,    
      int precision, 
      int num_offsets,
      double* const offset,
      QudaInvertArgs_t inv_args,
      const double* target_residual,
      const double* target_fermilab_residual,
      const void* const milc_fatlink,
      const void* const milc_longlink,
      const double tadpole,
      void* source,
      void** solutionArray, 
      double* const final_residual,
      double* const final_fermilab_residual,
      int* num_iters);

<<<<<<< HEAD

 /**
   * Solve for a system with many RHS using an improved
   * staggered operator.  
   * The solving procedure consists of two computation phases : 
   * 1) incremental pahse : call eigCG solver to accumulate low eigenmodes
   * 2) deflation phase : use computed eigenmodes to deflate a regular CG
   * All fields are fields passed and returned
   * are host (CPU) field in MILC order.  This function requires that
   * persistent gauge and clover fields have been created prior.  
   *
   * @param external_precision Precision of host fields passed to QUDA (2 - double, 1 - single)
   * @param precision Precision for QUDA to use (2 - double, 1 - single)
   * @param num_offsets Number of shifts to solve for
   * @param offset Array of shift offset values
   * @param inv_args Struct setting some solver metedata
   * @param target_residual Array of target residuals per shift
   * @param target_relative_residual Array of target Fermilab residuals per shift
   * @param milc_fatlink Fat-link field on the host
   * @param milc_longlink Long-link field on the host
   * @param tadpole Tadpole improvement factor
   * @param source Right-hand side source field
   * @param solution Array of solution spinor fields
   * @param ritzVects Array of ritz vectors (may be input or output, depending on a computation phase)
   * @param ritzVals Array of ritz values (may be input or output, depending on a computation phase)
   * @param ritz_prec Precision of the ritz vectors (2 - double, 1 - single)
   * @param max_search_dim eigCG parameter: search space dimention
   * @param nev eigCG parameter: how many eigenpairs to compute within one eigCG call
   * @param deflation_grid eigCG parameter : how many eigenpairs to compute within the incremental phase (# of eigenpairs = nev*deflation_grid)
   * @param tol_restart initCG parameter : at what tolerance value to restart initCG solver 
   * @param rhs_idx  bookkeep current rhs
   * @param last_rhs_flag  is this the last rhs to solve?
   * @param final_residual Array of true residuals
   * @param final_relative_residual Array of true Fermilab residuals
   * @param num_iters Number of iterations taken
   */

  void qudaEigCGInvert(
      int external_precision, 
      int quda_precision,
      double mass,
      QudaInvertArgs_t inv_args,
      double target_residual, 
      double target_fermilab_residual,
      const void* const fatlink,
      const void* const longlink,
      const double tadpole,
      void* source,
      void* solution,
      void* ritzVects,//array of ritz vectors
      double* ritzVals,//array of ritz values
      int ritz_prec,
      const int max_search_dim,
      const int nev,
      const int deflation_grid,
      double tol_restart,//e.g.: 5e+3*target_residual
      const int rhs_idx,//current rhs
      const int last_rhs_flag,//is this the last rhs to solve?
      double* const final_residual,
      double* const final_fermilab_residual,
      int *num_iters);




=======
>>>>>>> 9cfad35c
  /**
   * Solve Ax=b using a Wilson-Clover operator.  All fields are fields
   * passed and returned are host (CPU) field in MILC order.  This
   * function creates the gauge and clover field from the host fields.
   * Reliable updates are used with a reliable_delta parameter of 0.1.
   *
   * @param external_precision Precision of host fields passed to QUDA (2 - double, 1 - single)
   * @param quda_precision Precision for QUDA to use (2 - double, 1 - single)
   * @param kappa Kappa value
   * @param clover_coeff Clover coefficient
   * @param inv_args Struct setting some solver metedata
   * @param target_residual Target residual
   * @param milc_link Gauge field on the host
   * @param milc_clover Clover field on the host
   * @param milc_clover_inv Inverse clover on the host
   * @param clover_coeff Clover coefficient
   * @param source Right-hand side source field
   * @param solution Solution spinor field
   * @param final_residual True residual returned by the solver
   * @param final_residual True Fermilab residual returned by the solver
   * @param num_iters Number of iterations taken
   */
  void qudaCloverInvert(int external_precision, 
			int quda_precision,
			double kappa,
			double clover_coeff,
			QudaInvertArgs_t inv_args,
			double target_residual,
			double target_fermilab_residual,
			const void* milc_link,
			void* milc_clover, 
			void* milc_clover_inv,
			void* source,
			void* solution,
			double* const final_residual, 
			double* const final_fermilab_residual,
			int* num_iters);

<<<<<<< HEAD

  /**
   * Solve for a system with many RHS using using a Wilson-Clover operator.  
   * The solving procedure consists of two computation phases : 
   * 1) incremental pahse : call eigCG solver to accumulate low eigenmodes
   * 2) deflation phase : use computed eigenmodes to deflate a regular CG
   * All fields are fields passed and returned
   * are host (CPU) field in MILC order.  This function requires that
   * persistent gauge and clover fields have been created prior.  
   *
   * @param external_precision Precision of host fields passed to QUDA (2 - double, 1 - single)
   * @param quda_precision Precision for QUDA to use (2 - double, 1 - single)
   * @param kappa Kappa value
   * @param clover_coeff Clover coefficient
   * @param inv_args Struct setting some solver metedata
   * @param target_residual Target residual
   * @param milc_link Gauge field on the host
   * @param milc_clover Clover field on the host
   * @param milc_clover_inv Inverse clover on the host
   * @param clover_coeff Clover coefficient
   * @param source Right-hand side source field
   * @param solution Solution spinor field
   * @param ritzVects Array of ritz vectors (may be input or output, depending on a computation phase)
   * @param ritzVals Array of ritz values (may be input or output, depending on a computation phase)
   * @param ritz_prec Precision of the ritz vectors (2 - double, 1 - single)
   * @param max_search_dim eigCG parameter: search space dimention
   * @param nev eigCG parameter: how many eigenpairs to compute within one eigCG call
   * @param deflation_grid eigCG parameter : how many eigenpairs to compute within the incremental phase (# of eigenpairs = nev*deflation_grid)
   * @param tol_restart initCG parameter : at what tolerance value to restart initCG solver 
   * @param rhs_idx  bookkeep current rhs
   * @param last_rhs_flag  is this the last rhs to solve?
   * @param final_residual Array of true residuals
   * @param final_relative_residual Array of true Fermilab residuals
   * @param num_iters Number of iterations taken
   */


  void qudaEigCGCloverInvert(
      int external_precision, 
      int quda_precision,
      double kappa,
      double clover_coeff,
      QudaInvertArgs_t inv_args,
      double target_residual, 
      double target_fermilab_residual,
      const void* milc_link,
      void* milc_clover, 
      void* milc_clover_inv,
      void* source,
      void* solution,
      void* ritzVects,//array of ritz vectors
      double* ritzVals,//array of ritz values
      int ritz_prec,
      const int max_search_dim,
      const int nev,
      const int deflation_grid,
      double tol_restart,//e.g.: 5e+3*target_residual
      const int rhs_idx,//current rhs
      const int last_rhs_flag,//is this the last rhs to solve?
      double* const final_residual,
      double* const final_fermilab_residual,
      int *num_iters);



=======
>>>>>>> 9cfad35c
  /**
   * Load the gauge field from the host.
   *
   * @param external_precision Precision of host fields passed to QUDA (2 - double, 1 - single)
   * @param quda_precision Precision for QUDA to use (2 - double, 1 - single)
   * @param inv_args Meta data
   * @param milc_link Base pointer to host gauge field (regardless of dimensionality)
   */
  void qudaLoadGaugeField(int external_precision, 
			  int quda_precision,
			  QudaInvertArgs_t inv_args,
			  const void* milc_link) ;

  /**
     Free the gauge field allocated in QUDA.
   */
  void qudaFreeGaugeField();

  /**
   * Load the clover field and its inverse from the host.  If null
   * pointers are passed, the clover field and / or its inverse will
   * be computed dynamically from the resident gauge field.
   *
   * @param external_precision Precision of host fields passed to QUDA (2 - double, 1 - single)
   * @param quda_precision Precision for QUDA to use (2 - double, 1 - single)
   * @param inv_args Meta data
   * @param milc_clover Pointer to host clover field.  If 0 then the
   * clover field is computed dynamically within QUDA.
   * @param milc_clover_inv Pointer to host inverse clover field.  If
   * 0 then the inverse if computed dynamically within QUDA.
   * @param solution_type The type of solution required  (mat, matpc)
   * @param solve_type The solve type to use (normal/direct/preconditioning) 
   * @param clover_coeff Clover coefficient
   * @param compute_trlog Whether to compute the trlog of the clover field when inverting
   * @param Array for storing the trlog (length two, one for each parity) 
   */
  void qudaLoadCloverField(int external_precision, 
			   int quda_precision,
			   QudaInvertArgs_t inv_args,
			   void* milc_clover, 
			   void* milc_clover_inv,
			   QudaSolutionType solution_type,
			   QudaSolveType solve_type,
			   double clover_coeff,
			   int compute_trlog,
			   double *trlog) ;

  /**
     Free the clover field allocated in QUDA.
   */
  void qudaFreeCloverField();

  /**
   * Solve for multiple shifts (e.g., masses) using a Wilson-Clover
   * operator with multi-shift CG.  All fields are fields passed and
   * returned are host (CPU) field in MILC order.  This function
   * requires that persistent gauge and clover fields have been
   * created prior.  When a pure double-precision solver is requested
   * no reliable updates are used, else reliable updates are used with
   * a reliable_delta parameter of 0.1.
   *
   * @param external_precision Precision of host fields passed to QUDA (2 - double, 1 - single)
   * @param quda_precision Precision for QUDA to use (2 - double, 1 - single)
   * @param num_offsets Number of shifts to solve for
   * @param offset Array of shift offset values
   * @param kappa Kappa value
   * @param clover_coeff Clover coefficient
   * @param inv_args Struct setting some solver metedata
   * @param target_residual Array of target residuals per shift
   * @param milc_link Ignored
   * @param milc_clover Ignored
   * @param milc_clover_inv Ignored
   * @param clover_coeff Clover coefficient
   * @param source Right-hand side source field
   * @param solutionArray Array of solution spinor fields
   * @param final_residual Array of true residuals
   * @param num_iters Number of iterations taken
   */
  void qudaCloverMultishiftInvert(int external_precision, 
      int quda_precision,
      int num_offsets,
      double* const offset,
      double kappa,
      double clover_coeff,
      QudaInvertArgs_t inv_args,
      const double* target_residual,
      const void* milc_link,
      void* milc_clover, 
      void* milc_clover_inv,
      void* source,
      void** solutionArray,
      double* const final_residual, 
      int* num_iters
      );

  /**
   * Compute the fermion force for the HISQ quark action.  All fields
   * are host fields in MILC order, and the precision of these fields
   * must match.
   *
   * @param precision       The precision of the fields
   * @param level2_coeff    The coefficients for the second level of smearing in the quark action.
   * @param fat7_coeff      The coefficients for the first level of smearing (fat7) in the quark action.
   * @param staple_src      Quark outer-product for the staple.
   * @param one_link_src    Quark outer-product for the one-link term in the action.
   * @param naik_src        Quark outer-product for the three-hop term in the action.
   * @param w_link          Unitarized link variables obtained by applying fat7 smearing and unitarization to the original links.
   * @param v_link          Fat7 link variables. 
   * @param u_link          SU(3) think link variables. 
   * @param milc_momentum        The momentum contribution from the quark action.
   */
  void qudaHisqForce(int precision,
		     const double level2_coeff[6],
		     const double fat7_coeff[6],
		     const void* const staple_src[4],
		     const void* const one_link_src[4],
		     const void* const naik_src[4],
		     const void* const w_link,
		     const void* const v_link,
		     const void* const u_link,
		     void* const milc_momentum);


  /**
   * Compute the fermion force for the Asqtad quark action.  All fields
   * are host fields in MILC order, and the precision of these fields
   * must match.
   *
   * @param precision       The precision of the fields
   * @param act_path_coeff    The coefficients that define the asqtad action.
   * @param one_link_src    Quark outer-product for the one-link term in the action.
   * @param naik_src        Quark outer-product for the three-hop term in the action.
   * @param link            The gauge field
   * @param milc_momentum   The momentum contribution from the quark action.
   */
  void qudaAsqtadForce(int precision,
		       const double act_path_coeff[6],
		       const void* const one_link_src[4],
		       const void* const naik_src[4],
		       const void* const link,
		       void* const milc_momentum);


  /**
   * Compute the gauge force and update the mometum field.  All fields
   * here are CPU fields in MILC order, and their precisions should
   * match.
   *
   * @param precision The precision of the field (2 - double, 1 - single)
   * @param dummy Not presently used
   * @param milc_loop_coeff Coefficients of the different loops in the Symanzik action
   * @param eb3 The integration step size (for MILC this is dt*beta/3)
   * @param milc_sitelink The gauge field from which we compute the force
   * @param milc_momentum The momentum field to be updated
   */
  void qudaGaugeForce(int precision,
		      int dummy,
		      double milc_loop_coeff[3],
		      double eb3,
		      void* milc_sitelink,
		      void* milc_momentum);

  /**
   * Compute the staggered quark-field outer product needed for gauge generation
   *  
   * @param precision The precision of the field (2 - double, 1 - single)
   * @param num_terms The number of quak fields
   * @param coeff The coefficient multiplying the fermion fields in the outer product
   * @param quark_field The input fermion field.
   * @param oprod The outer product to be computed.
   */
  void qudaComputeOprod(int precision,
			int num_terms,
			double** coeff,
			void** quark_field,
			void* oprod[2]);


  /**
   * Evolve the gauge field by step size dt, using the momentum field
   * I.e., Evalulate U(t+dt) = e(dt pi) U(t).  All fields are CPU fields in MILC order.
   *
   * @param precision Precision of the field (2 - double, 1 - single)
   * @param dt The integration step size step
   * @param momentum The momentum field
   * @param The gauge field to be updated 
   */
  void qudaUpdateU(int precision, 
		   double eps,
		   void* momentum, 
		   void* link);

  /**
   * Compute the clover force contributions in each dimension mu given
   * the array solution fields, and compute the resulting momentum
   * field.
   *
   * @param mom Momentum matrix
   * @param dt Integrating step size
   * @param x Array of solution vectors
   * @param p Array of intermediate vectors
   * @param coeff Array of residues for each contribution
   * @param kappa kappa parameter
   * @param ck -clover_coefficient * kappa / 8
   * @param nvec Number of vectors
   * @param multiplicity Number of fermions represented by this bilinear
   * @param gauge Gauge Field
   * @param precision Precision of the fields
   * @param inv_args Struct setting some solver metadata
   */
  void qudaCloverForce(void *mom, double dt, void **x, void **p, double *coeff, double kappa, 
		       double ck, int nvec, double multiplicity, void *gauge, int precision,
		       QudaInvertArgs_t inv_args);

  /**
   * Compute the sigma trace field (part of clover force computation).
   * All the pointers here are for QUDA native device objects.  The
   * precisions of all fields must match.  This function requires that
   * there is a persistent clover field.
   * 
   * @param out Sigma trace field  (QUDA device field, geometry = 1)
   * @param dummy (not used)
   * @param mu mu direction
   * @param nu nu direction
   */
  void qudaCloverTrace(void* out,
		       void* dummy,
		       int mu,
		       int nu);


  /**
   * Compute the derivative of the clover term (part of clover force
   * computation).  All the pointers here are for QUDA native device
   * objects.  The precisions of all fields must match.
   * 
   * @param out Clover derivative field (QUDA device field, geometry = 1)
   * @param gauge Gauge field (extended QUDA device field, gemoetry = 4)
   * @param oprod Matrix field (outer product) which is multiplied by the derivative
   * @param mu mu direction
   * @param nu nu direction
   * @param coeff Coefficient of the clover derviative (including stepsize and clover coefficient)
   * @param precision Precision of the fields (2 = double, 1 = single)
   * @param parity Parity for which we are computing
   * @param conjugate Whether to make the oprod field anti-hermitian prior to multiplication
   */
  void qudaCloverDerivative(void* out,
			    void* gauge,
			    void* oprod, 
			    int mu,
			    int nu,
			    double coeff,
			    int precision,
			    int parity,
			    int conjugate);


  /**
   * Take a gauge field on the host, load it onto the device and extend it.
   * Return a pointer to the extended gauge field object.
   *
   * @param gauge The CPU gauge field (optional - if set to 0 then the gauge field zeroed)
   * @param geometry The geometry of the matrix field to create (1 - scaler, 4 - vector, 6 - tensor)
   * @param precision The precision of the fields (2 - double, 1 - single)
   * @return Pointer to the gauge field (cast as a void*)
   */
  void* qudaCreateExtendedGaugeField(void* gauge,
				     int geometry,
				     int precision);

  /**
   * Take the QUDA resident gauge field and extend it.
   * Return a pointer to the extended gauge field object.
   *
   * @param gauge The CPU gauge field (optional - if set to 0 then the gauge field zeroed)
   * @param geometry The geometry of the matrix field to create (1 - scaler, 4 - vector, 6 - tensor)
   * @param precision The precision of the fields (2 - double, 1 - single)
   * @return Pointer to the gauge field (cast as a void*)
   */
  void* qudaResidentExtendedGaugeField(void* gauge,
				       int geometry,
				       int precision);

  /**
   * Allocate a gauge (matrix) field on the device and optionally download a host gauge field.
   *
   * @param gauge The host gauge field (optional - if set to 0 then the gauge field zeroed)
   * @param geometry The geometry of the matrix field to create (1 - scaler, 4 - vector, 6 - tensor)
   * @param precision The precision of the field to be created (2 - double, 1 - single)
   * @return Pointer to the gauge field (cast as a void*)
   */
  void* qudaCreateGaugeField(void* gauge,
			     int geometry,
			     int precision);

  /**
   * Copy the QUDA gauge (matrix) field on the device to the CPU
   *
   * @param outGauge Pointer to the host gauge field
   * @param inGauge Pointer to the device gauge field (QUDA device field)
   */
  void qudaSaveGaugeField(void* gauge,
			  void* inGauge);

  /**
   * Reinterpret gauge as a pointer to cudaGaugeField and call destructor.
   *
   * @param gauge Gauge field to be freed
   */
  void qudaDestroyGaugeField(void* gauge);


  /**
   * @brief Gauge fixing with overrelaxation with support for single and multi GPU.
   * @param[in] precision, 1 for single precision else for double precision
   * @param[in] gauge_dir, 3 for Coulomb gauge fixing, other for Landau gauge fixing
   * @param[in] Nsteps, maximum number of steps to perform gauge fixing
   * @param[in] verbose_interval, print gauge fixing info when iteration count is a multiple of this
   * @param[in] relax_boost, gauge fixing parameter of the overrelaxation method, most common value is 1.5 or 1.7.
   * @param[in] tolerance, torelance value to stop the method, if this value is zero then the method stops when iteration reachs the maximum number of steps defined by Nsteps
   * @param[in] reunit_interval, reunitarize gauge field when iteration count is a multiple of this
   * @param[in] stopWtheta, 0 for MILC criterium and 1 to use the theta value
   * @param[in,out] milc_sitelink, MILC gauge field to be fixed
   */
  void qudaGaugeFixingOVR( const int precision,
    const unsigned int gauge_dir, 
    const int Nsteps,
    const int verbose_interval,
    const double relax_boost,
    const double tolerance,
    const unsigned int reunit_interval,
    const unsigned int stopWtheta,
    void* milc_sitelink
    );


  /**
   * @brief Gauge fixing with Steepest descent method with FFTs with support for single GPU only.
   * @param[in] precision, 1 for single precision else for double precision
   * @param[in] gauge_dir, 3 for Coulomb gauge fixing, other for Landau gauge fixing
   * @param[in] Nsteps, maximum number of steps to perform gauge fixing
   * @param[in] verbose_interval, print gauge fixing info when iteration count is a multiple of this
   * @param[in] alpha, gauge fixing parameter of the method, most common value is 0.08
   * @param[in] autotune, 1 to autotune the method, i.e., if the Fg inverts its tendency we decrease the alpha value 
   * @param[in] tolerance, torelance value to stop the method, if this value is zero then the method stops when iteration reachs the maximum number of steps defined by Nsteps
   * @param[in] stopWtheta, 0 for MILC criterium and 1 to use the theta value
   * @param[in,out] milc_sitelink, MILC gauge field to be fixed
   */
  void qudaGaugeFixingFFT( int precision,
    unsigned int gauge_dir, 
    int Nsteps,
    int verbose_interval,
    double alpha,
    unsigned int autotune,
    double tolerance,
    unsigned int stopWtheta,
    void* milc_sitelink
    );

  
#ifdef __cplusplus
}
#endif


#endif // _QUDA_MILC_INTERFACE_H<|MERGE_RESOLUTION|>--- conflicted
+++ resolved
@@ -291,8 +291,6 @@
       double* const final_fermilab_residual,
       int* num_iters);
 
-<<<<<<< HEAD
-
  /**
    * Solve for a system with many RHS using an improved
    * staggered operator.  
@@ -355,10 +353,6 @@
       int *num_iters);
 
 
-
-
-=======
->>>>>>> 9cfad35c
   /**
    * Solve Ax=b using a Wilson-Clover operator.  All fields are fields
    * passed and returned are host (CPU) field in MILC order.  This
@@ -396,8 +390,6 @@
 			double* const final_residual, 
 			double* const final_fermilab_residual,
 			int* num_iters);
-
-<<<<<<< HEAD
 
   /**
    * Solve for a system with many RHS using using a Wilson-Clover operator.  
@@ -461,10 +453,6 @@
       double* const final_fermilab_residual,
       int *num_iters);
 
-
-
-=======
->>>>>>> 9cfad35c
   /**
    * Load the gauge field from the host.
    *
