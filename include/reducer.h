--- conflicted
+++ resolved
@@ -23,14 +23,10 @@
     static constexpr bool do_sum = true;
     __device__ __host__ inline T operator()(T a, T b) const { return a + b; }
   };
-<<<<<<< HEAD
- 
-=======
 
   /**
      maximum reducer, used for max reductions
    */
->>>>>>> c80073db
   template <typename T> struct maximum {
     static constexpr bool do_sum = false;
     __device__ __host__ T operator()(T a, T b) const { return a > b ? a : b; }
