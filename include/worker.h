#pragma once

namespace quda {

  class Worker {

  public:
    Worker() { }
    virtual ~Worker() { }
<<<<<<< HEAD
    virtual void apply(const hipStream_t &stream) = 0;
    
=======
    virtual void apply(const qudaStream_t &stream) = 0;
>>>>>>> 4f390279
  };

};<|MERGE_RESOLUTION|>--- conflicted
+++ resolved
@@ -7,12 +7,7 @@
   public:
     Worker() { }
     virtual ~Worker() { }
-<<<<<<< HEAD
-    virtual void apply(const hipStream_t &stream) = 0;
-    
-=======
     virtual void apply(const qudaStream_t &stream) = 0;
->>>>>>> 4f390279
   };
 
 };