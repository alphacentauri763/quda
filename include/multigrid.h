#ifndef _MG_QUDA_H
#define _MG_QUDA_H

#include <invert_quda.h>
#include <transfer.h>
#include <vector>
#include <complex_quda.h>

namespace quda {

  // forward declarations
  class MG;
  class DiracCoarse;

  /**
     This struct contains all the metadata required to define the
     multigrid solver.  For each level of multigrid we will have an
     instance of MGParam describing all the meta data appropriate for
     given level.
   */
  struct MGParam : SolverParam {

    /**
       This is top level instantiation done when we start creating the multigrid operator.
     */
    MGParam(const QudaMultigridParam &param, 
	    std::vector<ColorSpinorField*> &B,
	    DiracMatrix &matResidual, 
	    DiracMatrix &matSmooth,
	    int level=0) :
      SolverParam(*(param.invert_param)), 
      mg_global(param), 
      level(level),
      Nlevel(param.n_level),
      spinBlockSize(param.spin_block_size[level]),
      Nvec(param.n_vec[level]),
      B(B), 
      nu_pre(param.nu_pre[level]),
      nu_post(param.nu_post[level]),
      matResidual(matResidual),
      matSmooth(matSmooth),
      smoother(param.smoother[level]),
      location(param.location[level])
      { 
	// set the block size
	for (int i=0; i<QUDA_MAX_DIM; i++) geoBlockSize[i] = param.geo_block_size[level][i];

	// set the smoother relaxation factor
	omega = param.omega[level];
      }

    MGParam(const MGParam &param, 
	    std::vector<ColorSpinorField*> &B,
	    DiracMatrix &matResidual, 
	    DiracMatrix &matSmooth,
	    int level=0) :
      SolverParam(param),
      mg_global(param.mg_global),
      level(level),
      Nlevel(param.Nlevel),
      spinBlockSize(param.mg_global.spin_block_size[level]),
      Nvec(param.mg_global.n_vec[level]),
      coarse(param.coarse),
      fine(param.fine),
      B(B),
      nu_pre(param.mg_global.nu_pre[level]),
      nu_post(param.mg_global.nu_post[level]),
      matResidual(matResidual),
      matSmooth(matSmooth),
      smoother(param.mg_global.smoother[level]),
      location(param.mg_global.location[level])
      {
	// set the block size
	for (int i=0; i<QUDA_MAX_DIM; i++) geoBlockSize[i] = param.mg_global.geo_block_size[level][i];
      }

    /** This points to the parameter struct that is passed into QUDA.
	We use this to set per-level parameters */
    const QudaMultigridParam  &mg_global;

    /** What is the level of this instance */
    int level; 

    /** Number of levels in the solver */
    int Nlevel; 

    /** Geometric block size */
    int geoBlockSize[QUDA_MAX_DIM];

    /** Spin block size */
    int spinBlockSize;

    /** Number of vectors used to define coarse space */
    int Nvec;

    /** This is the next lower level */
    MG *coarse;

    /** This is the immediate finer level */
    MG *fine;

    /** The null space vectors */
    std::vector<ColorSpinorField*> &B;

    /** Number of pre-smoothing applications to perform */
    int nu_pre;

    /** Number of pre-smoothing applications to perform */
    int nu_post;

    /** The Dirac operator to use for residual computation */
    DiracMatrix &matResidual;

    /** The Dirac operator to use for smoothing */
    DiracMatrix &matSmooth;

    /** What type of smoother to use */
    QudaInverterType smoother;

    /** Where to compute this level of multigrid */
    QudaFieldLocation location;

    /** Filename for where to load/store the null space */
    char filename[100];
  };

  /**
     Adaptive Multigrid solver
   */
  class MG : public Solver {

  private:
    /** Local copy of the multigrid metadata */
    MGParam &param;

    /** This is the transfer operator that defines the prolongation and restriction operators */
    Transfer *transfer;

    /** This is the smoother used */
    Solver *presmoother, *postsmoother;

    /** TimeProfile for all levels (refers to profile from parent solver) */
    TimeProfile &profile_global;

    /** TimeProfile for this level */
    TimeProfile profile;

    /** Prefix label used for printf at this level */
    char prefix[128];

    /** This is the next lower level */
    MG *coarse;

    /** This is the next coarser level */
    MG *fine;

    /** Storage for the parameter struct for the coarse grid */
    MGParam *param_coarse;

    /** Storage for the parameter struct for the pre-smoother */
    SolverParam *param_presmooth;

    /** Storage for the parameter struct for the post-smoother */
    SolverParam *param_postsmooth;

    /** The fine-grid representation of the null space vectors */
    std::vector<ColorSpinorField*> *B;

    /** The coarse-grid representation of the null space vectors */
    std::vector<ColorSpinorField*> *B_coarse;

    /** Residual vector */
    ColorSpinorField *r;

    /** Coarse residual vector */
    ColorSpinorField *r_coarse;

    /** Coarse solution vector */
    ColorSpinorField *x_coarse;

    /** The coarse grid operator */
    DiracCoarse *diracCoarse;

    /** Wrapper for the coarse grid operator */
    DiracMatrix *matCoarse;

  public:
    /** 
      Constructor for MG class
      @param param MGParam struct that defines all meta data
      @param profile Timeprofile instance used to profile
    */
    MG(MGParam &param, TimeProfile &profile);

    /**
       Destructor for MG class. Frees any existing coarse grid MG
       instance
     */
    virtual ~MG();

    /**
       This method verifies the correctness of the MG method.  It checks:
       1. Null-space vectors are exactly preserved: v_k = P R v_k
       2. Any coarse vector is exactly preserved on the fine grid: eta_c = R P eta_c
       3. The emulated coarse Dirac operator matches the native one: D_c = R D P
     */
    void verify();

    /**
       This applies the V-cycle to the residual vector returning the residual vector
       @param out The solution vector
       @param in The residual vector (or equivalently the right hand side vector)
     */
    void operator()(ColorSpinorField &out, ColorSpinorField &in);

    /**
       Load the null space vectors in from file
       @param B Loaded null-space vectors (pre-allocated)
    */
    void loadVectors(std::vector<ColorSpinorField*> &B);

    /**
       Save the null space vectors in from file
       @param B Save null-space vectors from here
    */
    void saveVectors(std::vector<ColorSpinorField*> &B);

    /**
       Generate the null-space vectors
       @param B Generated null-space vectors
     */
    void generateNullVectors(std::vector<ColorSpinorField*> B);

  };

  void CoarseOp(const Transfer &T, GaugeField &Y, GaugeField &X, QudaPrecision precision, const cudaGaugeField &gauge);

  void CoarseKSOp(const Transfer &T, GaugeField &Y, GaugeField &X, QudaPrecision precision, const cudaGaugeField *fat_links, const cudaGaugeField *long_links);

  void ApplyCoarse(ColorSpinorField &out, const ColorSpinorField &inA, const ColorSpinorField &inB,
<<<<<<< HEAD
		   const GaugeField &Y, const GaugeField &X, double kappa, bool is_staggered = false, int parity = QUDA_INVALID_PARITY);
=======
		   const GaugeField &Y, const GaugeField &X, double kappa, int parity = QUDA_INVALID_PARITY,
		   bool dslash=true, bool clover=true);
>>>>>>> 2ea01277

  void CoarseCoarseOp(const Transfer &T, GaugeField &Y, GaugeField &x, const cpuGaugeField &gauge, 
		      const cpuGaugeField &clover, double kappa);

  /**
     This is an object that captures an entire MG preconditioner
     state.  A bit of a hack at the moment, this is used to allow us
     to store and reuse the mg solver between solves.  This is use by
     the newMultigridQuda and destroyMultigridQuda interface functions.
   */
  struct multigrid_solver {
    Dirac *d;
    Dirac *dSloppy;
    Dirac *dPre;

    DiracM *m;
    DiracM *mSloppy;
    DiracM *mPre;

    std::vector<ColorSpinorField*> B;

    MGParam *mgParam;

    MG *mg;
    TimeProfile &profile;

    multigrid_solver(QudaMultigridParam &mg_param, TimeProfile &profile);

    virtual ~multigrid_solver() {
      profile.TPSTART(QUDA_PROFILE_FREE);
      delete mg;

      delete mgParam;

      for (unsigned int i=0; i<B.size(); i++) delete B[i];

      delete m;
      delete mSloppy;
      delete mPre;

      delete d;
      delete dSloppy;
      delete dPre;
      profile.TPSTOP(QUDA_PROFILE_FREE);
    }
  };

} // namespace quda

#endif // _MG_QUDA_H<|MERGE_RESOLUTION|>--- conflicted
+++ resolved
@@ -238,12 +238,8 @@
   void CoarseKSOp(const Transfer &T, GaugeField &Y, GaugeField &X, QudaPrecision precision, const cudaGaugeField *fat_links, const cudaGaugeField *long_links);
 
   void ApplyCoarse(ColorSpinorField &out, const ColorSpinorField &inA, const ColorSpinorField &inB,
-<<<<<<< HEAD
-		   const GaugeField &Y, const GaugeField &X, double kappa, bool is_staggered = false, int parity = QUDA_INVALID_PARITY);
-=======
 		   const GaugeField &Y, const GaugeField &X, double kappa, int parity = QUDA_INVALID_PARITY,
-		   bool dslash=true, bool clover=true);
->>>>>>> 2ea01277
+		   bool dslash=true, bool clover=true, bool staggered=false);
 
   void CoarseCoarseOp(const Transfer &T, GaugeField &Y, GaugeField &x, const cpuGaugeField &gauge, 
 		      const cpuGaugeField &clover, double kappa);
