--- conflicted
+++ resolved
@@ -724,21 +724,6 @@
 
     CompositeColorSpinorField &Components() { return components; };
 
-<<<<<<< HEAD
-    ColorSpinorField &Component(int idx)
-    {
-      if (!IsComposite()) errorQuda("Not composite field");
-      if (idx >= CompositeDim()) errorQuda("Invalid component index %d (size = %d)", idx, CompositeDim());
-      return *(components[idx]);
-    }
-
-    const ColorSpinorField &Component(int idx) const
-    {
-      if (!IsComposite()) errorQuda("Not composite field");
-      if (idx >= CompositeDim()) errorQuda("Invalid component index %d (size = %d)", idx, CompositeDim());
-      return *(components[idx]);
-    }
-=======
     /**
        @brief Return the idx^th component of the composite field.  An
        error will be thrown if the field is not a composite field, or
@@ -756,7 +741,6 @@
        @return Component const reference
     */
     const ColorSpinorField &Component(int idx) const;
->>>>>>> 0f3b755e
 
     /**
      * Compute the n-dimensional site index given the 1-d offset index
