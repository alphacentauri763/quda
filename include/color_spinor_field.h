--- conflicted
+++ resolved
@@ -271,7 +271,7 @@
 
     void zeroPad();
   
-<<<<<<< HEAD
+
     void resizeBuffer(size_t bytes) const;
     void loadSpinorField(const ColorSpinorField &src);
     void saveSpinorField (ColorSpinorField &src) const;
@@ -324,6 +324,7 @@
   class cpuColorSpinorField : public ColorSpinorField {
 
     friend class cudaColorSpinorField;
+    friend class Transfer; // to allow access to the order functors
 
     template <typename Float> friend class SpaceColorSpinOrder;
     template <typename Float> friend class SpaceSpinColorOrder;
@@ -369,106 +370,6 @@
 
     void allocateGhostBuffer(void);
     static void freeGhostBuffer(void);
-=======
-  void resizeBuffer(size_t bytes) const;
-  void loadSpinorField(const ColorSpinorField &src);
-  void saveSpinorField (ColorSpinorField &src) const;
-
- public:
-  //cudaColorSpinorField();
-  cudaColorSpinorField(const cudaColorSpinorField&);
-  cudaColorSpinorField(const ColorSpinorField&, const ColorSpinorParam&);
-  cudaColorSpinorField(const ColorSpinorField&);
-  cudaColorSpinorField(const ColorSpinorParam&);
-  virtual ~cudaColorSpinorField();
-
-  ColorSpinorField& operator=(const ColorSpinorField &);
-  cudaColorSpinorField& operator=(const cudaColorSpinorField&);
-  cudaColorSpinorField& operator=(const cpuColorSpinorField&);
-
-  void allocateGhostBuffer(void);
-  static void freeGhostBuffer(void);
-
-  void packGhost(const int dim, const QudaParity parity, const int dagger, cudaStream_t* stream);
-  void sendGhost(void *ghost_spinor, const int dim, const QudaDirection dir,
-		 const int dagger, cudaStream_t *stream);
-  void unpackGhost(void* ghost_spinor, const int dim, const QudaDirection dir, 
-		   const int dagger, cudaStream_t* stream);
-
-  void* V() {return v;}
-  const void* V() const {return v;}
-  void* Norm(){return norm;}
-  const void* Norm() const {return norm;}
-
-  cudaColorSpinorField& Even() const;
-  cudaColorSpinorField& Odd() const;
-
-  static void freeBuffer();
-
-  void zero();
-
-  QudaFieldLocation Location() const;
-
-  friend std::ostream& operator<<(std::ostream &out, const cudaColorSpinorField &);
-};
-
-// Forward declaration of accessor functors
-template <typename Float> class ColorSpinorFieldOrder;
-template <typename Float> class SpaceColorSpinOrder;
-template <typename Float> class SpaceSpinColorOrder;
-template <typename Float> class QOPDomainWallOrder;
-
-// CPU implementation
-class cpuColorSpinorField : public ColorSpinorField {
-
-  friend class cudaColorSpinorField;
-  friend class Transfer; // to allow access to the order functors
-
-  template <typename Float> friend class SpaceColorSpinOrder;
-  template <typename Float> friend class SpaceSpinColorOrder;
-  template <typename Float> friend class QOPDomainWallOrder;
-
- public:
-  static void* fwdGhostFaceBuffer[QUDA_MAX_DIM]; //cpu memory
-  static void* backGhostFaceBuffer[QUDA_MAX_DIM]; //cpu memory
-  static void* fwdGhostFaceSendBuffer[QUDA_MAX_DIM]; //cpu memory
-  static void* backGhostFaceSendBuffer[QUDA_MAX_DIM]; //cpu memory
-  static int initGhostFaceBuffer;
-
- private:
-  void *v; // the field elements
-  void *norm; // the normalization field
-  bool init;
-  bool reference; // whether the field is a reference or not
-
-  void create(const QudaFieldCreate);
-  void destroy();
-
-  void createOrder(); // create the accessor for a given field ordering
-  ColorSpinorFieldOrder<double> *order_double; // accessor functor used to access fp64 elements
-  ColorSpinorFieldOrder<float> *order_single; // accessor functor used to access fp32 elements
-
- public:
-  //cpuColorSpinorField();
-  cpuColorSpinorField(const cpuColorSpinorField&);
-  cpuColorSpinorField(const ColorSpinorField&);
-  cpuColorSpinorField(const ColorSpinorParam&);
-  virtual ~cpuColorSpinorField();
-
-  ColorSpinorField& operator=(const ColorSpinorField &);
-  cpuColorSpinorField& operator=(const cpuColorSpinorField&);
-  cpuColorSpinorField& operator=(const cudaColorSpinorField&);
-
-  //cpuColorSpinorField& Even() const;
-  //cpuColorSpinorField& Odd() const;
-
-  void Source(const QudaSourceType sourceType, const int st=0, const int s=0, const int c=0);
-  static int Compare(const cpuColorSpinorField &a, const cpuColorSpinorField &b, const int resolution=1);
-  void PrintVector(unsigned int x);
-
-  void allocateGhostBuffer(void);
-  static void freeGhostBuffer(void);
->>>>>>> 9beb0238
 	
     void packGhost(void* ghost_spinor, const int dim, 
 		   const QudaDirection dir, const QudaParity parity, const int dagger);
@@ -478,29 +379,27 @@
     void* V() { return v; }
     const void * V() const { return v; }
 
-<<<<<<< HEAD
     void copy(const cpuColorSpinorField&);
     void zero();
-=======
-  QudaFieldLocation Location() const;
-
-  /** 
-   * Compute the n-dimensional site index given the 1-d offset index
-   * @param y n-dimensional site index
-   * @param i 1-dimensional site index
-   */
-  void LatticeIndex(int *y, int i) const;
-
-  /** 
-   * Compute the 1-d offset index given the n-dimensional site index
-   * @param i 1-dimensional site index
-   * @param y n-dimensional site index
-   */
-  void OffsetIndex(int &i, int *y) const;
-};
->>>>>>> 9beb0238
-
+
+    /**
+     * @return The location of the field (CUDA or CPU)
+     */
     QudaFieldLocation Location() const;
+    
+    /** 
+     * Compute the n-dimensional site index given the 1-d offset index
+     * @param y n-dimensional site index
+     * @param i 1-dimensional site index
+     */
+    void LatticeIndex(int *y, int i) const;
+    
+    /** 
+     * Compute the 1-d offset index given the n-dimensional site index
+     * @param i 1-dimensional site index
+     * @param y n-dimensional site index
+     */
+    void OffsetIndex(int &i, int *y) const;
   };
 
 } // namespace quda
