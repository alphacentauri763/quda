--- conflicted
+++ resolved
@@ -35,52 +35,6 @@
     qudaEvent_t &get_event();
   } // namespace reducer
 
-<<<<<<< HEAD
-  template <typename T> struct plus;
-
-#if defined(QUDA_TARGET_HIP) 
-  // For some reason HIP finds ambiguity with the more general operator
-  // So to be sure I am being very specific.
-  // DMH The issue comes from the gauge fixing templates, all the
-  // other gauge routines with reducers work fine. Give me another day
-  // and I'll work on it.
-  template<>
-  struct plus<double2> {
-    static constexpr bool do_sum = true; 
-    using Double2 = double2;
-
-    __device__ __host__ inline Double2 operator()( Double2 a, Double2 b ) {
-	    Double2 ret_val{0,0};
-	    ret_val.x = a.x + b.x;
-	    ret_val.y = a.y + b.y;
-	    return ret_val;
-    }
-  };
-#endif
-  
-  template <typename T> struct plus {
-    static constexpr bool do_sum = true;
-    __device__ __host__ T operator()(T a, T b) const { return a + b; }
-  };
-
-
-  template <typename T> struct maximum {
-    static constexpr bool do_sum = false;
-    __device__ __host__ T operator()(T a, T b) const { return a > b ? a : b; }
-  };
-
-  template <typename T> struct minimum {
-    static constexpr bool do_sum = false;
-    __device__ __host__ T operator()(T a, T b) const { return a < b ? a : b; }
-  };
-
-  template <typename T> struct identity {
-    static constexpr bool do_sum = false;
-    __device__ __host__ T operator()(T a) const { return a; }
-  };
-
-=======
->>>>>>> dca7c146
   constexpr int max_n_reduce() { return QUDA_MAX_MULTI_REDUCE; }
 
   /**
