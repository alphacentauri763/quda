# basic setup for cmake
cmake_minimum_required(VERSION 3.1 FATAL_ERROR)
set(CMAKE_INCLUDE_CURRENT_DIR ON)
set(CMAKE_INCLUDE_DIRECTORIES_PROJECT_BEFORE ON)
set(CMAKE_COLOR_MAKEFILE ON)
set(CMAKE_CXX_STANDARD_REQUIRED True)
set(CMAKE_CXX_STANDARD 11)
# disable in source builds
# this is only a temporary fix, but for now we need it as cmake will
# otherwise overwrite the existing makefiles
set(CMAKE_DISABLE_SOURCE_CHANGES ON)
set(CMAKE_DISABLE_IN_SOURCE_BUILD ON)
# add a directory for cmake modules
list(APPEND CMAKE_MODULE_PATH "${CMAKE_SOURCE_DIR}/cmake")



find_package(Git)
SET(DEFBUILD "RELEASE")
IF(GIT_FOUND)
execute_process(COMMAND ${GIT_EXECUTABLE} show WORKING_DIRECTORY ${CMAKE_SOURCE_DIR} RESULT_VARIABLE IS_GIT_REPOSIITORY OUTPUT_QUIET ERROR_QUIET)
  IF(${IS_GIT_REPOSIITORY} EQUAL 0)
    execute_process(COMMAND ${GIT_EXECUTABLE} describe --abbrev=0 WORKING_DIRECTORY ${CMAKE_SOURCE_DIR} OUTPUT_VARIABLE GITTAG OUTPUT_STRIP_TRAILING_WHITESPACE)
# we use git rev-list and pipe that through wc here. Newer git versions support --count as option to rev-list but that might not always be available
    execute_process(COMMAND ${GIT_EXECUTABLE} rev-list ${GITTAG}..HEAD WORKING_DIRECTORY ${CMAKE_SOURCE_DIR} COMMAND wc -l OUTPUT_VARIABLE GITCOUNT OUTPUT_STRIP_TRAILING_WHITESPACE)
    execute_process(COMMAND ${GIT_EXECUTABLE}  describe --long --dirty WORKING_DIRECTORY ${CMAKE_SOURCE_DIR} OUTPUT_VARIABLE GITVERSION OUTPUT_STRIP_TRAILING_WHITESPACE)
    IF(GITCOUNT EQUAL 0)
      SET(DEFBUILD "RELEASE")
    ELSE()
      SET(DEFBUILD "DEVEL")
    ENDIF()
  ENDIF()
ENDIF(GIT_FOUND)

set(VALID_BUILD_TYPES DEVEL RELEASE STRICT DEBUG HOSTDEBUG DEVICEDEBUG )
SET(CMAKE_BUILD_TYPE "${DEFBUILD}" CACHE STRING  "Choose the type of build, options are: ${VALID_BUILD_TYPES}")
set_property(CACHE CMAKE_BUILD_TYPE PROPERTY STRINGS DEVEL RELEASE STRICT DEBUG HOSTDEBUG DEVICEDEBUG)

string(TOUPPER ${CMAKE_BUILD_TYPE} CHECK_BUILD_TYPE)
LIST(FIND VALID_BUILD_TYPES ${CHECK_BUILD_TYPE} BUILD_TYPE_VALID)

if(BUILD_TYPE_VALID LESS 0)
  message(SEND_ERROR "Please specify a valid CMAKE_BUILD_TYPE type! Valid build types are:" "${VALID_BUILD_TYPES}")
endif()


#
# PROJECT is QUDA
#
project("QUDA" VERSION 0.9.0)

if(NOT GITVERSION)
  set(GITVERSION ${CMAKE_VERSION})
endif()


#######################################################################
# QUDA OPTIONS
# likely to be changed by users
#######################################################################
if(DEFINED ENV{QUDA_GPU_ARCH})
  set(QUDA_DEFAULT_GPU_ARCH $ENV{QUDA_GPU_ARCH})
else()
  set(QUDA_DEFAULT_GPU_ARCH sm_35)
endif()
if(NOT QUDA_GPU_ARCH)
  message ("-- Building QUDA for arch " "${QUDA_DEFAULT_GPU_ARCH}")
endif()

set(QUDA_GPU_ARCH ${QUDA_DEFAULT_GPU_ARCH} CACHE STRING "set the GPU architecture (sm_20, sm_21, sm_30, sm_35, sm_37, sm_50, sm_52, sm_60)")
set_property(CACHE QUDA_GPU_ARCH PROPERTY STRINGS sm_20 sm_21 sm_30 sm_35 sm_37 sm_50 sm_52 sm_60)
# build options
set(QUDA_DIRAC_WILSON ON CACHE BOOL "build Wilson Dirac operators")
set(QUDA_DIRAC_CLOVER ON CACHE BOOL "build clover Dirac operators")
set(QUDA_DIRAC_DOMAIN_WALL ON CACHE BOOL "build domain wall Dirac operators")
set(QUDA_DIRAC_STAGGERED ON CACHE BOOL "build staggered Dirac operators")
set(QUDA_DIRAC_TWISTED_MASS ON CACHE BOOL "build twisted mass Dirac operators")
set(QUDA_DIRAC_TWISTED_CLOVER ON CACHE BOOL "build twisted clover Dirac operators")
set(QUDA_DIRAC_NDEG_TWISTED_MASS OFF CACHE BOOL "build non-degenerate twisted mass Dirac operators")
set(QUDA_LINK_ASQTAD OFF CACHE BOOL "build code for computing asqtad fat links")
set(QUDA_LINK_HISQ OFF CACHE BOOL "build code for computing hisq fat links")
set(QUDA_FORCE_GAUGE OFF CACHE BOOL "build code for (1-loop Symanzik) gauge force")
set(QUDA_FORCE_ASQTAD OFF CACHE BOOL "build code for asqtad fermion force")
set(QUDA_FORCE_HISQ OFF CACHE BOOL "build code for hisq fermion force")
set(QUDA_GAUGE_TOOLS OFF CACHE BOOL "build auxiliary gauge-field tools")
set(QUDA_GAUGE_ALG OFF CACHE BOOL "build gauge-fixing and pure-gauge algorithms")
set(QUDA_CONTRACT OFF CACHE BOOL "build code for bilinear contraction")
# Dynamic inversion saves memory but decreases the flops
set(QUDA_DYNAMIC_CLOVER OFF CACHE BOOL "Dynamically invert the clover term for twisted-clover")
set(QUDA_QIO OFF CACHE BOOL "build QIO code for binary I/O")

# Multi-GPU options
set(QUDA_QMP OFF CACHE BOOL "set to 'yes' to build the QMP multi-GPU code")
set(QUDA_MPI OFF CACHE BOOL "set to 'yes' to build the MPI multi-GPU code")
set(QUDA_POSIX_THREADS OFF CACHE BOOL "set to 'yes' to build pthread-enabled dslash")

#BLAS library
set(QUDA_MAGMA OFF CACHE BOOL "build magma interface")

#ARPACK
set(QUDA_ARPACK OFF CACHE BOOL "build arpack interface")

# Interface options
set(QUDA_INTERFACE_QDP ON CACHE BOOL "build qdp interface")
set(QUDA_INTERFACE_MILC ON CACHE BOOL "build milc interface")
set(QUDA_INTERFACE_CPS OFF CACHE BOOL "build cps interface")
set(QUDA_INTERFACE_QDPJIT OFF CACHE BOOL "build qdpjit interface")
set(QUDA_INTERFACE_BQCD OFF CACHE BOOL "build bqcd interface")
set(QUDA_INTERFACE_TIFR OFF CACHE BOOL "build tifr interface")

# QDPJIT
set(QUDA_QDPJIT OFF CACHE BOOL "build QDP-JIT support?")
set(QUDA_QDPJITHOME "" CACHE PATH "path to QDPJIT installation")

# Locations for QIO / QMP
set(QUDA_QIOHOME "" CACHE PATH "path to QIO")
set(QUDA_QMPHOME "" CACHE PATH "path to QMP")
set(QUDA_LIMEHOME "" CACHE PATH "path to LIME")
set(QUDA_ARPACK_HOME "" CACHE PATH "path to arpack / parpack")
set(QUDA_MAGMAHOME "" CACHE PATH "path to MAGMA, if not set, pkg-config will be attempted")
set(QUDA_MAGMA_LIBS "" CACHE STRING "additional linker flags required to link against magma")

#######################################################################
#QUDA ADVANCED OPTIONS
# that ususally should not be changed by users
#######################################################################
set(QUDA_BUILD_ALL_TESTS ON CACHE BOOL "build tests by default")
set(QUDA_BUILD_SHAREDLIB OFF CACHE BOOL "build quda as a shared lib")
set(QUDA_BLAS_TEX ON CACHE BOOL "enable texture reads in BLAS?")
set(QUDA_FERMI_DBLE_TEX ON CACHE BOOL "enable double-precision texture reads on Fermi?")
set(QUDA_NUMA_NVML OFF CACHE BOOL "experimental use of NVML to set numa affinity" )
set(QUDA_VERBOSE_BUILD OFF CACHE BOOL "display kernel register useage")
set(QUDA_MAX_MULTI_BLAS_N  "4" CACHE STRING "maximum value to intizlize template for multi-blas /-reduce")


# NVTX options
set(QUDA_MPI_NVTX OFF CACHE BOOL "add nvtx markup to MPI API calls for the visual profiler")
set(QUDA_INTERFACE_NVTX OFF CACHE BOOL "add nvtx markup to interface calls for the visual profiler")

# GPUdirect options
set(QUDA_GPU_DIRECT ON CACHE BOOL "set to 'yes' to allow GPU and NIC to shared pinned buffers")

# Packing option
set(QUDA_DEVICE_PACK ON CACHE BOOL "set to 'yes' to enable packing and unpacking on the device")

# features in development
set(QUDA_SSTEP OFF CACHE BOOL "build s-step linear solvers")
set(QUDA_MULTIGRID OFF CACHE BOOL "build multigrid solvers")
set(QUDA_BLOCKSOLVER OFF CACHE BOOL "build block solvers")
set(QUDA_DEFLATEDSOLVER OFF CACHE BOOL "build deflated solvers")
set(QUDA_ALTRELIABLE OFF CACHE BOOL "use alternative reliable updates in CG")
set(QUDA_EIGEN OFF CACHE BOOL "build with EIGEN library")

mark_as_advanced(QUDA_BUILD_ALL_TESTS)
mark_as_advanced(QUDA_BUILD_SHAREDLIB)
mark_as_advanced(QUDA_BLAS_TEX)
mark_as_advanced(QUDA_FERMI_DBLE_TEX)
mark_as_advanced(QUDA_NUMA_NVML)
mark_as_advanced(QUDA_VERBOSE_BUILD)
mark_as_advanced(QUDA_MAX_MULTI_BLAS_N)

mark_as_advanced(QUDA_MPI_NVTX)
mark_as_advanced(QUDA_INTERFACE_NVTX)

mark_as_advanced(QUDA_GPU_DIRECT)

mark_as_advanced(QUDA_DEVICE_PACK)

mark_as_advanced(QUDA_SSTEP)
mark_as_advanced(QUDA_EIGEN)
mark_as_advanced(QUDA_ALTRELIABLE)

#######################################################################
# options that are not exposed at all because only one option exists
set(CPU_ARCH x86_64)


#######################################################################
# everything below here is processing the setup
#######################################################################

# we need to check for some packages
find_package(PythonInterp)

if(${CMAKE_VERSION} VERSION_GREATER 3.7.99)
  find_package(CUDAWrapper)
  set(USING_CUDA_LANG_SUPPORT True)
  set(CMAKE_CUDA_STANDARD 11)
  set(CMAKE_CUDA_STANDARD_REQUIRED True)
else()
  set(CUDA_HOST_COMPILER "${CMAKE_CXX_COMPILER}" CACHE FILEPATH "Host side compiler used by NVCC")
  mark_as_advanced(CUDA_HOST_COMPILER)
  find_package(CUDA REQUIRED)
  set(USING_CUDA_LANG_SUPPORT False)
endif()

find_package(Threads REQUIRED)

# do all the build definitions
#

if(QUDA_MPI OR QUDA_QMP)
  add_definitions(-DMULTI_GPU)
  find_package(MPI)
else()
  set(COMM_OBJS comm_single.cpp)
endif()

if(QUDA_QDPJIT)
  add_definitions(-DUSE_QDPJIT)
  include_directories(SYSTEM ${QUDA_QDPJITHOME}/include)
  execute_process(COMMAND ${QUDA_QDPJITHOME}/bin/qdp\+\+-config --ldflags OUTPUT_VARIABLE QDP_LDFLAGS OUTPUT_STRIP_TRAILING_WHITESPACE)
  execute_process(COMMAND ${QUDA_QDPJITHOME}/bin/qdp\+\+-config --libs OUTPUT_VARIABLE QDP_LIBS OUTPUT_STRIP_TRAILING_WHITESPACE)
  FIND_LIBRARY(QDP_LIB qdp PATH ${QUDA_QDPJITHOME}/lib)
  FIND_LIBRARY(QIO_LIB qio ${QUDA_QDPJITHOME}/lib/)
  FIND_LIBRARY(LIME_LIB lime ${QUDA_QDPJITHOME}/lib/)
endif()

if(QUDA_MPI AND QUDA_QMP)
  message(WARNING "Specifying QUDA_QMP and QUDA_MPI might result in undefined behavior. If you intend to use QMP set QUDA_MPI=OFF.")
endif()

if(QUDA_MPI)
  add_definitions(-DMPI_COMMS)
  set(COMM_OBJS comm_mpi.cpp)
  include_directories(SYSTEM ${MPI_CXX_INCLUDE_PATH})
endif()

if(QUDA_QMP)
  if("${QUDA_QMPHOME}" STREQUAL "")
    message( FATAL_ERROR "QUDA_QMPHOME must be defined if QUDA_QMP is set" )
  endif()
  add_definitions(-DQMP_COMMS)
  execute_process(COMMAND ${QUDA_QMPHOME}/bin/qmp-config --cflags OUTPUT_VARIABLE QMP_CFLAGS OUTPUT_STRIP_TRAILING_WHITESPACE)
  execute_process(COMMAND ${QUDA_QMPHOME}/bin/qmp-config --ldflags OUTPUT_VARIABLE QMP_LDFLAGS OUTPUT_STRIP_TRAILING_WHITESPACE)
  execute_process(COMMAND ${QUDA_QMPHOME}/bin/qmp-config --libs OUTPUT_VARIABLE QMP_LIBS OUTPUT_STRIP_TRAILING_WHITESPACE)
  FIND_LIBRARY(QMP_LIB qmp ${QUDA_QMPHOME}/lib)
  include_directories(SYSTEM ${QUDA_QMPHOME}/include)
  set(COMM_OBJS comm_qmp.cpp)
endif()

if(QUDA_QIO)
  if("${QUDA_QIOHOME}" STREQUAL "" OR "${QUDA_LIMEHOME}" STREQUAL "")
    message( FATAL_ERROR "QUDA_QIOHOME and QUDA_LIMEHOME must be defined when QUDA_QIO is set" )
  endif()
  add_definitions(-DHAVE_QIO)
  set(QIO_UTIL qio_util.cpp qio_field.cpp layout_hyper.c)
  FIND_LIBRARY(QIO_LIB qio ${QUDA_QIOHOME}/lib/)
  FIND_LIBRARY(LIME_LIB lime ${QUDA_LIMEHOME}/lib/)
  include_directories(SYSTEM ${QUDA_QIOHOME}/include)
  include_directories(SYSTEM ${QUDA_LIMEHOME}/include)
endif()

if(QUDA_MAGMA)
  add_definitions(-DMAGMA_LIB -DADD_ -DMAGMA_SETAFFINITY -DGPUSHMEM=300 -DHAVE_CUBLAS -DMAGMA_LIB)
  find_package(OpenMP)
  if("${QUDA_MAGMAHOME}" STREQUAL "")
    find_package(PkgConfig REQUIRED)
    pkg_check_modules(MAGMA magma)
    include_directories(SYSTEM ${MAGMA_INCLUDEDIR})
    message("${MAGMA_INCLUDEDIR}")
    find_library(MAGMA ${MAGMA_LIBRARIES} PATH ${MAGMA_LIBRARY_DIRS})
  else()
    # prefer static library
<<<<<<< HEAD
    LIST(APPEND QUDA_LIBS ${CUDA_cublas_LIBRARY})
    find_library(MAGMA libmagma.a magma ${QUDA_MAGMAHOME}/lib/)
    # append additional libraries required by magma
=======
    find_library(MAGMA libmagma.a magma ${QUDA_MAGMAHOME}/lib/)
    # append additional libraries required by magma
    LIST(APPEND MAGMA ${CUDA_cublas_LIBRARY})
    LIST(APPEND MAGMA ${CUDA_cusparse_LIBRARY})
>>>>>>> 0543c593
    LIST(APPEND MAGMA ${QUDA_MAGMA_LIBS})
    # and any additional OpenMP linker flags
    SET( CMAKE_EXE_LINKER_FLAGS  "${CMAKE_EXE_LINKER_FLAGS} ${OpenMP_CXX_FLAGS}" )
    include_directories(SYSTEM ${QUDA_MAGMAHOME}/include)
  endif()  
endif(QUDA_MAGMA)

# This selects arpack or parpack for Multi GPU
if(QUDA_ARPACK)
  add_definitions(-DARPACK_LIB)
  find_package(PkgConfig REQUIRED)
  if(QUDA_QMP OR QUDA_MPI)
    pkg_check_modules(PARPACK QUIET parpack)
    if(NOT PARPACK_FOUND OR QUDA_ARPACK_HOME)
      find_library(PARPACK parpack PATH ${QUDA_ARPACK_HOME})
    else()
      find_library(PARPACK ${PARPACK_LIBRARIES} PATH ${PARPACK_LIBRARY_DIRS})
    endif()
  set(PARPACK_OR_ARPACK ${PARPACK})
  else()
    pkg_check_modules(ARPACK QUIET arpack)
    if(NOT ARPACK_FOUND OR QUDA_ARPACK_HOME)
      find_library(ARPACK arpack PATH ${QUDA_ARPACK_HOME})
    else()
      find_library(ARPACK ${ARPACK_LIBRARIES} PATH ${ARPACK_LIBRARY_DIRS})
    endif()
  set(PARPACK_OR_ARPACK ${ARPACK})
  endif()
endif(QUDA_ARPACK)


# MAX_MULTI_BLAS_N
add_definitions(-DMAX_MULTI_BLAS_N=${QUDA_MAX_MULTI_BLAS_N})

if(QUDA_SSTEP)
  add_definitions(-DSSTEP)
endif()

if (QUDA_MULTIGRID)
  add_definitions(-DCUBLAS_LIB)
  add_definitions(-DGPU_MULTIGRID)
  LIST(APPEND QUDA_LIBS ${CUDA_cublas_LIBRARY})
endif(QUDA_MULTIGRID)

if(QUDA_BLOCKSOLVER)
  add_definitions(-DBLOCKSOLVER)
  find_package(Eigen REQUIRED)
  include_directories(${EIGEN_INCLUDE_DIRS})
endif()

if(QUDA_DEFLATEDSOLVER)
  add_definitions(-DDEFLATEDSOLVER)
  find_package(Eigen REQUIRED)
  include_directories(${EIGEN_INCLUDE_DIRS})
endif()

if(QUDA_ALTRELIABLE)
  add_definitions(-DALTRELIABE)
endif()

if(QUDA_EIGEN)
  add_definitions(-DEIGEN)
  find_package(Eigen REQUIRED)
  include_directories(${EIGEN_INCLUDE_DIRS})
endif()

if(QUDA_POSIX_THREADS)
  add_definitions(-DPTHREADS)
endif()

if(QUDA_DIRAC_WILSON)
  add_definitions(-DGPU_WILSON_DIRAC)
endif(QUDA_DIRAC_WILSON)

if(QUDA_DIRAC_DOMAIN_WALL)
  add_definitions(-DGPU_DOMAIN_WALL_DIRAC)
endif(QUDA_DIRAC_DOMAIN_WALL)

if (QUDA_DIRAC_STAGGERED)
  add_definitions(-DGPU_STAGGERED_DIRAC)
endif(QUDA_DIRAC_STAGGERED)

if(QUDA_DIRAC_CLOVER)
  add_definitions(-DGPU_CLOVER_DIRAC -DGPU_WILSON_DIRAC -DGPU_GAUGE_TOOLS)
endif(QUDA_DIRAC_CLOVER)

if(QUDA_DIRAC_TWISTED_MASS)
  add_definitions(-DGPU_TWISTED_MASS_DIRAC -DGPU_WILSON_DIRAC)
endif(QUDA_DIRAC_TWISTED_MASS)

if(QUDA_DIRAC_TWISTED_CLOVER)
  add_definitions(-DGPU_TWISTED_CLOVER_DIRAC -DGPU_CLOVER_DIRAC -DGPU_TWISTED_MASS_DIRAC -DGPU_WILSON_DIRAC -DGPU_GAUGE_TOOLS)
endif(QUDA_DIRAC_TWISTED_CLOVER)

if(QUDA_DIRAC_NDEG_TWISTED_MASS)
  add_definitions(-DGPU_NDEG_TWISTED_MASS_DIRAC -DGPU_TWISTED_MASS_DIRAC -DGPU_WILSON_DIRAC)
endif(QUDA_DIRAC_NDEG_TWISTED_MASS)

if(QUDA_LINK_ASQTAD)
  add_definitions(-DGPU_FATLINK -DGPU_GAUGE_TOOLS)
endif(QUDA_LINK_ASQTAD)

if(QUDA_LINK_HISQ)
  add_definitions(-DGPU_FATLINK -DGPU_UNITARIZE -DGPU_GAUGE_TOOLS)
endif(QUDA_LINK_HISQ)

if(QUDA_FORCE_GAUGE)
  add_definitions(-DGPU_GAUGE_FORCE -DGPU_GAUGE_TOOLS)
endif(QUDA_FORCE_GAUGE)

if(QUDA_FORCE_ASQTAD)
  add_definitions(-DGPU_FERMION_FORCE -DGPU_GAUGE_TOOLS)
endif(QUDA_FORCE_ASQTAD)

if(QUDA_FORCE_HISQ)
  add_definitions(-DGPU_HISQ_FORCE -DGPU_STAGGERED_OPROD -DGPU_GAUGE_TOOLS)
endif(QUDA_FORCE_HISQ)

if(QUDA_GAUGE_TOOLS)
  add_definitions(-DGPU_GAUGE_TOOLS)
endif(QUDA_GAUGE_TOOLS)

if(QUDA_GAUGE_ALG)
  add_definitions(-DGPU_GAUGE_ALG)
  add_definitions(-DGPU_GAUGE_TOOLS)
  add_definitions(-DGPU_UNITARIZE)
  LIST(APPEND QUDA_LIBS ${CUDA_cufft_LIBRARY} ${CUDA_curand_LIBRARY})
endif(QUDA_GAUGE_ALG)

if(QUDA_DYNAMIC_CLOVER)
  add_definitions(-DDYNAMIC_CLOVER)
endif(QUDA_DYNAMIC_CLOVER)

if(QUDA_MPI_NVTX)
  LIST(APPEND COMM_OBJS nvtx_pmpi.c)
  set(QUDA_NVTX ON)
endif(QUDA_MPI_NVTX)

if(QUDA_INTERFACE_NVTX)
  add_definitions(-DINTERFACE_NVTX)
  set(QUDA_NVTX ON)
endif(QUDA_INTERFACE_NVTX)

if(QUDA_NVTX)
  FIND_LIBRARY(CUDA_NVTX_LIB nvToolsExt ${CUDA_TOOLKIT_ROOT_DIR}/lib/)
  LIST(APPEND QUDA_LIBS ${CUDA_NVTX_LIB})
endif(QUDA_NVTX)

if(NOT QUDA_BLAS_TEX)
  add_definitions(-DDIRECT_ACCESS_BLAS)
endif(NOT QUDA_BLAS_TEX)

if(NOT QUDA_FERMI_DBLE_TEX)
  add_definitions(-DFERMI_NO_DBLE_TEX)
endif(NOT QUDA_FERMI_DBLE_TEX)

if(GPU_DIRECT)
  add_definitions(-DGPU_DIRECT)
endif(GPU_DIRECT)

if(QUDA_INTERFACE_QDP)
  add_definitions(-DBUILD_QDP_INTERFACE)
endif(QUDA_INTERFACE_QDP)

if(QUDA_INTERFACE_MILC)
  add_definitions(-DBUILD_MILC_INTERFACE)
endif(QUDA_INTERFACE_MILC)

if(QUDA_INTERFACE_CPS)
  add_definitions(-DBUILD_CPS_INTERFACE)
endif(QUDA_INTERFACE_CPS)

if(QUDA_INTERFACE_QDPJIT)
add_definitions(-DBUILD_QDPJIT_INTERFACE)
endif(QUDA_INTERFACE_QDPJIT)

if(QUDA_INTERFACE_BQCD)
  add_definitions(-DBUILD_BQCD_INTERFACE)
endif(QUDA_INTERFACE_BQCD)

if(QUDA_INTERFACE_TIFR)
  add_definitions(-DBUILD_TIFR_INTERFACE)
endif(QUDA_INTERFACE_TIFR)

# derive whether we need to build the fortran interface
if(QUDA_INTERFACE_TIFR OR QUDA_INTERFACE_BQCD)
  SET(BUILD_FORTRAN_INTERFACE ON)
  enable_language(Fortran)
endif()

if(DEVICE_PACK)
  add_definitions(-DDEVICE_PACK)
endif(DEVICE_PACK)



if(QUDA_NUMA_NVML)
  add_definitions(-DNUMA_NVML)
  set(NUMA_AFFINITY_OBJS numa_affinity.cpp)
  find_package(NVML REQUIRED)
  include_directories(NVML_INCLUDE_DIR)
endif(QUDA_NUMA_NVML)


if(QUDA_CONTRACT)
  add_definitions(-DGPU_CONTRACT)
endif(QUDA_CONTRACT)


# COMPILER OPTIONS and BUILD types
include_directories(${CMAKE_CURRENT_SOURCE_DIR})
include_directories(SYSTEM ${CUDA_INCLUDE_DIRS})
include_directories(include)
include_directories(lib)

# QUDA_HASH for tunecache
file(STRINGS ${CUDA_TOOLKIT_INCLUDE}/cuda.h  CUDA_VERSIONLONG REGEX "\#define CUDA_VERSION" )
STRING(REPLACE "\#define CUDA_VERSION " ""  CUDA_VERSIONLONG ${CUDA_VERSIONLONG})
STRING(STRIP CUDA_VERSIONLONG ${CUDA_VERSIONLONG} )
set(HASH cpu_arch=${CPU_ARCH},gpu_arch=${QUDA_GPU_ARCH},cuda_version=${CUDA_VERSIONLONG})


string(REGEX MATCH [Dd][Ee][Bb][Uu][Gg] DEBUG_BUILD ${CMAKE_BUILD_TYPE})

# build up git version
# add -debug to GITVERSION if we build with debug options enabled
if(DEBUG_BUILD)
  if(GITVERSION)
    set(GITVERSION ${GITVERSION}-debug)
  else()
    set(GITVERSION debug)
  endif()
endif()

set(GITVERSION ${GITVERSION}-${QUDA_GPU_ARCH})


# GPU ARCH
STRING(REGEX REPLACE sm_ "" COMP_CAP ${QUDA_GPU_ARCH})
SET(COMP_CAP "${COMP_CAP}0")
add_definitions(-D__COMPUTE_CAPABILITY__=${COMP_CAP})


# NVCC FLAGS independet off build type
if(NOT USING_CUDA_LANG_SUPPORT)
  set(QUDA_NVCC_FLAGS "-std c++11 -arch=${QUDA_GPU_ARCH} -ftz=true -prec-div=false -prec-sqrt=false")
else()
  set(QUDA_NVCC_FLAGS "-ftz=true -prec-div=false -prec-sqrt=false")
  set(CMAKE_CUDA_FLAGS "-arch=${QUDA_GPU_ARCH}" CACHE STRING "Flags used by the CUDA compiler" FORCE)
endif()


if(QUDA_VERBOSE_BUILD)
  LIST(APPEND QUDA_NVCC_FLAGS --ptxas-options=-v)
endif(QUDA_VERBOSE_BUILD)

# some clang warnings shouds be warning even when turning warnings into errors
if (CMAKE_CXX_COMPILER_ID MATCHES "Clang")
    set(CLANG_NOERROR "-Wno-error=unused-private-field")
# this is a hack to get colored diagnostics back when using Ninja and clang
    if(CMAKE_GENERATOR MATCHES "Ninja")
      set(CLANG_FORCE_COLOR "-fcolor-diagnostics")
    endif()
endif()

## define CUDA flags when CMake < 3.8
set(CUDA_NVCC_FLAGS_DEVEL ${QUDA_NVCC_FLAGS} -Wno-deprecated-gpu-targets -Xcompiler -Wno-unknown-pragmas,-Wno-unused-function,-Wno-unused-local-typedef,-Wno-unused-private-field -O3 -lineinfo CACHE STRING
    "Flags used by the CUDA compiler during regular development builds."
    FORCE )
set(CUDA_NVCC_FLAGS_STRICT ${CUDA_NVCC_FLAGS_DEVEL} CACHE STRING
    "Flags used by the CUDA compiler during strict jenkins builds."
    FORCE )
set(CUDA_NVCC_FLAGS_RELEASE ${QUDA_NVCC_FLAGS} -O3 -w CACHE STRING
    "Flags used by the C++ compiler during release builds."
    FORCE )
set(CUDA_NVCC_FLAGS_HOSTDEBUG ${QUDA_NVCC_FLAGS} -g -lineinfo -DHOST_DEBUG CACHE STRING
    "Flags used by the C++ compiler during host-debug builds."
    FORCE )
set(CUDA_NVCC_FLAGS_DEVICEDEBUG ${QUDA_NVCC_FLAGS} -G CACHE STRING
    "Flags used by the C++ compiler during device-debug builds."
    FORCE )
set(CUDA_NVCC_FLAGS_DEBUG ${QUDA_NVCC_FLAGS} -g -DHOST_DEBUG -G CACHE STRING
    "Flags used by the C++ compiler during full (host+device) debug builds."
    FORCE )

## define CUDA flags when CMake >= 3.8
set(CMAKE_CUDA_FLAGS_DEVEL "${QUDA_NVCC_FLAGS} -Wno-deprecated-gpu-targets -Xcompiler -Wno-unknown-pragmas,-Wno-unused-function,-Wno-unused-local-typedef,-Wno-unused-private-field -O3 -lineinfo" CACHE STRING
    "Flags used by the CUDA compiler during regular development builds."
    FORCE )
set(CMAKE_CUDA_FLAGS_STRICT "${CMAKE_CUDA_FLAGS_DEVEL}" CACHE STRING
    "Flags used by the CUDA compiler during strict jenkins builds."
    FORCE )
set(CMAKE_CUDA_FLAGS_RELEASE "${QUDA_NVCC_FLAGS} -O3 -w" CACHE STRING
    "Flags used by the CUDA compiler during release builds."
    FORCE )
set(CMAKE_CUDA_FLAGS_HOSTDEBUG "${QUDA_NVCC_FLAGS} -g -lineinfo -DHOST_DEBUG" CACHE STRING
    "Flags used by the C++ compiler during host-debug builds."
    FORCE )
set(CMAKE_CUDA_FLAGS_DEVICEDEBUG "${QUDA_NVCC_FLAGS} -G" CACHE STRING
    "Flags used by the C++ compiler during device-debug builds."
    FORCE )
set(CMAKE_CUDA_FLAGS_DEBUG "${QUDA_NVCC_FLAGS} -g -DHOST_DEBUG -G" CACHE STRING
    "Flags used by the C++ compiler during full (host+device) debug builds."
    FORCE )

#define CXX FLAGS
set(CMAKE_CXX_FLAGS_DEVEL  "${OpenMP_CXX_FLAGS} -O3 -Wall ${CLANG_FORCE_COLOR}" CACHE STRING
"Flags used by the C++ compiler during regular development builds.")
set(CMAKE_CXX_FLAGS_STRICT  "${OpenMP_CXX_FLAGS} -O3 -Wall -Werror ${CLANG_NOERROR}" CACHE STRING
"Flags used by the C++ compiler during strict jenkins builds.")
set(CMAKE_CXX_FLAGS_RELEASE "${OpenMP_CXX_FLAGS} -O3 -w" CACHE STRING
    "Flags used by the C++ compiler during release builds.")
set(CMAKE_CXX_FLAGS_HOSTDEBUG "${OpenMP_CXX_FLAGS} -Wall -Wno-unknown-pragmas -g -fno-inline -DHOST_DEBUG ${CLANG_FORCE_COLOR}" CACHE STRING
    "Flags used by the C++ compiler during host-debug builds.")
set(CMAKE_CXX_FLAGS_DEVICEDEBUG "${OpenMP_CXX_FLAGS} -Wall -Wno-unknown-pragmas ${CLANG_FORCE_COLOR}" CACHE STRING
    "Flags used by the C++ compiler during device-debug builds.")
set(CMAKE_CXX_FLAGS_DEBUG "${OpenMP_CXX_FLAGS} -Wall -Wno-unknown-pragmas -g -fno-inline -DHOST_DEBUG ${CLANG_FORCE_COLOR}" CACHE STRING
    "Flags used by the C++ compiler during full (host+device) debug builds.")

#define C FLAGS
set(CMAKE_C_FLAGS_DEVEL "-Wall -O3"  CACHE STRING
    "Flags used by the C compiler during regular development builds.")
set(CMAKE_C_FLAGS_STRICT "-Wall -O3 -Werror -Wno-error=unused-private-field"  CACHE STRING
    "Flags used by the C compiler during strict jenkins builds.")
set(CMAKE_C_FLAGS_RELEASE "-Wall -O3 -w" CACHE STRING
    "Flags used by the C compiler during release builds.")
set(CMAKE_C_FLAGS_HOSTDEBUG "-Wall -Wno-unknown-pragmas -g -fno-inline -DHOST_DEBUG" CACHE STRING
    "Flags used by the C compiler during host-debug builds.")
set(CMAKE_C_FLAGS_DEVICEDEBUG "-Wall" CACHE STRING
"Flags used by the C compiler during device-debug builds.")
set(CMAKE_C_FLAGS_DEBUG "-Wall -g -fno-inline -DHOST_DEBUG" CACHE STRING
    "Flags used by the C compiler during full (host+device) debug builds.")

#define FORTRAN FLAGS
set(CMAKE_F_FLAGS -std=c99 CACHE STRING "Fortran Flags")

# make the compiler flags an advanced option for all user defined build types (cmake defined build types are advanced by default )
mark_as_advanced(CMAKE_CXX_FLAGS_DEVEL)
mark_as_advanced(CMAKE_CXX_FLAGS_STRICT)
mark_as_advanced(CMAKE_CXX_FLAGS_HOSTDEBUG)
mark_as_advanced(CMAKE_CXX_FLAGS_DEVICEDEBUG)

mark_as_advanced(CUDA_NVCC_FLAGS_DEVEL)
mark_as_advanced(CUDA_NVCC_FLAGS_STRICT)
mark_as_advanced(CUDA_NVCC_FLAGS_HOSTDEBUG)
mark_as_advanced(CUDA_NVCC_FLAGS_DEVICEDEBUG)
mark_as_advanced(CMAKE_CUDA_FLAGS_DEVEL)
mark_as_advanced(CMAKE_CUDA_FLAGS_STRICT)
mark_as_advanced(CMAKE_CUDA_FLAGS_HOSTDEBUG)
mark_as_advanced(CMAKE_CUDA_FLAGS_DEVICEDEBUG)

mark_as_advanced(CMAKE_C_FLAGS_DEVEL)
mark_as_advanced(CMAKE_C_FLAGS_STRICT)
mark_as_advanced(CMAKE_C_FLAGS_HOSTDEBUG)
mark_as_advanced(CMAKE_C_FLAGS_DEVICEDEBUG)

mark_as_advanced(CMAKE_F_FLAGS)

### add tests and quda library
add_subdirectory(lib)
add_subdirectory(tests)<|MERGE_RESOLUTION|>--- conflicted
+++ resolved
@@ -262,16 +262,10 @@
     find_library(MAGMA ${MAGMA_LIBRARIES} PATH ${MAGMA_LIBRARY_DIRS})
   else()
     # prefer static library
-<<<<<<< HEAD
-    LIST(APPEND QUDA_LIBS ${CUDA_cublas_LIBRARY})
-    find_library(MAGMA libmagma.a magma ${QUDA_MAGMAHOME}/lib/)
-    # append additional libraries required by magma
-=======
     find_library(MAGMA libmagma.a magma ${QUDA_MAGMAHOME}/lib/)
     # append additional libraries required by magma
     LIST(APPEND MAGMA ${CUDA_cublas_LIBRARY})
     LIST(APPEND MAGMA ${CUDA_cusparse_LIBRARY})
->>>>>>> 0543c593
     LIST(APPEND MAGMA ${QUDA_MAGMA_LIBS})
     # and any additional OpenMP linker flags
     SET( CMAKE_EXE_LINKER_FLAGS  "${CMAKE_EXE_LINKER_FLAGS} ${OpenMP_CXX_FLAGS}" )
