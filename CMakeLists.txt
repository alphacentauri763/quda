--- conflicted
+++ resolved
@@ -86,52 +86,6 @@
   message(SEND_ERROR "Please specify a valid QUDA_TARGET_TYPE type! Valid target types are:" "${VALID_TARGET_TYPES}")
 endif()
 
-<<<<<<< HEAD
-if( ${CHECK_TARGET_TYPE} STREQUAL "CUDA")
-  set(QUDA_TARGET_CUDA ON)
-  set(QUDA_TARGET_LIBRARY quda_cuda_target)
-endif()
-
-if( ${CHECK_TARGET_TYPE} STREQUAL "HIP")
-  set(QUDA_TARGET_HIP ON)
-  set(QUDA_TARGET_LIBRARY quda_hip_target)
-
-  # HIP Speific CMake
-  if (NOT DEFINED ROCM_PATH )
-    if (NOT DEFINED ENV{ROCM_PATH} )
-  	    set(ROCM_PATH "/opt/rocm" CACHE PATH "ROCm path")
-    else()
-  	    set(ROCM_PATH $ENV{ROCM_PATH} CACHE PATH "ROCm path")
-    endif()
-  endif()
-  set(CMAKE_MODULE_PATH "${ROCM_PATH}/lib/cmake" ${CMAKE_MODULE_PATH})
-endif()
-
-# This is needed now GPU ARCH
-if(DEFINED ENV{QUDA_GPU_ARCH})
-  set(QUDA_DEFAULT_GPU_ARCH $ENV{QUDA_GPU_ARCH})
-else()
-  if( QUDA_TARGET_CUDA) 
-    set(QUDA_DEFAULT_GPU_ARCH sm_70)
-  endif()
-
-  if( QUDA_TARGET_HIP )
-    set(QUDA_DEFAULT_GPU_ARCH gfx908)
-  endif()
-endif()
-
-if(NOT QUDA_GPU_ARCH)
-  message(STATUS "Building QUDA for GPU ARCH " "${QUDA_DEFAULT_GPU_ARCH}")
-endif()
-  
-set(QUDA_GPU_ARCH
-  ${QUDA_DEFAULT_GPU_ARCH}
-  CACHE STRING "set the GPU architecture (sm_35, sm_37, sm_60, sm_70, sm_80, gfx906, gfx908)")
-set_property(CACHE QUDA_GPU_ARCH PROPERTY STRINGS sm_35 sm_37 sm_60 sm_70 sm_80 gfx906 gfx908)
-
-
-=======
->>>>>>> ed4ddea4
 if(GIT_FOUND)
   execute_process(
     COMMAND ${GIT_EXECUTABLE} show
@@ -142,16 +96,10 @@
     execute_process(
       COMMAND ${GIT_EXECUTABLE} describe --abbrev=0
       WORKING_DIRECTORY ${CMAKE_SOURCE_DIR}
-<<<<<<< HEAD
-      OUTPUT_VARIABLE GITTAG OUTPUT_STRIP_TRAILING_WHITESPACE)
-    # we use git rev-list and pipe that through wc here. Newer git versions support
-    # --count as option to rev-list but that might not always be available
-=======
       OUTPUT_VARIABLE GITTAG
       OUTPUT_STRIP_TRAILING_WHITESPACE)
     # we use git rev-list and pipe that through wc here. Newer git versions support --count as option to rev-list but
     # that might not always be available
->>>>>>> ed4ddea4
     execute_process(
       COMMAND ${GIT_EXECUTABLE} rev-list ${GITTAG}..HEAD
       WORKING_DIRECTORY ${CMAKE_SOURCE_DIR}
@@ -247,30 +195,12 @@
   ""
   CACHE PATH "path to arpack / parpack")
 set(QUDA_OPENBLAS_HOME
-<<<<<<< HEAD
-  ""
-  CACHE PATH "path to OpenBLAS")
-set(QUDA_MAGMAHOME
-  ""
-  CACHE PATH "path to MAGMA, if not set, pkg-config will be attempted")
-set(QUDA_MAGMA_LIBS
-  ""
-  CACHE STRING "additional linker flags required to link against magma")
-####################################################################################
-# END 3. QUDA Dependency options
-####################################################################################
-
-####################################################################################
-# START 4. QUDA advanced options that usually should not be changed by users
-####################################################################################
-=======
     ""
     CACHE PATH "path to OpenBLAS")
 
 # ######################################################################################################################
 # QUDA ADVANCED OPTIONS that usually should not be changed by users
 # ######################################################################################################################
->>>>>>> ed4ddea4
 option(QUDA_BUILD_ALL_TESTS "build tests by default" ON)
 option(QUDA_INSTALL_ALL_TESTS "install tests by default" ON)
 option(QUDA_BUILD_SHAREDLIB "build quda as a shared lib" ON)
@@ -323,16 +253,8 @@
 option(QUDA_USE_EIGEN "use EIGEN library (where optional)" ON)
 option(QUDA_DOWNLOAD_EIGEN "Download Eigen" ON)
 option(QUDA_DOWNLOAD_USQCD "Download USQCD software as requested by QUDA_QMP / QUDA_QIO" OFF)
-<<<<<<< HEAD
-option(QUDA_JITIFY "build QUDA using Jitify" OFF)
-option(QUDA_DOWNLOAD_NVSHMEM "Download NVSHMEM" OFF)
-
-set(QUDA_GDRCOPY_HOME "/usr/local/gdrcopy" CACHE STRING "path to gdrcopy used when QUDA_DOWNLOAD_NVSHMEM is enabled")
-
-=======
 option(QUDA_DOWNLOAD_ARPACK "Download ARPACK-NG software as requested by QUDA_ARPACK" OFF)
 option(QUDA_DOWNLOAD_OPENBLAS "Download OpenBLAS software as requested by QUDA_OPENBLAS" OFF)
->>>>>>> ed4ddea4
 
 option(QUDA_GENERATE_DOXYGEN "generate doxygen documentation")
 
@@ -410,13 +332,13 @@
 endif()
 
 set(CMAKE_CXX_FLAGS_DEVEL
-  "-g ${QUDA_DEF_OPT_LEVEL} -Wall -Wextra"
+  "-g -O3 -Wall -Wextra"
   CACHE STRING "Flags used by the C++ compiler during regular development builds.")
 set(CMAKE_CXX_FLAGS_STRICT
-  "${QUDA_DEF_OPT_LEVEL} -Werror -Wall -Wextra"
+  "-O3 -Werror -Wall -Wextra"
   CACHE STRING "Flags used by the C++ compiler during strict jenkins builds.")
 set(CMAKE_CXX_FLAGS_RELEASE
-  "${QUDA_DEF_OPT_LEVEL} -w ${CXX_OPT} "
+  "-O3 -w ${CXX_OPT} "
   CACHE STRING "Flags used by the C++ compiler during release builds.")
 set(CMAKE_CXX_FLAGS_HOSTDEBUG
     "-Wall -Wextra -g"
@@ -463,126 +385,13 @@
 
 # define LINKER FLAGS
 set(CMAKE_EXE_LINKER_FLAGS_SANITIZE
-<<<<<<< HEAD
-  "-fsanitize=address,undefined"
-  CACHE STRING "Flags used by the linker during sanitizer debug builds.")
-
-#########################################
-# CUDA TARGET
-#########################################
-if( QUDA_TARGET_CUDA ) 
-  
-  # define CUDA flags
-  set(CMAKE_CUDA_HOST_COMPILER
-    "${CMAKE_CXX_COMPILER}"
-    CACHE FILEPATH "Host compiler to be used by nvcc")
-  
-  set(CMAKE_CUDA_STANDARD ${QUDA_CXX_STANDARD})
-  set(CMAKE_CUDA_STANDARD_REQUIRED True)
-  mark_as_advanced(CMAKE_CUDA_HOST_COMPILER)
-
-  include(CheckLanguage)
-  check_language(CUDA)
-  
-  if(${CMAKE_CUDA_COMPILER} MATCHES "nvcc")
-    set(QUDA_CUDA_BUILD_TYPE "NVCC")
-    message(STATUS "CUDA Build Type: ${QUDA_CUDA_BUILD_TYPE}")
-  endif()
-  
-  if(${CMAKE_CUDA_COMPILER} MATCHES "clang")
-    set(QUDA_CUDA_BUILD_TYPE "Clang")
-    message(STATUS "CUDA Build Type: ${QUDA_CUDA_BUILD_TYPE}")
-  endif()
-  
-  set(CMAKE_CUDA_FLAGS_DEVEL
-    "-g -O3 "
-    CACHE STRING "Flags used by the CUDA compiler during regular development builds.")
-  set(CMAKE_CUDA_FLAGS_STRICT
-    "-g -O3"
-    CACHE STRING "Flags used by the CUDA compiler during strict jenkins builds.")
-  set(CMAKE_CUDA_FLAGS_RELEASE
-    "-O3 -w"
-    CACHE STRING "Flags used by the CUDA compiler during release builds.")
-  set(CMAKE_CUDA_FLAGS_HOSTDEBUG
-    "-g"
-    CACHE STRING "Flags used by the C++ compiler during host-debug builds.")
-
-set(CMAKE_CUDA_FLAGS_DEBUG
-    "-g -G"
-    CACHE STRING "Flags used by the C++ compiler during full (host+device) debug builds.")
-  set(CMAKE_CUDA_FLAGS_SANITIZE
-    "-g "
-    CACHE STRING "Flags used by the C++ compiler during sanitizer debug builds.")
-  
- 
-  if( QUDA_GPU_ARCH MATCHES "gfx" )
-    message(FATAL_ERROR "GFX arch values are inappropriate for QUDA builds")
-  endif()
-
-  string(REGEX REPLACE sm_ "" COMP_CAP ${QUDA_GPU_ARCH})
-  if(${CMAKE_BUILD_TYPE} STREQUAL "RELEASE")
-    set(QUDA_GPU_ARCH_SUFFIX real)
-  endif()
-  if(QUDA_GPU_ARCH_SUFFIX)
-    set(CMAKE_CUDA_ARCHITECTURES "${COMP_CAP}-${QUDA_GPU_ARCH_SUFFIX}")
-  else()
-    set(CMAKE_CUDA_ARCHITECTURES ${COMP_CAP})
-  endif()
-  set(COMP_CAP "${COMP_CAP}0")
-  
-  enable_language(CUDA)
-  message(STATUS "CUDA Compiler is" ${CMAKE_CUDA_COMPILER})
-  message(STATUS "Compiler ID is " ${CMAKE_CUDA_COMPILER_ID})
-  
-  # CUDA Wrapper for finding libs etc
-  find_package(CUDAToolkit REQUIRED)
-
-  if(CMAKE_CUDA_COMPILER_ID MATCHES "NVIDIA" OR CMAKE_CUDA_COMPILER_ID MATCHES "NVHPC" OR CMAKE_CUDA_COMPILER_ID MATCHES "Clang")
-    set(QUDA_HETEROGENEOUS_ATOMIC_SUPPORT ON)
-    message(STATUS "Heterogeneous atomics supported: ${QUDA_HETEROGENEOUS_ATOMIC_SUPPORT}")
-  endif()
-  include(CMakeDependentOption)
-  CMAKE_DEPENDENT_OPTION(QUDA_HETEROGENEOUS_ATOMIC "enable heterogeneous atomic support?" ON "QUDA_HETEROGENEOUS_ATOMIC_SUPPORT" OFF)  
-
-  #########################################
-  # HIP TARGET
-  #########################################
-elseif(QUDA_TARGET_HIP) 
-  set(GPU_TARGETS ${QUDA_GPU_ARCH} CACHE STRING "The GPU_TARGET" )
-  find_package(HIP)
-  find_package(hipfft REQUIRED)
-  find_package(hiprand REQUIRED)
-  find_package(rocrand REQUIRED)
-  find_package(hipblas REQUIRED)
-  find_package(rocblas REQUIRED)
-  find_package(hipcub REQUIRED)
-  find_package(rocprim REQUIRED)
-  set(QUDA_HETEROGENEOUS_ATOMIC OFF)
-else()
-  message(ERROR "Unknown QUDA_TARGET")
-endif()
-
-if((QUDA_HETEROGENEOUS_ATOMIC OR QUDA_NVSHMEM) AND ${CMAKE_BUILD_TYPE} STREQUAL "SANITIZE")
-  message(SEND_ERROR "QUDA_HETEROGENEOUS_ATOMIC=ON AND/OR QUDA_NVSHMEM=ON do not support SANITIZE build)")
-endif()
-=======
     "-fsanitize=address,undefined"
     CACHE STRING "Flags used by the linker during sanitizer debug builds.")
->>>>>>> ed4ddea4
 
 if(QUDA_CLOVER_RECONSTRUCT AND NOT QUDA_CLOVER_DYNAMIC)
   message(SEND_ERROR "QUDA_CLOVER_RECONSTRUCT requires QUDA_CLOVER_DYNAMIC)")
 endif()
 
-<<<<<<< HEAD
-if( QUDA_TARGET_CUDA )
-if( QUDA_NVSHMEM AND (${COMP_CAP} LESS "700"))
-  message(SEND_ERROR "QUDA_NVSHMEM=ON requires at least QUDA_GPU_ARCH=sm_70")
-endif()
-endif()
-
-=======
->>>>>>> ed4ddea4
 if(QUDA_OPENMP)
   find_package(OpenMP REQUIRED)
 endif()
@@ -725,48 +534,6 @@
   endif()
 endif()
 
-<<<<<<< HEAD
-###################################
-# USQCD QDPJIT
-####################################
-if(QUDA_QDPJIT)
-  if(NOT QUDA_QMP)
-    message(SEND_ERROR "Specifying QUDA_QDPJIT requires use of QUDA_QMP. Please set QUDA_QMP=ON and set QUDA_QMPHOME.")
-  endif()
-  find_package(QDPXX REQUIRED)
-  if( NOT ${QDP_IS_QDPJIT} EQUAL 1 )
-    message(FATAL_ERROR "Found QDPXX but it is not QDP-JIT. Please specify with QDPXX_DIR pointing to the right path or add to the CMAKE_PREFIX_PATH")
-  endif()
-  set(QUDA_INTERFACE_QDPJIT ON)
-endif()
-
-####################################
-# MAGMA
-####################################
-if(QUDA_MAGMA)
-  add_library(MAGMA::MAGMA INTERFACE IMPORTED)
-  target_compile_definitions(MAGMA::MAGMA INTERFACE MAGMA_LIB ADD_ MAGMA_SETAFFINITY GPUSHMEM=300 HAVE_CUBLAS)
-  if("${QUDA_MAGMAHOME}" STREQUAL "")
-    find_package(PkgConfig REQUIRED)
-    pkg_check_modules(MAGMA magma)
-    target_include_directories(MAGMA::MAGMA SYSTEM INTERFACE ${MAGMA_INCLUDEDIR})
-    message("${MAGMA_INCLUDEDIR}")
-    find_library(MAGMA ${MAGMA_LIBRARIES} PATH ${MAGMA_LIBRARY_DIRS})
-  else()
-    # prefer static library
-    find_library(MAGMA libmagma.a magma ${QUDA_MAGMAHOME}/lib/)
-    # append additional libraries required by magma
-    target_link_libraries(MAGMA::MAGMA INTERFACE ${CUDA_cublas_LIBRARY})
-    target_link_libraries(MAGMA::MAGMA INTERFACE ${CUDA_cusparse_LIBRARY})
-    target_link_libraries(MAGMA::MAGMA INTERFACE ${QUDA_MAGMA_LIBS})
-    # and any additional OpenMP linker flags
-    target_include_directories(MAGMA::MAGMA SYSTEM INTERFACE ${QUDA_MAGMAHOME}/include)
-  endif()
-  target_link_libraries(MAGMA::MAGMA INTERFACE ${MAGMA})
-  find_package(OpenMP)
-  target_link_libraries(MAGMA::MAGMA INTERFACE OpenMP::OpenMP_CXX)
-endif(QUDA_MAGMA)
-=======
 # ######################################################################################################################
  # USQCD QDPJIT
 # ######################################################################################################################
@@ -780,7 +547,6 @@
    endif()
    set(QUDA_INTERFACE_QDPJIT ON)
  endif()
->>>>>>> ed4ddea4
 
 ####################################
 # ARPACK
@@ -908,17 +674,6 @@
 
 # make the compiler flags an advanced option for all user defined build types (cmake defined build types are advanced by
 # default )
-<<<<<<< HEAD
-mark_as_advanced(CMAKE_CUDA_FLAGS_DEVEL)
-mark_as_advanced(CMAKE_CUDA_FLAGS_STRICT)
-mark_as_advanced(CMAKE_CUDA_FLAGS_RELEASE)
-mark_as_advanced(CMAKE_CUDA_FLAGS_DEBUG)
-mark_as_advanced(CMAKE_CUDA_FLAGS_HOSTDEBUG)
-mark_as_advanced(CMAKE_CUDA_FLAGS_SANITIZE)
-
-
-=======
->>>>>>> ed4ddea4
 mark_as_advanced(CMAKE_CXX_FLAGS_DEVEL)
 mark_as_advanced(CMAKE_CXX_FLAGS_STRICT)
 mark_as_advanced(CMAKE_CXX_FLAGS_RELEASE)
@@ -952,10 +707,5 @@
 	VERSION ${PACKAGE_VERSION}
 	COMPATIBILITY AnyNewerVersion)
 
-<<<<<<< HEAD
-install(FILES ${CMAKE_CURRENT_BINARY_DIR}/QUDAConfigVersion.cmake
-	${CMAKE_CURRENT_BINARY_DIR}/QUDAConfig.cmake
-=======
 install(FILES ${CMAKE_CURRENT_BINARY_DIR}/QUDAVersion.cmake ${CMAKE_CURRENT_BINARY_DIR}/QUDAConfig.cmake
->>>>>>> ed4ddea4
 	DESTINATION lib/cmake/QUDA)