--- conflicted
+++ resolved
@@ -233,11 +233,7 @@
 
 if(QUDA_MPI OR QUDA_QMP)
   add_definitions(-DMULTI_GPU)
-<<<<<<< HEAD
-# if we are using MPI and no MPI_<LANG>_COMPILER was specified on the command line check for MPICXX and MPICC environment variables
-=======
   # if we are using MPI and no MPI_<LANG>_COMPILER was specified on the command line check for MPICXX and MPICC environment variables
->>>>>>> 53d4c712
   if((NOT MPI_CXX_COMPILER) AND DEFINED ENV{MPICXX})
     set(MPI_CXX_COMPILER $ENV{MPICXX})
     set(mpimessage True)
