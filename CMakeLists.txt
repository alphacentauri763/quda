--- conflicted
+++ resolved
@@ -330,16 +330,13 @@
       "Specifying QUDA_QMP and QUDA_MPI might result in undefined behavior. If you intend to use QMP set QUDA_MPI=OFF.")
 endif()
 
-<<<<<<< HEAD
 set(BUILD_SHARED_LIBS ${QUDA_BUILD_SHAREDLIB})
-=======
 if(QUDA_NVSHMEM AND NOT (QUDA_QMP OR QUDA_MPI))
 message(
   SEND_ERROR
     "Specifying QUDA_NVSHMEM requires either QUDA_QMP or QUDA_MPI.")
 endif()
 
->>>>>>> ba665453
 # COMPILER FLAGS Linux: CMAKE_HOST_SYSTEM_PROCESSOR "x86_64" Mac: CMAKE_HOST_SYSTEM_PROCESSOR "x86_64" Power:
 # CMAKE_HOST_SYSTEM_PROCESSOR "ppc64le"
 
@@ -475,7 +472,7 @@
 message(STATUS "Compiler ID is " ${CMAKE_CUDA_COMPILER_ID})
 
 # CUDA Wrapper for finding libs etc
-find_package(CUDAToolkit)
+  find_package(CUDAToolkit)
 
 
 if(CUDAToolkit_VERSION VERSION_GREATER_EQUAL "11.0" AND CMAKE_CUDA_COMPILER_ID MATCHES "NVIDIA")
@@ -571,14 +568,6 @@
     enable_language(Fortran)
   endif()
   find_package(MPI)
-endif()
-
-<<<<<<< HEAD
-=======
-if(QUDA_DOWNLOAD_USQCD)
-  find_program(MAKE_EXE NAMES gmake nmake make)
-  find_program(INSTALL_EXE NAMES install)
-  find_program(AUTORECONF_EXE NAMES autoreconf)
 endif()
 
 if(QUDA_NVSHMEM)
@@ -616,7 +605,6 @@
 endif()
 
 
->>>>>>> ba665453
 if(QUDA_QDPJIT)
   if(NOT QUDA_QMP)
     message(WARNING "Specifying QUDA_QDPJIT requires use of QUDA_QMP. Please set QUDA_QMP=ON and set QUDA_QMPHOME.")
