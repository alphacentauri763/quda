--- conflicted
+++ resolved
@@ -429,17 +429,10 @@
 #ifdef MULTI_GPU
   printfQuda("Grid partition info:     X  Y  Z  T\n");
   printfQuda("                         %d  %d  %d  %d\n",
-<<<<<<< HEAD
-             dimPartitioned(0),
-             dimPartitioned(1),
-             dimPartitioned(2),
-             dimPartitioned(3));
-=======
       dimPartitioned(0),
       dimPartitioned(1),
       dimPartitioned(2),
       dimPartitioned(3));
->>>>>>> 1584726e
 #endif
 
   return ;
@@ -516,19 +509,11 @@
   initComms(argc, argv, gridsize_from_cmdline);
 
   display_test_info(test);
-<<<<<<< HEAD
-    
-=======
-
->>>>>>> 1584726e
+
   int accuracy_level = llfat_test(test);
 
   printfQuda("accuracy_level=%d\n", accuracy_level);
-<<<<<<< HEAD
-  
-=======
-
->>>>>>> 1584726e
+
   finalizeComms();
 
   int ret;
