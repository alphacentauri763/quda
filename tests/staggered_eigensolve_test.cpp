#include <iostream>
#include <stdio.h>
#include <stdlib.h>
#include <string.h>

#include <quda_internal.h>
#include <dirac_quda.h>
#include <dslash_quda.h>
#include <invert_quda.h>
#include <util_quda.h>
#include <blas_quda.h>

#include <misc.h>
#include <test_util.h>
#include <test_params.h>
#include <dslash_util.h>
#include <staggered_gauge_utils.h>
#include <unitarization_links.h>
#include <llfat_reference.h>
#include <gauge_field.h>
#include <unitarization_links.h>
#include <blas_reference.h>

#if defined(QMP_COMMS)
#include <qmp.h>
#elif defined(MPI_COMMS)
#include <mpi.h>
#endif

#include <qio_field.h>

#define MAX(a, b) ((a) > (b) ? (a) : (b))

// In a typical application, quda.h is the only QUDA header required.
#include <quda.h>

#define mySpinorSiteSize 6

void **ghost_fatlink, **ghost_longlink;

QudaPrecision cpu_prec = QUDA_DOUBLE_PRECISION;
size_t gSize = sizeof(double);

static int n_naiks = 1;

// For loading the gauge fields
int argc_copy;
char **argv_copy;

int X[4];

void display_test_info()
{
  printfQuda("running the following test:\n");
  printfQuda("prec    sloppy_prec    link_recon  sloppy_link_recon test_type  S_dimension T_dimension\n");
  printfQuda("%s   %s             %s            %s            %s         %d/%d/%d          %d \n", get_prec_str(prec),
             get_prec_str(prec_sloppy), get_recon_str(link_recon), get_recon_str(link_recon_sloppy),
             get_staggered_test_type(test_type), xdim, ydim, zdim, tdim);

  printfQuda("Grid partition info:     X  Y  Z  T\n");
  printfQuda("                         %d  %d  %d  %d\n", dimPartitioned(0), dimPartitioned(1), dimPartitioned(2),
             dimPartitioned(3));

  return;
}

void setGaugeParam(QudaGaugeParam &gauge_param)
{
  gauge_param.X[0] = xdim;
  gauge_param.X[1] = ydim;
  gauge_param.X[2] = zdim;
  gauge_param.X[3] = tdim;

  gauge_param.cpu_prec = cpu_prec;
  gauge_param.cuda_prec = prec;
  gauge_param.reconstruct = link_recon;
  gauge_param.cuda_prec_sloppy = prec_sloppy;
  gauge_param.cuda_prec_refinement_sloppy = prec_refinement_sloppy;
  gauge_param.reconstruct_sloppy = link_recon_sloppy;

  if (dslash_type != QUDA_ASQTAD_DSLASH && dslash_type != QUDA_STAGGERED_DSLASH && dslash_type != QUDA_LAPLACE_DSLASH)
    dslash_type = QUDA_ASQTAD_DSLASH;

  gauge_param.anisotropy = 1.0;

  // For HISQ, this must always be set to 1.0, since the tadpole
  // correction is baked into the coefficients for the first fattening.
  // The tadpole doesn't mean anything for the second fattening
  // since the input fields are unitarized.
  gauge_param.tadpole_coeff = 1.0;

  if (dslash_type == QUDA_ASQTAD_DSLASH) {
    gauge_param.scale = -1.0 / 24.0;
    if (eps_naik != 0) { gauge_param.scale *= (1.0 + eps_naik); }
  } else {
    gauge_param.scale = 1.0;
  }
  gauge_param.gauge_order = QUDA_MILC_GAUGE_ORDER;
  gauge_param.t_boundary = QUDA_ANTI_PERIODIC_T;
  gauge_param.staggered_phase_type = QUDA_STAGGERED_PHASE_MILC;
  gauge_param.gauge_fix = QUDA_GAUGE_FIXED_NO;
  gauge_param.type = QUDA_WILSON_LINKS;

  gauge_param.ga_pad = 0;

#ifdef MULTI_GPU
  int x_face_size = gauge_param.X[1] * gauge_param.X[2] * gauge_param.X[3] / 2;
  int y_face_size = gauge_param.X[0] * gauge_param.X[2] * gauge_param.X[3] / 2;
  int z_face_size = gauge_param.X[0] * gauge_param.X[1] * gauge_param.X[3] / 2;
  int t_face_size = gauge_param.X[0] * gauge_param.X[1] * gauge_param.X[2] / 2;
  int pad_size = MAX(x_face_size, y_face_size);
  pad_size = MAX(pad_size, z_face_size);
  pad_size = MAX(pad_size, t_face_size);
  gauge_param.ga_pad = pad_size;
#endif
}

void setInvertParam(QudaInvertParam &inv_param)
{
  // Solver params
  inv_param.verbosity = QUDA_VERBOSE;
  inv_param.mass = mass;
  inv_param.kappa = kappa = 1.0 / (8.0 + mass); // for Laplace operator
  inv_param.laplace3D = laplace3D;              // for Laplace operator

  // outer solver parameters
  inv_param.inv_type = QUDA_BICGSTAB_INVERTER; // Dummy setting
  inv_param.tol = tol;
  inv_param.tol_restart = 1e-3;
  inv_param.maxiter = niter;
  inv_param.reliable_delta = reliable_delta;
  inv_param.use_alternative_reliable = alternative_reliable;
  inv_param.use_sloppy_partial_accumulator = false;
  inv_param.solution_accumulator_pipeline = solution_accumulator_pipeline;
  inv_param.pipeline = pipeline;

  inv_param.Ls = Nsrc;

  if (tol_hq == 0 && tol == 0) {
    errorQuda("qudaInvert: requesting zero residual\n");
    exit(1);
  }
  // require both L2 relative and heavy quark residual to determine convergence
  inv_param.residual_type = static_cast<QudaResidualType_s>(0);
  inv_param.residual_type = (tol != 0) ?
    static_cast<QudaResidualType_s>(inv_param.residual_type | QUDA_L2_RELATIVE_RESIDUAL) :
    inv_param.residual_type;
  inv_param.residual_type = (tol_hq != 0) ?
    static_cast<QudaResidualType_s>(inv_param.residual_type | QUDA_HEAVY_QUARK_RESIDUAL) :
    inv_param.residual_type;
  inv_param.heavy_quark_check = (inv_param.residual_type & QUDA_HEAVY_QUARK_RESIDUAL ? 5 : 0);

  inv_param.tol_hq = tol_hq; // specify a tolerance for the residual for heavy quark residual

  inv_param.Nsteps = 2;

  // domain decomposition preconditioner parameters
  inv_param.inv_type_precondition = QUDA_SD_INVERTER;
  inv_param.tol_precondition = 1e-1;
  inv_param.maxiter_precondition = 10;
  inv_param.verbosity_precondition = QUDA_SILENT;
  inv_param.cuda_prec_precondition = inv_param.cuda_prec_sloppy;

  // Specify Krylov sub-size for GCR, BICGSTAB(L), basis size for CA-CG, CA-GCR
  inv_param.gcrNkrylov = gcrNkrylov;

  // Specify basis for CA-CG, lambda min/max for Chebyshev basis
  //   lambda_max < lambda_max . use power iters to generate
  inv_param.ca_basis = ca_basis;
  inv_param.ca_lambda_min = ca_lambda_min;
  inv_param.ca_lambda_max = ca_lambda_max;

  inv_param.solution_type = solution_type;
  inv_param.solve_type = solve_type;
  inv_param.matpc_type = matpc_type;
  inv_param.dagger = QUDA_DAG_NO;
  inv_param.mass_normalization = QUDA_MASS_NORMALIZATION;

  inv_param.cpu_prec = cpu_prec;
  inv_param.cuda_prec = prec;
  inv_param.cuda_prec_sloppy = prec_sloppy;
  inv_param.cuda_prec_refinement_sloppy = prec_refinement_sloppy;
  inv_param.preserve_source = QUDA_PRESERVE_SOURCE_YES;
  inv_param.gamma_basis = QUDA_DEGRAND_ROSSI_GAMMA_BASIS; // this is meaningless, but must be thus set
  inv_param.dirac_order = QUDA_DIRAC_ORDER;

  inv_param.dslash_type = dslash_type;

  inv_param.input_location = QUDA_CPU_FIELD_LOCATION;
  inv_param.output_location = QUDA_CPU_FIELD_LOCATION;

  int tmpint = MAX(X[1] * X[2] * X[3], X[0] * X[2] * X[3]);
  tmpint = MAX(tmpint, X[0] * X[1] * X[3]);
  tmpint = MAX(tmpint, X[0] * X[1] * X[2]);

  inv_param.sp_pad = tmpint;
}

// Parameters defining the eigensolver
void setEigParam(QudaEigParam &eig_param)
{
  eig_param.eig_type = eig_type;
  eig_param.spectrum = eig_spectrum;
  if ((eig_type == QUDA_EIG_TR_LANCZOS || eig_type == QUDA_EIG_IR_LANCZOS)
      && !(eig_spectrum == QUDA_SPECTRUM_LR_EIG || eig_spectrum == QUDA_SPECTRUM_SR_EIG)) {
    errorQuda("Only real spectrum type (LR or SR) can be passed to Lanczos type solver");
  }

  // The solver will exit when nConv extremal eigenpairs have converged
  if (eig_nConv < 0) {
    eig_param.nConv = eig_nEv;
    eig_nConv = eig_nEv;
  } else {
    eig_param.nConv = eig_nConv;
  }

  eig_param.nEv = eig_nEv;
  eig_param.nKr = eig_nKr;
  eig_param.tol = eig_tol;
<<<<<<< HEAD
  eig_param.batched_rotate = eig_batched_rotate;
  eig_param.require_convergence = eig_require_convergence ? QUDA_BOOLEAN_YES : QUDA_BOOLEAN_NO;
=======
  eig_param.require_convergence = eig_require_convergence ? QUDA_BOOLEAN_TRUE : QUDA_BOOLEAN_FALSE;
>>>>>>> c71386da
  eig_param.check_interval = eig_check_interval;
  eig_param.max_restarts = eig_max_restarts;
  eig_param.cuda_prec_ritz = prec;

  eig_param.use_norm_op = eig_use_normop ? QUDA_BOOLEAN_TRUE : QUDA_BOOLEAN_FALSE;
  eig_param.use_dagger = eig_use_dagger ? QUDA_BOOLEAN_TRUE : QUDA_BOOLEAN_FALSE;
  eig_param.compute_svd = eig_compute_svd ? QUDA_BOOLEAN_TRUE : QUDA_BOOLEAN_FALSE;
  if (eig_compute_svd) {
    eig_param.use_dagger = QUDA_BOOLEAN_FALSE;
    eig_param.use_norm_op = QUDA_BOOLEAN_TRUE;
  }

  eig_param.use_poly_acc = eig_use_poly_acc ? QUDA_BOOLEAN_TRUE : QUDA_BOOLEAN_FALSE;
  eig_param.poly_deg = eig_poly_deg;
  eig_param.a_min = eig_amin;
  eig_param.a_max = eig_amax;

  eig_param.arpack_check = eig_arpack_check ? QUDA_BOOLEAN_TRUE : QUDA_BOOLEAN_FALSE;
  strcpy(eig_param.arpack_logfile, eig_arpack_logfile);
  strcpy(eig_param.QUDA_logfile, eig_QUDA_logfile);

  strcpy(eig_param.vec_infile, eig_vec_infile);
  strcpy(eig_param.vec_outfile, eig_vec_outfile);
}

void eigensolve_test()
{

  QudaGaugeParam gauge_param = newQudaGaugeParam();
  setGaugeParam(gauge_param);

  QudaEigParam eig_param = newQudaEigParam();
  // Though no inversions are performed, the inv_param
  // structure contains all the information we need to
  // construct the dirac operator. We encapsualte the
  // inv_param structure inside the eig_param structure
  // to avoid any confusion
  QudaInvertParam eig_inv_param = newQudaInvertParam();
  setInvertParam(eig_inv_param);
  eig_param.invert_param = &eig_inv_param;
  setEigParam(eig_param);

  // this must be before the FaceBuffer is created (this is because it allocates pinned memory - FIXME)
  initQuda(device);

  setDims(gauge_param.X);
  dw_setDims(gauge_param.X, Nsrc); // so we can use 5-d indexing from dwf
  setSpinorSiteSize(6);

  void *qdp_inlink[4] = {nullptr, nullptr, nullptr, nullptr};
  void *qdp_fatlink[4] = {nullptr, nullptr, nullptr, nullptr};
  void *qdp_longlink[4] = {nullptr, nullptr, nullptr, nullptr};
  void *milc_fatlink = nullptr;
  void *milc_longlink = nullptr;

  gSize = (gauge_param.cpu_prec == QUDA_DOUBLE_PRECISION) ? sizeof(double) : sizeof(float);

  for (int dir = 0; dir < 4; dir++) {
    qdp_inlink[dir] = malloc(V * gaugeSiteSize * gSize);
    qdp_fatlink[dir] = malloc(V * gaugeSiteSize * gSize);
    qdp_longlink[dir] = malloc(V * gaugeSiteSize * gSize);
  }
  milc_fatlink = malloc(4 * V * gaugeSiteSize * gSize);
  milc_longlink = malloc(4 * V * gaugeSiteSize * gSize);

  // for load, etc
  gauge_param.reconstruct = QUDA_RECONSTRUCT_NO;

  // load a field WITHOUT PHASES
  if (strcmp(latfile, "")) {
    read_gauge_field(latfile, qdp_inlink, gauge_param.cpu_prec, gauge_param.X, argc_copy, argv_copy);
    if (dslash_type != QUDA_LAPLACE_DSLASH) {
      applyGaugeFieldScaling_long(qdp_inlink, Vh, &gauge_param, QUDA_STAGGERED_DSLASH, gauge_param.cpu_prec);
    }
  } else {
    if (dslash_type == QUDA_LAPLACE_DSLASH) {
      construct_gauge_field(qdp_inlink, 1, gauge_param.cpu_prec, &gauge_param);
    } else {
      construct_fat_long_gauge_field(qdp_inlink, qdp_longlink, 1, gauge_param.cpu_prec, &gauge_param,
                                     compute_fatlong ? QUDA_STAGGERED_DSLASH : dslash_type);
    }
  }

  // Compute plaquette. Routine is aware that the gauge fields already have the phases on them.
  double plaq[3];
  computeStaggeredPlaquetteQDPOrder(qdp_inlink, plaq, gauge_param, dslash_type);

  printfQuda("Computed plaquette is %e (spatial = %e, temporal = %e)\n", plaq[0], plaq[1], plaq[2]);

  // QUDA_STAGGERED_DSLASH follows the same codepath whether or not you
  // "compute" the fat/long links or not.
  if (dslash_type == QUDA_STAGGERED_DSLASH || dslash_type == QUDA_LAPLACE_DSLASH) {
    for (int dir = 0; dir < 4; dir++) {
      memcpy(qdp_fatlink[dir], qdp_inlink[dir], V * gaugeSiteSize * gSize);
      memset(qdp_longlink[dir], 0, V * gaugeSiteSize * gSize);
    }
  } else { // QUDA_ASQTAD_DSLASH

    if (compute_fatlong) {
      computeFatLongGPU(qdp_fatlink, qdp_longlink, qdp_inlink, gauge_param, gSize, n_naiks, eps_naik);
    } else {
      for (int dir = 0; dir < 4; dir++) { memcpy(qdp_fatlink[dir], qdp_inlink[dir], V * gaugeSiteSize * gSize); }
    }

    // Compute fat link plaquette.
    computeStaggeredPlaquetteQDPOrder(qdp_fatlink, plaq, gauge_param, dslash_type);

    printfQuda("Computed fat link plaquette is %e (spatial = %e, temporal = %e)\n", plaq[0], plaq[1], plaq[2]);
  }

  reorderQDPtoMILC(milc_fatlink, qdp_fatlink, V, gaugeSiteSize, gauge_param.cpu_prec, gauge_param.cpu_prec);
  reorderQDPtoMILC(milc_longlink, qdp_longlink, V, gaugeSiteSize, gauge_param.cpu_prec, gauge_param.cpu_prec);

#ifdef MULTI_GPU
  int tmp_value = MAX(ydim * zdim * tdim / 2, xdim * zdim * tdim / 2);
  tmp_value = MAX(tmp_value, xdim * ydim * tdim / 2);
  tmp_value = MAX(tmp_value, xdim * ydim * zdim / 2);

  int fat_pad = tmp_value;
  int link_pad = 3 * tmp_value;

  // FIXME: currently assume staggered is SU(3)
  gauge_param.type = (dslash_type == QUDA_STAGGERED_DSLASH || dslash_type == QUDA_LAPLACE_DSLASH) ?
    QUDA_SU3_LINKS :
    QUDA_ASQTAD_FAT_LINKS;
  gauge_param.reconstruct = QUDA_RECONSTRUCT_NO;
  GaugeFieldParam cpuFatParam(milc_fatlink, gauge_param);
  cpuFatParam.ghostExchange = QUDA_GHOST_EXCHANGE_PAD;
  cpuGaugeField *cpuFat = new cpuGaugeField(cpuFatParam);
  ghost_fatlink = (void **)cpuFat->Ghost();

  gauge_param.type = QUDA_ASQTAD_LONG_LINKS;
  GaugeFieldParam cpuLongParam(milc_longlink, gauge_param);
  cpuLongParam.ghostExchange = QUDA_GHOST_EXCHANGE_PAD;
  cpuGaugeField *cpuLong = new cpuGaugeField(cpuLongParam);
  ghost_longlink = (void **)cpuLong->Ghost();

#else
  int fat_pad = 0;
  int link_pad = 0;
#endif

  gauge_param.type = (dslash_type == QUDA_STAGGERED_DSLASH || dslash_type == QUDA_LAPLACE_DSLASH) ?
    QUDA_SU3_LINKS :
    QUDA_ASQTAD_FAT_LINKS;
  gauge_param.ga_pad = fat_pad;
  if (dslash_type == QUDA_STAGGERED_DSLASH || dslash_type == QUDA_LAPLACE_DSLASH) {
    gauge_param.reconstruct = link_recon;
    gauge_param.reconstruct_sloppy = link_recon_sloppy;
  } else {
    gauge_param.reconstruct = gauge_param.reconstruct_sloppy = QUDA_RECONSTRUCT_NO;
  }
  gauge_param.cuda_prec_precondition = gauge_param.cuda_prec_sloppy;
  gauge_param.reconstruct_precondition = gauge_param.reconstruct_sloppy;
  loadGaugeQuda(milc_fatlink, &gauge_param);

  if (dslash_type == QUDA_ASQTAD_DSLASH) {
    gauge_param.type = QUDA_ASQTAD_LONG_LINKS;
    gauge_param.ga_pad = link_pad;
    gauge_param.staggered_phase_type = QUDA_STAGGERED_PHASE_NO;
    gauge_param.reconstruct = link_recon;
    gauge_param.reconstruct_sloppy = link_recon_sloppy;
    gauge_param.cuda_prec_precondition = gauge_param.cuda_prec_sloppy;
    gauge_param.reconstruct_precondition = gauge_param.reconstruct_sloppy;
    loadGaugeQuda(milc_longlink, &gauge_param);
  }

  switch (test_type) {
  case 0: // full parity solution
  case 3: // even
  case 4: {
    // QUDA eigensolver test
    //----------------------------------------------------------------------------

    // Host side arrays to store the eigenpairs computed by QUDA
    void **host_evecs = (void **)malloc(eig_nConv * sizeof(void *));
    for (int i = 0; i < eig_nConv; i++) {
      host_evecs[i] = (void *)malloc(V * mySpinorSiteSize * eig_inv_param.cpu_prec);
    }
    double _Complex *host_evals = (double _Complex *)malloc(eig_param.nEv * sizeof(double _Complex));

    // This function returns the host_evecs and host_evals pointers, populated with
    // the requested data, at the requested prec. All the information needed to
    // perfom the solve is in the eig_param container.
    // If eig_param.arpack_check == true and precision is double, the routine will
    // use ARPACK rather than the GPU.
    double time = -((double)clock());
    if (eig_param.arpack_check && !(prec == QUDA_DOUBLE_PRECISION)) {
      errorQuda("ARPACK check only available in double precision");
    }

    eigensolveQuda(host_evecs, host_evals, &eig_param);
    time += (double)clock();
    printfQuda("Time for %s solution = %f\n", eig_param.arpack_check ? "ARPACK" : "QUDA", time / CLOCKS_PER_SEC);

    // Deallocate host memory
    for (int i = 0; i < eig_nConv; i++) free(host_evecs[i]);
    free(host_evecs);
    free(host_evals);

  } break;
  default: errorQuda("Unsupported test type");
  } // switch

  // Clean up gauge fields.
  for (int dir = 0; dir < 4; dir++) {
    if (qdp_inlink[dir] != nullptr) {
      free(qdp_inlink[dir]);
      qdp_inlink[dir] = nullptr;
    }
    if (qdp_fatlink[dir] != nullptr) {
      free(qdp_fatlink[dir]);
      qdp_fatlink[dir] = nullptr;
    }
    if (qdp_longlink[dir] != nullptr) {
      free(qdp_longlink[dir]);
      qdp_longlink[dir] = nullptr;
    }
  }
  if (milc_fatlink != nullptr) {
    free(milc_fatlink);
    milc_fatlink = nullptr;
  }
  if (milc_longlink != nullptr) {
    free(milc_longlink);
    milc_longlink = nullptr;
  }

#ifdef MULTI_GPU
  if (cpuFat != nullptr) {
    delete cpuFat;
    cpuFat = nullptr;
  }
  if (cpuLong != nullptr) {
    delete cpuLong;
    cpuLong = nullptr;
  }
#endif
}

int main(int argc, char **argv)
{

  // Set a default
  solve_type = QUDA_INVALID_SOLVE;

  auto app = make_app();
  CLI::TransformPairs<int> test_type_map {{"full", 0}, {"even", 3}, {"odd", 4}};
  app->add_option("--test", test_type, "Test method")->transform(CLI::CheckedTransformer(test_type_map));
  add_eigen_option_group(app);
  // add_deflation_option_group(app);
  // add_multigrid_option_group(app);
  try {
    app->parse(argc, argv);
  } catch (const CLI::ParseError &e) {
    return app->exit(e);
  }

  // initialize QMP/MPI, QUDA comms grid and RNG (test_util.cpp)
  initComms(argc, argv, gridsize_from_cmdline);

  if (test_type != 0 && test_type != 3 && test_type != 4) { errorQuda("Test type %d is outside the valid range.\n", test_type); }

  // Ensure a reasonable default
  // ensure that the default is improved staggered
  if (dslash_type != QUDA_STAGGERED_DSLASH && dslash_type != QUDA_ASQTAD_DSLASH && dslash_type != QUDA_LAPLACE_DSLASH) {
    warningQuda("The dslash_type %d isn't staggered, asqtad, or laplace. Defaulting to asqtad.\n", dslash_type);
    dslash_type = QUDA_ASQTAD_DSLASH;
  }

  if (dslash_type == QUDA_LAPLACE_DSLASH) {
    // LAPLACE operator path
    if (test_type != 0) { errorQuda("Test type %d is not supported for the Laplace operator.\n", test_type); }
    solve_type = QUDA_DIRECT_SOLVE;
    solution_type = QUDA_MAT_SOLUTION;
    matpc_type = QUDA_MATPC_EVEN_EVEN; // doesn't matter
  } else {
    // STAGGERED operator path
    if (solve_type == QUDA_INVALID_SOLVE) {
      if (test_type == 0) {
        solve_type = QUDA_DIRECT_SOLVE;
      } else {
        solve_type = QUDA_DIRECT_PC_SOLVE;
      }
    }

    if (test_type == 3) {
      matpc_type = QUDA_MATPC_EVEN_EVEN;
    } else if (test_type == 4) {
      matpc_type = QUDA_MATPC_ODD_ODD;
    } else if (test_type == 0) {
      matpc_type = QUDA_MATPC_EVEN_EVEN; // it doesn't matter
    }

    if (test_type == 0) {
      solution_type = QUDA_MAT_SOLUTION;
    } else {
      solution_type = QUDA_MATPC_SOLUTION;
    }
  }

  if (prec_sloppy == QUDA_INVALID_PRECISION) { prec_sloppy = prec; }

  if (prec_refinement_sloppy == QUDA_INVALID_PRECISION) { prec_refinement_sloppy = prec_sloppy; }
  if (link_recon_sloppy == QUDA_RECONSTRUCT_INVALID) { link_recon_sloppy = link_recon; }

  // Set n_naiks to 2 if eps_naik != 0.0
  if (dslash_type == QUDA_ASQTAD_DSLASH) {
    if (eps_naik != 0.0) {
      if (compute_fatlong) {
        n_naiks = 2;
        printfQuda("Note: epsilon-naik != 0, testing epsilon correction links.\n");
      } else {
        eps_naik = 0.0;
        printfQuda("Not computing fat-long, ignoring epsilon correction.\n");
      }
    } else {
      printfQuda("Note: epsilon-naik = 0, testing original HISQ links.\n");
    }
  }

  display_test_info();

  printfQuda("dslash_type = %d\n", dslash_type);

  argc_copy = argc;
  argv_copy = argv;

  eigensolve_test();

  endQuda();

  // finalize the communications layer
  finalizeComms();
}<|MERGE_RESOLUTION|>--- conflicted
+++ resolved
@@ -217,12 +217,8 @@
   eig_param.nEv = eig_nEv;
   eig_param.nKr = eig_nKr;
   eig_param.tol = eig_tol;
-<<<<<<< HEAD
   eig_param.batched_rotate = eig_batched_rotate;
-  eig_param.require_convergence = eig_require_convergence ? QUDA_BOOLEAN_YES : QUDA_BOOLEAN_NO;
-=======
   eig_param.require_convergence = eig_require_convergence ? QUDA_BOOLEAN_TRUE : QUDA_BOOLEAN_FALSE;
->>>>>>> c71386da
   eig_param.check_interval = eig_check_interval;
   eig_param.max_restarts = eig_max_restarts;
   eig_param.cuda_prec_ritz = prec;
