--- conflicted
+++ resolved
@@ -200,20 +200,6 @@
 }
 
 // out = x - i*a*gamma_5 Clov *in  =
-<<<<<<< HEAD
-void twistClover(void *out,  void *in, void *x, void *clover, const double a, int dagger, int parity, QudaPrecision precision  )
-{
-	void *tmp = malloc(Vh*spinorSiteSize*precision);
-
-	// tmp1 = Clov in
-	apply_clover(tmp, clover, in, parity, precision);
-	applyTwist(out, tmp, x, (dagger ? -a : a), precision);
-	free(tmp);
-
-}
-
-
-=======
 void twistClover(void *out, void *in, void *x, void *clover, const double a, int dagger, int parity,
                  QudaPrecision precision)
 {
@@ -225,7 +211,6 @@
   free(tmp);
 }
 
->>>>>>> d0391548
 // Apply (C + i*a*gamma_5)/(C^2 + a^2)
 void twistCloverGamma5(void *out, void *in, void *clover, void *cInv, const int dagger, const double kappa, const double mu,
 		       const QudaTwistFlavorType flavor, const int parity, QudaTwistGamma5Type twist, QudaPrecision precision) {
@@ -371,62 +356,6 @@
 //   for now   [  A             -k D            ]
 //             [ -k D    A(1 - i mu gamma_5 A)  ]
 
-<<<<<<< HEAD
-void cloverHasenbuchTwist_mat(void *out, void **gauge, void *clover, void *in, double kappa, double mu,
-	     int dagger, QudaPrecision precision, QudaGaugeParam &gauge_param, QudaMatPCType matpc_type) {
-
-	// out = CloverMat in
-	clover_mat(out, gauge, clover, in, kappa, dagger, precision, gauge_param);
-
-
-	bool asymmetric = ( matpc_type == QUDA_MATPC_EVEN_EVEN_ASYMMETRIC || matpc_type == QUDA_MATPC_ODD_ODD_ASYMMETRIC );
-
-	void *inEven = in;
-	void *inOdd  = (char*)in + Vh*spinorSiteSize*precision;
-	void *outEven = out;
-	void *outOdd = (char*)out + Vh*spinorSiteSize*precision;
-
-	if (asymmetric) {
-		// Unprec op for asymmetric prec op:
-		// apply a simple twist
-
-		// out_parity = out_parity -/+ i mu gamma_5
-		if ( matpc_type == QUDA_MATPC_EVEN_EVEN_ASYMMETRIC ) {
-			// out_e = out_e  -/+ i mu gamma5 in_e
-			applyTwist(outEven, inEven, outEven, (dagger ? -mu : mu), precision);
-
-		}
-		else {
-			// out_o = out_o  -/+ i mu gamma5 in_o
-			applyTwist(outOdd, inOdd, outOdd, (dagger ? -mu : mu), precision);
-		}
-	}
-	else {
-
-		// Symmetric case:  - i mu gamma_5 A^2 psi_in
-		void *tmp = malloc(Vh*spinorSiteSize*precision);
-
-		if ( matpc_type == QUDA_MATPC_EVEN_EVEN ) {
-
-			// tmp = A_ee in_e
-			apply_clover(tmp, clover, inEven,0,precision);
-
-			// two factors of 2 for two clover applications => (1/4) mu
-			// out_e = out_e -/+ i gamma_5 mu A_ee (A_ee) in_ee
-			twistClover(outEven, tmp, outEven, clover,  0.5*mu, dagger, 0, precision);
-
-		}
-		else {
-			apply_clover(tmp, clover, inOdd,1,precision);
-
-			// two factors of 2 for two clover applications => (1/4) mu
-			// out_e = out_e -/+ i gamma_5 mu A (A_ee)
-			twistClover(outOdd, tmp, outOdd, clover, 0.5*mu, dagger, 1,precision);
-
-		}
-		free(tmp);
-	}
-=======
 void cloverHasenbuchTwist_mat(void *out, void **gauge, void *clover, void *in, double kappa, double mu, int dagger,
                               QudaPrecision precision, QudaGaugeParam &gauge_param, QudaMatPCType matpc_type)
 {
@@ -464,37 +393,21 @@
       // tmp = A_ee in_e
       apply_clover(tmp, clover, inEven, 0, precision);
 
-      // two factors of 2 for two clover applications => (1/4) mu
       // out_e = out_e -/+ i gamma_5 mu A_ee (A_ee) in_ee
-      twistClover(outEven, tmp, outEven, clover, 0.25 * mu, dagger, 0, precision);
+      twistClover(outEven, tmp, outEven, clover, 0.5 * mu, dagger, 0, precision);
 
     } else {
       apply_clover(tmp, clover, inOdd, 1, precision);
 
-      // two factors of 2 for two clover applications => (1/4) mu
       // out_e = out_e -/+ i gamma_5 mu A (A_ee)
-      twistClover(outOdd, tmp, outOdd, clover, 0.25 * mu, dagger, 1, precision);
+      twistClover(outOdd, tmp, outOdd, clover, 0.5 * mu, dagger, 1, precision);
     }
     free(tmp);
   }
->>>>>>> d0391548
 }
 
 // Apply the even-odd preconditioned Dirac operator
 void cloverHasenbuschTwist_matpc(void *out, void **gauge, void *in, void *clover, void *cInv, double kappa, double mu,
-<<<<<<< HEAD
-              QudaMatPCType matpc_type, int dagger, QudaPrecision precision, QudaGaugeParam &gauge_param) {
-
-	clover_matpc(out, gauge, clover, cInv, in, kappa, matpc_type, dagger, precision, gauge_param);
-
-	if( matpc_type == QUDA_MATPC_EVEN_EVEN || matpc_type == QUDA_MATPC_ODD_ODD ) {
-		twistClover(out, in, out, clover, 0.5*mu, dagger,
-					(matpc_type == QUDA_MATPC_EVEN_EVEN ? 0 : 1),precision);
-	}
-	else {
-		applyTwist(out, in, out, (dagger ? -mu : mu), precision);
-	}
-=======
                                  QudaMatPCType matpc_type, int dagger, QudaPrecision precision,
                                  QudaGaugeParam &gauge_param)
 {
@@ -506,5 +419,4 @@
   } else {
     applyTwist(out, in, out, (dagger ? -mu : mu), precision);
   }
->>>>>>> d0391548
 }