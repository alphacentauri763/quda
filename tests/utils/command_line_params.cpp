--- conflicted
+++ resolved
@@ -475,12 +475,6 @@
   quda_app->add_option("--cheby-basis-eig-min", ca_lambda_min,
                        "Conservative estimate of smallest eigenvalue for Chebyshev basis CA-CG (default 0)");
   quda_app->add_option("--clover-csw", clover_csw, "Clover Csw coefficient 1.0")->capture_default_str();
-<<<<<<< HEAD
-  
-  quda_app->add_option("--clover-coeff", clover_coeff, "The overall clover coefficient, kappa * Csw. (default 0. Will be inferred from clover-csw and kappa. "
-		       "If the user populates this value with anything other than 0.0, the passed value will override the inferred value)")->capture_default_str();
-  
-=======
   quda_app
     ->add_option("--clover-coeff", clover_coeff,
                  "The overall clover coefficient, kappa * Csw. (default 0.0. Will be inferred from clover-csw (default "
@@ -489,20 +483,14 @@
                  "inferred value)")
     ->capture_default_str();
 
->>>>>>> 0a6dcb31
   quda_app->add_option("--compute-clover", compute_clover,
                        "Compute the clover field or use random numbers (default false)");
   quda_app->add_option("--compute-clover-trlog", compute_clover_trlog,
                        "Compute the clover inverse trace log to check for singularity (default false)");
   quda_app->add_option("--compute-fat-long", compute_fatlong,
                        "Compute the fat/long field or use random numbers (default false)");
-<<<<<<< HEAD
-  quda_app->add_option("--contraction-type", contract_type,
-=======
-
   quda_app
     ->add_option("--contraction-type", contract_type,
->>>>>>> 0a6dcb31
                  "Whether to leave spin elemental open, or use a gamma basis and contract on "
                  "spin (default open)")
     ->transform(CLI::QUDACheckedTransformer(contract_type_map));
