--- conflicted
+++ resolved
@@ -92,7 +92,6 @@
   }
 
   template <typename T>
-<<<<<<< HEAD
     CLI::Option *add_mgoption(CLI::Option_group *group, std::string option_name, std::array<std::array<T, 4>, QUDA_MAX_MG_LEVEL> &variable,
 			      CLI::Validator trans, std::string option_description = "", bool = false)
     {
@@ -165,14 +164,14 @@
       group->add_option(opt);
       return opt;
     }
-  
-=======
-  CLI::Option *add_mgoption(CLI::Option_group *group, std::string option_name,
-                            std::array<std::array<T, 4>, QUDA_MAX_MG_LEVEL> &variable, CLI::Validator trans,
+
+  template <typename T>
+    CLI::Option *add_mgoption(CLI::Option_group *group, std::string option_name,
+                              std::array<std::array<T, 4>, QUDA_MAX_MG_LEVEL> &variable, CLI::Validator trans,
                             std::string option_description = "", bool = false)
-  {
-
-    CLI::callback_t f = [&variable, &option_name, trans](CLI::results_t vals) {
+    {
+      
+      CLI::callback_t f = [&variable, &option_name, trans](CLI::results_t vals) {
       size_t l;
       T j; // results_t is just a vector of strings
       bool worked = true;
@@ -202,8 +201,7 @@
     // opt->default_str("");
     group->add_option(opt);
     return opt;
-  }
->>>>>>> 60d039d3
+    }
 };
 
 std::shared_ptr<QUDAApp> make_app(std::string app_description = "QUDA internal test", std::string app_name = "");
