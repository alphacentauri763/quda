--- conflicted
+++ resolved
@@ -141,11 +141,7 @@
   template <typename T>
   CLI::Option *add_psoption(CLI::Option_group *group, std::string option_name,
                             std::array<std::array<T, 4>, QUDA_MAX_SOURCES> &variable, CLI::Validator trans,
-<<<<<<< HEAD
                             std::string option_description = "")
-=======
-                            std::string option_description = "", bool defaulted = false)
->>>>>>> 340fd72e
   {
 
     CLI::callback_t f = [&variable, &option_name, trans](CLI::results_t vals) {
@@ -183,11 +179,7 @@
   template <typename T>
   CLI::Option *add_fileoption(CLI::Option_group *group, std::string option_name,
                               std::array<T, QUDA_MAX_SOURCES> &variable, CLI::Validator trans,
-<<<<<<< HEAD
                               std::string option_description = "")
-=======
-                              std::string option_description = "", bool defaulted = false)
->>>>>>> 340fd72e
   {
 
     CLI::callback_t f = [&variable, &option_name, trans](CLI::results_t vals) {
@@ -244,11 +236,7 @@
       return worked;
     };
     CLI::Option *opt = add_option(option_name, f, option_description);
-<<<<<<< HEAD
-    auto valuename = std::string("MASS/KAPPA ") + std::string(CLI::detail::type_name<T>());
-=======
     auto valuename = std::string("FLAVOR<INT> ") + std::string(CLI::detail::type_name<T>());
->>>>>>> 340fd72e
     opt->type_name(valuename)->type_size(-2);
     opt->expected(-1);
     opt->check(CLI::Validator(trans.get_description()));
@@ -266,15 +254,10 @@
 void add_eofa_option_group(std::shared_ptr<QUDAApp> quda_app);
 void add_su3_option_group(std::shared_ptr<QUDAApp> quda_app);
 void add_heatbath_option_group(std::shared_ptr<QUDAApp> quda_app);
-<<<<<<< HEAD
 void add_hmc_option_group(std::shared_ptr<QUDAApp> quda_app);
 void add_propagator_option_group(std::shared_ptr<QUDAApp> quda_app);
 void add_contraction_option_group(std::shared_ptr<QUDAApp> quda_app);
-=======
-void add_propagator_option_group(std::shared_ptr<QUDAApp> quda_app);
-void add_contraction_option_group(std::shared_ptr<QUDAApp> quda_app);
 void add_comms_option_group(std::shared_ptr<QUDAApp> quda_app);
->>>>>>> 340fd72e
 
 template <typename T> std::string inline get_string(CLI::TransformPairs<T> &map, T val)
 {
