#include <algorithm>
#include <command_line_params.h>
#include <host_utils.h>
#include "misc.h"

void setGaugeParam(QudaGaugeParam &gauge_param)
{
  gauge_param.type = QUDA_SU3_LINKS;

  gauge_param.X[0] = xdim;
  gauge_param.X[1] = ydim;
  gauge_param.X[2] = zdim;
  gauge_param.X[3] = tdim;

  gauge_param.cpu_prec = cpu_prec;
  gauge_param.cuda_prec = cuda_prec;
  gauge_param.cuda_prec_sloppy = cuda_prec;
  gauge_param.cuda_prec_precondition = cuda_prec;
  gauge_param.cuda_prec_eigensolver = cuda_prec;

  gauge_param.reconstruct = link_recon;
  gauge_param.reconstruct_sloppy = link_recon;
  gauge_param.reconstruct_precondition = link_recon;
  gauge_param.reconstruct_eigensolver = link_recon;
  gauge_param.reconstruct_refinement_sloppy = link_recon;

  gauge_param.anisotropy = 1.0;
  gauge_param.tadpole_coeff = 1.0;

  gauge_param.ga_pad = 0;
  gauge_param.mom_ga_pad = 0;
  gauge_param.gauge_fix = QUDA_GAUGE_FIXED_NO;

  gauge_param.struct_size = sizeof(gauge_param);
}

void setWilsonGaugeParam(QudaGaugeParam &gauge_param)
{
  setGaugeParam(gauge_param);
  gauge_param.anisotropy = anisotropy;
  gauge_param.type = QUDA_WILSON_LINKS;
  gauge_param.gauge_order = QUDA_QDP_GAUGE_ORDER;
  gauge_param.t_boundary = fermion_t_boundary;

  gauge_param.cuda_prec_sloppy = cuda_prec_sloppy;
  gauge_param.cuda_prec_precondition = cuda_prec_precondition;
  gauge_param.cuda_prec_eigensolver = cuda_prec_eigensolver;
  gauge_param.cuda_prec_refinement_sloppy = cuda_prec_refinement_sloppy;

  gauge_param.reconstruct_sloppy = link_recon_sloppy;
  gauge_param.reconstruct_precondition = link_recon_precondition;
  gauge_param.reconstruct_eigensolver = link_recon_eigensolver;
  gauge_param.reconstruct_refinement_sloppy = link_recon_sloppy;

  int pad_size = 0;
  // For multi-GPU, ga_pad must be large enough to store a time-slice
#ifdef MULTI_GPU
  int x_face_size = gauge_param.X[1] * gauge_param.X[2] * gauge_param.X[3] / 2;
  int y_face_size = gauge_param.X[0] * gauge_param.X[2] * gauge_param.X[3] / 2;
  int z_face_size = gauge_param.X[0] * gauge_param.X[1] * gauge_param.X[3] / 2;
  int t_face_size = gauge_param.X[0] * gauge_param.X[1] * gauge_param.X[2] / 2;
  pad_size = std::max({x_face_size, y_face_size, z_face_size, t_face_size});
#endif
  gauge_param.ga_pad = pad_size;

  gauge_param.struct_size = sizeof(gauge_param);
}

void setStaggeredGaugeParam(QudaGaugeParam &gauge_param)
{
  setGaugeParam(gauge_param);

  gauge_param.cuda_prec_sloppy = prec_sloppy;
  gauge_param.cuda_prec_refinement_sloppy = prec_refinement_sloppy;
  gauge_param.cuda_prec_precondition = prec_precondition;
  gauge_param.cuda_prec_eigensolver = prec_eigensolver;
  gauge_param.reconstruct_sloppy = link_recon_sloppy;
  gauge_param.reconstruct_precondition = link_recon_precondition;
  gauge_param.reconstruct_eigensolver = link_recon_eigensolver;
  gauge_param.reconstruct_refinement_sloppy = link_recon_sloppy;

  // For HISQ, this must always be set to 1.0, since the tadpole
  // correction is baked into the coefficients for the first fattening.
  // The tadpole doesn't mean anything for the second fattening
  // since the input fields are unitarized.
  gauge_param.tadpole_coeff = 1.0;

  if (dslash_type == QUDA_ASQTAD_DSLASH) {
    gauge_param.scale = -1.0 / 24.0;
    if (eps_naik != 0) { gauge_param.scale *= (1.0 + eps_naik); }
  } else {
    gauge_param.scale = 1.0;
  }

  gauge_param.gauge_order = QUDA_MILC_GAUGE_ORDER;
  gauge_param.t_boundary = fermion_t_boundary;
  gauge_param.staggered_phase_type = QUDA_STAGGERED_PHASE_MILC;
  gauge_param.type = QUDA_WILSON_LINKS;

  int pad_size = 0;
#ifdef MULTI_GPU
  int x_face_size = gauge_param.X[1] * gauge_param.X[2] * gauge_param.X[3] / 2;
  int y_face_size = gauge_param.X[0] * gauge_param.X[2] * gauge_param.X[3] / 2;
  int z_face_size = gauge_param.X[0] * gauge_param.X[1] * gauge_param.X[3] / 2;
  int t_face_size = gauge_param.X[0] * gauge_param.X[1] * gauge_param.X[2] / 2;
  pad_size = std::max({x_face_size, y_face_size, z_face_size, t_face_size});
#endif
  gauge_param.ga_pad = pad_size;

  gauge_param.struct_size = sizeof(gauge_param);
}

void setInvertParam(QudaInvertParam &inv_param)
{
  // Set dslash type
  inv_param.dslash_type = dslash_type;

  // Use kappa or mass normalisation
  if (kappa == -1.0) {
    inv_param.mass = mass;
    inv_param.kappa = 1.0 / (2.0 * (1 + 3 / anisotropy + mass));
    if (dslash_type == QUDA_LAPLACE_DSLASH) inv_param.kappa = 1.0 / (8 + mass);
  } else {
    inv_param.kappa = kappa;
    inv_param.mass = 0.5 / kappa - (1.0 + 3.0 / anisotropy);
    if (dslash_type == QUDA_LAPLACE_DSLASH) inv_param.mass = 1.0 / kappa - 8.0;
  }
  printfQuda("Kappa = %.8f Mass = %.8f\n", inv_param.kappa, inv_param.mass);

  // Use 3D or 4D laplace
  inv_param.laplace3D = laplace3D;

  // Some fermion specific parameters
  if (dslash_type == QUDA_TWISTED_MASS_DSLASH || dslash_type == QUDA_TWISTED_CLOVER_DSLASH) {
    inv_param.mu = mu;
    inv_param.epsilon = epsilon;
    inv_param.twist_flavor = twist_flavor;
    inv_param.Ls = (inv_param.twist_flavor == QUDA_TWIST_NONDEG_DOUBLET) ? 2 : 1;
  } else if (dslash_type == QUDA_DOMAIN_WALL_DSLASH || dslash_type == QUDA_DOMAIN_WALL_4D_DSLASH
             || dslash_type == QUDA_MOBIUS_DWF_DSLASH || dslash_type == QUDA_MOBIUS_DWF_EOFA_DSLASH) {
    inv_param.m5 = m5;
    kappa5 = 0.5 / (5 + inv_param.m5);
    inv_param.Ls = Lsdim;
    for (int k = 0; k < Lsdim; k++) { // for mobius only
      // b5[k], c[k] values are chosen for arbitrary values,
      // but the difference of them are same as 1.0
      inv_param.b_5[k] = b5;
      inv_param.c_5[k] = c5;
    }
    inv_param.eofa_pm = eofa_pm;
    inv_param.eofa_shift = eofa_shift;
    inv_param.mq1 = eofa_mq1;
    inv_param.mq2 = eofa_mq2;
    inv_param.mq3 = eofa_mq3;
  } else {
    inv_param.Ls = 1;
  }

  // Set clover specific parameters
  if (dslash_type == QUDA_CLOVER_WILSON_DSLASH || dslash_type == QUDA_TWISTED_CLOVER_DSLASH) {
    inv_param.clover_cpu_prec = cpu_prec;
    inv_param.clover_cuda_prec = cuda_prec;
    inv_param.clover_cuda_prec_sloppy = cuda_prec_sloppy;
    inv_param.clover_cuda_prec_precondition = cuda_prec_precondition;
    inv_param.clover_cuda_prec_eigensolver = cuda_prec_eigensolver;
    inv_param.clover_cuda_prec_refinement_sloppy = cuda_prec_sloppy;
    inv_param.clover_order = QUDA_PACKED_CLOVER_ORDER;
    // Use kappa * csw or supplied clover_coeff
    inv_param.clover_csw = clover_csw;
    if (clover_coeff == 0.0) {
      inv_param.clover_coeff = clover_csw * inv_param.kappa;
    } else {
      inv_param.clover_coeff = clover_coeff;
    }
    inv_param.compute_clover_trlog = compute_clover_trlog ? 1 : 0;
  }

  // General parameter setup
  inv_param.inv_type = inv_type;
  inv_param.solution_type = solution_type;
  inv_param.solve_type = solve_type;
  inv_param.matpc_type = matpc_type;
  inv_param.dagger = QUDA_DAG_NO;
  inv_param.mass_normalization = normalization;
  inv_param.solver_normalization = QUDA_DEFAULT_NORMALIZATION;
  inv_param.pipeline = pipeline;
  inv_param.Nsteps = 2;
  inv_param.gcrNkrylov = gcrNkrylov;
  inv_param.ca_basis = ca_basis;
  inv_param.ca_lambda_min = ca_lambda_min;
  inv_param.ca_lambda_max = ca_lambda_max;
  inv_param.tol = tol;
  inv_param.tol_restart = tol_restart;
  if (tol_hq == 0 && tol == 0) {
    errorQuda("qudaInvert: requesting zero residual\n");
    exit(1);
  }

  // require both L2 relative and heavy quark residual to determine convergence
  inv_param.residual_type = static_cast<QudaResidualType_s>(0);
  inv_param.residual_type = (tol != 0) ?
    static_cast<QudaResidualType_s>(inv_param.residual_type | QUDA_L2_RELATIVE_RESIDUAL) :
    inv_param.residual_type;
  inv_param.residual_type = (tol_hq != 0) ?
    static_cast<QudaResidualType_s>(inv_param.residual_type | QUDA_HEAVY_QUARK_RESIDUAL) :
    inv_param.residual_type;

  inv_param.tol_hq = tol_hq; // specify a tolerance for the residual for heavy quark residual

  // Offsets used only by multi-shift solver
  // These should be set in the application code. We set the them here by way of
  // example
  inv_param.num_offset = multishift;
  for (int i = 0; i < inv_param.num_offset; i++) inv_param.offset[i] = 0.06 + i * i * 0.1;
  // these can be set individually
  for (int i = 0; i < inv_param.num_offset; i++) {
    inv_param.tol_offset[i] = inv_param.tol;
    inv_param.tol_hq_offset[i] = inv_param.tol_hq;
  }
  inv_param.maxiter = niter;
  inv_param.reliable_delta = reliable_delta;
  inv_param.use_alternative_reliable = alternative_reliable;
  inv_param.use_sloppy_partial_accumulator = 0;
  inv_param.solution_accumulator_pipeline = solution_accumulator_pipeline;
  inv_param.max_res_increase = 1;

  // domain decomposition preconditioner parameters
  inv_param.inv_type_precondition = precon_type;

  inv_param.schwarz_type = precon_schwarz_type;
  inv_param.precondition_cycle = precon_schwarz_cycle;
  inv_param.tol_precondition = tol_precondition;
  inv_param.maxiter_precondition = maxiter_precondition;
  inv_param.verbosity_precondition = mg_verbosity[0];
  inv_param.cuda_prec_precondition = cuda_prec_precondition;
  inv_param.cuda_prec_eigensolver = cuda_prec_eigensolver;
  inv_param.omega = 1.0;

  inv_param.cpu_prec = cpu_prec;
  inv_param.cuda_prec = cuda_prec;
  inv_param.cuda_prec_sloppy = cuda_prec_sloppy;
  inv_param.cuda_prec_refinement_sloppy = cuda_prec_refinement_sloppy;
  inv_param.preserve_source = QUDA_PRESERVE_SOURCE_YES;
  inv_param.gamma_basis = QUDA_DEGRAND_ROSSI_GAMMA_BASIS;
  inv_param.dirac_order = QUDA_DIRAC_ORDER;

  inv_param.input_location = QUDA_CPU_FIELD_LOCATION;
  inv_param.output_location = QUDA_CPU_FIELD_LOCATION;

  inv_param.sp_pad = 0;
  inv_param.cl_pad = 0;

  inv_param.verbosity = verbosity;

  inv_param.extlib_type = solver_ext_lib;

  // Whether or not to use native BLAS LAPACK
  inv_param.native_blas_lapack = (native_blas_lapack ? QUDA_BOOLEAN_TRUE : QUDA_BOOLEAN_FALSE);

<<<<<<< HEAD
  // Whether or not use fused kernels for Mobius
  inv_param.use_mobius_fused_kernel = use_mobius_fused_kernel ? QUDA_BOOLEAN_TRUE : QUDA_BOOLEAN_FALSE;
=======
  inv_param.struct_size = sizeof(inv_param);
>>>>>>> 30f67f3e
}

// Parameters defining the eigensolver
void setEigParam(QudaEigParam &eig_param)
{
  eig_param.eig_type = eig_type;
  eig_param.spectrum = eig_spectrum;
  if ((eig_type == QUDA_EIG_TR_LANCZOS || eig_type == QUDA_EIG_BLK_TR_LANCZOS)
      && !(eig_spectrum == QUDA_SPECTRUM_LR_EIG || eig_spectrum == QUDA_SPECTRUM_SR_EIG)) {
    errorQuda("Only real spectrum type (LR or SR) can be passed to Lanczos type solver.");
  }

  // The solver will exit when n_conv extremal eigenpairs have converged
  if (eig_n_conv < 0) {
    eig_param.n_conv = eig_n_ev;
    eig_n_conv = eig_n_ev;
  } else {
    eig_param.n_conv = eig_n_conv;
  }

  // Inverters will deflate only this number of vectors.
  if (eig_n_ev_deflate < 0) {
    eig_param.n_ev_deflate = eig_n_conv;
    eig_n_ev_deflate = eig_n_conv;
  } else {
    if (eig_n_ev_deflate > eig_n_conv) errorQuda("Can not deflate more that eig_n_conv eigenvectors.");
    eig_param.n_ev_deflate = eig_n_ev_deflate;
  }

  eig_param.block_size
    = (eig_param.eig_type == QUDA_EIG_TR_LANCZOS || eig_param.eig_type == QUDA_EIG_IR_ARNOLDI) ? 1 : eig_block_size;
  eig_param.n_ev = eig_n_ev;
  eig_param.n_kr = eig_n_kr;
  eig_param.tol = eig_tol;
  eig_param.qr_tol = eig_qr_tol;
  eig_param.batched_rotate = eig_batched_rotate;
  eig_param.require_convergence = eig_require_convergence ? QUDA_BOOLEAN_TRUE : QUDA_BOOLEAN_FALSE;
  eig_param.check_interval = eig_check_interval;
  eig_param.max_restarts = eig_max_restarts;

  eig_param.use_norm_op = eig_use_normop ? QUDA_BOOLEAN_TRUE : QUDA_BOOLEAN_FALSE;
  eig_param.use_dagger = eig_use_dagger ? QUDA_BOOLEAN_TRUE : QUDA_BOOLEAN_FALSE;
  eig_param.compute_gamma5 = eig_compute_gamma5 ? QUDA_BOOLEAN_TRUE : QUDA_BOOLEAN_FALSE;
  eig_param.compute_svd = eig_compute_svd ? QUDA_BOOLEAN_TRUE : QUDA_BOOLEAN_FALSE;
  if (eig_compute_svd) {
    eig_param.use_dagger = QUDA_BOOLEAN_FALSE;
    eig_param.use_norm_op = QUDA_BOOLEAN_TRUE;
  }

  eig_param.use_eigen_qr = eig_use_eigen_qr ? QUDA_BOOLEAN_TRUE : QUDA_BOOLEAN_FALSE;
  eig_param.use_poly_acc = eig_use_poly_acc ? QUDA_BOOLEAN_TRUE : QUDA_BOOLEAN_FALSE;
  eig_param.poly_deg = eig_poly_deg;
  eig_param.a_min = eig_amin;
  eig_param.a_max = eig_amax;

  eig_param.arpack_check = eig_arpack_check ? QUDA_BOOLEAN_TRUE : QUDA_BOOLEAN_FALSE;
  strcpy(eig_param.arpack_logfile, eig_arpack_logfile);

  strcpy(eig_param.vec_infile, eig_vec_infile);
  strcpy(eig_param.vec_outfile, eig_vec_outfile);
  eig_param.save_prec = eig_save_prec;
  eig_param.io_parity_inflate = eig_io_parity_inflate ? QUDA_BOOLEAN_TRUE : QUDA_BOOLEAN_FALSE;

  eig_param.struct_size = sizeof(eig_param);
}

void setMultigridParam(QudaMultigridParam &mg_param)
{
  QudaInvertParam &inv_param = *mg_param.invert_param; // this will be used to setup SolverParam parent in MGParam class

  // Whether or not to use native BLAS LAPACK
  inv_param.native_blas_lapack = (native_blas_lapack ? QUDA_BOOLEAN_TRUE : QUDA_BOOLEAN_FALSE);

  inv_param.Ls = 1;

  inv_param.sp_pad = 0;
  inv_param.cl_pad = 0;

  inv_param.cpu_prec = cpu_prec;
  inv_param.cuda_prec = cuda_prec;
  inv_param.cuda_prec_sloppy = cuda_prec_sloppy;
  inv_param.cuda_prec_precondition = cuda_prec_precondition;
  inv_param.cuda_prec_eigensolver = cuda_prec_eigensolver;
  inv_param.preserve_source = QUDA_PRESERVE_SOURCE_NO;
  inv_param.gamma_basis = QUDA_DEGRAND_ROSSI_GAMMA_BASIS;
  inv_param.dirac_order = QUDA_DIRAC_ORDER;

  if (kappa == -1.0) {
    inv_param.mass = mass;
    inv_param.kappa = 1.0 / (2.0 * (1 + 3 / anisotropy + mass));
  } else {
    inv_param.kappa = kappa;
    inv_param.mass = 0.5 / kappa - (1 + 3 / anisotropy);
  }

  if (dslash_type == QUDA_CLOVER_WILSON_DSLASH || dslash_type == QUDA_TWISTED_CLOVER_DSLASH) {
    inv_param.clover_cpu_prec = cpu_prec;
    inv_param.clover_cuda_prec = cuda_prec;
    inv_param.clover_cuda_prec_sloppy = cuda_prec_sloppy;
    inv_param.clover_cuda_prec_precondition = cuda_prec_precondition;
    inv_param.clover_cuda_prec_eigensolver = cuda_prec_eigensolver;
    inv_param.clover_cuda_prec_refinement_sloppy = cuda_prec_sloppy;
    inv_param.clover_order = QUDA_PACKED_CLOVER_ORDER;
    // Use kappa * csw or supplied clover_coeff
    inv_param.clover_csw = clover_csw;
    if (clover_coeff == 0.0) {
      inv_param.clover_coeff = clover_csw * inv_param.kappa;
    } else {
      inv_param.clover_coeff = clover_coeff;
    }
    inv_param.compute_clover_trlog = compute_clover_trlog ? 1 : 0;
  }

  inv_param.input_location = QUDA_CPU_FIELD_LOCATION;
  inv_param.output_location = QUDA_CPU_FIELD_LOCATION;

  inv_param.dslash_type = dslash_type;

  if (dslash_type == QUDA_TWISTED_MASS_DSLASH || dslash_type == QUDA_TWISTED_CLOVER_DSLASH) {
    inv_param.mu = mu;
    inv_param.epsilon = epsilon;
    inv_param.twist_flavor = twist_flavor;
    inv_param.Ls = (inv_param.twist_flavor == QUDA_TWIST_NONDEG_DOUBLET) ? 2 : 1;

    if (twist_flavor == QUDA_TWIST_NONDEG_DOUBLET) {
      printfQuda("Twisted-mass doublet non supported (yet)\n");
      exit(0);
    }
  }

  inv_param.dagger = QUDA_DAG_NO;
  inv_param.mass_normalization = QUDA_KAPPA_NORMALIZATION;

  inv_param.matpc_type = matpc_type;
  inv_param.solution_type = QUDA_MAT_SOLUTION;

  inv_param.solve_type = QUDA_DIRECT_SOLVE;

  mg_param.invert_param = &inv_param;
  mg_param.n_level = mg_levels;
  for (int i = 0; i < mg_param.n_level; i++) {
    for (int j = 0; j < 4; j++) {
      // if not defined use 4
      mg_param.geo_block_size[i][j] = geo_block_size[i][j] ? geo_block_size[i][j] : 4;
    }
    for (int j = 4; j < QUDA_MAX_DIM; j++) mg_param.geo_block_size[i][j] = 1;
    mg_param.use_eig_solver[i] = mg_eig[i] ? QUDA_BOOLEAN_TRUE : QUDA_BOOLEAN_FALSE;
    mg_param.verbosity[i] = mg_verbosity[i];
    mg_param.setup_inv_type[i] = setup_inv[i];
    mg_param.num_setup_iter[i] = num_setup_iter[i];
    mg_param.setup_tol[i] = setup_tol[i];
    mg_param.setup_maxiter[i] = setup_maxiter[i];
    mg_param.setup_maxiter_refresh[i] = setup_maxiter_refresh[i];

    // Basis to use for CA-CGN(E/R) setup
    mg_param.setup_ca_basis[i] = setup_ca_basis[i];

    // Basis size for CACG setup
    mg_param.setup_ca_basis_size[i] = setup_ca_basis_size[i];

    // Minimum and maximum eigenvalue for Chebyshev CA basis setup
    mg_param.setup_ca_lambda_min[i] = setup_ca_lambda_min[i];
    mg_param.setup_ca_lambda_max[i] = setup_ca_lambda_max[i];

    mg_param.spin_block_size[i] = 1;
    mg_param.n_vec[i] = nvec[i] == 0 ? 24 : nvec[i];          // default to 24 vectors if not set
    mg_param.n_block_ortho[i] = n_block_ortho[i];             // number of times to Gram-Schmidt
    mg_param.block_ortho_two_pass[i]
      = block_ortho_two_pass[i] ? QUDA_BOOLEAN_TRUE : QUDA_BOOLEAN_FALSE; // whether to use a two-pass block ortho
    mg_param.precision_null[i] = prec_null;                   // precision to store the null-space basis
    mg_param.smoother_halo_precision[i] = smoother_halo_prec; // precision of the halo exchange in the smoother
    mg_param.nu_pre[i] = nu_pre[i];
    mg_param.nu_post[i] = nu_post[i];
    mg_param.mu_factor[i] = mu_factor[i];

    mg_param.cycle_type[i] = QUDA_MG_CYCLE_RECURSIVE;

    // Is not a staggered solve, always aggregate
    mg_param.transfer_type[i] = QUDA_TRANSFER_AGGREGATE;

    // set the coarse solver wrappers including bottom solver
    mg_param.coarse_solver[i] = coarse_solver[i];
    mg_param.coarse_solver_tol[i] = coarse_solver_tol[i];
    mg_param.coarse_solver_maxiter[i] = coarse_solver_maxiter[i];

    // Basis to use for CA-CGN(E/R) coarse solver
    mg_param.coarse_solver_ca_basis[i] = coarse_solver_ca_basis[i];

    // Basis size for CACG coarse solver/
    mg_param.coarse_solver_ca_basis_size[i] = coarse_solver_ca_basis_size[i];

    // Minimum and maximum eigenvalue for Chebyshev CA basis
    mg_param.coarse_solver_ca_lambda_min[i] = coarse_solver_ca_lambda_min[i];
    mg_param.coarse_solver_ca_lambda_max[i] = coarse_solver_ca_lambda_max[i];

    mg_param.smoother[i] = smoother_type[i];

    // set the smoother / bottom solver tolerance (for MR smoothing this will be ignored)
    mg_param.smoother_tol[i] = smoother_tol[i];

    // set to QUDA_DIRECT_SOLVE for no even/odd preconditioning on the smoother
    // set to QUDA_DIRECT_PC_SOLVE for to enable even/odd preconditioning on the smoother
    mg_param.smoother_solve_type[i] = smoother_solve_type[i];

    // set to QUDA_ADDITIVE_SCHWARZ for Additive Schwarz precondioned smoother (presently only impelemented for MR)
    mg_param.smoother_schwarz_type[i] = mg_schwarz_type[i];

    // if using Schwarz preconditioning then use local reductions only
    mg_param.global_reduction[i] = (mg_schwarz_type[i] == QUDA_INVALID_SCHWARZ) ? QUDA_BOOLEAN_TRUE : QUDA_BOOLEAN_FALSE;

    // set number of Schwarz cycles to apply
    mg_param.smoother_schwarz_cycle[i] = mg_schwarz_cycle[i];

    // Set set coarse_grid_solution_type: this defines which linear
    // system we are solving on a given level
    // * QUDA_MAT_SOLUTION - we are solving the full system and inject
    //   a full field into coarse grid
    // * QUDA_MATPC_SOLUTION - we are solving the e/o-preconditioned
    //   system, and only inject single parity field into coarse grid
    //
    // Multiple possible scenarios here
    //
    // 1. **Direct outer solver and direct smoother**: here we use
    // full-field residual coarsening, and everything involves the
    // full system so coarse_grid_solution_type = QUDA_MAT_SOLUTION
    //
    // 2. **Direct outer solver and preconditioned smoother**: here,
    // only the smoothing uses e/o preconditioning, so
    // coarse_grid_solution_type = QUDA_MAT_SOLUTION_TYPE.
    // We reconstruct the full residual prior to coarsening after the
    // pre-smoother, and then need to project the solution for post
    // smoothing.
    //
    // 3. **Preconditioned outer solver and preconditioned smoother**:
    // here we use single-parity residual coarsening throughout, so
    // coarse_grid_solution_type = QUDA_MATPC_SOLUTION.  This is a bit
    // questionable from a theoretical point of view, since we don't
    // coarsen the preconditioned operator directly, rather we coarsen
    // the full operator and preconditioned that, but it just works.
    // This is the optimal combination in general for Wilson-type
    // operators: although there is an occasional increase in
    // iteration or two), by working completely in the preconditioned
    // space, we save the cost of reconstructing the full residual
    // from the preconditioned smoother, and re-projecting for the
    // subsequent smoother, as well as reducing the cost of the
    // ancillary blas operations in the coarse-grid solve.
    //
    // Note, we cannot use preconditioned outer solve with direct
    // smoother
    //
    // Finally, we have to treat the top level carefully: for all
    // other levels the entry into and out of the grid will be a
    // full-field, which we can then work in Schur complement space or
    // not (e.g., freedom to choose coarse_grid_solution_type).  For
    // the top level, if the outer solver is for the preconditioned
    // system, then we must use preconditoning, e.g., option 3.) above.

    if (i == 0) { // top-level treatment
      if (coarse_solve_type[0] != solve_type)
        errorQuda("Mismatch between top-level MG solve type %d and outer solve type %d", coarse_solve_type[0],
                  solve_type);

      if (solve_type == QUDA_DIRECT_SOLVE) {
        mg_param.coarse_grid_solution_type[i] = QUDA_MAT_SOLUTION;
      } else if (solve_type == QUDA_DIRECT_PC_SOLVE) {
        mg_param.coarse_grid_solution_type[i] = QUDA_MATPC_SOLUTION;
      } else {
        errorQuda("Unexpected solve_type = %d\n", solve_type);
      }

    } else {

      if (coarse_solve_type[i] == QUDA_DIRECT_SOLVE) {
        mg_param.coarse_grid_solution_type[i] = QUDA_MAT_SOLUTION;
      } else if (coarse_solve_type[i] == QUDA_DIRECT_PC_SOLVE) {
        mg_param.coarse_grid_solution_type[i] = QUDA_MATPC_SOLUTION;
      } else {
        errorQuda("Unexpected solve_type = %d\n", coarse_solve_type[i]);
      }
    }

    mg_param.omega[i] = omega; // over/under relaxation factor

    mg_param.location[i] = solver_location[i];
    mg_param.setup_location[i] = setup_location[i];
  }

  // whether to run GPU setup but putting temporaries into mapped (slow CPU) memory
  mg_param.setup_minimize_memory = QUDA_BOOLEAN_FALSE;

  // only coarsen the spin on the first restriction
  mg_param.spin_block_size[0] = 2;

  mg_param.setup_type = setup_type;
  mg_param.pre_orthonormalize = pre_orthonormalize ? QUDA_BOOLEAN_TRUE : QUDA_BOOLEAN_FALSE;
  mg_param.post_orthonormalize = post_orthonormalize ? QUDA_BOOLEAN_TRUE : QUDA_BOOLEAN_FALSE;

  mg_param.compute_null_vector = generate_nullspace ? QUDA_COMPUTE_NULL_VECTOR_YES : QUDA_COMPUTE_NULL_VECTOR_NO;

  mg_param.generate_all_levels = generate_all_levels ? QUDA_BOOLEAN_TRUE : QUDA_BOOLEAN_FALSE;

  mg_param.run_verify = verify_results ? QUDA_BOOLEAN_TRUE : QUDA_BOOLEAN_FALSE;
  mg_param.run_low_mode_check = low_mode_check ? QUDA_BOOLEAN_TRUE : QUDA_BOOLEAN_FALSE;
  mg_param.run_oblique_proj_check = oblique_proj_check ? QUDA_BOOLEAN_TRUE : QUDA_BOOLEAN_FALSE;

  mg_param.use_mma = mg_use_mma ? QUDA_BOOLEAN_TRUE : QUDA_BOOLEAN_FALSE;
  // Whether or not to use thin restarts in the evolve tests
  mg_param.thin_update_only = mg_evolve_thin_updates ? QUDA_BOOLEAN_TRUE : QUDA_BOOLEAN_FALSE;

  // set file i/o parameters
  for (int i = 0; i < mg_param.n_level; i++) {
    strcpy(mg_param.vec_infile[i], mg_vec_infile[i]);
    strcpy(mg_param.vec_outfile[i], mg_vec_outfile[i]);
    if (strcmp(mg_param.vec_infile[i], "") != 0) mg_param.vec_load[i] = QUDA_BOOLEAN_TRUE;
    if (strcmp(mg_param.vec_outfile[i], "") != 0) mg_param.vec_store[i] = QUDA_BOOLEAN_TRUE;
  }

  mg_param.coarse_guess = mg_eig_coarse_guess ? QUDA_BOOLEAN_TRUE : QUDA_BOOLEAN_FALSE;

  mg_param.struct_size = sizeof(mg_param);

  // these need to tbe set for now but are actually ignored by the MG setup
  // needed to make it pass the initialization test
  inv_param.inv_type = QUDA_GCR_INVERTER;
  inv_param.tol = 1e-10;
  inv_param.maxiter = 1000;
  inv_param.reliable_delta = reliable_delta;
  inv_param.gcrNkrylov = 10;

  inv_param.verbosity = verbosity;
  inv_param.verbosity_precondition = verbosity;

  // Use kappa * csw or supplied clover_coeff
  inv_param.clover_csw = clover_csw;
  if (clover_coeff == 0.0) {
    inv_param.clover_coeff = clover_csw * inv_param.kappa;
  } else {
    inv_param.clover_coeff = clover_coeff;
  }
}

void setMultigridInvertParam(QudaInvertParam &inv_param)
{
  inv_param.Ls = 1;

  inv_param.sp_pad = 0;
  inv_param.cl_pad = 0;

  inv_param.cpu_prec = cpu_prec;
  inv_param.cuda_prec = cuda_prec;
  inv_param.cuda_prec_sloppy = cuda_prec_sloppy;

  inv_param.cuda_prec_precondition = cuda_prec_precondition;
  inv_param.cuda_prec_eigensolver = cuda_prec_eigensolver;
  inv_param.preserve_source = QUDA_PRESERVE_SOURCE_NO;
  inv_param.gamma_basis = QUDA_DEGRAND_ROSSI_GAMMA_BASIS;
  inv_param.dirac_order = QUDA_DIRAC_ORDER;

  if (kappa == -1.0) {
    inv_param.mass = mass;
    inv_param.kappa = 1.0 / (2.0 * (1 + 3 / anisotropy + mass));
  } else {
    inv_param.kappa = kappa;
    inv_param.mass = 0.5 / kappa - (1 + 3 / anisotropy);
  }

  if (dslash_type == QUDA_CLOVER_WILSON_DSLASH || dslash_type == QUDA_TWISTED_CLOVER_DSLASH) {
    inv_param.clover_cpu_prec = cpu_prec;
    inv_param.clover_cuda_prec = cuda_prec;
    inv_param.clover_cuda_prec_sloppy = cuda_prec_sloppy;
    inv_param.clover_cuda_prec_precondition = cuda_prec_precondition;
    inv_param.clover_cuda_prec_eigensolver = cuda_prec_eigensolver;
    inv_param.clover_cuda_prec_refinement_sloppy = cuda_prec_sloppy;
    inv_param.clover_order = QUDA_PACKED_CLOVER_ORDER;
    // Use kappa * csw or supplied clover_coeff
    inv_param.clover_csw = clover_csw;
    if (clover_coeff == 0.0) {
      inv_param.clover_coeff = clover_csw * inv_param.kappa;
    } else {
      inv_param.clover_coeff = clover_coeff;
    }
    inv_param.compute_clover_trlog = compute_clover_trlog ? 1 : 0;
  }

  inv_param.input_location = QUDA_CPU_FIELD_LOCATION;
  inv_param.output_location = QUDA_CPU_FIELD_LOCATION;

  inv_param.dslash_type = dslash_type;

  if (dslash_type == QUDA_TWISTED_MASS_DSLASH || dslash_type == QUDA_TWISTED_CLOVER_DSLASH) {
    inv_param.mu = mu;
    inv_param.epsilon = epsilon;
    inv_param.twist_flavor = twist_flavor;
    inv_param.Ls = (inv_param.twist_flavor == QUDA_TWIST_NONDEG_DOUBLET) ? 2 : 1;

    if (twist_flavor == QUDA_TWIST_NONDEG_DOUBLET) {
      printfQuda("Twisted-mass doublet non supported (yet)\n");
      exit(0);
    }
  }

  inv_param.dagger = QUDA_DAG_NO;
  inv_param.mass_normalization = QUDA_KAPPA_NORMALIZATION;

  // do we want full solution or single-parity solution
  inv_param.solution_type = QUDA_MAT_SOLUTION;

  // do we want to use an even-odd preconditioned solve or not
  inv_param.solve_type = solve_type;
  inv_param.matpc_type = matpc_type;

  inv_param.inv_type = QUDA_GCR_INVERTER;

  inv_param.verbosity = verbosity;
  inv_param.verbosity_precondition = mg_verbosity[0];

  inv_param.inv_type_precondition = QUDA_MG_INVERTER;
  inv_param.pipeline = pipeline;
  inv_param.gcrNkrylov = gcrNkrylov;
  inv_param.tol = tol;

  // require both L2 relative and heavy quark residual to determine convergence
  inv_param.residual_type = static_cast<QudaResidualType>(QUDA_L2_RELATIVE_RESIDUAL);
  inv_param.tol_hq = tol_hq; // specify a tolerance for the residual for heavy quark residual

  // Offsets used only by multi-shift solver
  // should be set in application
  inv_param.num_offset = multishift;
  for (int i = 0; i < inv_param.num_offset; i++) inv_param.offset[i] = 0.06 + i * i * 0.1;
  // these can be set individually
  for (int i = 0; i < inv_param.num_offset; i++) {
    inv_param.tol_offset[i] = inv_param.tol;
    inv_param.tol_hq_offset[i] = inv_param.tol_hq;
  }
  inv_param.maxiter = niter;
  inv_param.reliable_delta = reliable_delta;

  // domain decomposition preconditioner is disabled when using MG
  inv_param.schwarz_type = QUDA_INVALID_SCHWARZ;
  inv_param.precondition_cycle = 1;
  inv_param.tol_precondition = 1e-1;
  inv_param.maxiter_precondition = 1;
  inv_param.omega = 1.0;

  // Whether or not to use native BLAS LAPACK
  inv_param.native_blas_lapack = (native_blas_lapack ? QUDA_BOOLEAN_TRUE : QUDA_BOOLEAN_FALSE);

  inv_param.struct_size = sizeof(inv_param);
}

// Parameters defining the eigensolver
void setMultigridEigParam(QudaEigParam &mg_eig_param, int level)
{
  mg_eig_param.eig_type = mg_eig_type[level];
  mg_eig_param.spectrum = mg_eig_spectrum[level];
  if ((mg_eig_type[level] == QUDA_EIG_TR_LANCZOS || mg_eig_type[level] == QUDA_EIG_BLK_TR_LANCZOS)
      && !(mg_eig_spectrum[level] == QUDA_SPECTRUM_LR_EIG || mg_eig_spectrum[level] == QUDA_SPECTRUM_SR_EIG)) {
    errorQuda("Only real spectrum type (LR or SR) can be passed to the a Lanczos type solver");
  }

  mg_eig_param.block_size
    = (mg_eig_param.eig_type == QUDA_EIG_TR_LANCZOS || mg_eig_param.eig_type == QUDA_EIG_IR_ARNOLDI) ?
    1 :
    mg_eig_block_size[level];
  mg_eig_param.n_ev = mg_eig_n_ev[level];
  mg_eig_param.n_kr = mg_eig_n_kr[level];
  mg_eig_param.n_conv = nvec[level];

  // Inverters will deflate only this number of vectors.
  if (mg_eig_n_ev_deflate[level] > 0 && mg_eig_n_ev_deflate[level] < mg_eig_param.n_conv)
    mg_eig_param.n_ev_deflate = mg_eig_n_ev_deflate[level];
  else if (mg_eig_n_ev_deflate[level] > mg_eig_param.n_conv)
    errorQuda("Can not deflate more than nvec[%d] eigenvectors.", mg_eig_param.n_conv);
  else {
    mg_eig_param.n_ev_deflate = mg_eig_param.n_conv;
    mg_eig_n_ev_deflate[level] = mg_eig_param.n_conv;
  }

  mg_eig_param.batched_rotate = mg_eig_batched_rotate[level];
  mg_eig_param.require_convergence = mg_eig_require_convergence[level] ? QUDA_BOOLEAN_TRUE : QUDA_BOOLEAN_FALSE;

  mg_eig_param.tol = mg_eig_tol[level];
  mg_eig_param.qr_tol = mg_eig_qr_tol[level];
  mg_eig_param.check_interval = mg_eig_check_interval[level];
  mg_eig_param.max_restarts = mg_eig_max_restarts[level];

  mg_eig_param.compute_svd = QUDA_BOOLEAN_FALSE;
  mg_eig_param.compute_gamma5 = QUDA_BOOLEAN_FALSE;
  mg_eig_param.use_norm_op = mg_eig_use_normop[level] ? QUDA_BOOLEAN_TRUE : QUDA_BOOLEAN_FALSE;
  mg_eig_param.use_dagger = mg_eig_use_dagger[level] ? QUDA_BOOLEAN_TRUE : QUDA_BOOLEAN_FALSE;

  mg_eig_param.use_eigen_qr = mg_eig_use_eigen_qr[level] ? QUDA_BOOLEAN_TRUE : QUDA_BOOLEAN_FALSE;
  mg_eig_param.use_poly_acc = mg_eig_use_poly_acc[level] ? QUDA_BOOLEAN_TRUE : QUDA_BOOLEAN_FALSE;
  mg_eig_param.poly_deg = mg_eig_poly_deg[level];
  mg_eig_param.a_min = mg_eig_amin[level];
  mg_eig_param.a_max = mg_eig_amax[level];

  // set file i/o parameters
  // Give empty strings, Multigrid will handle IO.
  strcpy(mg_eig_param.vec_infile, "");
  strcpy(mg_eig_param.vec_outfile, "");
  mg_eig_param.save_prec = mg_eig_save_prec[level];
  mg_eig_param.io_parity_inflate = QUDA_BOOLEAN_FALSE;

  mg_eig_param.struct_size = sizeof(mg_eig_param);
}

void setContractInvertParam(QudaInvertParam &inv_param)
{
  inv_param.Ls = 1;
  inv_param.sp_pad = 0;
  inv_param.cl_pad = 0;

  inv_param.cpu_prec = cpu_prec;
  inv_param.cuda_prec = cuda_prec;
  inv_param.cuda_prec_sloppy = cuda_prec_sloppy;
  inv_param.cuda_prec_precondition = cuda_prec_precondition;
  inv_param.cuda_prec_eigensolver = cuda_prec_eigensolver;

  inv_param.preserve_source = QUDA_PRESERVE_SOURCE_NO;
  inv_param.dirac_order = QUDA_DIRAC_ORDER;
  // Quda performs contractions in Degrand-Rossi gamma basis,
  // but the user may suppy vectors in any supported order.
  inv_param.gamma_basis = QUDA_DEGRAND_ROSSI_GAMMA_BASIS;

  inv_param.input_location = QUDA_CPU_FIELD_LOCATION;
  inv_param.output_location = QUDA_CPU_FIELD_LOCATION;

  inv_param.struct_size = sizeof(inv_param);
}

void setStaggeredMGInvertParam(QudaInvertParam &inv_param)
{
  // Solver params
  inv_param.verbosity = QUDA_VERBOSE;
  inv_param.mass = mass;

  // outer solver parameters
  inv_param.inv_type = QUDA_GCR_INVERTER;
  inv_param.tol = tol;
  inv_param.maxiter = niter;
  inv_param.reliable_delta = 1e-4;
  inv_param.pipeline = pipeline;

  inv_param.Ls = 1;

  if (tol_hq == 0 && tol == 0) {
    errorQuda("qudaInvert: requesting zero residual\n");
    exit(1);
  }

  // require both L2 relative and heavy quark residual to determine convergence
  inv_param.residual_type = static_cast<QudaResidualType>(QUDA_L2_RELATIVE_RESIDUAL);
  inv_param.tol_hq = tol_hq; // specify a tolerance for the residual for heavy quark residual

  /* ESW HACK: comment this out to do a non-MG solve. */
  inv_param.inv_type_precondition = QUDA_MG_INVERTER;
  inv_param.verbosity_precondition = mg_verbosity[0];
  inv_param.cuda_prec_precondition = cuda_prec_precondition;
  inv_param.cuda_prec_eigensolver = cuda_prec_eigensolver;

  // Specify Krylov sub-size for GCR, BICGSTAB(L)
  inv_param.gcrNkrylov = gcrNkrylov;

  // do we want full solution or single-parity solution
  inv_param.solution_type = QUDA_MAT_SOLUTION;

  // do we want to use an even-odd preconditioned solve or not
  inv_param.solve_type = solve_type;
  inv_param.matpc_type = matpc_type;
  inv_param.dagger = QUDA_DAG_NO;
  inv_param.mass_normalization = QUDA_MASS_NORMALIZATION;

  inv_param.cpu_prec = cpu_prec;
  inv_param.cuda_prec = cuda_prec;
  inv_param.cuda_prec_sloppy = cuda_prec_sloppy;
  inv_param.preserve_source = QUDA_PRESERVE_SOURCE_YES;
  inv_param.gamma_basis = QUDA_DEGRAND_ROSSI_GAMMA_BASIS;
  inv_param.dirac_order = QUDA_DIRAC_ORDER;

  inv_param.dslash_type = dslash_type;

  inv_param.input_location = QUDA_CPU_FIELD_LOCATION;
  inv_param.output_location = QUDA_CPU_FIELD_LOCATION;

  inv_param.sp_pad = 0;
  inv_param.cl_pad = 0;

  // these can be set individually
  for (int i = 0; i < inv_param.num_offset; i++) {
    inv_param.tol_offset[i] = inv_param.tol;
    inv_param.tol_hq_offset[i] = inv_param.tol_hq;
  }

  // domain decomposition preconditioner is disabled when using MG
  inv_param.schwarz_type = QUDA_INVALID_SCHWARZ;
  inv_param.precondition_cycle = 1;
  inv_param.tol_precondition = 1e-1;
  inv_param.maxiter_precondition = 1;
  inv_param.omega = 1.0;

  // Whether or not to use native BLAS LAPACK
  inv_param.native_blas_lapack = (native_blas_lapack ? QUDA_BOOLEAN_TRUE : QUDA_BOOLEAN_FALSE);

  inv_param.struct_size = sizeof(inv_param);
}

void setStaggeredInvertParam(QudaInvertParam &inv_param)
{
  // Solver params
  inv_param.verbosity = verbosity;
  inv_param.mass = mass;
  inv_param.kappa = kappa = 1.0 / (8.0 + mass); // for Laplace operator
  inv_param.laplace3D = laplace3D;              // for Laplace operator

  // outer solver parameters
  inv_param.inv_type = inv_type;
  inv_param.tol = tol;
  inv_param.tol_restart = tol_restart;
  inv_param.maxiter = niter;
  inv_param.reliable_delta = reliable_delta;
  inv_param.use_alternative_reliable = alternative_reliable;
  inv_param.use_sloppy_partial_accumulator = false;
  inv_param.solution_accumulator_pipeline = solution_accumulator_pipeline;
  inv_param.pipeline = pipeline;

  inv_param.Ls = 1; // Nsrc

  if (tol_hq == 0 && tol == 0) {
    errorQuda("qudaInvert: requesting zero residual\n");
    exit(1);
  }
  // require both L2 relative and heavy quark residual to determine convergence
  inv_param.residual_type = static_cast<QudaResidualType_s>(0);
  inv_param.residual_type = (tol != 0) ?
    static_cast<QudaResidualType_s>(inv_param.residual_type | QUDA_L2_RELATIVE_RESIDUAL) :
    inv_param.residual_type;
  inv_param.residual_type = (tol_hq != 0) ?
    static_cast<QudaResidualType_s>(inv_param.residual_type | QUDA_HEAVY_QUARK_RESIDUAL) :
    inv_param.residual_type;
  inv_param.heavy_quark_check = (inv_param.residual_type & QUDA_HEAVY_QUARK_RESIDUAL ? 5 : 0);

  inv_param.tol_hq = tol_hq; // specify a tolerance for the residual for heavy quark residual

  inv_param.Nsteps = 2;

  // domain decomposition preconditioner parameters
  inv_param.inv_type_precondition = precon_type;
  inv_param.tol_precondition = tol_precondition;
  inv_param.maxiter_precondition = maxiter_precondition;
  inv_param.verbosity_precondition = QUDA_SILENT;
  inv_param.cuda_prec_precondition = prec_precondition;
  inv_param.cuda_prec_eigensolver = prec_eigensolver;

  // Specify Krylov sub-size for GCR, BICGSTAB(L), basis size for CA-CG, CA-GCR
  inv_param.gcrNkrylov = gcrNkrylov;

  // Specify basis for CA-CG, lambda min/max for Chebyshev basis
  //   lambda_max < lambda_max . use power iters to generate
  inv_param.ca_basis = ca_basis;
  inv_param.ca_lambda_min = ca_lambda_min;
  inv_param.ca_lambda_max = ca_lambda_max;

  inv_param.solution_type = solution_type;
  inv_param.solve_type = solve_type;
  inv_param.matpc_type = matpc_type;
  inv_param.dagger = QUDA_DAG_NO;
  inv_param.mass_normalization = QUDA_MASS_NORMALIZATION;

  inv_param.cpu_prec = cpu_prec;
  inv_param.cuda_prec = prec;
  inv_param.cuda_prec_sloppy = prec_sloppy;
  inv_param.cuda_prec_refinement_sloppy = prec_refinement_sloppy;
  inv_param.preserve_source = QUDA_PRESERVE_SOURCE_YES;
  inv_param.gamma_basis = QUDA_DEGRAND_ROSSI_GAMMA_BASIS; // this is meaningless, but must be thus set
  inv_param.dirac_order = QUDA_DIRAC_ORDER;

  inv_param.dslash_type = dslash_type;

  inv_param.input_location = QUDA_CPU_FIELD_LOCATION;
  inv_param.output_location = QUDA_CPU_FIELD_LOCATION;

  inv_param.sp_pad = 0;

  // Whether or not to use native BLAS LAPACK
  inv_param.native_blas_lapack = (native_blas_lapack ? QUDA_BOOLEAN_TRUE : QUDA_BOOLEAN_FALSE);

  inv_param.struct_size = sizeof(inv_param);
}

void setStaggeredMultigridParam(QudaMultigridParam &mg_param)
{
  QudaInvertParam &inv_param = *mg_param.invert_param; // this will be used to setup SolverParam parent in MGParam class

  // Whether or not to use native BLAS LAPACK
  inv_param.native_blas_lapack = (native_blas_lapack ? QUDA_BOOLEAN_TRUE : QUDA_BOOLEAN_FALSE);

  inv_param.Ls = 1;

  inv_param.sp_pad = 0;
  inv_param.cl_pad = 0;

  inv_param.cpu_prec = cpu_prec;
  inv_param.cuda_prec = cuda_prec;
  inv_param.cuda_prec_sloppy = cuda_prec_sloppy;
  inv_param.cuda_prec_precondition = cuda_prec_precondition;
  inv_param.cuda_prec_eigensolver = cuda_prec_eigensolver;
  inv_param.preserve_source = QUDA_PRESERVE_SOURCE_NO;
  inv_param.gamma_basis = QUDA_DEGRAND_ROSSI_GAMMA_BASIS;
  inv_param.dirac_order = QUDA_DIRAC_ORDER;

  inv_param.input_location = QUDA_CPU_FIELD_LOCATION;
  inv_param.output_location = QUDA_CPU_FIELD_LOCATION;

  inv_param.dslash_type = dslash_type;

  inv_param.mass = mass;
  inv_param.kappa = 1.0 / (2.0 * (4.0 + inv_param.mass));

  inv_param.dagger = QUDA_DAG_NO;
  inv_param.mass_normalization = QUDA_MASS_NORMALIZATION;

  inv_param.matpc_type = matpc_type;
  inv_param.solution_type = QUDA_MAT_SOLUTION;

  inv_param.solve_type = QUDA_DIRECT_SOLVE;

  mg_param.use_mma = mg_use_mma ? QUDA_BOOLEAN_TRUE : QUDA_BOOLEAN_FALSE;

  mg_param.invert_param = &inv_param;
  mg_param.n_level = mg_levels;
  for (int i = 0; i < mg_param.n_level; i++) {
    for (int j = 0; j < 4; j++) {
      // if not defined use 4
      mg_param.geo_block_size[i][j] = geo_block_size[i][j] ? geo_block_size[i][j] : 4;
    }
    mg_param.use_eig_solver[i] = mg_eig[i] ? QUDA_BOOLEAN_TRUE : QUDA_BOOLEAN_FALSE;
    mg_param.verbosity[i] = mg_verbosity[i];
    mg_param.setup_inv_type[i] = setup_inv[i];
    mg_param.num_setup_iter[i] = num_setup_iter[i];
    mg_param.setup_tol[i] = setup_tol[i];
    mg_param.setup_maxiter[i] = setup_maxiter[i];

    // Basis to use for CA-CGN(E/R) setup
    mg_param.setup_ca_basis[i] = setup_ca_basis[i];

    // Basis size for CACG setup
    mg_param.setup_ca_basis_size[i] = setup_ca_basis_size[i];

    // Minimum and maximum eigenvalue for Chebyshev CA basis setup
    mg_param.setup_ca_lambda_min[i] = setup_ca_lambda_min[i];
    mg_param.setup_ca_lambda_max[i] = setup_ca_lambda_max[i];

    mg_param.spin_block_size[i] = 1;
    mg_param.n_vec[i] = nvec[i] == 0 ? 64 : nvec[i]; // default to 64 vectors if not set
    mg_param.n_block_ortho[i] = n_block_ortho[i];    // number of times to Gram-Schmidt
    mg_param.block_ortho_two_pass[i]
      = block_ortho_two_pass[i] ? QUDA_BOOLEAN_TRUE : QUDA_BOOLEAN_FALSE; // whether to use a two-pass block ortho
    mg_param.precision_null[i] = prec_null;                               // precision to store the null-space basis
    mg_param.smoother_halo_precision[i] = smoother_halo_prec; // precision of the halo exchange in the smoother
    mg_param.nu_pre[i] = nu_pre[i];
    mg_param.nu_post[i] = nu_post[i];
    mg_param.mu_factor[i] = mu_factor[i];

    mg_param.transfer_type[i] = (i == 0) ? staggered_transfer_type : QUDA_TRANSFER_AGGREGATE;

    mg_param.cycle_type[i] = QUDA_MG_CYCLE_RECURSIVE;

    // set the coarse solver wrappers including bottom solver
    mg_param.coarse_solver[i] = coarse_solver[i];
    mg_param.coarse_solver_tol[i] = coarse_solver_tol[i];
    mg_param.coarse_solver_maxiter[i] = coarse_solver_maxiter[i];

    // Basis to use for CA-CGN(E/R) coarse solver
    mg_param.coarse_solver_ca_basis[i] = coarse_solver_ca_basis[i];

    // Basis size for CACG coarse solver/
    mg_param.coarse_solver_ca_basis_size[i] = coarse_solver_ca_basis_size[i];

    // Minimum and maximum eigenvalue for Chebyshev CA basis
    mg_param.coarse_solver_ca_lambda_min[i] = coarse_solver_ca_lambda_min[i];
    mg_param.coarse_solver_ca_lambda_max[i] = coarse_solver_ca_lambda_max[i];

    mg_param.smoother[i] = smoother_type[i];

    // set the smoother / bottom solver tolerance (for MR smoothing this will be ignored)
    mg_param.smoother_tol[i] = smoother_tol[i];

    // set to QUDA_DIRECT_SOLVE for no even/odd preconditioning on the smoother
    // set to QUDA_DIRECT_PC_SOLVE for to enable even/odd preconditioning on the smoother
    mg_param.smoother_solve_type[i] = smoother_solve_type[i];

    // set to QUDA_ADDITIVE_SCHWARZ for Additive Schwarz precondioned smoother (presently only impelemented for MR)
    mg_param.smoother_schwarz_type[i] = mg_schwarz_type[i];

    // if using Schwarz preconditioning then use local reductions only
    mg_param.global_reduction[i] = (mg_schwarz_type[i] == QUDA_INVALID_SCHWARZ) ? QUDA_BOOLEAN_TRUE : QUDA_BOOLEAN_FALSE;

    // set number of Schwarz cycles to apply
    mg_param.smoother_schwarz_cycle[i] = mg_schwarz_cycle[i];

    // Set set coarse_grid_solution_type: this defines which linear
    // system we are solving on a given level
    // * QUDA_MAT_SOLUTION - we are solving the full system and inject
    //   a full field into coarse grid
    // * QUDA_MATPC_SOLUTION - we are solving the e/o-preconditioned
    //   system, and only inject single parity field into coarse grid
    //
    // Multiple possible scenarios here
    //
    // 1. **Direct outer solver and direct smoother**: here we use
    // full-field residual coarsening, and everything involves the
    // full system so coarse_grid_solution_type = QUDA_MAT_SOLUTION
    //
    // 2. **Direct outer solver and preconditioned smoother**: here,
    // only the smoothing uses e/o preconditioning, so
    // coarse_grid_solution_type = QUDA_MAT_SOLUTION_TYPE.
    // We reconstruct the full residual prior to coarsening after the
    // pre-smoother, and then need to project the solution for post
    // smoothing.
    //
    // 3. **Preconditioned outer solver and preconditioned smoother**:
    // here we use single-parity residual coarsening throughout, so
    // coarse_grid_solution_type = QUDA_MATPC_SOLUTION.  This is a bit
    // questionable from a theoretical point of view, since we don't
    // coarsen the preconditioned operator directly, rather we coarsen
    // the full operator and preconditioned that, but it just works.
    // This is the optimal combination in general for Wilson-type
    // operators: although there is an occasional increase in
    // iteration or two), by working completely in the preconditioned
    // space, we save the cost of reconstructing the full residual
    // from the preconditioned smoother, and re-projecting for the
    // subsequent smoother, as well as reducing the cost of the
    // ancillary blas operations in the coarse-grid solve.
    //
    // Note, we cannot use preconditioned outer solve with direct
    // smoother
    //
    // Finally, we have to treat the top level carefully: for all
    // other levels the entry into and out of the grid will be a
    // full-field, which we can then work in Schur complement space or
    // not (e.g., freedom to choose coarse_grid_solution_type).  For
    // the top level, if the outer solver is for the preconditioned
    // system, then we must use preconditoning, e.g., option 3.) above.

    if (i == 0) { // top-level treatment
      if (coarse_solve_type[0] != solve_type)
        errorQuda("Mismatch between top-level MG solve type %s and outer solve type %s",
                  get_solve_str(coarse_solve_type[0]), get_solve_str(solve_type));

      if (solve_type == QUDA_DIRECT_SOLVE) {
        mg_param.coarse_grid_solution_type[i] = QUDA_MAT_SOLUTION;
      } else if (solve_type == QUDA_DIRECT_PC_SOLVE) {
        mg_param.coarse_grid_solution_type[i] = QUDA_MATPC_SOLUTION;
      } else {
        errorQuda("Unexpected solve_type = %s\n", get_solve_str(solve_type));
      }

    } else {

      if (coarse_solve_type[i] == QUDA_DIRECT_SOLVE) {
        mg_param.coarse_grid_solution_type[i] = QUDA_MAT_SOLUTION;
      } else if (coarse_solve_type[i] == QUDA_DIRECT_PC_SOLVE) {
        mg_param.coarse_grid_solution_type[i] = QUDA_MATPC_SOLUTION;
      } else {
        errorQuda("Unexpected solve_type = %s\n", get_solve_str(coarse_solve_type[i]));
      }
    }

    mg_param.omega[i] = omega; // over/under relaxation factor

    mg_param.location[i] = solver_location[i];
    mg_param.setup_location[i] = setup_location[i];
    nu_pre[i] = 2;
    nu_post[i] = 2;
  }

  // whether to run GPU setup but putting temporaries into mapped (slow CPU) memory
  mg_param.setup_minimize_memory = QUDA_BOOLEAN_FALSE;

  // coarsening the spin on the first restriction is undefined for staggered fields.
  mg_param.spin_block_size[0] = 0;

  if (staggered_transfer_type == QUDA_TRANSFER_OPTIMIZED_KD) {
    mg_param.spin_block_size[1] = 0; // we're coarsening the optimized KD op
  }

  mg_param.setup_type = setup_type;
  mg_param.pre_orthonormalize = pre_orthonormalize ? QUDA_BOOLEAN_TRUE : QUDA_BOOLEAN_FALSE;
  mg_param.post_orthonormalize = post_orthonormalize ? QUDA_BOOLEAN_TRUE : QUDA_BOOLEAN_FALSE;

  mg_param.compute_null_vector = generate_nullspace ? QUDA_COMPUTE_NULL_VECTOR_YES : QUDA_COMPUTE_NULL_VECTOR_NO;

  mg_param.generate_all_levels = generate_all_levels ? QUDA_BOOLEAN_TRUE : QUDA_BOOLEAN_FALSE;

  mg_param.run_verify = verify_results ? QUDA_BOOLEAN_TRUE : QUDA_BOOLEAN_FALSE;
  mg_param.run_low_mode_check = low_mode_check ? QUDA_BOOLEAN_TRUE : QUDA_BOOLEAN_FALSE;
  mg_param.run_oblique_proj_check = oblique_proj_check ? QUDA_BOOLEAN_TRUE : QUDA_BOOLEAN_FALSE;

  // set file i/o parameters
  for (int i = 0; i < mg_param.n_level; i++) {
    strcpy(mg_param.vec_infile[i], mg_vec_infile[i]);
    strcpy(mg_param.vec_outfile[i], mg_vec_outfile[i]);
    if (strcmp(mg_param.vec_infile[i], "") != 0) mg_param.vec_load[i] = QUDA_BOOLEAN_TRUE;
    if (strcmp(mg_param.vec_outfile[i], "") != 0) mg_param.vec_store[i] = QUDA_BOOLEAN_TRUE;
  }

  mg_param.coarse_guess = mg_eig_coarse_guess ? QUDA_BOOLEAN_TRUE : QUDA_BOOLEAN_FALSE;

  // these need to tbe set for now but are actually ignored by the MG setup
  // needed to make it pass the initialization test
  inv_param.inv_type = QUDA_GCR_INVERTER;
  inv_param.tol = 1e-10;
  inv_param.maxiter = 1000;
  inv_param.reliable_delta = reliable_delta;
  inv_param.gcrNkrylov = 10;

  inv_param.verbosity = verbosity;
  inv_param.verbosity_precondition = verbosity;

  inv_param.struct_size = sizeof(inv_param);
}

void setDeflatedInvertParam(QudaInvertParam &inv_param)
{
  inv_param.Ls = 1;

  inv_param.sp_pad = 0;
  inv_param.cl_pad = 0;

  inv_param.cpu_prec = cpu_prec;
  inv_param.cuda_prec = cuda_prec;
  inv_param.cuda_prec_sloppy = cuda_prec_sloppy;
  inv_param.cuda_prec_refinement_sloppy = cuda_prec_refinement_sloppy;

  inv_param.cuda_prec_precondition = cuda_prec_precondition;
  inv_param.cuda_prec_eigensolver = cuda_prec_eigensolver;
  inv_param.preserve_source = QUDA_PRESERVE_SOURCE_NO;
  inv_param.gamma_basis = QUDA_DEGRAND_ROSSI_GAMMA_BASIS;
  inv_param.dirac_order = QUDA_DIRAC_ORDER;

  if (dslash_type == QUDA_CLOVER_WILSON_DSLASH || dslash_type == QUDA_TWISTED_CLOVER_DSLASH) {
    inv_param.clover_cpu_prec = cpu_prec;
    inv_param.clover_cuda_prec = cuda_prec;
    inv_param.clover_cuda_prec_sloppy = cuda_prec_sloppy;
    inv_param.clover_cuda_prec_precondition = cuda_prec_precondition;
    inv_param.clover_order = QUDA_PACKED_CLOVER_ORDER;
    inv_param.compute_clover_trlog = compute_clover_trlog ? 1 : 0;
  }

  inv_param.input_location = QUDA_CPU_FIELD_LOCATION;
  inv_param.output_location = QUDA_CPU_FIELD_LOCATION;

  inv_param.dslash_type = dslash_type;

  if (kappa == -1.0) {
    inv_param.mass = mass;
    inv_param.kappa = 1.0 / (2.0 * (1 + 3 / anisotropy + mass));
  } else {
    inv_param.kappa = kappa;
    inv_param.mass = 0.5 / kappa - (1 + 3 / anisotropy);
  }

  if (dslash_type == QUDA_TWISTED_MASS_DSLASH || dslash_type == QUDA_TWISTED_CLOVER_DSLASH) {
    inv_param.mu = mu;
    inv_param.twist_flavor = twist_flavor;
    inv_param.Ls = (inv_param.twist_flavor == QUDA_TWIST_NONDEG_DOUBLET) ? 2 : 1;

    if (twist_flavor == QUDA_TWIST_NONDEG_DOUBLET) {
      printfQuda("Twisted-mass doublet non supported (yet)\n");
      exit(0);
    }
  }

  // Use kappa * csw or supplied clover_coeff
  inv_param.clover_csw = clover_csw;
  if (clover_coeff == 0.0) {
    inv_param.clover_coeff = clover_csw * inv_param.kappa;
  } else {
    inv_param.clover_coeff = clover_coeff;
  }

  inv_param.dagger = QUDA_DAG_NO;
  inv_param.mass_normalization = normalization;

  // do we want full solution or single-parity solution
  inv_param.solution_type = QUDA_MAT_SOLUTION;
  // inv_param.solution_type = QUDA_MATPC_SOLUTION;

  // do we want to use an even-odd preconditioned solve or not
  inv_param.solve_type = solve_type;
  inv_param.matpc_type = matpc_type;

  if (inv_type != QUDA_EIGCG_INVERTER && inv_type != QUDA_INC_EIGCG_INVERTER && inv_type != QUDA_GMRESDR_INVERTER)
    errorQuda("Requested solver %s is not a deflated solver type", get_solver_str(inv_type));

  //! For deflated solvers only:
  inv_param.inv_type = inv_type;
  inv_param.tol = tol;
  inv_param.tol_hq = tol_hq; // specify a tolerance for the residual for heavy quark residual

  inv_param.rhs_idx = 0;

  inv_param.n_ev = n_ev;
  inv_param.max_search_dim = max_search_dim;
  inv_param.deflation_grid = deflation_grid;
  inv_param.tol_restart = tol_restart;
  inv_param.eigcg_max_restarts = eigcg_max_restarts;
  inv_param.max_restart_num = max_restart_num;
  inv_param.inc_tol = inc_tol;
  inv_param.eigenval_tol = eigenval_tol;

  if (inv_param.inv_type == QUDA_EIGCG_INVERTER || inv_param.inv_type == QUDA_INC_EIGCG_INVERTER) {
    inv_param.solve_type = QUDA_NORMOP_PC_SOLVE;
  } else if (inv_param.inv_type == QUDA_GMRESDR_INVERTER) {
    inv_param.solve_type = QUDA_DIRECT_PC_SOLVE;
    inv_param.tol_restart = 0.0; // restart is not requested...
  }

  inv_param.verbosity = verbosity;
  inv_param.verbosity_precondition = verbosity;

  inv_param.inv_type_precondition = precon_type;
  inv_param.gcrNkrylov = 6;

  // require both L2 relative and heavy quark residual to determine convergence
  inv_param.residual_type = static_cast<QudaResidualType>(QUDA_L2_RELATIVE_RESIDUAL);
  // Offsets used only by multi-shift solver
  // should be set in application
  inv_param.num_offset = multishift;
  for (int i = 0; i < inv_param.num_offset; i++) inv_param.offset[i] = 0.06 + i * i * 0.1;
  // these can be set individually
  for (int i = 0; i < inv_param.num_offset; i++) {
    inv_param.tol_offset[i] = inv_param.tol;
    inv_param.tol_hq_offset[i] = inv_param.tol_hq;
  }
  inv_param.maxiter = niter;
  inv_param.reliable_delta = 1e-1;

  // domain decomposition preconditioner parameters
  inv_param.schwarz_type = precon_schwarz_type;
  inv_param.precondition_cycle = precon_schwarz_cycle;
  inv_param.tol_precondition = tol_precondition;
  inv_param.maxiter_precondition = maxiter_precondition;
  inv_param.omega = 1.0;

  inv_param.extlib_type = solver_ext_lib;

  // Whether or not to use native BLAS LAPACK
  inv_param.native_blas_lapack = (native_blas_lapack ? QUDA_BOOLEAN_TRUE : QUDA_BOOLEAN_FALSE);

  inv_param.struct_size = sizeof(inv_param);
}

void setDeflationParam(QudaEigParam &df_param)
{
  df_param.import_vectors = QUDA_BOOLEAN_FALSE;
  df_param.run_verify = QUDA_BOOLEAN_FALSE;

  df_param.nk = df_param.invert_param->n_ev;
  df_param.np = df_param.invert_param->n_ev * df_param.invert_param->deflation_grid;
  df_param.extlib_type = deflation_ext_lib;

  df_param.cuda_prec_ritz = prec_ritz;
  df_param.location = location_ritz;
  df_param.mem_type_ritz = mem_type_ritz;

  // set file i/o parameters
  strcpy(df_param.vec_infile, eig_vec_infile);
  strcpy(df_param.vec_outfile, eig_vec_outfile);
  df_param.io_parity_inflate = eig_io_parity_inflate ? QUDA_BOOLEAN_TRUE : QUDA_BOOLEAN_FALSE;
}

void setQudaStaggeredInvTestParams()
{
  if (dslash_type == QUDA_LAPLACE_DSLASH) {
    if (test_type != 0) { errorQuda("Test type %d is not supported for the Laplace operator.\n", test_type); }

    solve_type = QUDA_DIRECT_SOLVE;
    solution_type = QUDA_MAT_SOLUTION;
    matpc_type = QUDA_MATPC_EVEN_EVEN; // doesn't matter

  } else {

    if (test_type == 0 && (inv_type == QUDA_CG_INVERTER || inv_type == QUDA_PCG_INVERTER)
        && solve_type != QUDA_NORMOP_SOLVE && solve_type != QUDA_DIRECT_PC_SOLVE) {
      warningQuda("The full spinor staggered operator (test 0) can't be inverted with (P)CG. Switching to BiCGstab.\n");
      inv_type = QUDA_BICGSTAB_INVERTER;
    }

    if (solve_type == QUDA_INVALID_SOLVE) {
      if (test_type == 0) {
        solve_type = QUDA_DIRECT_SOLVE;
      } else {
        solve_type = QUDA_DIRECT_PC_SOLVE;
      }
    }

    if (test_type == 1 || test_type == 3 || test_type == 5) {
      matpc_type = QUDA_MATPC_EVEN_EVEN;
    } else if (test_type == 2 || test_type == 4 || test_type == 6) {
      matpc_type = QUDA_MATPC_ODD_ODD;
    } else if (test_type == 0) {
      matpc_type = QUDA_MATPC_EVEN_EVEN; // it doesn't matter
    }

    if (test_type == 0 || test_type == 1 || test_type == 2) {
      solution_type = QUDA_MAT_SOLUTION;
    } else {
      solution_type = QUDA_MATPC_SOLUTION;
    }
  }

  if (prec_sloppy == QUDA_INVALID_PRECISION) { prec_sloppy = prec; }

  if (prec_refinement_sloppy == QUDA_INVALID_PRECISION) { prec_refinement_sloppy = prec_sloppy; }
  if (link_recon_sloppy == QUDA_RECONSTRUCT_INVALID) { link_recon_sloppy = link_recon; }

  if (inv_type != QUDA_CG_INVERTER && (test_type == 5 || test_type == 6)) {
    errorQuda("Preconditioning is currently not supported in multi-shift solver solvers");
  }

  // Set n_naiks to 2 if eps_naik != 0.0
  if (dslash_type == QUDA_ASQTAD_DSLASH) {
    if (eps_naik != 0.0) {
      if (compute_fatlong) {
        n_naiks = 2;
        printfQuda("Note: epsilon-naik != 0, testing epsilon correction links.\n");
      } else {
        eps_naik = 0.0;
        printfQuda("Not computing fat-long, ignoring epsilon correction.\n");
      }
    } else {
      printfQuda("Note: epsilon-naik = 0, testing original HISQ links.\n");
    }
  }
}

void setQudaStaggeredEigTestParams()
{
  if (dslash_type == QUDA_LAPLACE_DSLASH) {
    // LAPLACE operator path, only DIRECT solves feasible.
    if (test_type != 0) { errorQuda("Test type %d is not supported for the Laplace operator.\n", test_type); }
    solve_type = QUDA_DIRECT_SOLVE;
    solution_type = QUDA_MAT_SOLUTION;
  } else {
    // STAGGERED operator path
    if (solve_type == QUDA_INVALID_SOLVE) {
      if (test_type == 0) {
        solve_type = QUDA_DIRECT_SOLVE;
      } else {
        solve_type = QUDA_DIRECT_PC_SOLVE;
      }
    }
    // If test type is not 3, it is 4 or 0. If 0, the matpc type is irrelevant
    if (test_type == 3)
      matpc_type = QUDA_MATPC_EVEN_EVEN;
    else
      matpc_type = QUDA_MATPC_ODD_ODD;

    if (test_type == 0) {
      solution_type = QUDA_MAT_SOLUTION;
    } else {
      solution_type = QUDA_MATPC_SOLUTION;
    }
  }

  // Set n_naiks to 2 if eps_naik != 0.0
  if (dslash_type == QUDA_ASQTAD_DSLASH) {
    if (eps_naik != 0.0) {
      if (compute_fatlong) {
        n_naiks = 2;
        printfQuda("Note: epsilon-naik != 0, testing epsilon correction links.\n");
      } else {
        eps_naik = 0.0;
        printfQuda("Not computing fat-long, ignoring epsilon correction.\n");
      }
    } else {
      printfQuda("Note: epsilon-naik = 0, testing original HISQ links.\n");
    }
  }
}<|MERGE_RESOLUTION|>--- conflicted
+++ resolved
@@ -257,12 +257,10 @@
   // Whether or not to use native BLAS LAPACK
   inv_param.native_blas_lapack = (native_blas_lapack ? QUDA_BOOLEAN_TRUE : QUDA_BOOLEAN_FALSE);
 
-<<<<<<< HEAD
   // Whether or not use fused kernels for Mobius
   inv_param.use_mobius_fused_kernel = use_mobius_fused_kernel ? QUDA_BOOLEAN_TRUE : QUDA_BOOLEAN_FALSE;
-=======
+
   inv_param.struct_size = sizeof(inv_param);
->>>>>>> 30f67f3e
 }
 
 // Parameters defining the eigensolver
