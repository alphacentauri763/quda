--- conflicted
+++ resolved
@@ -17,9 +17,6 @@
 extern void *memset(void *s, int c, size_t n);
 
 #include <dslash_util.h>
-
-//#define _2D_EMULATION
-//#define _2LINK_DEBUG
 
 //
 // dslashReference()
@@ -45,106 +42,11 @@
   return;
 }
 
-template <typename sFloat, typename gFloat>
-void twolinkReference(sFloat *res, gFloat **fatlink, double omega, sFloat *inEven, sFloat *inOdd, 
-		     int oddBit, int daggerBit) 
-{
-  sFloat kappa = (daggerBit) ? -0.25*omega : +0.25*omega; //will use -1/4 factor!
-#ifdef _2D_EMULATION
-  warningQuda("\nUsing 2D emulation.\n");
-#endif
-  const int nSrc = Ls; // Ls should already be set
-
-  //for (int i=0; i<Vh*mySpinorSiteSize*nSrc; i++) res[i] = 0.0;//already has regular terms!
-  
-  gFloat *fatlinkEven[4], *fatlinkOdd[4];
-  
-  for (int dir = 0; dir < 4; dir++) {  
-    fatlinkEven[dir] = fatlink[dir];
-    fatlinkOdd[dir] = fatlink[dir] + Vh*gaugeSiteSize;
-  }
-
-  for (int xs=0; xs<nSrc; xs++) {
-
-    for (int i = 0; i < Vh; i++) {
-      int sid = i + xs*Vh;
-      int offset = mySpinorSiteSize*sid;
-#ifdef _2D_EMULATION
-      for (int dir = 0; dir < 2; dir++) {
-#else
-      for (int dir = 0; dir < 8; dir++) {
-#endif
-	gFloat* fatlnk = gaugeLink(i, dir, oddBit, fatlinkEven, fatlinkOdd, 1);
-	gFloat* _2lnk = stagg2Link(i, dir, oddBit, fatlinkEven, fatlinkOdd);
-
-	sFloat *secnd_neighbor_spinor = spinorNeighbor_5d<QUDA_4D_PC>(sid, dir, oddBit, (oddBit ? inOdd : inEven), 2, mySpinorSiteSize);
-
-	sFloat first_neighbor_spinor[mySpinorSiteSize];
-	sFloat gaugedSpinor[mySpinorSiteSize];
-        for (int i=0; i<mySpinorSiteSize; i++) first_neighbor_spinor[i] = 0.0;
-
-	if (dir % 2 == 0){
-	  su3Mul(first_neighbor_spinor, _2lnk, secnd_neighbor_spinor);
-	  su3Mul(gaugedSpinor, fatlnk, first_neighbor_spinor);
-	  axpy(-kappa, gaugedSpinor, &res[offset], mySpinorSiteSize);
-	} else {
-          su3Tmul(first_neighbor_spinor, _2lnk, secnd_neighbor_spinor);
-	  su3Tmul(gaugedSpinor, fatlnk, first_neighbor_spinor);
-	  axpy(+kappa, gaugedSpinor, &res[offset], mySpinorSiteSize);
-	}
-      }
-
-      //if (daggerBit) negx(&res[offset], mySpinorSiteSize);
-//Apply 
-    } // 4-d volume
-  } // right-hand-side
-  
-}
-
-
-
-void staggered_2link(void *res, void **fatlink, double omega, void *inEven, void *inOdd, int oddBit, int daggerBit,
-		      QudaPrecision sPrecision, QudaPrecision gPrecision) {
-    
-  if (sPrecision == QUDA_DOUBLE_PRECISION) {
-    if (gPrecision == QUDA_DOUBLE_PRECISION){
-      twolinkReference((double*)res, (double**)fatlink, omega, (double*)inEven, (double*)inOdd, oddBit, daggerBit);
-    }else{
-      twolinkReference((double*)res, (float**)fatlink, omega, (double*)inEven, (double*)inOdd, oddBit, daggerBit);
-    }
-  }
-  else{
-    if (gPrecision == QUDA_DOUBLE_PRECISION){
-      twolinkReference((float*)res, (double**)fatlink, omega, (float*)inEven, (float*)inOdd, oddBit, daggerBit);
-    }else{
-      twolinkReference((float*)res, (float**)fatlink, omega, (float*)inEven, (float*)inOdd, oddBit, daggerBit);
-    }
-  }
-}
-
-template <typename sFloat, typename gFloat>
-void MatOmega(sFloat *out, gFloat **fatlink, double omega, sFloat *in, int daggerBit) 
-{
-  sFloat *inEven = in;
-  sFloat *inOdd  = in + Vh*mySpinorSiteSize;
-  sFloat *outEven = out;
-  sFloat *outOdd  = out + Vh*mySpinorSiteSize;
-    
-  // full dslash operator
-  twolinkReference(outOdd, fatlink, omega, inEven, inOdd, 1, daggerBit);
-  twolinkReference(outEven, fatlink, omega, inEven, inOdd, 0, daggerBit);
-
-  return; 
-}
-
 
 template <typename sFloat, typename gFloat>
 void dslashReference(sFloat *res, gFloat **fatlink, gFloat** longlink, sFloat *spinorField, 
 		     int oddBit, int daggerBit) 
 {
-#ifdef _2D_EMULATION
-  warningQuda("\nUsing 2D emulation.\n");
-#endif
   const int nSrc = Ls; // Ls should already be set
 
   for (int i=0; i<Vh*mySpinorSiteSize*nSrc; i++) res[i] = 0.0;
@@ -164,11 +66,8 @@
     for (int i = 0; i < Vh; i++) {
       int sid = i + xs*Vh;
       int offset = mySpinorSiteSize*sid;
-#ifdef _2D_EMULATION
-      for (int dir = 0; dir < 2; dir++) {
-#else
+
       for (int dir = 0; dir < 8; dir++) {
-#endif
 	gFloat* fatlnk = gaugeLink(i, dir, oddBit, fatlinkEven, fatlinkOdd, 1);
 	gFloat* longlnk = gaugeLink(i, dir, oddBit, longlinkEven, longlinkOdd, 3);
 
@@ -218,8 +117,11 @@
   }
 }
 
+
+
+
 template <typename sFloat, typename gFloat>
-void Mat(sFloat *out, gFloat **fatlink, gFloat** longlink, sFloat *in, int daggerBit) 
+void Mat(sFloat *out, gFloat **fatlink, gFloat** longlink, sFloat *in, sFloat kappa, int daggerBit) 
 {
   sFloat *inEven = in;
   sFloat *inOdd  = in + Vh*mySpinorSiteSize;
@@ -229,78 +131,30 @@
   // full dslash operator
   dslashReference(outOdd, fatlink, longlink, inEven, 1, daggerBit);
   dslashReference(outEven, fatlink, longlink, inOdd, 0, daggerBit);
-<<<<<<< HEAD
-
-  return; 
-}
-
-void matomega(void *out, void **fatlink, void** longlink, void *in, double mass, double omega,
-              int dagger_bit, QudaPrecision sPrecision, QudaPrecision gPrecision) 
-{
-  double kappa = 0.5;    
-
+}
+
+
+void 
+mat(void *out, void **fatlink, void** longlink, void *in, double kappa, int dagger_bit,
+    QudaPrecision sPrecision, QudaPrecision gPrecision) 
+{
+    
   if (sPrecision == QUDA_DOUBLE_PRECISION){
     if (gPrecision == QUDA_DOUBLE_PRECISION) {
-      Mat((double*)out, (double**)fatlink, (double**)longlink, (double*)in,  dagger_bit);
+      Mat((double*)out, (double**)fatlink, (double**)longlink, (double*)in, (double)kappa, dagger_bit);
     }else {
-      Mat((double*)out, (float**)fatlink, (float**)longlink, (double*)in, dagger_bit);
+      Mat((double*)out, (float**)fatlink, (float**)longlink, (double*)in, (double)kappa, dagger_bit);
     }
   }else{
     if (gPrecision == QUDA_DOUBLE_PRECISION){ 
-      Mat((float*)out, (double**)fatlink, (double**)longlink, (float*)in, dagger_bit);
+      Mat((float*)out, (double**)fatlink, (double**)longlink, (float*)in, (float)kappa, dagger_bit);
     }else {
-      Mat((float*)out, (float**)fatlink, (float**)longlink, (float*)in, dagger_bit);
-    }
-  }
-=======
-}
->>>>>>> 0a0a316e
-
-  // apply the kappa term
-  ax(-kappa, out, V*mySpinorSiteSize, sPrecision);
-  // add 2-link term:
-  if (sPrecision == QUDA_DOUBLE_PRECISION){
-    if (gPrecision == QUDA_DOUBLE_PRECISION) {
-      MatOmega((double*)out, (double**)fatlink, omega, (double*)in,  dagger_bit);
-    }else {
-      MatOmega((double*)out, (float**)fatlink, omega, (double*)in, dagger_bit);
-    }
-  }else{
-    if (gPrecision == QUDA_DOUBLE_PRECISION){ 
-      MatOmega((float*)out, (double**)fatlink, omega, (float*)in, dagger_bit);
-    }else {
-      MatOmega((float*)out, (float**)fatlink, omega, (float*)in, dagger_bit);
-    }
-  }
-  // lastly apply the mass term:
-  axpy(mass+omega, in, out, V*mySpinorSiteSize, sPrecision);
+      Mat((float*)out, (float**)fatlink, (float**)longlink, (float*)in, (float)kappa, dagger_bit);
+    }
+  }
+
   // lastly apply the kappa term
-  //axpby(mass+omega, in, -kappa, out, V*mySpinorSiteSize, sPrecision);
-  //
-}
-
-void mat(void *out, void **fatlink, void** longlink, void *in, double mass, int dagger_bit,
-    QudaPrecision sPrecision, QudaPrecision gPrecision) 
-{
-  double kappa = 0.5;    
-
-  if (sPrecision == QUDA_DOUBLE_PRECISION){
-    if (gPrecision == QUDA_DOUBLE_PRECISION) {
-      Mat((double*)out, (double**)fatlink, (double**)longlink, (double*)in,  dagger_bit);
-    }else {
-      Mat((double*)out, (float**)fatlink, (float**)longlink, (double*)in, dagger_bit);
-    }
-  }else{
-    if (gPrecision == QUDA_DOUBLE_PRECISION){ 
-      Mat((float*)out, (double**)fatlink, (double**)longlink, (float*)in, dagger_bit);
-    }else {
-      Mat((float*)out, (float**)fatlink, (float**)longlink, (float*)in, dagger_bit);
-    }
-  }
-
-  // lastly apply the kappa term
-  axpby(mass, in, -kappa, out, V*mySpinorSiteSize, sPrecision);
-  //
+  xpay(in, -kappa, out, V*mySpinorSiteSize, sPrecision);
 }
 
 
