include(GNUInstallDirs)
set(CMAKE_INSTALL_RPATH ${CMAKE_INSTALL_FULL_LIBDIR})

# enable tests build a common library for all test utilities
add_library(quda_test STATIC googletest/src/gtest-all.cc)
target_include_directories(quda_test SYSTEM PUBLIC  googletest/include googletest)
target_include_directories(quda_test SYSTEM PUBLIC ${CUDAToolkit_INCLUDE_DIRS})
target_include_directories(quda_test SYSTEM PUBLIC ${EIGEN_INCLUDE_DIRS})
target_link_libraries(quda_test PUBLIC quda)
add_subdirectory(utils)
add_subdirectory(host_reference)

if(QUDA_QIO
   AND QUDA_DOWNLOAD_USQCD
   AND NOT QIO_FOUND)
  add_dependencies(quda_test QIO)
endif()

if(QUDA_QMP
   AND QUDA_DOWNLOAD_USQCD
   AND NOT QMP_FOUND)
  add_dependencies(quda_test QMP)
endif()

<<<<<<< HEAD
if(QUDA_NVSHMEM AND QUDA_DOWNLOAD_NVSHMEM)
  add_dependencies(quda_test NVSHMEM)
endif()

set(TEST_LIBS quda quda_test quda_reference quda_utils)
=======
set(TEST_LIBS quda_test)
>>>>>>> 2f91cb1a

macro(QUDA_CHECKBUILDTEST mytarget qudabuildtests)
  # adding the linker language here as a workaround -- was not needed for cmake 3.16
  set_target_properties(${mytarget} PROPERTIES LINKER_LANGUAGE CUDA)
  if(NOT ${qudabuildtests})
    set_property(TARGET ${mytarget} PROPERTY EXCLUDE_FROM_ALL 1)
    set(QUDA_EXCLUDE_FROM_INSTALL "EXCLUDE_FROM_ALL")
  endif()

  if(QUDA_QIO
     AND QUDA_DOWNLOAD_USQCD
     AND NOT QIO_FOUND)
    add_dependencies(${mytarget} QIO)
  endif()

  if(QUDA_QMP
     AND QUDA_DOWNLOAD_USQCD
     AND NOT QMP_FOUND)
    add_dependencies(${mytarget} QMP)
  endif()
endmacro()

if(NOT ${QUDA_INSTALL_ALL_TESTS})
  set(QUDA_EXCLUDE_FROM_INSTALL "EXCLUDE_FROM_ALL")
endif()

if(QUDA_ARPACK)
  list(APPEND TEST_LIBS ${ARPACK})
  if(QUDA_MPI OR QUDA_QMP)
    list(APPEND TEST_LIBS ${PARPACK})
  endif()
endif()

# define tests

# if we build with QDP JIT the tests cannot run anyway
if(QUDA_QDPJIT)
  set(QUDA_BUILD_ALL_TESTS OFF)
endif()

if(QUDA_DIRAC_WILSON
   OR QUDA_DIRAC_CLOVER
   OR QUDA_DIRAC_TWISTED_MASS
   OR QUDA_DIRAC_TWISTED_CLOVER
   OR QUDA_DIRAC_NDEG_TWISTED_MASS
   OR QUDA_DIRAC_DOMAIN_WALL)
  add_executable(dslash_test dslash_test.cpp)
  target_link_libraries(dslash_test ${TEST_LIBS})
  quda_checkbuildtest(dslash_test QUDA_BUILD_ALL_TESTS)

  add_executable(dslash_ctest dslash_ctest.cpp)
  target_link_libraries(dslash_ctest ${TEST_LIBS})
  quda_checkbuildtest(dslash_ctest QUDA_BUILD_ALL_TESTS)
  install(TARGETS dslash_test dslash_ctest ${QUDA_EXCLUDE_FROM_INSTALL} DESTINATION ${CMAKE_INSTALL_BINDIR})

  add_executable(invert_test invert_test.cpp)
  target_link_libraries(invert_test ${TEST_LIBS})
  quda_checkbuildtest(invert_test QUDA_BUILD_ALL_TESTS)
  install(TARGETS invert_test ${QUDA_EXCLUDE_FROM_INSTALL} DESTINATION ${CMAKE_INSTALL_BINDIR})

  add_executable(eigensolve_test eigensolve_test.cpp)
  target_link_libraries(eigensolve_test ${TEST_LIBS})
  quda_checkbuildtest(eigensolve_test QUDA_BUILD_ALL_TESTS)
  install(TARGETS eigensolve_test ${QUDA_EXCLUDE_FROM_INSTALL} DESTINATION ${CMAKE_INSTALL_BINDIR})

  if(QUDA_BLOCKSOLVER)
    add_executable(invertmsrc_test invertmsrc_test.cpp)
    target_link_libraries(invertmsrc_test ${TEST_LIBS})
    quda_checkbuildtest(invertmsrc_test QUDA_BUILD_ALL_TESTS)
    install(TARGETS invertmsrc_test ${QUDA_EXCLUDE_FROM_INSTALL} DESTINATION ${CMAKE_INSTALL_BINDIR})
  endif()
endif()

if(QUDA_DIRAC_WILSON
   OR QUDA_DIRAC_CLOVER
   OR QUDA_DIRAC_TWISTED_MASS
   OR QUDA_DIRAC_TWISTED_CLOVER
   OR QUDA_DIRAC_DOMAIN_WALL
   OR QUDA_DIRAC_STAGGERED)
  add_executable(deflated_invert_test deflated_invert_test.cpp)
  target_link_libraries(deflated_invert_test ${TEST_LIBS})
  quda_checkbuildtest(deflated_invert_test QUDA_BUILD_ALL_TESTS)
  install(TARGETS deflated_invert_test ${QUDA_EXCLUDE_FROM_INSTALL} DESTINATION ${CMAKE_INSTALL_BINDIR})
endif()

if(QUDA_DIRAC_STAGGERED)
  add_executable(staggered_dslash_test staggered_dslash_test.cpp)
  target_link_libraries(staggered_dslash_test ${TEST_LIBS})
  quda_checkbuildtest(staggered_dslash_test QUDA_BUILD_ALL_TESTS)

  add_executable(staggered_dslash_ctest staggered_dslash_ctest.cpp)
  target_link_libraries(staggered_dslash_ctest ${TEST_LIBS})
  quda_checkbuildtest(staggered_dslash_ctest QUDA_BUILD_ALL_TESTS)
  install(TARGETS staggered_dslash_test ${QUDA_EXCLUDE_FROM_INSTALL} DESTINATION ${CMAKE_INSTALL_BINDIR})

  add_executable(staggered_invert_test staggered_invert_test.cpp)
  target_link_libraries(staggered_invert_test ${TEST_LIBS})
  quda_checkbuildtest(staggered_invert_test QUDA_BUILD_ALL_TESTS)
  install(TARGETS staggered_invert_test ${QUDA_EXCLUDE_FROM_INSTALL} DESTINATION ${CMAKE_INSTALL_BINDIR})

  add_executable(staggered_eigensolve_test staggered_eigensolve_test.cpp)
  target_link_libraries(staggered_eigensolve_test ${TEST_LIBS})
  quda_checkbuildtest(staggered_eigensolve_test QUDA_BUILD_ALL_TESTS)
  install(TARGETS staggered_eigensolve_test ${QUDA_EXCLUDE_FROM_INSTALL} DESTINATION ${CMAKE_INSTALL_BINDIR})

  if(QUDA_BLOCKSOLVER)
    add_executable(staggered_invertmsrc_test staggered_invertmsrc_test.cpp)
    target_link_libraries(staggered_invertmsrc_test ${TEST_LIBS})
    quda_checkbuildtest(staggered_invertmsrc_test QUDA_BUILD_ALL_TESTS)
    install(TARGETS staggered_invertmsrc_test ${QUDA_EXCLUDE_FROM_INSTALL} DESTINATION ${CMAKE_INSTALL_BINDIR})
  endif()

endif()

if(QUDA_DIRAC_WILSON
   OR QUDA_DIRAC_CLOVER
   OR QUDA_DIRAC_TWISTED_MASS
   OR QUDA_DIRAC_TWISTED_CLOVER
   OR QUDA_DIRAC_NDEG_TWISTED_MASS
   OR QUDA_DIRAC_DOMAIN_WALL
   OR QUDA_DIRAC_STAGGERED)
  add_executable(blas_test blas_test.cpp)
  target_link_libraries(blas_test ${TEST_LIBS})

  quda_checkbuildtest(blas_test QUDA_BUILD_ALL_TESTS)
  install(TARGETS blas_test ${QUDA_EXCLUDE_FROM_INSTALL} DESTINATION ${CMAKE_INSTALL_BINDIR})
endif()

if(QUDA_MULTIGRID)
  add_executable(multigrid_benchmark_test multigrid_benchmark_test.cpp)
  target_link_libraries(multigrid_benchmark_test ${TEST_LIBS})

  quda_checkbuildtest(multigrid_benchmark_test QUDA_BUILD_ALL_TESTS)
  install(TARGETS multigrid_benchmark_test ${QUDA_EXCLUDE_FROM_INSTALL} DESTINATION ${CMAKE_INSTALL_BINDIR})

  if(${QUDA_GAUGE_ALG})
    add_executable(multigrid_evolve_test multigrid_evolve_test.cpp)
    target_link_libraries(multigrid_evolve_test ${TEST_LIBS})
    quda_checkbuildtest(multigrid_evolve_test QUDA_BUILD_ALL_TESTS)
    install(TARGETS multigrid_evolve_test ${QUDA_EXCLUDE_FROM_INSTALL} DESTINATION ${CMAKE_INSTALL_BINDIR})
  endif()

endif()

if(QUDA_BUILD_NATIVE_LAPACK)
  add_executable(blas_interface_test blas_interface_test.cpp)
  target_link_libraries(blas_interface_test ${TEST_LIBS})
  quda_checkbuildtest(blas_interface_test QUDA_BUILD_ALL_TESTS)
  install(TARGETS blas_interface_test ${QUDA_EXCLUDE_FROM_INSTALL} DESTINATION ${CMAKE_INSTALL_BINDIR})
endif()

add_executable(plaq_test plaq_test.cpp)
target_link_libraries(plaq_test ${TEST_LIBS})
quda_checkbuildtest(plaq_test QUDA_BUILD_ALL_TESTS)
install(TARGETS plaq_test ${QUDA_EXCLUDE_FROM_INSTALL} DESTINATION ${CMAKE_INSTALL_BINDIR})

add_executable(su3_test su3_test.cpp)
target_link_libraries(su3_test ${TEST_LIBS})
quda_checkbuildtest(su3_test QUDA_BUILD_ALL_TESTS)
install(TARGETS su3_test ${QUDA_EXCLUDE_FROM_INSTALL} DESTINATION ${CMAKE_INSTALL_BINDIR})

add_executable(pack_test pack_test.cpp)
target_link_libraries(pack_test ${TEST_LIBS})
quda_checkbuildtest(pack_test QUDA_BUILD_ALL_TESTS)
install(TARGETS pack_test ${QUDA_EXCLUDE_FROM_INSTALL} DESTINATION ${CMAKE_INSTALL_BINDIR})

if(QUDA_COVDEV)
  add_executable(covdev_test covdev_test.cpp)
  target_link_libraries(covdev_test ${TEST_LIBS})
  quda_checkbuildtest(covdev_test QUDA_BUILD_ALL_TESTS)
  install(TARGETS covdev_test ${QUDA_EXCLUDE_FROM_INSTALL} DESTINATION ${CMAKE_INSTALL_BINDIR})
endif()

if(QUDA_CONTRACT)
  add_executable(contract_test contract_test.cpp)
  target_link_libraries(contract_test ${TEST_LIBS})
  quda_checkbuildtest(contract_test QUDA_BUILD_ALL_TESTS)
  install(TARGETS contract_test ${QUDA_EXCLUDE_FROM_INSTALL} DESTINATION ${CMAKE_INSTALL_BINDIR})
endif()

if(QUDA_DIRAC_STAGGERED)
  add_executable(llfat_test llfat_test.cpp)
  target_link_libraries(llfat_test ${TEST_LIBS})
  quda_checkbuildtest(llfat_test QUDA_BUILD_ALL_TESTS)
  install(TARGETS llfat_test ${QUDA_EXCLUDE_FROM_INSTALL} DESTINATION ${CMAKE_INSTALL_BINDIR})

  add_executable(unitarize_link_test unitarize_link_test.cpp)
  target_link_libraries(unitarize_link_test ${TEST_LIBS})
  quda_checkbuildtest(unitarize_link_test QUDA_BUILD_ALL_TESTS)
  install(TARGETS unitarize_link_test ${QUDA_EXCLUDE_FROM_INSTALL} DESTINATION ${CMAKE_INSTALL_BINDIR})

  add_executable(hisq_stencil_test hisq_stencil_test.cpp)
  target_link_libraries(hisq_stencil_test ${TEST_LIBS})
  quda_checkbuildtest(hisq_stencil_test QUDA_BUILD_ALL_TESTS)
  install(TARGETS hisq_stencil_test ${QUDA_EXCLUDE_FROM_INSTALL} DESTINATION ${CMAKE_INSTALL_BINDIR})
endif()

if(QUDA_FORCE_GAUGE)
  add_executable(gauge_force_test gauge_force_test.cpp)
  target_link_libraries(gauge_force_test ${TEST_LIBS})
  quda_checkbuildtest(gauge_force_test QUDA_BUILD_ALL_TESTS)
  install(TARGETS gauge_force_test ${QUDA_EXCLUDE_FROM_INSTALL} DESTINATION ${CMAKE_INSTALL_BINDIR})
endif()

if(QUDA_GAUGE_ALG)
  add_executable(gauge_alg_test gauge_alg_test.cpp)
  target_link_libraries(gauge_alg_test ${TEST_LIBS})
  quda_checkbuildtest(gauge_alg_test QUDA_BUILD_ALL_TESTS)
  install(TARGETS gauge_alg_test ${QUDA_EXCLUDE_FROM_INSTALL} DESTINATION ${CMAKE_INSTALL_BINDIR})

  add_executable(heatbath_test heatbath_test.cpp)
  target_link_libraries(heatbath_test ${TEST_LIBS})
  quda_checkbuildtest(heatbath_test QUDA_BUILD_ALL_TESTS)
  install(TARGETS heatbath_test ${QUDA_EXCLUDE_FROM_INSTALL} DESTINATION ${CMAKE_INSTALL_BINDIR})
endif()

if(QUDA_FORCE_HISQ)
  add_executable(hisq_paths_force_test hisq_paths_force_test.cpp)
  target_link_libraries(hisq_paths_force_test ${TEST_LIBS})
  quda_checkbuildtest(hisq_paths_force_test QUDA_BUILD_ALL_TESTS)
  install(TARGETS hisq_paths_force_test ${QUDA_EXCLUDE_FROM_INSTALL} DESTINATION ${CMAKE_INSTALL_BINDIR})

  add_executable(hisq_unitarize_force_test hisq_unitarize_force_test.cpp)
  target_link_libraries(hisq_unitarize_force_test ${TEST_LIBS})
  quda_checkbuildtest(hisq_unitarize_force_test QUDA_BUILD_ALL_TESTS)
  install(TARGETS hisq_unitarize_force_test ${QUDA_EXCLUDE_FROM_INSTALL} DESTINATION ${CMAKE_INSTALL_BINDIR})
endif()

if(QUDA_MPI OR QUDA_QMP)
  if(DEFINED ENV{QUDA_TEST_NUMPROCS})
    # user is setting number of processes to use through the QUDA_TEST_NUMPROCS env
    set(QUDA_CTEST_LAUNCH ${MPIEXEC_EXECUTABLE} ${MPIEXEC_NUMPROC_FLAG}
                          $ENV{QUDA_TEST_NUMPROCS} ${MPIEXEC_PREFLAGS})
  else()
    # use FindMPI variables for QUDA_CTEST_LAUNCH set MPIEXEC_MAX_NUMPROCS to the
    # number of ranks you want to launch
    set(QUDA_CTEST_LAUNCH ${MPIEXEC_EXECUTABLE} ${MPIEXEC_NUMPROC_FLAG}
                          ${MPIEXEC_MAX_NUMPROCS} ${MPIEXEC_PREFLAGS})
  endif()
endif()

# BLAS tests
if(QUDA_DIRAC_WILSON
   OR QUDA_DIRAC_CLOVER
   OR QUDA_DIRAC_TWISTED_MASS
   OR QUDA_DIRAC_NDEG_TWISTED_MASS
   OR QUDA_DIRAC_TWISTED_CLOVER
   OR QUDA_DIRAC_DOMAIN_WALL)
  add_test(NAME blas_test_parity_wilson
           COMMAND ${QUDA_CTEST_LAUNCH} $<TARGET_FILE:blas_test> ${MPIEXEC_POSTFLAGS}
                   --dim 2 4 6 8
                   --nsrc 8 --msrc 9
                   --solve-type direct-pc
                   --gtest_output=xml:blas_test_parity.xml)
  add_test(NAME blas_test_full_wilson
           COMMAND ${QUDA_CTEST_LAUNCH} $<TARGET_FILE:blas_test> ${MPIEXEC_POSTFLAGS}
                   --dim 2 4 6 8
                   --nsrc 8 --msrc 9
                   --solve-type direct
                   --gtest_output=xml:blas_test_full.xml)
endif()

if(QUDA_DIRAC_STAGGERED)
  add_test(NAME blas_test_parity_staggered
           COMMAND ${QUDA_CTEST_LAUNCH} $<TARGET_FILE:blas_test> ${MPIEXEC_POSTFLAGS}
                   --dim 2 4 6 8
                   --nsrc 8 --msrc 9
                   --dslash-type staggered
                   --solve-type direct-pc
                   --gtest_output=xml:blas_test_parity.xml)
  add_test(NAME blas_test_full_staggered
           COMMAND ${QUDA_CTEST_LAUNCH} $<TARGET_FILE:blas_test> ${MPIEXEC_POSTFLAGS}
                   --dim 2 4 6 8
                   --nsrc 8 --msrc 9
                   --dslash-type staggered
                   --solve-type direct
                   --gtest_output=xml:blas_test_full.xml)
endif()

#BLAS interface test
if(QUDA_BUILD_NATIVE_LAPACK)
  add_test(NAME blas_interface_test
    COMMAND ${QUDA_CTEST_LAUNCH} $<TARGET_FILE:blas_interface_test> ${MPIEXEC_POSTFLAGS}
    --blas-mnk 64 64 64
    --blas-leading-dims 128 128 128
    --blas-offsets 16 16 16
    --blas-data-type Z
    --blas-data-order row
    --blas-batch 20
    --blas-alpha 1.0 2.0
    --blas-beta -3.0 1.5
    --blas-trans-a T
    --blas-trans-b C
    --gtest_output=xml:blas_interface_test.xml)
endif()

#Contraction test
if(QUDA_CONTRACT)
  add_test(NAME contract_test
    COMMAND ${QUDA_CTEST_LAUNCH} $<TARGET_FILE:contract_test> ${MPIEXEC_POSTFLAGS}
    --dim 2 4 6 8
    --gtest_output=xml:contract_test.xml)
endif()

# loop over Dslash policies
if(QUDA_CTEST_SEP_DSLASH_POLICIES)
  set(DSLASH_POLICIES 0 1 6 7 8 9 12 13 -1)
  if(DEFINED ENV{QUDA_ENABLE_GDR})
    if($ENV{QUDA_ENABLE_GDR} EQUAL 1)
      set(DSLASH_POLICIES 0 1 2 3 4 5 6 7 8 9 10 11 12 13 -1)
      message(STATUS "QUDA_ENABLE_GDR=1: enabling GDR-enabled dslash policies in ctest")
    else()
      message(STATUS "QUDA_ENABLE_GDR!=1: disabling GDR-enabled dslash policies in ctest")
    endif()
  else()
    message(STATUS "QUDA_ENABLE_GDR not set: disabling GDR-enabled dslash policies in ctest")
  endif()
else()
  set(DSLASH_POLICIES -1)
endif()

foreach(pol IN LISTS DSLASH_POLICIES)

  if(${pol} LESS 0)
    set(pol2 "tune")
    set(polenv OFF)
  else()
    set(pol2 ${pol})
    set(polenv ON)
  endif()

  if(QUDA_DIRAC_WILSON)
    add_test(NAME dslash_wilson-policy${pol2}
             COMMAND ${QUDA_CTEST_LAUNCH} $<TARGET_FILE:dslash_ctest> ${MPIEXEC_POSTFLAGS}
                     --dslash-type wilson
                     --test MatPCDagMatPC
                     --dim 2 4 6 8
                     --gtest_output=xml:dslash_wilson_test_pol${pol2}.xml)
    if(polenv)
      set_tests_properties(dslash_wilson-policy${pol2} PROPERTIES ENVIRONMENT QUDA_ENABLE_DSLASH_POLICY=${pol})
    endif()
  endif()

  if(QUDA_DIRAC_CLOVER)
    # symmetric preconditioning
    add_test(NAME dslash_clover-sym-policy${pol2}
             COMMAND ${QUDA_CTEST_LAUNCH} $<TARGET_FILE:dslash_ctest> ${MPIEXEC_POSTFLAGS}
                     --dslash-type clover
                     --test MatPCDagMatPC
                     --matpc even-even
                     --dim 2 4 6 8
                     --gtest_output=xml:dslash_clover_test_pol${pol2}.xml)
    if(polenv)
      set_tests_properties(dslash_clover-sym-policy${pol2} PROPERTIES ENVIRONMENT QUDA_ENABLE_DSLASH_POLICY=${pol})
    endif()

    # asymmetric preconditioning
    add_test(NAME dslash_clover-asym-policy${pol2}
             COMMAND ${QUDA_CTEST_LAUNCH} $<TARGET_FILE:dslash_ctest> ${MPIEXEC_POSTFLAGS}
                     --dslash-type clover
                     --test MatPCDagMatPC
                     --matpc even-even-asym
                     --dim 2 4 6 8
                     --gtest_output=xml:dslash_clover_test_pol${pol2}.xml)
    if(polenv)
      set_tests_properties(dslash_clover-asym-policy${pol2} PROPERTIES ENVIRONMENT QUDA_ENABLE_DSLASH_POLICY=${pol})
    endif()
  endif()

  if(QUDA_DIRAC_CLOVER_HASENBUSCH_TWIST)
    # symmetric preconditioning
    add_test(NAME dslash_clover_hasenbusch_twist-sym-policy${pol2}
             COMMAND ${QUDA_CTEST_LAUNCH} $<TARGET_FILE:dslash_ctest> ${MPIEXEC_POSTFLAGS}
                     --dslash-type clover-hasenbusch-twist
                     --test MatPCDagMatPC
                     --matpc even-even
                     --dim 2 4 6 8
                     --gtest_output=xml:dslash_clover_test_sym_pol${pol2}.xml)
    if(polenv)
      set_tests_properties(dslash_clover_hasenbusch_twist-sym-policy${pol2} PROPERTIES ENVIRONMENT QUDA_ENABLE_DSLASH_POLICY=${pol})
    endif()

    # asymmetric preconditioning
    add_test(NAME dslash_clover_hasenbusch_twist-asym-policy${pol2}
             COMMAND ${QUDA_CTEST_LAUNCH} $<TARGET_FILE:dslash_ctest> ${MPIEXEC_POSTFLAGS}
                     --dslash-type clover-hasenbusch-twist
                     --test MatPCDagMatPC
                     --matpc even-even-asym
                     --dim 2 4 6 8
                     --gtest_output=xml:dslash_clover_test_pol${pol2}.xml)
    if(polenv)
      set_tests_properties(dslash_clover_hasenbusch_twist-asym-policy${pol2} PROPERTIES ENVIRONMENT QUDA_ENABLE_DSLASH_POLICY=${pol})
    endif()
  endif()

  if(QUDA_DIRAC_TWISTED_MASS)
    add_test(NAME dslash_twisted-mass-sym-policy${pol2}
             COMMAND ${QUDA_CTEST_LAUNCH} $<TARGET_FILE:dslash_ctest> ${MPIEXEC_POSTFLAGS}
                     --dslash-type twisted-mass
                     --test MatPCDagMatPC
                     --matpc even-even
                     --dim 2 4 6 8
                     --gtest_output=xml:dslash_twisted-mass_test_pol${pol2}.xml)
    if(polenv)
      set_tests_properties(dslash_twisted-mass-sym-policy${pol2}
                           PROPERTIES ENVIRONMENT QUDA_ENABLE_DSLASH_POLICY=${pol})
    endif()

    # asymmetric preconditioning
    add_test(NAME dslash_twisted-mass-asym-policy${pol2}
             COMMAND ${QUDA_CTEST_LAUNCH} $<TARGET_FILE:dslash_ctest> ${MPIEXEC_POSTFLAGS}
                     --dslash-type twisted-mass
                     --test MatPCDagMatPC
                     --matpc even-even-asym
                     --dim 2 4 6 8
                     --gtest_output=xml:dslash_twisted-mass_test_pol${pol2}.xml)
    if(polenv)
      set_tests_properties(dslash_twisted-mass-asym-policy${pol2}
                           PROPERTIES ENVIRONMENT QUDA_ENABLE_DSLASH_POLICY=${pol})
    endif()
  endif()

  if(QUDA_DIRAC_NDEG_TWISTED_MASS)
    # symmetric preconditioning
    add_test(NAME dslash_ndeg-twisted-mass-sym-policy${pol2}
             COMMAND ${QUDA_CTEST_LAUNCH} $<TARGET_FILE:dslash_ctest> ${MPIEXEC_POSTFLAGS}
                     --dslash-type twisted-mass
                     --test MatPCDagMatPC
                     --matpc even-even
                     --flavor nondeg-doublet
                     --dim 2 4 6 8
        --gtest_output=xml:dslash_ndeg-twisted-mass_test_pol${pol2}.xml)
    if(polenv)
      set_tests_properties(dslash_ndeg-twisted-mass-sym-policy${pol2}
                           PROPERTIES ENVIRONMENT QUDA_ENABLE_DSLASH_POLICY=${pol})
    endif()

    # asymmetric preconditioning
    add_test(NAME dslash_ndeg-twisted-mass-asym-policy${pol2}
             COMMAND ${QUDA_CTEST_LAUNCH} $<TARGET_FILE:dslash_ctest> ${MPIEXEC_POSTFLAGS}
                     --dslash-type twisted-mass
                     --test MatPCDagMatPC
                     --matpc even-even-asym
                     --flavor nondeg-doublet
                     --dim 2 4 6 8
        --gtest_output=xml:dslash_ndeg-twisted-mass_test_pol${pol2}.xml)
    if(polenv)
      set_tests_properties(dslash_ndeg-twisted-mass-asym-policy${pol2}
                           PROPERTIES ENVIRONMENT QUDA_ENABLE_DSLASH_POLICY=${pol})
    endif()
  endif()

  if(QUDA_DIRAC_TWISTED_CLOVER)
    # symmetric preconditioning
    add_test(NAME dslash_twisted-clover-sym-policy${pol2}
             COMMAND ${QUDA_CTEST_LAUNCH} $<TARGET_FILE:dslash_ctest> ${MPIEXEC_POSTFLAGS}
                     --dslash-type twisted-clover
                     --test MatPCDagMatPC
                     --matpc even-even
                     --dim 2 4 6 8
                     --gtest_output=xml:dslash_twisted-clover_test_pol${pol2}.xml)
    if(polenv)
      set_tests_properties(dslash_twisted-clover-sym-policy${pol2}
                           PROPERTIES ENVIRONMENT QUDA_ENABLE_DSLASH_POLICY=${pol})
    endif()

    # asymmetric preconditioning
    add_test(NAME dslash_twisted-clover-asym-policy${pol2}
             COMMAND ${QUDA_CTEST_LAUNCH} $<TARGET_FILE:dslash_ctest> ${MPIEXEC_POSTFLAGS}
                     --dslash-type twisted-clover
                     --test MatPCDagMatPC
                     --matpc even-even-asym
                     --dim 2 4 6 8
                     --gtest_output=xml:dslash_twisted-clover_test_pol${pol2}.xml)
    if(polenv)
      set_tests_properties(dslash_twisted-clover-asym-policy${pol2}
                           PROPERTIES ENVIRONMENT QUDA_ENABLE_DSLASH_POLICY=${pol})
    endif()
  endif()

  if(QUDA_DIRAC_DOMAIN_WALL)
    add_test(NAME dslash_domain-wall-sym-policy${pol2}
             COMMAND ${QUDA_CTEST_LAUNCH} $<TARGET_FILE:dslash_ctest> ${MPIEXEC_POSTFLAGS}
                     --dslash-type domain-wall
                     --test MatPCDagMatPC
                     --matpc even-even
                     --dim 2 4 6 8
                     --Lsdim 4
        --gtest_output=xml:dslash_domain-wall_test_pol${pol2}.xml)
    if(polenv)
      set_tests_properties(dslash_domain-wall-sym-policy${pol2} PROPERTIES ENVIRONMENT QUDA_ENABLE_DSLASH_POLICY=${pol})
    endif()

    # symmetric 4-d preconditioning
    add_test(NAME dslash_domain-wall-4d-sym-policy${pol2}
             COMMAND ${QUDA_CTEST_LAUNCH} $<TARGET_FILE:dslash_ctest> ${MPIEXEC_POSTFLAGS}
                     --dslash-type domain-wall-4d
                     --test MatPCDagMatPC
                     --matpc even-even
                     --dim 2 4 6 8
                     --Lsdim 4
        --gtest_output=xml:dslash_domain-wall-4d_test_pol${pol2}.xml)
    add_test(NAME dslash_mobius-sym-policy${pol2}
             COMMAND ${QUDA_CTEST_LAUNCH} $<TARGET_FILE:dslash_ctest> ${MPIEXEC_POSTFLAGS}
                     --dslash-type mobius
                     --test MatPCDagMatPC
                     --matpc even-even
                     --dim 2 4 6 8
                     --Lsdim 4
                     --gtest_output=xml:dslash_mobius_test_pol${pol2}.xml)
    add_test(NAME dslash_mobius_eofa-sym-policy${pol2}
             COMMAND ${QUDA_CTEST_LAUNCH} $<TARGET_FILE:dslash_ctest> ${MPIEXEC_POSTFLAGS}
                     --dslash-type mobius-eofa
                     --test MatPCDagMatPC
                     --matpc even-even
                     --dim 2 4 6 8
                     --Lsdim 4
        --gtest_output=xml:dslash_mobius_eofa_test_pol${pol2}.xml)

    if(polenv)
      set_tests_properties(dslash_domain-wall-4d-sym-policy${pol2}
                           PROPERTIES ENVIRONMENT QUDA_ENABLE_DSLASH_POLICY=${pol})
      set_tests_properties(dslash_mobius-sym-policy${pol2} PROPERTIES ENVIRONMENT QUDA_ENABLE_DSLASH_POLICY=${pol})
    endif()

    # asymmetric 4-d preconditioning
    add_test(NAME dslash_domain-wall-4d-asym-policy${pol2}
             COMMAND ${QUDA_CTEST_LAUNCH} $<TARGET_FILE:dslash_ctest> ${MPIEXEC_POSTFLAGS}
                     --dslash-type domain-wall-4d
                     --test MatPCDagMatPC
                     --matpc even-even-asym
                     --dim 2 4 6 8
                     --Lsdim 4
        --gtest_output=xml:dslash_domain-wall-4d_test_pol${pol2}.xml)
    add_test(NAME dslash_mobius-asym-policy${pol2}
             COMMAND ${QUDA_CTEST_LAUNCH} $<TARGET_FILE:dslash_ctest> ${MPIEXEC_POSTFLAGS}
                     --dslash-type mobius
                     --test MatPCDagMatPC
                     --matpc even-even-asym
                     --dim 2 4 6 8
                     --Lsdim 4
                     --gtest_output=xml:dslash_mobius_test_pol${pol2}.xml)
    add_test(NAME dslash_mobius_eofa-asym-policy${pol2}
             COMMAND ${QUDA_CTEST_LAUNCH} $<TARGET_FILE:dslash_ctest> ${MPIEXEC_POSTFLAGS}
                     --dslash-type mobius-eofa
                     --test MatPCDagMatPC
                     --matpc even-even-asym
                     --dim 2 4 6 8
                     --Lsdim 4
        --gtest_output=xml:dslash_mobius_eofa_test_pol${pol2}.xml)

    # MdagM local operator
    add_test(NAME dslash_mobius_local-policy${pol2}
             COMMAND ${QUDA_CTEST_LAUNCH} $<TARGET_FILE:dslash_ctest> ${MPIEXEC_POSTFLAGS}
                     --dslash-type mobius
                     --test MatPCDagMatPCLocal
                     --matpc even-even
                     --dim 2 4 6 8
                     --Lsdim 4
                     --gtest_output=xml:dslash_mobius_local{pol2}.xml)

    if(polenv)
      set_tests_properties(dslash_domain-wall-4d-asym-policy${pol2}
                           PROPERTIES ENVIRONMENT QUDA_ENABLE_DSLASH_POLICY=${pol})
      set_tests_properties(dslash_mobius-asym-policy${pol2} PROPERTIES ENVIRONMENT QUDA_ENABLE_DSLASH_POLICY=${pol})
    endif()
  endif()

  if(QUDA_DIRAC_STAGGERED)
    add_test(NAME dslash_improved_staggered-policy${pol2}
             COMMAND ${QUDA_CTEST_LAUNCH} $<TARGET_FILE:staggered_dslash_ctest> ${MPIEXEC_POSTFLAGS}
                     --dslash-type asqtad
                     --test MatPC
                     --dim 6 8 10 12
                     --gtest_output=xml:dslash_improved_staggered_test_pol${pol2}.xml)
    add_test(NAME dslash_naive_staggered-policy${pol2}
             COMMAND ${QUDA_CTEST_LAUNCH} $<TARGET_FILE:staggered_dslash_ctest> ${MPIEXEC_POSTFLAGS}
                     --dslash-type staggered
                     --test MatPC
                     --dim 2 4 6 8
                     --gtest_output=xml:dslash_naive_staggered_test_pol${pol2}.xml)
    if(polenv)
      set_tests_properties(dslash_improved_staggered-policy${pol2}
                           PROPERTIES ENVIRONMENT QUDA_ENABLE_DSLASH_POLICY=${pol2})
      set_tests_properties(dslash_naive_staggered-policy${pol2}
                           PROPERTIES ENVIRONMENT QUDA_ENABLE_DSLASH_POLICY=${pol2})
    endif()

    add_test(NAME dslash_improved_staggered_build-policy${pol2}
             COMMAND ${QUDA_CTEST_LAUNCH} $<TARGET_FILE:staggered_dslash_ctest> ${MPIEXEC_POSTFLAGS}
                     --dslash-type asqtad
                     --test MatPC
                     --dim 6 8 10 12
                     --compute-fat-long true
                     --epsilon-naik -0.01
                     --tadpole-coeff 0.9
        --gtest_output=xml:dslash_improved_staggered_build_test_pol${pol2}.xml)
    if(polenv)
      set_tests_properties(dslash_improved_staggered_build-policy${pol2}
                           PROPERTIES ENVIRONMENT QUDA_ENABLE_DSLASH_POLICY=${pol2})
    endif()
  endif()

  if(QUDA_COVDEV)
    add_test(NAME covdev_-policy${pol2}
             COMMAND ${QUDA_CTEST_LAUNCH} $<TARGET_FILE:covdev_test> ${MPIEXEC_POSTFLAGS}
                     --dim 6 8 10 12
                     --gtest_output=xml:covdev_test_pol${pol2}.xml)
  endif()

endforeach(pol)

# enable the precisions that are compiled
math(EXPR double_prec "${QUDA_PRECISION} & 8")
math(EXPR single_prec "${QUDA_PRECISION} & 4")

if(double_prec AND single_prec)
  set(TEST_PRECS single double)
elseif(double_prec)
  set(TEST_PRECS double)
elseif(single_prec)
  set(TEST_PRECS single)
endif()

foreach(prec IN LISTS TEST_PRECS)

  if(QUDA_FORCE_GAUGE)
    add_test(NAME gauge_force_${prec}
             COMMAND ${QUDA_CTEST_LAUNCH} $<TARGET_FILE:gauge_force_test> ${MPIEXEC_POSTFLAGS}
                     --dim 2 4 6 8 --prec ${prec}
                     --gtest_output=xml:gauge_force_test_${prec}.xml)
  endif()

  if(QUDA_GAUGE_ALG)
    add_test(NAME gauge_alg_${prec}
             COMMAND ${QUDA_CTEST_LAUNCH} $<TARGET_FILE:gauge_alg_test> ${MPIEXEC_POSTFLAGS}
                     --dim 2 4 6 8 --prec ${prec}
                     --gtest_output=xml:gauge_arg_test_${prec}.xml)
  endif()

endforeach(prec)<|MERGE_RESOLUTION|>--- conflicted
+++ resolved
@@ -22,15 +22,11 @@
   add_dependencies(quda_test QMP)
 endif()
 
-<<<<<<< HEAD
 if(QUDA_NVSHMEM AND QUDA_DOWNLOAD_NVSHMEM)
   add_dependencies(quda_test NVSHMEM)
 endif()
 
-set(TEST_LIBS quda quda_test quda_reference quda_utils)
-=======
 set(TEST_LIBS quda_test)
->>>>>>> 2f91cb1a
 
 macro(QUDA_CHECKBUILDTEST mytarget qudabuildtests)
   # adding the linker language here as a workaround -- was not needed for cmake 3.16
