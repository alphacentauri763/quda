#include <stdlib.h>
#include <stdio.h>
#include <time.h>
#include <math.h>
#include <string.h>

#include <util_quda.h>
#include <random_quda.h>
#include <test_util.h>
#include <dslash_util.h>
#include <blas_reference.h>
#include <wilson_dslash_reference.h>
#include <domain_wall_dslash_reference.h>
#include "misc.h"

#include <qio_field.h>

#define MAX(a,b) ((a)>(b)?(a):(b))

// In a typical application, quda.h is the only QUDA header required.
#include <quda.h>

// Wilson, clover-improved Wilson, twisted mass, and domain wall are supported.
extern QudaDslashType dslash_type;

// Twisted mass flavor type
extern QudaTwistFlavorType twist_flavor;

extern int device;
extern int xdim;
extern int ydim;
extern int zdim;
extern int tdim;
extern int Lsdim;
extern int gridsize_from_cmdline[];
extern QudaPrecision prec;
extern QudaPrecision  prec_sloppy;
extern QudaPrecision  prec_precondition;
extern QudaPrecision  prec_refinement_sloppy;
extern QudaReconstructType link_recon;
extern QudaReconstructType link_recon_sloppy;
extern QudaReconstructType link_recon_precondition;
extern QudaInverterType  inv_type;
extern bool inv_deflate;
extern double reliable_delta; // reliable update parameter
extern bool alternative_reliable;
extern QudaInverterType  precon_type;
extern int multishift; // whether to test multi-shift or standard solver
extern double mass; // mass of Dirac operator
extern double kappa; // kappa of Dirac operator
extern double mu;
extern double epsilon;
extern double anisotropy; // temporal anisotropy
extern double tol; // tolerance for inverter
extern double tol_hq; // heavy-quark tolerance for inverter
extern QudaMassNormalization normalization; // mass normalization of Dirac operators
extern QudaMatPCType matpc_type; // preconditioning type
extern QudaSolutionType solution_type; // the solution we desire
extern QudaSolveType solve_type; // the solve type we want to find the solution

extern double clover_coeff;
extern bool compute_clover;

extern QudaVerbosity verbosity;
extern QudaVerbosity mg_verbosity[QUDA_MAX_MG_LEVEL]; // use this for preconditioner verbosity

extern int Nsrc; // number of spinors to apply to simultaneously
extern int niter; // max solver iterations
extern int gcrNkrylov; // number of inner iterations for GCR, or l for BiCGstab-l
extern QudaCABasis ca_basis; // basis for CA-CG solves
extern double ca_lambda_min; // minimum eigenvalue for scaling Chebyshev CA-CG solves
extern double ca_lambda_max; // maximum eigenvalue for scaling Chebyshev CA-CG solves
extern int pipeline; // length of pipeline for fused operations in GCR or BiCGstab-l
extern int solution_accumulator_pipeline; // length of pipeline for fused solution update from the direction vectors
extern char latfile[];
extern bool unit_gauge;

extern void usage(char** );

extern double mobius_scale;
extern int maxiter_inner_preconditioning;

void
display_test_info()
{
  printfQuda("running the following test:\n");
    
  printfQuda("prec    prec_sloppy   multishift  matpc_type  recon  recon_sloppy S_dimension T_dimension Ls_dimension   dslash_type  normalization\n");
  printfQuda("%6s   %6s          %d     %12s     %2s     %2s         %3d/%3d/%3d     %3d         %2d       %14s  %8s\n",
	     get_prec_str(prec),get_prec_str(prec_sloppy), multishift, get_matpc_str(matpc_type), 
	     get_recon_str(link_recon), 
	     get_recon_str(link_recon_sloppy),  
	     xdim, ydim, zdim, tdim, Lsdim, 
	     get_dslash_str(dslash_type), 
	     get_mass_normalization_str(normalization));     

  printfQuda("Grid partition info:     X  Y  Z  T\n"); 
  printfQuda("                         %d  %d  %d  %d\n", 
	     dimPartitioned(0),
	     dimPartitioned(1),
	     dimPartitioned(2),
	     dimPartitioned(3)); 
 	
	printfQuda("preconditioner precision      = %s.\n", get_prec_str(prec_precondition));
	printfQuda("maxiter_inner_preconditioning = %02d.\n", maxiter_inner_preconditioning);
	printfQuda("M\\\"obius scale                = %.4f.\n", mobius_scale);

  return ;
  
}

int main(int argc, char **argv)
{

  mg_verbosity[0] = QUDA_SILENT; // set default preconditioner verbosity

  if (multishift) solution_type = QUDA_MATPCDAG_MATPC_SOLUTION; // set a correct default for the multi-shift solver

  for (int i = 1; i < argc; i++){
    if(process_command_line_option(argc, argv, &i) == 0){
      continue;
    } 
    printfQuda("ERROR: Invalid option:%s\n", argv[i]);
    usage(argv);
  }

  if (prec_sloppy == QUDA_INVALID_PRECISION) prec_sloppy = prec;
  if (prec_refinement_sloppy == QUDA_INVALID_PRECISION) prec_refinement_sloppy = prec_sloppy;
  if (prec_precondition == QUDA_INVALID_PRECISION) prec_precondition = prec_sloppy;
  if (link_recon_sloppy == QUDA_RECONSTRUCT_INVALID) link_recon_sloppy = link_recon;
  if (link_recon_precondition == QUDA_RECONSTRUCT_INVALID) link_recon_precondition = link_recon_sloppy;

  // initialize QMP/MPI, QUDA comms grid and RNG (test_util.cpp)
  initComms(argc, argv, gridsize_from_cmdline);

  display_test_info();

  // *** QUDA parameters begin here.

  if (dslash_type != QUDA_WILSON_DSLASH &&
      dslash_type != QUDA_CLOVER_WILSON_DSLASH &&
      dslash_type != QUDA_TWISTED_MASS_DSLASH &&
      dslash_type != QUDA_DOMAIN_WALL_4D_DSLASH &&
      dslash_type != QUDA_MOBIUS_DWF_DSLASH &&
      dslash_type != QUDA_MOBIUS_DWF_EOFA_DSLASH &&
      dslash_type != QUDA_TWISTED_CLOVER_DSLASH &&
      dslash_type != QUDA_DOMAIN_WALL_DSLASH) {
    printfQuda("dslash_type %d not supported\n", dslash_type);
    exit(0);
  }

  QudaPrecision cpu_prec = QUDA_DOUBLE_PRECISION;
  QudaPrecision cuda_prec = prec;
  QudaPrecision cuda_prec_sloppy = prec_sloppy;
  QudaPrecision cuda_prec_refinement_sloppy = prec_refinement_sloppy;
  QudaPrecision cuda_prec_precondition = prec_precondition;

  QudaGaugeParam gauge_param = newQudaGaugeParam();
  QudaInvertParam inv_param = newQudaInvertParam();
 
  double kappa5;

  gauge_param.X[0] = xdim;
  gauge_param.X[1] = ydim;
  gauge_param.X[2] = zdim;
  gauge_param.X[3] = tdim;
  inv_param.Ls = 1;

  gauge_param.anisotropy = anisotropy;
  gauge_param.type = QUDA_WILSON_LINKS;
  gauge_param.gauge_order = QUDA_QDP_GAUGE_ORDER;
  gauge_param.t_boundary = QUDA_PERIODIC_T;
  
  gauge_param.cpu_prec = cpu_prec;
  gauge_param.cuda_prec = cuda_prec;
  gauge_param.reconstruct = link_recon;
  gauge_param.cuda_prec_sloppy = cuda_prec_sloppy;
  gauge_param.reconstruct_sloppy = link_recon_sloppy;
  gauge_param.cuda_prec_precondition = cuda_prec_precondition;
  gauge_param.reconstruct_precondition = link_recon_precondition;
  gauge_param.reconstruct_refinement_sloppy = link_recon_sloppy;
  gauge_param.cuda_prec_refinement_sloppy = cuda_prec_refinement_sloppy;

  gauge_param.gauge_fix = QUDA_GAUGE_FIXED_NO;

  inv_param.dslash_type = dslash_type;

  if (kappa == -1.0) {
    inv_param.mass = mass;
    inv_param.kappa = 1.0 / (2.0 * (1 + 3/gauge_param.anisotropy + mass));
  } else {
    inv_param.kappa = kappa;
    inv_param.mass = 0.5/kappa - (1 + 3/gauge_param.anisotropy);
  }
  inv_param.mu = mu;

  if (dslash_type == QUDA_TWISTED_MASS_DSLASH || dslash_type == QUDA_TWISTED_CLOVER_DSLASH) {
    inv_param.epsilon = epsilon;
    inv_param.twist_flavor = twist_flavor;
    inv_param.Ls = (inv_param.twist_flavor == QUDA_TWIST_NONDEG_DOUBLET) ? 2 : 1;
  } else if (dslash_type == QUDA_DOMAIN_WALL_DSLASH ||
             dslash_type == QUDA_DOMAIN_WALL_4D_DSLASH ||
	     dslash_type == QUDA_MOBIUS_DWF_DSLASH ||
       dslash_type == QUDA_MOBIUS_DWF_EOFA_DSLASH) {
    inv_param.m5 = -1.8;
    kappa5 = 0.5/(5 + inv_param.m5);  
    inv_param.Ls = Lsdim;
    for(int k = 0; k < Lsdim; k++) // for mobius only
    {
      // b5[k], c[k] values are chosen for arbitrary values,
      // but the difference of them are same as 1.0
      // inv_param.b_5[k] = 2.5;
      inv_param.b_5[k] = (mobius_scale+1.)/2.;
      // inv_param.c_5[k] = 1.5;
      inv_param.c_5[k] = (mobius_scale-1.)/2.;
    }
    inv_param.eofa_pm = 0;
    inv_param.eofa_shift = 0.12345;
    inv_param.mq2 = 0.12345;
    inv_param.mq3 = 1.12345;
  }

  // offsets used only by multi-shift solver
  inv_param.num_offset = 12;
  double offset[12] = {0.01, 0.02, 0.03, 0.04, 0.05, 0.06, 0.07, 0.08, 0.09, 0.1, 0.11, 0.12};
  for (int i=0; i<inv_param.num_offset; i++) inv_param.offset[i] = offset[i];

  inv_param.inv_type = inv_type;
<<<<<<< HEAD
  if (multishift) {
    inv_param.solution_type = QUDA_MATPCDAG_MATPC_SOLUTION;
  } else if (dslash_type == QUDA_TWISTED_MASS_DSLASH || dslash_type == QUDA_TWISTED_CLOVER_DSLASH ||
	     dslash_type == QUDA_DOMAIN_WALL_DSLASH  || dslash_type == QUDA_DOMAIN_WALL_4D_DSLASH ||
	     dslash_type == QUDA_MOBIUS_DWF_DSLASH ||
	     dslash_type == QUDA_MOBIUS_DWF_EOFA_DSLASH) {
    // inv_param.solution_type = QUDA_MATPCDAG_MATPC_SOLUTION;
    inv_param.solution_type = QUDA_MATPC_SOLUTION;
  } else {
    inv_param.solution_type = QUDA_MATPC_SOLUTION;
  }

=======
  inv_param.solution_type = solution_type;
  inv_param.solve_type = solve_type;
>>>>>>> 3bd6a2ab
  inv_param.matpc_type = matpc_type;

  inv_param.dagger = QUDA_DAG_NO;
  inv_param.mass_normalization = normalization;
  inv_param.solver_normalization = QUDA_DEFAULT_NORMALIZATION;

<<<<<<< HEAD
  if (dslash_type == QUDA_DOMAIN_WALL_DSLASH || 
      dslash_type == QUDA_DOMAIN_WALL_4D_DSLASH ||
      dslash_type == QUDA_MOBIUS_DWF_DSLASH ||
      dslash_type == QUDA_MOBIUS_DWF_EOFA_DSLASH ||
      dslash_type == QUDA_TWISTED_MASS_DSLASH || 
      dslash_type == QUDA_TWISTED_CLOVER_DSLASH || 
      multishift || inv_type == QUDA_CG_INVERTER ||
      inv_type == QUDA_CG3_INVERTER || inv_type == QUDA_CA_CG_INVERTER) {
    inv_param.solve_type = QUDA_NORMOP_PC_SOLVE;
  } else {
    inv_param.solve_type = QUDA_DIRECT_PC_SOLVE;
  }

=======
>>>>>>> 3bd6a2ab

  inv_param.pipeline = pipeline;

  inv_param.Nsteps = 2;
  inv_param.gcrNkrylov = gcrNkrylov;
  inv_param.ca_basis = ca_basis;
  inv_param.ca_lambda_min = ca_lambda_min;
  inv_param.ca_lambda_max = ca_lambda_max;
  inv_param.tol = tol;
  inv_param.tol_restart = 1e-3; //now theoretical background for this parameter... 
  if(tol_hq == 0 && tol == 0){
    errorQuda("qudaInvert: requesting zero residual\n");
    exit(1);
  }
  // require both L2 relative and heavy quark residual to determine convergence
  inv_param.residual_type = static_cast<QudaResidualType_s>(0);
  inv_param.residual_type = (tol != 0) ? static_cast<QudaResidualType_s> ( inv_param.residual_type | QUDA_L2_RELATIVE_RESIDUAL) : inv_param.residual_type;
  inv_param.residual_type = (tol_hq != 0) ? static_cast<QudaResidualType_s> (inv_param.residual_type | QUDA_HEAVY_QUARK_RESIDUAL) : inv_param.residual_type;

  inv_param.tol_hq = tol_hq; // specify a tolerance for the residual for heavy quark residual

  // these can be set individually
  for (int i=0; i<inv_param.num_offset; i++) {
    inv_param.tol_offset[i] = inv_param.tol;
    inv_param.tol_hq_offset[i] = inv_param.tol_hq;
  }
  inv_param.maxiter = niter;
  inv_param.reliable_delta = reliable_delta;
  inv_param.use_alternative_reliable = alternative_reliable;
  inv_param.use_sloppy_partial_accumulator = 0;
  inv_param.solution_accumulator_pipeline = solution_accumulator_pipeline;
  inv_param.max_res_increase = 1;

  // domain decomposition preconditioner parameters
  inv_param.inv_type_precondition = precon_type;
    
  inv_param.schwarz_type = QUDA_ADDITIVE_SCHWARZ;
  inv_param.precondition_cycle = 1;
  inv_param.tol_precondition = 1e-1;
  inv_param.maxiter_precondition = 10;
  inv_param.verbosity_precondition = mg_verbosity[0];
  inv_param.cuda_prec_precondition = cuda_prec_precondition;
  inv_param.omega = 1.0;
  
	inv_param.maxiter_precondition = maxiter_inner_preconditioning;

  inv_param.cpu_prec = cpu_prec;
  inv_param.cuda_prec = cuda_prec;
  inv_param.cuda_prec_sloppy = cuda_prec_sloppy;
  inv_param.cuda_prec_refinement_sloppy = cuda_prec_refinement_sloppy;
  inv_param.preserve_source = QUDA_PRESERVE_SOURCE_YES;
  inv_param.gamma_basis = QUDA_DEGRAND_ROSSI_GAMMA_BASIS;
  inv_param.dirac_order = QUDA_DIRAC_ORDER;

  inv_param.input_location = QUDA_CPU_FIELD_LOCATION;
  inv_param.output_location = QUDA_CPU_FIELD_LOCATION;

  gauge_param.ga_pad = 0; // 24*24*24/2;
  inv_param.sp_pad = 0; // 24*24*24/2;
  inv_param.cl_pad = 0; // 24*24*24/2;

  // For multi-GPU, ga_pad must be large enough to store a time-slice
#ifdef MULTI_GPU
  int x_face_size = gauge_param.X[1]*gauge_param.X[2]*gauge_param.X[3]/2;
  int y_face_size = gauge_param.X[0]*gauge_param.X[2]*gauge_param.X[3]/2;
  int z_face_size = gauge_param.X[0]*gauge_param.X[1]*gauge_param.X[3]/2;
  int t_face_size = gauge_param.X[0]*gauge_param.X[1]*gauge_param.X[2]/2;
  int pad_size =MAX(x_face_size, y_face_size);
  pad_size = MAX(pad_size, z_face_size);
  pad_size = MAX(pad_size, t_face_size);
  gauge_param.ga_pad = pad_size;    
#endif

  if (dslash_type == QUDA_CLOVER_WILSON_DSLASH || dslash_type == QUDA_TWISTED_CLOVER_DSLASH) {
    inv_param.clover_cpu_prec = cpu_prec;
    inv_param.clover_cuda_prec = cuda_prec;
    inv_param.clover_cuda_prec_sloppy = cuda_prec_sloppy;
    inv_param.clover_cuda_prec_precondition = cuda_prec_precondition;
    inv_param.clover_cuda_prec_refinement_sloppy = cuda_prec_sloppy;
    inv_param.clover_order = QUDA_PACKED_CLOVER_ORDER;
    inv_param.clover_coeff = clover_coeff;
  }

  inv_param.verbosity = verbosity;

  // *** Everything between here and the call to initQuda() is
  // *** application-specific.

  // set parameters for the reference Dslash, and prepare fields to be loaded
  if (dslash_type == QUDA_DOMAIN_WALL_DSLASH ||
      dslash_type == QUDA_DOMAIN_WALL_4D_DSLASH ||
      dslash_type == QUDA_MOBIUS_DWF_DSLASH ||
      dslash_type == QUDA_MOBIUS_DWF_EOFA_DSLASH) {
    dw_setDims(gauge_param.X, inv_param.Ls);
  } else {
    setDims(gauge_param.X);
  }

  setSpinorSiteSize(24);

  size_t gSize = (gauge_param.cpu_prec == QUDA_DOUBLE_PRECISION) ? sizeof(double) : sizeof(float);
  size_t sSize = (inv_param.cpu_prec == QUDA_DOUBLE_PRECISION) ? sizeof(double) : sizeof(float);

  void *gauge[4], *clover=0, *clover_inv=0;

  for (int dir = 0; dir < 4; dir++) {
    gauge[dir] = malloc(V*gaugeSiteSize*gSize);
  }

  if (strcmp(latfile,"")) {  // load in the command line supplied gauge field
    read_gauge_field(latfile, gauge, gauge_param.cpu_prec, gauge_param.X, argc, argv);
    construct_gauge_field(gauge, 2, gauge_param.cpu_prec, &gauge_param);
  } else { // else generate an SU(3) field
    if (unit_gauge) {
      // unit SU(3) field
      construct_gauge_field(gauge, 0, gauge_param.cpu_prec, &gauge_param);
    } else {
      // random SU(3) field
      construct_gauge_field(gauge, 1, gauge_param.cpu_prec, &gauge_param);
    }
  }

  if (dslash_type == QUDA_CLOVER_WILSON_DSLASH || dslash_type == QUDA_TWISTED_CLOVER_DSLASH) {
    double norm = 0.01; // clover components are random numbers in the range (-norm, norm)
    double diag = 1.0; // constant added to the diagonal

    size_t cSize = inv_param.clover_cpu_prec;
    clover = malloc(V*cloverSiteSize*cSize);
    clover_inv = malloc(V*cloverSiteSize*cSize);
    if (!compute_clover) construct_clover_field(clover, norm, diag, inv_param.clover_cpu_prec);

    inv_param.compute_clover = compute_clover;
    if (compute_clover) inv_param.return_clover = 1;
    inv_param.compute_clover_inverse = 1;
    inv_param.return_clover_inverse = 1;
  }

  void *spinorIn = malloc(V*spinorSiteSize*sSize*inv_param.Ls);
  void *spinorCheck = malloc(V*spinorSiteSize*sSize*inv_param.Ls);

  void *spinorOut = NULL, **spinorOutMulti = NULL;
  if (multishift) {
    spinorOutMulti = (void**)malloc(inv_param.num_offset*sizeof(void *));
    for (int i=0; i<inv_param.num_offset; i++) {
      spinorOutMulti[i] = malloc(V*spinorSiteSize*sSize*inv_param.Ls);
    }
  } else {
    spinorOut = malloc(V*spinorSiteSize*sSize*inv_param.Ls);
  }

  // start the timer
  double time0 = -((double)clock());

  // initialize the QUDA library
  initQuda(device);

  // load the gauge field
  loadGaugeQuda((void*)gauge, &gauge_param);

  double plaq[3];
  plaqQuda(plaq);
  printfQuda("Computed plaquette is %e (spatial = %e, temporal = %e)\n", plaq[0], plaq[1], plaq[2]);

  // load the clover term, if desired
  if (dslash_type == QUDA_CLOVER_WILSON_DSLASH || dslash_type == QUDA_TWISTED_CLOVER_DSLASH)
    loadCloverQuda(clover, clover_inv, &inv_param);

  auto *rng = new quda::RNG(V, 1234, gauge_param.X);
  rng->Init();

  for (int k = 0; k < Nsrc; k++) {

    construct_spinor_source(spinorIn, 4, 3, inv_param.cpu_prec, gauge_param.X, *rng);

    if (multishift) {
      invertMultiShiftQuda(spinorOutMulti, spinorIn, &inv_param);
    } else {
      invertQuda(spinorOut, spinorIn, &inv_param);
    }
  }

  rng->Release();
  delete rng;

  // stop the timer
  time0 += clock();
  time0 /= CLOCKS_PER_SEC;
    
  printfQuda("\nDone: %i iter / %g secs = %g Gflops, total time = %g secs\n", 
	 inv_param.iter, inv_param.secs, inv_param.gflops/inv_param.secs, time0);

  if (multishift) {
    if (inv_param.mass_normalization == QUDA_MASS_NORMALIZATION) {
      errorQuda("Mass normalization not supported for multi-shift solver in invert_test");
    }

    void *spinorTmp = malloc(V*spinorSiteSize*sSize*inv_param.Ls);

    printfQuda("Host residuum checks: \n");
    for(int i=0; i < inv_param.num_offset; i++) {
      ax(0, spinorCheck, V*spinorSiteSize, inv_param.cpu_prec);
      
      if (dslash_type == QUDA_TWISTED_MASS_DSLASH) {
	if (inv_param.twist_flavor != QUDA_TWIST_SINGLET) {
          int tm_offset = Vh*spinorSiteSize;
	  void *out0 = spinorCheck;
	  void *out1 = (char*)out0 + tm_offset*cpu_prec;

	  void *tmp0 = spinorTmp;
	  void *tmp1 = (char*)tmp0 + tm_offset*cpu_prec;

	  void *in0  = spinorOutMulti[i];
	  void *in1  = (char*)in0 + tm_offset*cpu_prec;

	  tm_ndeg_matpc(tmp0, tmp1, gauge, in0, in1, inv_param.kappa, inv_param.mu, inv_param.epsilon, inv_param.matpc_type, 0, inv_param.cpu_prec, gauge_param);
	  tm_ndeg_matpc(out0, out1, gauge, tmp0, tmp1, inv_param.kappa, inv_param.mu, inv_param.epsilon, inv_param.matpc_type, 1, inv_param.cpu_prec, gauge_param);
	} else {
	  tm_matpc(spinorTmp, gauge, spinorOutMulti[i], inv_param.kappa, inv_param.mu, inv_param.twist_flavor,
		   inv_param.matpc_type, 0, inv_param.cpu_prec, gauge_param);
	  tm_matpc(spinorCheck, gauge, spinorTmp, inv_param.kappa, inv_param.mu, inv_param.twist_flavor,
		   inv_param.matpc_type, 1, inv_param.cpu_prec, gauge_param);
	}
      } else if (dslash_type == QUDA_TWISTED_CLOVER_DSLASH) {
	if (inv_param.twist_flavor != QUDA_TWIST_SINGLET)
	  errorQuda("Twisted mass solution type not supported");
	tmc_matpc(spinorTmp, gauge, spinorOutMulti[i], clover, clover_inv, inv_param.kappa, inv_param.mu,
		  inv_param.twist_flavor, inv_param.matpc_type, 0, inv_param.cpu_prec, gauge_param);
        tmc_matpc(spinorCheck, gauge, spinorTmp, clover, clover_inv, inv_param.kappa, inv_param.mu,
		  inv_param.twist_flavor, inv_param.matpc_type, 1, inv_param.cpu_prec, gauge_param);
      } else if (dslash_type == QUDA_WILSON_DSLASH) {
        wil_matpc(spinorTmp, gauge, spinorOutMulti[i], inv_param.kappa, inv_param.matpc_type, 0,
                  inv_param.cpu_prec, gauge_param);
        wil_matpc(spinorCheck, gauge, spinorTmp, inv_param.kappa, inv_param.matpc_type, 1,
                  inv_param.cpu_prec, gauge_param);
      } else if (dslash_type == QUDA_CLOVER_WILSON_DSLASH) {
        clover_matpc(spinorTmp, gauge, clover, clover_inv, spinorOutMulti[i], inv_param.kappa, inv_param.matpc_type, 0,
		     inv_param.cpu_prec, gauge_param);
        clover_matpc(spinorCheck, gauge, clover, clover_inv, spinorTmp, inv_param.kappa, inv_param.matpc_type, 1,
		     inv_param.cpu_prec, gauge_param);
      } else {
        // printfQuda("Domain wall not supported for multi-shift\n");
        // exit(-1);
      }

      axpy(inv_param.offset[i], spinorOutMulti[i], spinorCheck, Vh*spinorSiteSize, inv_param.cpu_prec);
      mxpy(spinorIn, spinorCheck, Vh*spinorSiteSize, inv_param.cpu_prec);
      double nrm2 = norm_2(spinorCheck, Vh*spinorSiteSize, inv_param.cpu_prec);
      double src2 = norm_2(spinorIn, Vh*spinorSiteSize, inv_param.cpu_prec);
      double l2r = sqrt(nrm2 / src2);

      printfQuda("Shift %d residuals: (L2 relative) tol %g, QUDA = %g, host = %g; (heavy-quark) tol %g, QUDA = %g\n",
		 i, inv_param.tol_offset[i], inv_param.true_res_offset[i], l2r, 
		 inv_param.tol_hq_offset[i], inv_param.true_res_hq_offset[i]);
    }
    free(spinorTmp);

  } else {
    
    if (inv_param.solution_type == QUDA_MAT_SOLUTION) {

      if (dslash_type == QUDA_TWISTED_MASS_DSLASH) {
	if(inv_param.twist_flavor == QUDA_TWIST_SINGLET) {
	  tm_mat(spinorCheck, gauge, spinorOut, inv_param.kappa, inv_param.mu, inv_param.twist_flavor, 0, inv_param.cpu_prec, gauge_param);
	} else {
          int tm_offset = V*spinorSiteSize;
	  void *evenOut = spinorCheck;
	  void *oddOut  = (char*)evenOut + tm_offset*cpu_prec;

	  void *evenIn  = spinorOut;
	  void *oddIn   = (char*)evenIn + tm_offset*cpu_prec;

	  tm_ndeg_mat(evenOut, oddOut, gauge, evenIn, oddIn, inv_param.kappa, inv_param.mu, inv_param.epsilon, 0, inv_param.cpu_prec, gauge_param);
	}
      } else if (dslash_type == QUDA_TWISTED_CLOVER_DSLASH) {
	tmc_mat(spinorCheck, gauge, clover, spinorOut, inv_param.kappa, inv_param.mu, inv_param.twist_flavor, 0,
		inv_param.cpu_prec, gauge_param);
      } else if (dslash_type == QUDA_WILSON_DSLASH) {
        wil_mat(spinorCheck, gauge, spinorOut, inv_param.kappa, 0, inv_param.cpu_prec, gauge_param);
      } else if (dslash_type == QUDA_CLOVER_WILSON_DSLASH) {
        clover_mat(spinorCheck, gauge, clover, spinorOut, inv_param.kappa, 0, inv_param.cpu_prec, gauge_param);
      } else if (dslash_type == QUDA_DOMAIN_WALL_DSLASH) {
        dw_mat(spinorCheck, gauge, spinorOut, kappa5, inv_param.dagger, inv_param.cpu_prec, gauge_param, inv_param.mass);
      } else if (dslash_type == QUDA_DOMAIN_WALL_4D_DSLASH) {
        dw_4d_mat(spinorCheck, gauge, spinorOut, kappa5, inv_param.dagger, inv_param.cpu_prec, gauge_param, inv_param.mass);
      } else if (dslash_type == QUDA_MOBIUS_DWF_DSLASH || dslash_type == QUDA_MOBIUS_DWF_EOFA_DSLASH) {
        double _Complex *kappa_b = (double _Complex*)malloc(Lsdim*sizeof(double _Complex));
        double _Complex *kappa_c = (double _Complex*)malloc(Lsdim*sizeof(double _Complex));
        for(int xs = 0 ; xs < Lsdim ; xs++)
        {
          kappa_b[xs] = 1.0/(2*(inv_param.b_5[xs]*(4.0 + inv_param.m5) + 1.0));
          kappa_c[xs] = 1.0/(2*(inv_param.c_5[xs]*(4.0 + inv_param.m5) - 1.0));
        }
	mdw_mat(spinorCheck, gauge, spinorOut, kappa_b, kappa_c, inv_param.dagger, inv_param.cpu_prec, gauge_param, inv_param.mass, inv_param.b_5, inv_param.c_5);
	free(kappa_b);
	free(kappa_c);
      } else {
        errorQuda("Unsupported dslash_type");
      }
      if (inv_param.mass_normalization == QUDA_MASS_NORMALIZATION) {
        if (dslash_type == QUDA_DOMAIN_WALL_DSLASH || 
            dslash_type == QUDA_DOMAIN_WALL_4D_DSLASH ||
            dslash_type == QUDA_MOBIUS_DWF_DSLASH ||
            dslash_type == QUDA_MOBIUS_DWF_EOFA_DSLASH) {
          ax(0.5/kappa5, spinorCheck, V*spinorSiteSize*inv_param.Ls, inv_param.cpu_prec);
        } else if (dslash_type == QUDA_TWISTED_MASS_DSLASH && twist_flavor == QUDA_TWIST_NONDEG_DOUBLET) {
          ax(0.5/inv_param.kappa, spinorCheck, 2*V*spinorSiteSize, inv_param.cpu_prec);
	} else {
          ax(0.5/inv_param.kappa, spinorCheck, V*spinorSiteSize, inv_param.cpu_prec);
        }
      }

    } else if(inv_param.solution_type == QUDA_MATPC_SOLUTION) {

      if (dslash_type == QUDA_TWISTED_MASS_DSLASH) {
	if (inv_param.twist_flavor != QUDA_TWIST_SINGLET) {
          int tm_offset = Vh*spinorSiteSize;
	  void *out0 = spinorCheck;
	  void *out1 = (char*)out0 + tm_offset*cpu_prec;

	  void *in0  = spinorOut;
	  void *in1  = (char*)in0 + tm_offset*cpu_prec;

	  tm_ndeg_matpc(out0, out1, gauge, in0, in1, inv_param.kappa, inv_param.mu, inv_param.epsilon, inv_param.matpc_type, 0, inv_param.cpu_prec, gauge_param);
	} else {
	  tm_matpc(spinorCheck, gauge, spinorOut, inv_param.kappa, inv_param.mu, inv_param.twist_flavor,
		   inv_param.matpc_type, 0, inv_param.cpu_prec, gauge_param);
	}
      } else if (dslash_type == QUDA_TWISTED_CLOVER_DSLASH) {
	if (inv_param.twist_flavor != QUDA_TWIST_SINGLET)
	  errorQuda("Twisted mass solution type not supported");
        tmc_matpc(spinorCheck, gauge, spinorOut, clover, clover_inv, inv_param.kappa, inv_param.mu,
		  inv_param.twist_flavor, inv_param.matpc_type, 0, inv_param.cpu_prec, gauge_param);
      } else if (dslash_type == QUDA_WILSON_DSLASH) {
        wil_matpc(spinorCheck, gauge, spinorOut, inv_param.kappa, inv_param.matpc_type, 0,
                  inv_param.cpu_prec, gauge_param);
      } else if (dslash_type == QUDA_CLOVER_WILSON_DSLASH) {
        clover_matpc(spinorCheck, gauge, clover, clover_inv, spinorOut, inv_param.kappa, inv_param.matpc_type, 0,
		     inv_param.cpu_prec, gauge_param);
      } else if (dslash_type == QUDA_DOMAIN_WALL_DSLASH) {
        dw_matpc(spinorCheck, gauge, spinorOut, kappa5, inv_param.matpc_type, 0, inv_param.cpu_prec, gauge_param, inv_param.mass);
      } else if (dslash_type == QUDA_DOMAIN_WALL_4D_DSLASH) {
        dw_4d_matpc(spinorCheck, gauge, spinorOut, kappa5, inv_param.matpc_type, 0, inv_param.cpu_prec, gauge_param, inv_param.mass);
      } else if (dslash_type == QUDA_MOBIUS_DWF_DSLASH || dslash_type == QUDA_MOBIUS_DWF_EOFA_DSLASH) {
        double _Complex *kappa_b = (double _Complex*)malloc(Lsdim*sizeof(double _Complex));
        double _Complex *kappa_c = (double _Complex*)malloc(Lsdim*sizeof(double _Complex));
        for(int xs = 0 ; xs < Lsdim ; xs++)
        {
          kappa_b[xs] = 1.0/(2*(inv_param.b_5[xs]*(4.0 + inv_param.m5) + 1.0));
          kappa_c[xs] = 1.0/(2*(inv_param.c_5[xs]*(4.0 + inv_param.m5) - 1.0));
        }
        mdw_matpc(spinorCheck, gauge, spinorOut, kappa_b, kappa_c, inv_param.matpc_type, 0, inv_param.cpu_prec, gauge_param, inv_param.mass, inv_param.b_5, inv_param.c_5);
        free(kappa_b);
        free(kappa_c);
      } else {
        errorQuda("Unsupported dslash_type");
      }

      if (inv_param.mass_normalization == QUDA_MASS_NORMALIZATION) {
        if (dslash_type == QUDA_DOMAIN_WALL_DSLASH ||
            dslash_type == QUDA_DOMAIN_WALL_4D_DSLASH ||
            dslash_type == QUDA_MOBIUS_DWF_DSLASH ||
            dslash_type == QUDA_MOBIUS_DWF_EOFA_DSLASH) {
          ax(0.25/(kappa5*kappa5), spinorCheck, V*spinorSiteSize*inv_param.Ls, inv_param.cpu_prec);
        } else {
          ax(0.25/(inv_param.kappa*inv_param.kappa), spinorCheck, Vh*spinorSiteSize, inv_param.cpu_prec);
      
	}
      }

    } else if (inv_param.solution_type == QUDA_MATPCDAG_MATPC_SOLUTION) {

      void *spinorTmp = malloc(V*spinorSiteSize*sSize*inv_param.Ls);

      ax(0, spinorCheck, V*spinorSiteSize, inv_param.cpu_prec);
      
      if (dslash_type == QUDA_TWISTED_MASS_DSLASH) {
	if (inv_param.twist_flavor != QUDA_TWIST_SINGLET) {
          int tm_offset = Vh*spinorSiteSize;
	  void *out0 = spinorCheck;
	  void *out1 = (char*)out0 + tm_offset*cpu_prec;

	  void *tmp0 = spinorTmp;
	  void *tmp1 = (char*)tmp0 + tm_offset*cpu_prec;

	  void *in0  = spinorOut;
	  void *in1  = (char*)in0 + tm_offset*cpu_prec;

	  tm_ndeg_matpc(tmp0, tmp1, gauge, in0, in1, inv_param.kappa, inv_param.mu, inv_param.epsilon, inv_param.matpc_type, 0, inv_param.cpu_prec, gauge_param);
	  tm_ndeg_matpc(out0, out1, gauge, tmp0, tmp1, inv_param.kappa, inv_param.mu, inv_param.epsilon, inv_param.matpc_type, 1, inv_param.cpu_prec, gauge_param);
	} else {
	  tm_matpc(spinorTmp, gauge, spinorOut, inv_param.kappa, inv_param.mu, inv_param.twist_flavor,
		   inv_param.matpc_type, 0, inv_param.cpu_prec, gauge_param);
	  tm_matpc(spinorCheck, gauge, spinorTmp, inv_param.kappa, inv_param.mu, inv_param.twist_flavor,
		   inv_param.matpc_type, 1, inv_param.cpu_prec, gauge_param);
	}
      } else if (dslash_type == QUDA_TWISTED_CLOVER_DSLASH) {
	if (inv_param.twist_flavor != QUDA_TWIST_SINGLET)
	  errorQuda("Twisted mass solution type not supported");
        tmc_matpc(spinorTmp, gauge, spinorOut, clover, clover_inv, inv_param.kappa, inv_param.mu,
		  inv_param.twist_flavor, inv_param.matpc_type, 0, inv_param.cpu_prec, gauge_param);
        tmc_matpc(spinorCheck, gauge, spinorTmp, clover, clover_inv, inv_param.kappa, inv_param.mu,
		  inv_param.twist_flavor, inv_param.matpc_type, 1, inv_param.cpu_prec, gauge_param);
      } else if (dslash_type == QUDA_WILSON_DSLASH) {
        wil_matpc(spinorTmp, gauge, spinorOut, inv_param.kappa, inv_param.matpc_type, 0,
                  inv_param.cpu_prec, gauge_param);
        wil_matpc(spinorCheck, gauge, spinorTmp, inv_param.kappa, inv_param.matpc_type, 1,
                  inv_param.cpu_prec, gauge_param);
      } else if (dslash_type == QUDA_CLOVER_WILSON_DSLASH) {
        clover_matpc(spinorTmp, gauge, clover, clover_inv, spinorOut, inv_param.kappa,
		     inv_param.matpc_type, 0, inv_param.cpu_prec, gauge_param);
        clover_matpc(spinorCheck, gauge, clover, clover_inv, spinorTmp, inv_param.kappa,
		     inv_param.matpc_type, 1, inv_param.cpu_prec, gauge_param);
      } else if (dslash_type == QUDA_DOMAIN_WALL_DSLASH) {
        dw_matpc(spinorTmp, gauge, spinorOut, kappa5, inv_param.matpc_type, 0, inv_param.cpu_prec, gauge_param, inv_param.mass);
        dw_matpc(spinorCheck, gauge, spinorTmp, kappa5, inv_param.matpc_type, 1, inv_param.cpu_prec, gauge_param, inv_param.mass);
      } else if (dslash_type == QUDA_DOMAIN_WALL_4D_DSLASH) {
        dw_4d_matpc(spinorTmp, gauge, spinorOut, kappa5, inv_param.matpc_type, 0, inv_param.cpu_prec, gauge_param, inv_param.mass);
        dw_4d_matpc(spinorCheck, gauge, spinorTmp, kappa5, inv_param.matpc_type, 1, inv_param.cpu_prec, gauge_param, inv_param.mass);
      } else if (dslash_type == QUDA_MOBIUS_DWF_DSLASH || dslash_type == QUDA_MOBIUS_DWF_EOFA_DSLASH) {
        double _Complex *kappa_b = (double _Complex*)malloc(Lsdim*sizeof(double _Complex));
        double _Complex *kappa_c = (double _Complex*)malloc(Lsdim*sizeof(double _Complex));
        for(int xs = 0 ; xs < Lsdim ; xs++)
        {
          kappa_b[xs] = 1.0/(2*(inv_param.b_5[xs]*(4.0 + inv_param.m5) + 1.0));
          kappa_c[xs] = 1.0/(2*(inv_param.c_5[xs]*(4.0 + inv_param.m5) - 1.0));
        }
        mdw_matpc(spinorTmp, gauge, spinorOut, kappa_b, kappa_c, inv_param.matpc_type, 0, inv_param.cpu_prec, gauge_param, inv_param.mass, inv_param.b_5, inv_param.c_5);
        mdw_matpc(spinorCheck, gauge, spinorTmp, kappa_b, kappa_c, inv_param.matpc_type, 1, inv_param.cpu_prec, gauge_param, inv_param.mass, inv_param.b_5, inv_param.c_5);
        free(kappa_b);
        free(kappa_c);
      } else {
        errorQuda("Unsupported dslash_type");
      }

      if (inv_param.mass_normalization == QUDA_MASS_NORMALIZATION) {
	errorQuda("Mass normalization not implemented");
      }

      free(spinorTmp);
    }


    int vol = inv_param.solution_type == QUDA_MAT_SOLUTION ? V : Vh;
    mxpy(spinorIn, spinorCheck, vol*spinorSiteSize*inv_param.Ls, inv_param.cpu_prec);
    double nrm2 = norm_2(spinorCheck, vol*spinorSiteSize*inv_param.Ls, inv_param.cpu_prec);
    double src2 = norm_2(spinorIn, vol*spinorSiteSize*inv_param.Ls, inv_param.cpu_prec);
    double l2r = sqrt(nrm2 / src2);

    printfQuda("Residuals: (L2 relative) tol %g, QUDA = %g, host = %g; (heavy-quark) tol %g, QUDA = %g\n",
	       inv_param.tol, inv_param.true_res, l2r, inv_param.tol_hq, inv_param.true_res_hq);

  }

  freeGaugeQuda();
  if (dslash_type == QUDA_CLOVER_WILSON_DSLASH || dslash_type == QUDA_TWISTED_CLOVER_DSLASH) freeCloverQuda();
  
  // finalize the QUDA library
  endQuda();

  finalizeComms();

  if (dslash_type == QUDA_CLOVER_WILSON_DSLASH || dslash_type == QUDA_TWISTED_CLOVER_DSLASH) {
    if (clover) free(clover);
    if (clover_inv) free(clover_inv);
  }

  for (int dir = 0; dir<4; dir++) free(gauge[dir]);

  return 0;
}<|MERGE_RESOLUTION|>--- conflicted
+++ resolved
@@ -226,45 +226,13 @@
   for (int i=0; i<inv_param.num_offset; i++) inv_param.offset[i] = offset[i];
 
   inv_param.inv_type = inv_type;
-<<<<<<< HEAD
-  if (multishift) {
-    inv_param.solution_type = QUDA_MATPCDAG_MATPC_SOLUTION;
-  } else if (dslash_type == QUDA_TWISTED_MASS_DSLASH || dslash_type == QUDA_TWISTED_CLOVER_DSLASH ||
-	     dslash_type == QUDA_DOMAIN_WALL_DSLASH  || dslash_type == QUDA_DOMAIN_WALL_4D_DSLASH ||
-	     dslash_type == QUDA_MOBIUS_DWF_DSLASH ||
-	     dslash_type == QUDA_MOBIUS_DWF_EOFA_DSLASH) {
-    // inv_param.solution_type = QUDA_MATPCDAG_MATPC_SOLUTION;
-    inv_param.solution_type = QUDA_MATPC_SOLUTION;
-  } else {
-    inv_param.solution_type = QUDA_MATPC_SOLUTION;
-  }
-
-=======
   inv_param.solution_type = solution_type;
   inv_param.solve_type = solve_type;
->>>>>>> 3bd6a2ab
   inv_param.matpc_type = matpc_type;
 
   inv_param.dagger = QUDA_DAG_NO;
   inv_param.mass_normalization = normalization;
   inv_param.solver_normalization = QUDA_DEFAULT_NORMALIZATION;
-
-<<<<<<< HEAD
-  if (dslash_type == QUDA_DOMAIN_WALL_DSLASH || 
-      dslash_type == QUDA_DOMAIN_WALL_4D_DSLASH ||
-      dslash_type == QUDA_MOBIUS_DWF_DSLASH ||
-      dslash_type == QUDA_MOBIUS_DWF_EOFA_DSLASH ||
-      dslash_type == QUDA_TWISTED_MASS_DSLASH || 
-      dslash_type == QUDA_TWISTED_CLOVER_DSLASH || 
-      multishift || inv_type == QUDA_CG_INVERTER ||
-      inv_type == QUDA_CG3_INVERTER || inv_type == QUDA_CA_CG_INVERTER) {
-    inv_param.solve_type = QUDA_NORMOP_PC_SOLVE;
-  } else {
-    inv_param.solve_type = QUDA_DIRECT_PC_SOLVE;
-  }
-
-=======
->>>>>>> 3bd6a2ab
 
   inv_param.pipeline = pipeline;
 
