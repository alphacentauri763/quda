#include <stdlib.h>
#include <stdio.h>
#include <time.h>
#include <math.h>
#include <string.h>

// QUDA headers
#include <random_quda.h>
#include <quda.h>

// External headers
#include <host_utils.h>
#include <command_line_params.h>
#include <misc.h>
#include <dslash_reference.h>

namespace quda
{
  extern void setTransferGPU(bool);
}

void display_test_info()
{
<<<<<<< HEAD
  printfQuda("running the following test:\n");    
  printfQuda("prec    prec_sloppy   multishift  matpc_type  recon  recon_sloppy S_dimension T_dimension Ls_dimension   dslash_type  normalization\n");
  printfQuda("%6s   %6s          %d     %12s     %2s     %2s         %3d/%3d/%3d     %3d         %2d       %14s  %8s\n",
=======
  printfQuda("running the following test:\n");
    
  printfQuda("prec    prec_sloppy   multishift  matpc_type  recon  recon_sloppy solve_type S_dimension T_dimension Ls_dimension   dslash_type  normalization\n");
  printfQuda("%6s   %6s          %d     %12s     %2s     %2s         %10s %3d/%3d/%3d     %3d         %2d       %14s  %8s\n",
>>>>>>> 40bd6532
             get_prec_str(prec), get_prec_str(prec_sloppy), multishift, get_matpc_str(matpc_type),
             get_recon_str(link_recon), get_recon_str(link_recon_sloppy),
             get_solve_str(solve_type), xdim, ydim, zdim, tdim, Lsdim,
             get_dslash_str(dslash_type), get_mass_normalization_str(normalization));

  if (inv_deflate) {
    printfQuda("\n   Eigensolver parameters\n");
    printfQuda(" - solver mode %s\n", get_eig_type_str(eig_type));
    printfQuda(" - spectrum requested %s\n", get_eig_spectrum_str(eig_spectrum));
    printfQuda(" - number of eigenvectors requested %d\n", eig_nConv);
    printfQuda(" - size of eigenvector search space %d\n", eig_nEv);
    printfQuda(" - size of Krylov space %d\n", eig_nKr);
    printfQuda(" - solver tolerance %e\n", eig_tol);
    printfQuda(" - convergence required (%s)\n", eig_require_convergence ? "true" : "false");
    if (eig_compute_svd) {
      printfQuda(" - Operator: MdagM. Will compute SVD of M\n");
      printfQuda(" - ***********************************************************\n");
      printfQuda(" - **** Overriding any previous choices of operator type. ****\n");
      printfQuda(" - ****    SVD demands normal operator, will use MdagM    ****\n");
      printfQuda(" - ***********************************************************\n");
    } else {
      printfQuda(" - Operator: daggered (%s) , norm-op (%s)\n", eig_use_dagger ? "true" : "false",
                 eig_use_normop ? "true" : "false");
    }
    if (eig_use_poly_acc) {
      printfQuda(" - Chebyshev polynomial degree %d\n", eig_poly_deg);
      printfQuda(" - Chebyshev polynomial minumum %e\n", eig_amin);
      if (eig_amax <= 0)
        printfQuda(" - Chebyshev polynomial maximum will be computed\n");
      else
        printfQuda(" - Chebyshev polynomial maximum %e\n\n", eig_amax);
    }
  }

  printfQuda("Grid partition info:     X  Y  Z  T\n"); 
  printfQuda("                         %d  %d  %d  %d\n", 
	     dimPartitioned(0),
	     dimPartitioned(1),
	     dimPartitioned(2),
<<<<<<< HEAD
	     dimPartitioned(3));
=======
	     dimPartitioned(3)); 
}
>>>>>>> 40bd6532

  return;
}

int main(int argc, char **argv)
{
  // Move these
  mg_verbosity[0] = QUDA_SILENT; // set default preconditioner verbosity
  if (multishift) solution_type = QUDA_MATPCDAG_MATPC_SOLUTION; // set a correct default for the multi-shift solver

  // Parse command line options
  auto app = make_app();
  add_eigen_option_group(app);
  add_deflation_option_group(app);
  try {
    app->parse(argc, argv);
  } catch (const CLI::ParseError &e) {
    return app->exit(e);
  }

  // Set some default values for precisions if none are passed through the command line
  setQudaDefaultPrecs();

  // initialize QMP/MPI, QUDA comms grid and RNG (host_utils.cpp)
  initComms(argc, argv, gridsize_from_cmdline);

  // Only these fermions are supported in this file
  if (dslash_type != QUDA_WILSON_DSLASH && dslash_type != QUDA_CLOVER_WILSON_DSLASH &&
      dslash_type != QUDA_TWISTED_MASS_DSLASH && dslash_type != QUDA_TWISTED_CLOVER_DSLASH &&
      dslash_type != QUDA_MOBIUS_DWF_DSLASH && dslash_type != QUDA_DOMAIN_WALL_4D_DSLASH &&
      dslash_type != QUDA_DOMAIN_WALL_DSLASH) {
    printfQuda("dslash_type %d not supported\n", dslash_type);
    exit(0);
  }  

  // Set QUDA's internal parameters
  QudaGaugeParam gauge_param = newQudaGaugeParam();
  setWilsonGaugeParam(gauge_param);
  QudaInvertParam inv_param = newQudaInvertParam();
  setInvertParam(inv_param);
  // Check for deflation
  QudaEigParam eig_param = newQudaEigParam();
  if (inv_deflate) {
    setEigParam(eig_param);
    inv_param.eig_param = &eig_param;
  } else {
    inv_param.eig_param = nullptr;
  }

  // All parameters have been set. Display the parameters via stdout
  display_test_info();

  // Initialize the QUDA library
  initQuda(device);

  // Set some dimension parameters for the host routines
  if (dslash_type == QUDA_DOMAIN_WALL_DSLASH ||
      dslash_type == QUDA_DOMAIN_WALL_4D_DSLASH ||
      dslash_type == QUDA_MOBIUS_DWF_DSLASH) {
    dw_setDims(gauge_param.X, inv_param.Ls);
  } else {
    setDims(gauge_param.X);
  }
  setSpinorSiteSize(24);

  // Allocate host side memory for the gauge field.
  //----------------------------------------------------------------------------
  void *gauge[4];
  // Allocate space on the host (always best to allocate and free in the same scope)
  for (int dir = 0; dir < 4; dir++) gauge[dir] = malloc(V*gauge_site_size*host_gauge_data_type_size);  
  constructHostGaugeField(gauge, gauge_param, argc, argv);
  // Load the gauge field to the device
  loadGaugeQuda((void *)gauge, &gauge_param);

  // Allocate host side memory for clover terms if needed.
  //----------------------------------------------------------------------------
  void *clover = 0, *clover_inv = 0;
  // Allocate space on the host (always best to allocate and free in the same scope)
  clover = malloc(V * clover_site_size * host_clover_data_type_size);
  clover_inv = malloc(V * clover_site_size * host_spinor_data_type_size);
  if (dslash_type == QUDA_CLOVER_WILSON_DSLASH || dslash_type == QUDA_TWISTED_CLOVER_DSLASH) {
    constructHostCloverField(clover, clover_inv, inv_param);
    // Load the clover terms to the device
    loadCloverQuda(clover, clover_inv, &inv_param);
  }

  // Compute plaquette as a sanity check
  double plaq[3];
  plaqQuda(plaq);
  printfQuda("Computed plaquette is %e (spatial = %e, temporal = %e)\n", plaq[0], plaq[1], plaq[2]);

  // QUDA invert test BEGIN
  //----------------------------------------------------------------------------
  // Allocate host side memory for the spinor fields
  void *spinorOut = nullptr, **spinorOutMulti = nullptr;
  void *spinorIn = malloc(V * spinor_site_size * host_spinor_data_type_size * inv_param.Ls);
  void *spinorCheck = malloc(V * spinor_site_size * host_spinor_data_type_size * inv_param.Ls);
  if (multishift) {
    spinorOutMulti = (void**)malloc(inv_param.num_offset*sizeof(void *));
    for (int i=0; i<inv_param.num_offset; i++) {
      spinorOutMulti[i] = malloc(V * spinor_site_size * host_spinor_data_type_size * inv_param.Ls);
    }
  } else {
    spinorOut = malloc(V * spinor_site_size * host_spinor_data_type_size * inv_param.Ls);
  }

  double *time = new double[Nsrc];
  double *gflops = new double[Nsrc];
  auto *rng = new quda::RNG(quda::LatticeFieldParam(gauge_param), 1234);
  rng->Init();

  for (int i = 0; i < Nsrc; i++) {

    // Populate the host spinor with random numbers.
    constructRandomSpinorSource(spinorIn, 4, 3, inv_param.cpu_prec, gauge_param.X, *rng);
    // If deflating, preserve the deflation space between solves
    eig_param.preserve_deflation = i < Nsrc - 1 ? QUDA_BOOLEAN_TRUE : QUDA_BOOLEAN_FALSE;
    // Perform QUDA inversions
    if (multishift) {
      invertMultiShiftQuda(spinorOutMulti, spinorIn, &inv_param);
    } else {
      invertQuda(spinorOut, spinorIn, &inv_param);
    }

    time[i] = inv_param.secs;
    gflops[i] = inv_param.gflops / inv_param.secs;
    printfQuda("Done: %i iter / %g secs = %g Gflops\n\n", inv_param.iter, inv_param.secs,
               inv_param.gflops / inv_param.secs);
  }
  // QUDA invert test COMPLETE
  //----------------------------------------------------------------------------

  rng->Release();
  delete rng;

  // Compute performance statistics
  if (Nsrc > 1) performanceStats(time, gflops);
  delete[] time;
  delete[] gflops;

  // Perform host side verification of inversion if requested
  if (verify_results) {
    verifyInversion(spinorOut, spinorOutMulti, spinorIn, spinorCheck, gauge_param, inv_param, gauge, clover, clover_inv);
  }

  // Clean up memory allocations
  free(spinorIn);
  free(spinorCheck);
  if (multishift) {
    for (int i = 0; i < inv_param.num_offset; i++) free(spinorOutMulti[i]);
    free(spinorOutMulti);
  } else {
    free(spinorOut);
  }

  freeGaugeQuda();
  for (int dir = 0; dir < 4; dir++) free(gauge[dir]);

  if (dslash_type == QUDA_CLOVER_WILSON_DSLASH || dslash_type == QUDA_TWISTED_CLOVER_DSLASH) {
    freeCloverQuda();
    if (clover) free(clover);
    if (clover_inv) free(clover_inv);
  }

  // finalize the QUDA library
  endQuda();
  finalizeComms();

  return 0;
}<|MERGE_RESOLUTION|>--- conflicted
+++ resolved
@@ -21,16 +21,10 @@
 
 void display_test_info()
 {
-<<<<<<< HEAD
-  printfQuda("running the following test:\n");    
-  printfQuda("prec    prec_sloppy   multishift  matpc_type  recon  recon_sloppy S_dimension T_dimension Ls_dimension   dslash_type  normalization\n");
-  printfQuda("%6s   %6s          %d     %12s     %2s     %2s         %3d/%3d/%3d     %3d         %2d       %14s  %8s\n",
-=======
   printfQuda("running the following test:\n");
     
   printfQuda("prec    prec_sloppy   multishift  matpc_type  recon  recon_sloppy solve_type S_dimension T_dimension Ls_dimension   dslash_type  normalization\n");
   printfQuda("%6s   %6s          %d     %12s     %2s     %2s         %10s %3d/%3d/%3d     %3d         %2d       %14s  %8s\n",
->>>>>>> 40bd6532
              get_prec_str(prec), get_prec_str(prec_sloppy), multishift, get_matpc_str(matpc_type),
              get_recon_str(link_recon), get_recon_str(link_recon_sloppy),
              get_solve_str(solve_type), xdim, ydim, zdim, tdim, Lsdim,
@@ -70,14 +64,7 @@
 	     dimPartitioned(0),
 	     dimPartitioned(1),
 	     dimPartitioned(2),
-<<<<<<< HEAD
 	     dimPartitioned(3));
-=======
-	     dimPartitioned(3)); 
-}
->>>>>>> 40bd6532
-
-  return;
 }
 
 int main(int argc, char **argv)
