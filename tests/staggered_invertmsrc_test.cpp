#include <stdlib.h>
#include <stdio.h>
#include <time.h>
#include <math.h>

#include <host_utils.h>
#include <command_line_params.h>
#include <dslash_util.h>
#include <blas_reference.h>
#include <staggered_dslash_reference.h>
#include <quda.h>
#include <string.h>
#include "misc.h"
#include <gauge_field.h>
#include <blas_quda.h>

#if defined(QMP_COMMS)
#include <qmp.h>
#elif defined(MPI_COMMS)
#include <mpi.h>
#endif

#define MAX(a,b) ((a)>(b)?(a):(b))
#define my_spinor_site_size 6

void *qdp_fatlink[4];
void *qdp_longlink[4];

void *fatlink;
void *longlink;

#ifdef MULTI_GPU
void** ghost_fatlink, **ghost_longlink;
#endif


QudaPrecision cpu_prec = QUDA_DOUBLE_PRECISION;

cpuColorSpinorField* in;
cpuColorSpinorField* out;
cpuColorSpinorField* ref;
cpuColorSpinorField* tmp;

cpuGaugeField *cpuFat = NULL;
cpuGaugeField *cpuLong = NULL;

static void end();

template<typename Float>
void constructSpinorField(Float *res) {
  for(int i = 0; i < Vh; i++) {
    for (int s = 0; s < 1; s++) {
      for (int m = 0; m < 3; m++) {
        res[i*(1*3*2) + s*(3*2) + m*(2) + 0] = rand() / (Float)RAND_MAX;
        res[i*(1*3*2) + s*(3*2) + m*(2) + 1] = rand() / (Float)RAND_MAX;
      }
    }
  }
}


static void
set_params(QudaGaugeParam* gaugeParam, QudaInvertParam* inv_param,
    int X1, int  X2, int X3, int X4,
    QudaPrecision cpu_prec, QudaPrecision prec, QudaPrecision prec_sloppy,
    QudaReconstructType link_recon, QudaReconstructType link_recon_sloppy,
    double mass, double tol, int maxiter, double reliable_delta,
    double tadpole_coeff
    )
{
  gaugeParam->X[0] = X1;
  gaugeParam->X[1] = X2;
  gaugeParam->X[2] = X3;
  gaugeParam->X[3] = X4;

  gaugeParam->cpu_prec = cpu_prec;
  gaugeParam->cuda_prec = prec;
  gaugeParam->reconstruct = link_recon;
  gaugeParam->cuda_prec_sloppy = prec_sloppy;
  gaugeParam->reconstruct_sloppy = link_recon_sloppy;
  gaugeParam->gauge_fix = QUDA_GAUGE_FIXED_NO;
  gaugeParam->anisotropy = 1.0;
  gaugeParam->tadpole_coeff = tadpole_coeff;

  if (dslash_type != QUDA_ASQTAD_DSLASH && dslash_type != QUDA_STAGGERED_DSLASH)
    dslash_type = QUDA_ASQTAD_DSLASH;

  gaugeParam->scale = dslash_type == QUDA_STAGGERED_DSLASH ? 1.0 : -1.0/(24.0*tadpole_coeff*tadpole_coeff);

  gaugeParam->t_boundary = QUDA_ANTI_PERIODIC_T;
  gaugeParam->gauge_order = QUDA_MILC_GAUGE_ORDER;
  gaugeParam->ga_pad = X1*X2*X3/2;

  inv_param->verbosity = QUDA_VERBOSE;
  inv_param->mass = mass;

  // outer solver parameters
  inv_param->inv_type = inv_type;
  inv_param->tol = tol;
  inv_param->tol_restart = 1e-3; //now theoretical background for this parameter...
  inv_param->maxiter = niter;
  inv_param->reliable_delta = 0;//1e-1;
  inv_param->use_sloppy_partial_accumulator = false;
  inv_param->pipeline = false;

  inv_param->Ls = 1;


  if(tol_hq == 0 && tol == 0){
    errorQuda("qudaInvert: requesting zero residual\n");
    exit(1);
  }
  // require both L2 relative and heavy quark residual to determine convergence
  inv_param->residual_type = static_cast<QudaResidualType_s>(0);
  inv_param->residual_type = (tol != 0) ? static_cast<QudaResidualType_s> ( inv_param->residual_type | QUDA_L2_RELATIVE_RESIDUAL) : inv_param->residual_type;
  inv_param->residual_type = (tol_hq != 0) ? static_cast<QudaResidualType_s> (inv_param->residual_type | QUDA_HEAVY_QUARK_RESIDUAL) : inv_param->residual_type;

  inv_param->tol_hq = tol_hq; // specify a tolerance for the residual for heavy quark residual

  inv_param->Nsteps = 2;


  //inv_param->inv_type = QUDA_GCR_INVERTER;
  //inv_param->gcrNkrylov = 10;

  // domain decomposition preconditioner parameters
  inv_param->inv_type_precondition = QUDA_SD_INVERTER;
  inv_param->tol_precondition = 1e-1;
  inv_param->maxiter_precondition = 10;
  inv_param->verbosity_precondition = QUDA_SILENT;
  inv_param->cuda_prec_precondition = QUDA_HALF_PRECISION;

  inv_param->solution_type = QUDA_MATPCDAG_MATPC_SOLUTION;
  inv_param->solve_type = QUDA_NORMOP_PC_SOLVE;
  inv_param->matpc_type = QUDA_MATPC_EVEN_EVEN;
  inv_param->dagger = QUDA_DAG_NO;
  inv_param->mass_normalization = QUDA_MASS_NORMALIZATION;

  inv_param->cpu_prec = cpu_prec;
  inv_param->cuda_prec = prec;
  inv_param->cuda_prec_sloppy = prec_sloppy;
  inv_param->preserve_source = QUDA_PRESERVE_SOURCE_YES;
  inv_param->gamma_basis = QUDA_DEGRAND_ROSSI_GAMMA_BASIS; // this is meaningless, but must be thus set
  inv_param->dirac_order = QUDA_DIRAC_ORDER;

  inv_param->dslash_type = dslash_type;

  inv_param->sp_pad = X1*X2*X3/2;
  inv_param->use_init_guess = QUDA_USE_INIT_GUESS_YES;

  inv_param->input_location = QUDA_CPU_FIELD_LOCATION;
  inv_param->output_location = QUDA_CPU_FIELD_LOCATION;
}


  int
invert_test(void)
{
  QudaGaugeParam gaugeParam = newQudaGaugeParam();
  QudaInvertParam inv_param = newQudaInvertParam();

  set_params(&gaugeParam, &inv_param,
      xdim, ydim, zdim, tdim,
      cpu_prec, prec, prec_sloppy,
      link_recon, link_recon_sloppy, mass, tol, 500, 1e-3,
      0.8);

  // this must be before the FaceBuffer is created (this is because it allocates pinned memory - FIXME)
  initQuda(device);

  setDims(gaugeParam.X);
  dw_setDims(gaugeParam.X,1); // so we can use 5-d indexing from dwf
  setSpinorSiteSize(6);

  for (int dir = 0; dir < 4; dir++) {
    qdp_fatlink[dir] = malloc(V * gauge_site_size * host_gauge_data_type_size);
    qdp_longlink[dir] = malloc(V * gauge_site_size * host_gauge_data_type_size);
  }
  fatlink = malloc(4 * V * gauge_site_size * host_gauge_data_type_size);
  longlink = malloc(4 * V * gauge_site_size * host_gauge_data_type_size);

  construct_fat_long_gauge_field(qdp_fatlink, qdp_longlink, 1, gaugeParam.cpu_prec,
				 &gaugeParam, dslash_type);

  for(int dir=0; dir<4; ++dir){
    for(int i=0; i<V; ++i){
      for (int j = 0; j < gauge_site_size; ++j) {
        if(gaugeParam.cpu_prec == QUDA_DOUBLE_PRECISION){
          ((double *)fatlink)[(i * 4 + dir) * gauge_site_size + j]
            = ((double *)qdp_fatlink[dir])[i * gauge_site_size + j];
          ((double *)longlink)[(i * 4 + dir) * gauge_site_size + j]
            = ((double *)qdp_longlink[dir])[i * gauge_site_size + j];
        }else{
          ((float *)fatlink)[(i * 4 + dir) * gauge_site_size + j] = ((float *)qdp_fatlink[dir])[i * gauge_site_size + j];
          ((float *)longlink)[(i * 4 + dir) * gauge_site_size + j]
            = ((float *)qdp_longlink[dir])[i * gauge_site_size + j];
        }
      }
    }
  }


  ColorSpinorParam csParam;
  csParam.nColor=3;
  csParam.nSpin=1;
  csParam.nDim=5;
  for (int d = 0; d < 4; d++) csParam.x[d] = gaugeParam.X[d];
  csParam.x[0] /= 2;
  csParam.x[4] = 1;

  csParam.setPrecision(inv_param.cpu_prec);
  csParam.pad = 0;
  csParam.siteSubset = QUDA_PARITY_SITE_SUBSET;
  csParam.siteOrder = QUDA_EVEN_ODD_SITE_ORDER;
  csParam.fieldOrder  = QUDA_SPACE_SPIN_COLOR_FIELD_ORDER;
  csParam.gammaBasis = inv_param.gamma_basis;
  csParam.create = QUDA_ZERO_FIELD_CREATE;
  in = new cpuColorSpinorField(csParam);
  out = new cpuColorSpinorField(csParam);
  ref = new cpuColorSpinorField(csParam);
  tmp = new cpuColorSpinorField(csParam);

  if (inv_param.cpu_prec == QUDA_SINGLE_PRECISION){
    constructSpinorField((float*)in->V());
  }else{
    constructSpinorField((double*)in->V());
  }

#ifdef MULTI_GPU
  int tmp_value = MAX(ydim*zdim*tdim/2, xdim*zdim*tdim/2);
  tmp_value = MAX(tmp_value, xdim*ydim*tdim/2);
  tmp_value = MAX(tmp_value, xdim*ydim*zdim/2);

  int fat_pad = tmp_value;
  int link_pad =  3*tmp_value;

  // FIXME: currently assume staggered is SU(3)
  gaugeParam.type = dslash_type == QUDA_STAGGERED_DSLASH ?
    QUDA_SU3_LINKS : QUDA_ASQTAD_FAT_LINKS;
  gaugeParam.reconstruct = QUDA_RECONSTRUCT_NO;
  GaugeFieldParam cpuFatParam(fatlink, gaugeParam);
  cpuFatParam.ghostExchange = QUDA_GHOST_EXCHANGE_PAD;
  cpuFat = new cpuGaugeField(cpuFatParam);
  ghost_fatlink = (void**)cpuFat->Ghost();

  gaugeParam.type = QUDA_ASQTAD_LONG_LINKS;
  GaugeFieldParam cpuLongParam(longlink, gaugeParam);
  cpuLongParam.ghostExchange = QUDA_GHOST_EXCHANGE_PAD;
  cpuLong = new cpuGaugeField(cpuLongParam);
  ghost_longlink = (void**)cpuLong->Ghost();


#else
  int fat_pad = 0;
  int link_pad = 0;
#endif

  gaugeParam.type = dslash_type == QUDA_STAGGERED_DSLASH ?
    QUDA_SU3_LINKS : QUDA_ASQTAD_FAT_LINKS;
  gaugeParam.ga_pad = fat_pad;
  if (dslash_type == QUDA_STAGGERED_DSLASH) {
    gaugeParam.reconstruct = link_recon;
    gaugeParam.reconstruct_sloppy = link_recon_sloppy;
  } else {
    gaugeParam.reconstruct= gaugeParam.reconstruct_sloppy = QUDA_RECONSTRUCT_NO;
  }
  gaugeParam.cuda_prec_precondition = QUDA_HALF_PRECISION;
  loadGaugeQuda(fatlink, &gaugeParam);

  if (dslash_type == QUDA_ASQTAD_DSLASH) {
    gaugeParam.type = QUDA_ASQTAD_LONG_LINKS;
    gaugeParam.ga_pad = link_pad;
    gaugeParam.reconstruct= link_recon;
    gaugeParam.reconstruct_sloppy = link_recon_sloppy;
    loadGaugeQuda(longlink, &gaugeParam);
  }

  double time0 = -((double)clock()); // Start the timer

  double nrm2=0;
  double src2=0;
  int ret = 0;



  switch(test_type){
    case 0: //even
      if(inv_type == QUDA_GCR_INVERTER){
      	inv_param.inv_type = QUDA_GCR_INVERTER;
      	inv_param.gcrNkrylov = 50;
      }else if(inv_type == QUDA_PCG_INVERTER){
	inv_param.inv_type = QUDA_PCG_INVERTER;
      }
      inv_param.matpc_type = QUDA_MATPC_EVEN_EVEN;
      #define NUM_SRC 20
      inv_param.num_src=Nsrc; // number of spinors to apply to simultaneously
      void* outArray[NUM_SRC];
      void* inArray[NUM_SRC];
      // int len;

      cpuColorSpinorField* spinorOutArray[NUM_SRC];
      cpuColorSpinorField* spinorInArray[NUM_SRC];
      spinorOutArray[0] = out;
      spinorInArray[0] = in;
      // in = new cpuColorSpinorField(csParam);
      // out = new cpuColorSpinorField(csParam);
      // ref = new cpuColorSpinorField(csParam);
      // tmp = new cpuColorSpinorField(csParam);

      if (inv_param.cpu_prec == QUDA_SINGLE_PRECISION){
        constructSpinorField((float*)in->V());
      }else{
        constructSpinorField((double*)in->V());
      }

      for(int i=1;i < inv_param.num_src; i++){
        spinorOutArray[i] = new cpuColorSpinorField(csParam);
        spinorInArray[i] = new cpuColorSpinorField(csParam);
        if (inv_param.cpu_prec == QUDA_SINGLE_PRECISION){
          constructSpinorField((float*)spinorInArray[i]->V());
        }else{
          constructSpinorField((double*)spinorInArray[i]->V());
        }
      }

      for(int i=0;i < inv_param.num_src; i++){
        outArray[i] = spinorOutArray[i]->V();
        inArray[i] = spinorInArray[i]->V();
        // inv_param.offset[i] = 4*masses[i]*masses[i];
      }
      invertMultiSrcQuda(outArray, inArray, &inv_param);

      time0 += clock();
      time0 /= CLOCKS_PER_SEC;



#ifdef MULTI_GPU
      // matdagmat_mg4dir(ref, qdp_fatlink, qdp_longlink, ghost_fatlink, ghost_longlink,
      // out, mass, 0, inv_param.cpu_prec, gaugeParam.cpu_prec, tmp, QUDA_EVEN_PARITY);
#else
      matdagmat(ref->V(), qdp_fatlink, qdp_longlink, out->V(), mass, 0, inv_param.cpu_prec, gaugeParam.cpu_prec, tmp->V(), QUDA_EVEN_PARITY);
#endif

      mxpy(in->V(), ref->V(), Vh * my_spinor_site_size, inv_param.cpu_prec);
      nrm2 = norm_2(ref->V(), Vh * my_spinor_site_size, inv_param.cpu_prec);
      src2 = norm_2(in->V(), Vh * my_spinor_site_size, inv_param.cpu_prec);

      for(int i=1; i < inv_param.num_src;i++) delete spinorOutArray[i];
      for(int i=1; i < inv_param.num_src;i++) delete spinorInArray[i];


      break;

    case 1: //odd
      if(inv_type == QUDA_GCR_INVERTER){
      	inv_param.inv_type = QUDA_GCR_INVERTER;
      	inv_param.gcrNkrylov = 50;
      }else if(inv_type == QUDA_PCG_INVERTER){
	inv_param.inv_type = QUDA_PCG_INVERTER;
      }

      inv_param.matpc_type = QUDA_MATPC_ODD_ODD;
      invertQuda(out->V(), in->V(), &inv_param);
      time0 += clock(); // stop the timer
      time0 /= CLOCKS_PER_SEC;

#ifdef MULTI_GPU
      // matdagmat_mg4dir(ref, qdp_fatlink, qdp_longlink, ghost_fatlink, ghost_longlink,
      // out, mass, 0, inv_param.cpu_prec, gaugeParam.cpu_prec, tmp, QUDA_ODD_PARITY);
#else
      matdagmat(ref->V(), qdp_fatlink, qdp_longlink, out->V(), mass, 0, inv_param.cpu_prec, gaugeParam.cpu_prec, tmp->V(), QUDA_ODD_PARITY);
#endif
      mxpy(in->V(), ref->V(), Vh * my_spinor_site_size, inv_param.cpu_prec);
      nrm2 = norm_2(ref->V(), Vh * my_spinor_site_size, inv_param.cpu_prec);
      src2 = norm_2(in->V(), Vh * my_spinor_site_size, inv_param.cpu_prec);

      break;

    case 2: //full spinor

      errorQuda("full spinor not supported\n");
      break;

    case 3: //multi mass CG, even
    case 4:

#define NUM_OFFSETS 12

      {
        double masses[NUM_OFFSETS] ={0.06, 0.061, 0.064, 0.070, 0.077, 0.081, 0.1, 0.11, 0.12, 0.13, 0.14, 0.205};
        inv_param.num_offset = NUM_OFFSETS;
        // these can be set independently
        for (int i=0; i<inv_param.num_offset; i++) {
          inv_param.tol_offset[i] = inv_param.tol;
          inv_param.tol_hq_offset[i] = inv_param.tol_hq;
        }
        void* outArray[NUM_OFFSETS];
        int len;

        cpuColorSpinorField* spinorOutArray[NUM_OFFSETS];
        spinorOutArray[0] = out;
        for(int i=1;i < inv_param.num_offset; i++){
          spinorOutArray[i] = new cpuColorSpinorField(csParam);
        }

        for(int i=0;i < inv_param.num_offset; i++){
          outArray[i] = spinorOutArray[i]->V();
          inv_param.offset[i] = 4*masses[i]*masses[i];
        }

        len=Vh;

        if (test_type == 3) {
          inv_param.matpc_type = QUDA_MATPC_EVEN_EVEN;
        } else {
          inv_param.matpc_type = QUDA_MATPC_ODD_ODD;
        }

        invertMultiShiftQuda(outArray, in->V(), &inv_param);

<<<<<<< HEAD
        qudaDeviceSynchronize();
=======
>>>>>>> a2543a25
        time0 += clock(); // stop the timer
        time0 /= CLOCKS_PER_SEC;

        printfQuda("done: total time = %g secs, compute time = %g, %i iter / %g secs = %g gflops\n",
            time0, inv_param.secs, inv_param.iter, inv_param.secs,
            inv_param.gflops/inv_param.secs);


        printfQuda("checking the solution\n");
        QudaParity parity = QUDA_INVALID_PARITY;
        if (inv_param.solve_type == QUDA_NORMOP_SOLVE){
          //parity = QUDA_EVENODD_PARITY;
          errorQuda("full parity not supported\n");
        }else if (inv_param.matpc_type == QUDA_MATPC_EVEN_EVEN){
          parity = QUDA_EVEN_PARITY;
        }else if (inv_param.matpc_type == QUDA_MATPC_ODD_ODD){
          parity = QUDA_ODD_PARITY;
        }else{
          errorQuda("ERROR: invalid spinor parity \n");
          exit(1);
        }
        for(int i=0;i < inv_param.num_offset;i++){
          printfQuda("%dth solution: mass=%f, ", i, masses[i]);
#ifdef MULTI_GPU
          // matdagmat_mg4dir(ref, qdp_fatlink, qdp_longlink, ghost_fatlink, ghost_longlink,
          //     spinorOutArray[i], masses[i], 0, inv_param.cpu_prec,
          //     gaugeParam.cpu_prec, tmp, parity);
#else
          matdagmat(ref->V(), qdp_fatlink, qdp_longlink, outArray[i], masses[i], 0, inv_param.cpu_prec, gaugeParam.cpu_prec, tmp->V(), parity);
#endif

          mxpy(in->V(), ref->V(), len * my_spinor_site_size, inv_param.cpu_prec);
          double nrm2 = norm_2(ref->V(), len * my_spinor_site_size, inv_param.cpu_prec);
          double src2 = norm_2(in->V(), len * my_spinor_site_size, inv_param.cpu_prec);
          double hqr = sqrt(blas::HeavyQuarkResidualNorm(*spinorOutArray[i], *ref).z);
          double l2r = sqrt(nrm2 / src2);

          printfQuda("Shift %d residuals: (L2 relative) tol %g, QUDA = %g, host = %g; (heavy-quark) tol %g, QUDA = %g, "
                     "host = %g\n",
                     i, inv_param.tol_offset[i], inv_param.true_res_offset[i], l2r, inv_param.tol_hq_offset[i],
                     inv_param.true_res_hq_offset[i], hqr);

          // emperical, if the cpu residue is more than 1 order the target accuracy, the it fails to converge
          if (sqrt(nrm2 / src2) > 10 * inv_param.tol_offset[i]) { ret |= 1; }
        }

        for(int i=1; i < inv_param.num_offset;i++) delete spinorOutArray[i];
      }
      break;

    default:
      errorQuda("Unsupported test type");

  }//switch

  if (test_type <=2){

    double hqr = sqrt(blas::HeavyQuarkResidualNorm(*out, *ref).z);
    double l2r = sqrt(nrm2/src2);

    printfQuda("Residuals: (L2 relative) tol %g, QUDA = %g, host = %g; (heavy-quark) tol %g, QUDA = %g, host = %g\n",
        inv_param.tol, inv_param.true_res, l2r, inv_param.tol_hq, inv_param.true_res_hq, hqr);

    printfQuda("done: total time = %g secs, compute time = %g secs, %i iter / %g secs = %g gflops, \n",
        time0, inv_param.secs, inv_param.iter, inv_param.secs,
        inv_param.gflops/inv_param.secs);
  }

  end();
  return ret;
}



  static void
end(void)
{
  for(int i=0;i < 4;i++){
    free(qdp_fatlink[i]);
    free(qdp_longlink[i]);
  }

  free(fatlink);
  free(longlink);

  delete in;
  delete out;
  delete ref;
  delete tmp;

  if (cpuFat) delete cpuFat;
  if (cpuLong) delete cpuLong;

  endQuda();
}


  void
display_test_info()
{
  printfQuda("running the following test:\n");

  printfQuda("prec    sloppy_prec    link_recon  sloppy_link_recon test_type  S_dimension T_dimension\n");
  printfQuda("%s   %s             %s            %s            %s         %d/%d/%d          %d \n",
      get_prec_str(prec),get_prec_str(prec_sloppy),
      get_recon_str(link_recon),
      get_recon_str(link_recon_sloppy), get_test_type(test_type), xdim, ydim, zdim, tdim);

  printfQuda("Grid partition info:     X  Y  Z  T\n");
  printfQuda("                         %d  %d  %d  %d\n",
      dimPartitioned(0),
      dimPartitioned(1),
      dimPartitioned(2),
      dimPartitioned(3));

  return ;

}

int main(int argc, char** argv)
{
  // command line options
  auto app = make_app();
  CLI::TransformPairs<int> test_type_map {{"full", 0}, {"full_ee_prec", 1}, {"full_oo_prec", 2}, {"even", 3}, {"odd", 4}};
  app->add_option("--test", test_type, "Test method")->transform(CLI::CheckedTransformer(test_type_map));
  try {
    app->parse(argc, argv);
  } catch (const CLI::ParseError &e) {
    return app->exit(e);
  }

  if (prec_sloppy == QUDA_INVALID_PRECISION){
    prec_sloppy = prec;
  }
  if (link_recon_sloppy == QUDA_RECONSTRUCT_INVALID){
    link_recon_sloppy = link_recon;
  }

  if(inv_type != QUDA_CG_INVERTER){
    if(test_type != 0 && test_type != 1) errorQuda("Preconditioning is currently not supported in multi-shift solver solvers");
  }

  // initialize QMP/MPI, QUDA comms grid and RNG (host_utils.cpp)
  initComms(argc, argv, gridsize_from_cmdline);

  display_test_info();

  printfQuda("dslash_type = %d\n", dslash_type);

  int ret = invert_test();

  // finalize the communications layer
  finalizeComms();

  return ret;
}<|MERGE_RESOLUTION|>--- conflicted
+++ resolved
@@ -419,10 +419,6 @@
 
         invertMultiShiftQuda(outArray, in->V(), &inv_param);
 
-<<<<<<< HEAD
-        qudaDeviceSynchronize();
-=======
->>>>>>> a2543a25
         time0 += clock(); // stop the timer
         time0 /= CLOCKS_PER_SEC;
 
