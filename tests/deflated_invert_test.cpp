#include <stdlib.h>
#include <stdio.h>
#include <time.h>
#include <math.h>
#include <string.h>
#include <algorithm>

#include <util_quda.h>
#include <host_utils.h>
#include <command_line_params.h>

#include <dslash_reference.h>
//#include <blas_reference.h>
#include <wilson_dslash_reference.h>
#include <domain_wall_dslash_reference.h>
#include "misc.h"

#if defined(QMP_COMMS)
#include <qmp.h>
#elif defined(MPI_COMMS)
#include <mpi.h>
#endif

#include <qio_field.h>

// In a typical application, quda.h is the only QUDA header required.
#include <quda.h>

void display_test_info()
{
  printfQuda("running the following test:\n");

  printfQuda("prec    prec_sloppy   matpc_type  recon  recon_sloppy S_dimension T_dimension Ls_dimension   dslash_type "
             " normalization\n");
  printfQuda("%6s   %6s    %12s     %2s     %2s         %3d/%3d/%3d     %3d         %2d     %14s  %8s\n",
             get_prec_str(prec), get_prec_str(prec_sloppy), get_matpc_str(matpc_type), get_recon_str(link_recon),
             get_recon_str(link_recon_sloppy), xdim, ydim, zdim, tdim, Lsdim, get_dslash_str(dslash_type),
             get_mass_normalization_str(normalization));

  printfQuda("Grid partition info:     X  Y  Z  T\n");
  printfQuda("                         %d  %d  %d  %d\n", dimPartitioned(0), dimPartitioned(1), dimPartitioned(2),
             dimPartitioned(3));

  printfQuda("Deflation space info: location   mem_type\n");
  printfQuda("                     %5s     %8s\n", get_ritz_location_str(location_ritz),
             get_memory_type_str(mem_type_ritz));
}

int main(int argc, char **argv)
{
  // command line options
  auto app = make_app();
  // add_eigen_option_group(app);
  add_deflation_option_group(app);
  // add_multigrid_option_group(app);
  try {
    app->parse(argc, argv);
  } catch (const CLI::ParseError &e) {
    return app->exit(e);
  }

  if (prec_sloppy == QUDA_INVALID_PRECISION) prec_sloppy = prec;
  if (prec_precondition == QUDA_INVALID_PRECISION) prec_precondition = prec_sloppy;
  if (prec_ritz == QUDA_INVALID_PRECISION) prec_ritz = prec_sloppy;
  if (prec_refinement_sloppy == QUDA_INVALID_PRECISION) prec_refinement_sloppy = prec_sloppy;
  if (link_recon_sloppy == QUDA_RECONSTRUCT_INVALID) link_recon_sloppy = link_recon;
  if (link_recon_precondition == QUDA_RECONSTRUCT_INVALID) link_recon_precondition = link_recon_sloppy;

  // initialize QMP/MPI, QUDA comms grid and RNG (host_utils.cpp)
  initComms(argc, argv, gridsize_from_cmdline);

  // call srand() with a rank-dependent seed
  initRand();

  display_test_info();

  // initialize the QUDA library
  initQuda(device);

  // *** QUDA parameters begin here.

  if (dslash_type != QUDA_WILSON_DSLASH && dslash_type != QUDA_CLOVER_WILSON_DSLASH
      && dslash_type != QUDA_TWISTED_MASS_DSLASH && dslash_type != QUDA_DOMAIN_WALL_4D_DSLASH
      && dslash_type != QUDA_MOBIUS_DWF_DSLASH && dslash_type != QUDA_TWISTED_CLOVER_DSLASH
      && dslash_type != QUDA_DOMAIN_WALL_DSLASH && dslash_type != QUDA_MOBIUS_DWF_DSLASH) {
    printfQuda("dslash_type %d not supported\n", dslash_type);
    exit(0);
  }

  QudaGaugeParam gauge_param = newQudaGaugeParam();
  setWilsonGaugeParam(gauge_param);

  QudaInvertParam inv_param = newQudaInvertParam();
  setDeflatedInvertParam(inv_param);

  if (dslash_type == QUDA_TWISTED_MASS_DSLASH || dslash_type == QUDA_TWISTED_CLOVER_DSLASH) {
    inv_param.epsilon = epsilon;
    inv_param.twist_flavor = twist_flavor;
    inv_param.Ls = (inv_param.twist_flavor == QUDA_TWIST_NONDEG_DOUBLET) ? 2 : 1;
  } else if (dslash_type == QUDA_DOMAIN_WALL_DSLASH || dslash_type == QUDA_DOMAIN_WALL_4D_DSLASH
             || dslash_type == QUDA_MOBIUS_DWF_DSLASH) {
    inv_param.m5 = -1.8;
    kappa5 = 0.5 / (5 + inv_param.m5);
    inv_param.Ls = Lsdim;
    for (int k = 0; k < Lsdim; k++) // for mobius only
    {
      // b5[k], c[k] values are chosen for arbitrary values,
      // but the difference of them are same as 1.0
      inv_param.b_5[k] = 1.452;
      inv_param.c_5[k] = 0.452;
    }
  }

  QudaEigParam df_param = newQudaEigParam();
  df_param.invert_param = &inv_param;
  setDeflationParam(df_param);

  // *** Everything between here and the call to initQuda() is
  // *** application-specific.

  // set parameters for the reference Dslash, and prepare fields to be loaded
  if (dslash_type == QUDA_DOMAIN_WALL_DSLASH || dslash_type == QUDA_DOMAIN_WALL_4D_DSLASH
      || dslash_type == QUDA_MOBIUS_DWF_DSLASH) {
    dw_setDims(gauge_param.X, inv_param.Ls);
  } else {
    setDims(gauge_param.X);
  }

  setSpinorSiteSize(24);

  // Allocate host side memory for the gauge field.
  //----------------------------------------------------------------------------
  void *gauge[4];
  // Allocate space on the host (always best to allocate and free in the same scope)
  for (int dir = 0; dir < 4; dir++) gauge[dir] = malloc(V * gauge_site_size * host_gauge_data_type_size);
  constructHostGaugeField(gauge, gauge_param, argc, argv);
  // Load the gauge field to the device
  loadGaugeQuda((void *)gauge, &gauge_param);

  // Allocate host side memory for clover terms if needed.
  //----------------------------------------------------------------------------
  void *clover = nullptr;
  void *clover_inv = nullptr;
  // Allocate space on the host (always best to allocate and free in the same scope)
  if (dslash_type == QUDA_CLOVER_WILSON_DSLASH || dslash_type == QUDA_TWISTED_CLOVER_DSLASH) {
    clover = malloc(V * clover_site_size * host_clover_data_type_size);
    clover_inv = malloc(V * clover_site_size * host_spinor_data_type_size);
    constructHostCloverField(clover, clover_inv, inv_param);
    // Load the clover terms to the device
    loadCloverQuda(clover, clover_inv, &inv_param);
  }

  void *spinorIn = malloc(V * spinor_site_size * host_spinor_data_type_size * inv_param.Ls);
  void *spinorCheck = malloc(V * spinor_site_size * host_spinor_data_type_size * inv_param.Ls);

  void *spinorOut = NULL;
  spinorOut = malloc(V * spinor_site_size * host_spinor_data_type_size * inv_param.Ls);

  // start the timer
  double time0 = -((double)clock());

<<<<<<< HEAD
  // initialize the QUDA library
  initQuda(device);

=======
>>>>>>> 255c3104
  // this line ensure that if we need to construct the clover inverse (in either the smoother or the solver) we do so
  if (dslash_type == QUDA_CLOVER_WILSON_DSLASH || dslash_type == QUDA_TWISTED_CLOVER_DSLASH) loadCloverQuda(clover, clover_inv, &inv_param);

  void *df_preconditioner  = newDeflationQuda(&df_param);
  inv_param.deflation_op   = df_preconditioner;

  for (int i=0; i<Nsrc; i++) {
    // create a point source at 0 (in each subvolume...  FIXME)
    memset(spinorIn, 0, inv_param.Ls * V * spinor_site_size * host_spinor_data_type_size);
    memset(spinorCheck, 0, inv_param.Ls * V * spinor_site_size * host_spinor_data_type_size);
    memset(spinorOut, 0, inv_param.Ls * V * spinor_site_size * host_spinor_data_type_size);

    if (inv_param.cpu_prec == QUDA_SINGLE_PRECISION) {
      //((float*)spinorIn)[i] = 1.0;
      for (int i = 0; i < inv_param.Ls * V * spinor_site_size; i++) ((float *)spinorIn)[i] = rand() / (float)RAND_MAX;
    } else {
      //((double*)spinorIn)[i] = 1.0;
      for (int i = 0; i < inv_param.Ls * V * spinor_site_size; i++) ((double *)spinorIn)[i] = rand() / (double)RAND_MAX;
    }

    invertQuda(spinorOut, spinorIn, &inv_param);
    printfQuda("\nDone for %d rhs.\n", inv_param.rhs_idx);
  }

  destroyDeflationQuda(df_preconditioner);

  // stop the timer
  time0 += clock();
  time0 /= CLOCKS_PER_SEC;

  // printfQuda("\nDone: %i iter / %g secs = %g Gflops, total time = %g secs\n",
  // inv_param.iter, inv_param.secs, inv_param.gflops/inv_param.secs, time0);
  printfQuda("\nDone: %i iter / %g secs = %g Gflops, total time = %g secs\n", inv_param.iter, inv_param.secs,
             inv_param.gflops / inv_param.secs, 0.0);

  if (inv_param.solution_type == QUDA_MAT_SOLUTION) {

    if (dslash_type == QUDA_WILSON_DSLASH || dslash_type == QUDA_CLOVER_WILSON_DSLASH) {
      wil_mat(spinorCheck, gauge, spinorOut, inv_param.kappa, 0, inv_param.cpu_prec, gauge_param);

    } else if (dslash_type == QUDA_DOMAIN_WALL_DSLASH) {
      dw_mat(spinorCheck, gauge, spinorOut, kappa5, inv_param.dagger, inv_param.cpu_prec, gauge_param, inv_param.mass);
    } else if (dslash_type == QUDA_DOMAIN_WALL_4D_DSLASH) {
      dw_4d_mat(spinorCheck, gauge, spinorOut, kappa5, inv_param.dagger, inv_param.cpu_prec, gauge_param, inv_param.mass);
    } else if (dslash_type == QUDA_MOBIUS_DWF_DSLASH) {
      double _Complex *kappa_b = (double _Complex *)malloc(Lsdim * sizeof(double _Complex));
      double _Complex *kappa_c = (double _Complex *)malloc(Lsdim * sizeof(double _Complex));
      for (int xs = 0; xs < Lsdim; xs++) {
        kappa_b[xs] = 1.0 / (2 * (inv_param.b_5[xs] * (4.0 + inv_param.m5) + 1.0));
        kappa_c[xs] = 1.0 / (2 * (inv_param.c_5[xs] * (4.0 + inv_param.m5) - 1.0));
      }
      mdw_mat(spinorCheck, gauge, spinorOut, kappa_b, kappa_c, inv_param.dagger, inv_param.cpu_prec, gauge_param,
              inv_param.mass, inv_param.b_5, inv_param.c_5);
      free(kappa_b);
      free(kappa_c);
    } else {
      if (dslash_type == QUDA_TWISTED_MASS_DSLASH || dslash_type == QUDA_TWISTED_CLOVER_DSLASH) {
        if(inv_param.twist_flavor == QUDA_TWIST_SINGLET) {
          tm_mat(spinorCheck, gauge, spinorOut, inv_param.kappa, inv_param.mu, inv_param.twist_flavor, 0, inv_param.cpu_prec, gauge_param);
        } else {
          printfQuda("Unsupported dslash_type\n");
          exit(-1);
        }
      }
    }

    if (inv_param.mass_normalization == QUDA_MASS_NORMALIZATION) {
      if (dslash_type == QUDA_DOMAIN_WALL_DSLASH || dslash_type == QUDA_DOMAIN_WALL_4D_DSLASH
          || dslash_type == QUDA_MOBIUS_DWF_DSLASH) {
        ax(0.5 / kappa5, spinorCheck, V * spinor_site_size * inv_param.Ls, inv_param.cpu_prec);
      } else if (dslash_type == QUDA_TWISTED_MASS_DSLASH && twist_flavor == QUDA_TWIST_NONDEG_DOUBLET) {
        ax(0.5 / inv_param.kappa, spinorCheck, 2 * V * spinor_site_size, inv_param.cpu_prec);
      } else {
        ax(0.5 / inv_param.kappa, spinorCheck, V * spinor_site_size, inv_param.cpu_prec);
      }
    }

  } else if(inv_param.solution_type == QUDA_MATPC_SOLUTION) {

    if (dslash_type == QUDA_WILSON_DSLASH || dslash_type == QUDA_CLOVER_WILSON_DSLASH) {
      wil_matpc(spinorCheck, gauge, spinorOut, inv_param.kappa, inv_param.matpc_type, 0, inv_param.cpu_prec, gauge_param);
    } else if (dslash_type == QUDA_DOMAIN_WALL_DSLASH) {
      dw_matpc(spinorCheck, gauge, spinorOut, kappa5, inv_param.matpc_type, 0, inv_param.cpu_prec, gauge_param,
               inv_param.mass);
    } else if (dslash_type == QUDA_DOMAIN_WALL_4D_DSLASH) {
      dw_4d_matpc(spinorCheck, gauge, spinorOut, kappa5, inv_param.matpc_type, 0, inv_param.cpu_prec, gauge_param,
                  inv_param.mass);
    } else if (dslash_type == QUDA_MOBIUS_DWF_DSLASH) {
      double _Complex *kappa_b = (double _Complex *)malloc(Lsdim * sizeof(double _Complex));
      double _Complex *kappa_c = (double _Complex *)malloc(Lsdim * sizeof(double _Complex));
      for (int xs = 0; xs < Lsdim; xs++) {
        kappa_b[xs] = 1.0 / (2 * (inv_param.b_5[xs] * (4.0 + inv_param.m5) + 1.0));
        kappa_c[xs] = 1.0 / (2 * (inv_param.c_5[xs] * (4.0 + inv_param.m5) - 1.0));
      }
      mdw_matpc(spinorCheck, gauge, spinorOut, kappa_b, kappa_c, inv_param.matpc_type, 0, inv_param.cpu_prec,
                gauge_param, inv_param.mass, inv_param.b_5, inv_param.c_5);
      free(kappa_b);
      free(kappa_c);
    } else {
      if (dslash_type == QUDA_TWISTED_MASS_DSLASH || dslash_type == QUDA_TWISTED_CLOVER_DSLASH) {
        if (inv_param.twist_flavor == QUDA_TWIST_SINGLET) {
          tm_matpc(spinorCheck, gauge, spinorOut, inv_param.kappa, inv_param.mu, inv_param.twist_flavor,
                   inv_param.matpc_type, 0, inv_param.cpu_prec, gauge_param);
        } else {
          printfQuda("Unsupported dslash_type\n");
          exit(-1);
        }
      }
    }

    if (inv_param.mass_normalization == QUDA_MASS_NORMALIZATION) {
      if (dslash_type == QUDA_DOMAIN_WALL_DSLASH || dslash_type == QUDA_DOMAIN_WALL_4D_DSLASH
          || dslash_type == QUDA_MOBIUS_DWF_DSLASH) {
        ax(0.25 / (kappa5 * kappa5), spinorCheck, V * spinor_site_size * inv_param.Ls, inv_param.cpu_prec);
      } else {
        ax(0.25 / (inv_param.kappa * inv_param.kappa), spinorCheck, Vh * spinor_site_size, inv_param.cpu_prec);
      }
    }
  }

  int vol = inv_param.solution_type == QUDA_MAT_SOLUTION ? V : Vh;
  mxpy(spinorIn, spinorCheck, vol * spinor_site_size * inv_param.Ls, inv_param.cpu_prec);
  double nrm2 = norm_2(spinorCheck, vol * spinor_site_size * inv_param.Ls, inv_param.cpu_prec);
  double src2 = norm_2(spinorIn, vol * spinor_site_size * inv_param.Ls, inv_param.cpu_prec);
  double l2r = sqrt(nrm2 / src2);

  printfQuda("Residuals: (L2 relative) tol %g, QUDA = %g, host = %g; (heavy-quark) tol %g, QUDA = %g\n", inv_param.tol,
             inv_param.true_res, l2r, inv_param.tol_hq, inv_param.true_res_hq);

  freeGaugeQuda();
  if (dslash_type == QUDA_CLOVER_WILSON_DSLASH || dslash_type == QUDA_TWISTED_CLOVER_DSLASH) freeCloverQuda();

  // finalize the QUDA library
  endQuda();

  // finalize the communications layer
  finalizeComms();

  if (dslash_type == QUDA_CLOVER_WILSON_DSLASH || dslash_type == QUDA_TWISTED_CLOVER_DSLASH) {
    if (clover) free(clover);
    if (clover_inv) free(clover_inv);
  }

  for (int dir = 0; dir<4; dir++) free(gauge[dir]);

  return 0;
}<|MERGE_RESOLUTION|>--- conflicted
+++ resolved
@@ -159,12 +159,6 @@
   // start the timer
   double time0 = -((double)clock());
 
-<<<<<<< HEAD
-  // initialize the QUDA library
-  initQuda(device);
-
-=======
->>>>>>> 255c3104
   // this line ensure that if we need to construct the clover inverse (in either the smoother or the solver) we do so
   if (dslash_type == QUDA_CLOVER_WILSON_DSLASH || dslash_type == QUDA_TWISTED_CLOVER_DSLASH) loadCloverQuda(clover, clover_inv, &inv_param);
 
