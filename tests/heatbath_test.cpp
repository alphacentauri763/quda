#include <stdio.h>
#include <stdlib.h>
#include <string.h>

#include <quda.h>
#include <gauge_field.h>

#include <comm_quda.h>
#include <host_utils.h>
#include <command_line_params.h>
#include <gauge_tools.h>
#include "misc.h"

#include <pgauge_monte.h>
#include <random_quda.h>
#include <unitarization_links.h>

#include <qio_field.h>

#define MAX(a,b) ((a)>(b)?(a):(b))
#define DABS(a) ((a)<(0.)?(-(a)):(a))

namespace quda {
  extern void setTransferGPU(bool);
}

// Local helper functions
//------------------------------------------------------------------------------------
void setReunitarizationConsts()
{
  using namespace quda;
  const double unitarize_eps = 1e-14;
  const double max_error = 1e-10;
  const int reunit_allow_svd = 1;
  const int reunit_svd_only = 0;
  const double svd_rel_error = 1e-6;
  const double svd_abs_error = 1e-6;
  setUnitarizeLinksConstants(unitarize_eps, max_error, reunit_allow_svd, reunit_svd_only, svd_rel_error, svd_abs_error);
}

void CallUnitarizeLinks(quda::cudaGaugeField *cudaInGauge)
{
  using namespace quda;
  int *num_failures_dev = (int *)device_malloc(sizeof(int));
  int num_failures;
  cudaMemset(num_failures_dev, 0, sizeof(int));
  unitarizeLinks(*cudaInGauge, num_failures_dev);

  cudaMemcpy(&num_failures, num_failures_dev, sizeof(int), cudaMemcpyDeviceToHost);
  if (num_failures > 0) errorQuda("Error in the unitarization\n");
  device_free(num_failures_dev);
}
//------------------------------------------------------------------------------------

void display_test_info()
{
  printfQuda("running the following test:\n");

<<<<<<< HEAD
void CallUnitarizeLinks(quda::cudaGaugeField *cudaInGauge){
   using namespace quda;
   int *num_failures_dev = (int*)device_malloc(sizeof(int));
   int num_failures;
   qudaMemset(num_failures_dev, 0, sizeof(int));
   unitarizeLinks(*cudaInGauge, num_failures_dev);

   qudaMemcpy(&num_failures, num_failures_dev, sizeof(int), qudaMemcpyDeviceToHost);
   if(num_failures>0) errorQuda("Error in the unitarization\n");
   device_free(num_failures_dev);
  }
=======
  printfQuda("prec    sloppy_prec    link_recon  sloppy_link_recon S_dimension T_dimension Ls_dimension\n");
  printfQuda("%s   %s             %s            %s            %d/%d/%d          %d         %d\n", get_prec_str(prec),
             get_prec_str(prec_sloppy), get_recon_str(link_recon), get_recon_str(link_recon_sloppy), xdim, ydim, zdim,
             tdim, Lsdim);

  printfQuda("Grid partition info:     X  Y  Z  T\n");
  printfQuda("                         %d  %d  %d  %d\n", dimPartitioned(0), dimPartitioned(1), dimPartitioned(2),
             dimPartitioned(3));
}
>>>>>>> a2543a25

int main(int argc, char **argv)
{
  // command line options
  auto app = make_app();
  try {
    app->parse(argc, argv);
  } catch (const CLI::ParseError &e) {
    return app->exit(e);
  }

  if (prec_sloppy == QUDA_INVALID_PRECISION) prec_sloppy = prec;
  if (link_recon_sloppy == QUDA_RECONSTRUCT_INVALID) link_recon_sloppy = link_recon;

  // initialize QMP/MPI, QUDA comms grid and RNG (host_utils.cpp)
  initComms(argc, argv, gridsize_from_cmdline);

  // call srand() with a rank-dependent seed
  initRand();

  display_test_info();

  // initialize the QUDA library
  initQuda(device);

  // *** QUDA parameters begin here.

  QudaGaugeParam gauge_param = newQudaGaugeParam();
  setWilsonGaugeParam(gauge_param);

  // *** Everything between here and the timer is  application specific.
  setDims(gauge_param.X);
  setSpinorSiteSize(24);

  void *load_gauge[4];
  // Allocate space on the host (always best to allocate and free in the same scope)
  for (int dir = 0; dir < 4; dir++) { load_gauge[dir] = malloc(V * gauge_site_size * gauge_param.cpu_prec); }
  constructHostGaugeField(load_gauge, gauge_param, argc, argv);
  // Load the gauge field to the device
  loadGaugeQuda((void *)load_gauge, &gauge_param);

  // start the timer
  double time0 = -((double)clock());

  {
    using namespace quda;
    GaugeFieldParam gParam(0, gauge_param);
    gParam.pad = 0;
    gParam.ghostExchange = QUDA_GHOST_EXCHANGE_NO;
    gParam.create      = QUDA_NULL_FIELD_CREATE;
    gParam.link_type   = gauge_param.type;
    gParam.reconstruct = gauge_param.reconstruct;
    gParam.setPrecision(gParam.Precision(), true);
    cudaGaugeField *gauge = new cudaGaugeField(gParam);

    int pad = 0;
    int y[4];
    int R[4] = {0,0,0,0};
    for(int dir=0; dir<4; ++dir) if(comm_dim_partitioned(dir)) R[dir] = 2;
    for(int dir=0; dir<4; ++dir) y[dir] = gauge_param.X[dir] + 2 * R[dir];
    GaugeFieldParam gParamEx(y, prec, link_recon,
			     pad, QUDA_VECTOR_GEOMETRY, QUDA_GHOST_EXCHANGE_EXTENDED);
    gParamEx.create = QUDA_ZERO_FIELD_CREATE;
    gParamEx.order = gParam.order;
    gParamEx.siteSubset = QUDA_FULL_SITE_SUBSET;
    gParamEx.t_boundary = gParam.t_boundary;
    gParamEx.nFace = 1;
    for(int dir=0; dir<4; ++dir) gParamEx.r[dir] = R[dir];
    cudaGaugeField *gaugeEx = new cudaGaugeField(gParamEx);
    // CURAND random generator initialization
    RNG *randstates = new RNG(*gauge, 1234);
    randstates->Init();

    int nsteps = heatbath_num_steps;
    int nwarm = heatbath_warmup_steps;
    int nhbsteps = heatbath_num_heatbath_per_step;
    int novrsteps = heatbath_num_overrelax_per_step;
    bool  coldstart = heatbath_coldstart;
    double beta_value = heatbath_beta_value;

    printfQuda("Starting heatbath for beta = %f from a %s start\n", beta_value, strcmp(latfile,"") ? "loaded" : (coldstart ? "cold" : "hot"));
    printfQuda("  %d Heatbath hits and %d overrelaxation hits per step\n", nhbsteps, novrsteps);
    printfQuda("  %d Warmup steps\n", nwarm);
    printfQuda("  %d Measurement steps\n", nsteps);

    if (strcmp(latfile, "")) { // Copy in loaded gauge field

      printfQuda("Loading the gauge field in %s\n", latfile);

      loadGaugeQuda(load_gauge, &gauge_param);
      // Get pointer to internal resident gauge field
      cudaGaugeField* extendedGaugeResident = new cudaGaugeField(gParamEx);
      copyExtendedResidentGaugeQuda((void*)extendedGaugeResident, QUDA_CUDA_FIELD_LOCATION);
      InitGaugeField(*gaugeEx);
      copyExtendedGauge(*gaugeEx, *extendedGaugeResident, QUDA_CUDA_FIELD_LOCATION);
      delete extendedGaugeResident;

    } else if (link_recon != QUDA_RECONSTRUCT_8 && coldstart) {
      InitGaugeField( *gaugeEx);
    } else {
      InitGaugeField( *gaugeEx, *randstates );
    }

    // copy into regular field
    copyExtendedGauge(*gauge, *gaugeEx, QUDA_CUDA_FIELD_LOCATION);

    // load the gauge field from gauge
    gauge_param.gauge_order = gauge->Order();
    gauge_param.location = QUDA_CUDA_FIELD_LOCATION;

    loadGaugeQuda(gauge->Gauge_p(), &gauge_param);

    QudaGaugeObservableParam param = newQudaGaugeObservableParam();
    param.compute_plaquette = QUDA_BOOLEAN_TRUE;
    param.compute_qcharge = QUDA_BOOLEAN_TRUE;

    gaugeObservablesQuda(&param);
    printfQuda("Initial gauge field plaquette = %e topological charge = %e\n", param.plaquette[0], param.qcharge);

    // Reunitarization setup
    setReunitarizationConsts();

    // Do a warmup if requested
    if (nwarm > 0) {
      for (int step = 1; step <= nwarm; ++step) {
        Monte(*gaugeEx, *randstates, beta_value, nhbsteps, novrsteps);
        CallUnitarizeLinks(gaugeEx);
      }
    }

    // copy into regular field
    copyExtendedGauge(*gauge, *gaugeEx, QUDA_CUDA_FIELD_LOCATION);

    // load the gauge field from gauge
    gauge_param.gauge_order = gauge->Order();
    gauge_param.location = QUDA_CUDA_FIELD_LOCATION;

    loadGaugeQuda(gauge->Gauge_p(), &gauge_param);
    gaugeObservablesQuda(&param);
    printfQuda("step=0 plaquette = %e topological charge = %e\n", param.plaquette[0], param.qcharge);

    freeGaugeQuda();

    for(int step=1; step<=nsteps; ++step){
      Monte( *gaugeEx, *randstates, beta_value, nhbsteps, novrsteps);

      //Reunitarize gauge links...
      CallUnitarizeLinks(gaugeEx);

      // copy into regular field
      copyExtendedGauge(*gauge, *gaugeEx, QUDA_CUDA_FIELD_LOCATION);

      loadGaugeQuda(gauge->Gauge_p(), &gauge_param);
      gaugeObservablesQuda(&param);
      printfQuda("step=%d plaquette = %e topological charge = %e\n", step, param.plaquette[0], param.qcharge);

      freeGaugeQuda();
    }

    // Save if output string is specified
    if (strcmp(gauge_outfile,"")) {

      printfQuda("Saving the gauge field to file %s\n", gauge_outfile);

      QudaGaugeParam gauge_param = newQudaGaugeParam();
      setWilsonGaugeParam(gauge_param);

      void *cpu_gauge[4];
      for (int dir = 0; dir < 4; dir++) { cpu_gauge[dir] = malloc(V * gauge_site_size * gauge_param.cpu_prec); }

      // copy into regular field
      copyExtendedGauge(*gauge, *gaugeEx, QUDA_CUDA_FIELD_LOCATION);

      saveGaugeFieldQuda((void*)cpu_gauge, (void*)gauge, &gauge_param);

      write_gauge_field(gauge_outfile, cpu_gauge, gauge_param.cpu_prec, gauge_param.X, 0, (char**)0);

      for (int dir = 0; dir<4; dir++) free(cpu_gauge[dir]);
    } else {
      printfQuda("No output file specified.\n");
    }

    delete gauge;
    delete gaugeEx;
    //Release all temporary memory used for data exchange between GPUs in multi-GPU mode
    PGaugeExchangeFree();

    randstates->Release();
    delete randstates;
  }

  // stop the timer
  time0 += clock();
  time0 /= CLOCKS_PER_SEC;

  // printfQuda("\nDone: %i iter / %g secs = %g Gflops, total time = %g secs\n",
  // inv_param.iter, inv_param.secs, inv_param.gflops/inv_param.secs, time0);
  printfQuda("\nDone, total time = %g secs\n", time0);

  freeGaugeQuda();

  // finalize the QUDA library
  endQuda();

  // finalize the communications layer
  finalizeComms();

  for (int dir = 0; dir<4; dir++) free(load_gauge[dir]);

  return 0;
}<|MERGE_RESOLUTION|>--- conflicted
+++ resolved
@@ -56,19 +56,6 @@
 {
   printfQuda("running the following test:\n");
 
-<<<<<<< HEAD
-void CallUnitarizeLinks(quda::cudaGaugeField *cudaInGauge){
-   using namespace quda;
-   int *num_failures_dev = (int*)device_malloc(sizeof(int));
-   int num_failures;
-   qudaMemset(num_failures_dev, 0, sizeof(int));
-   unitarizeLinks(*cudaInGauge, num_failures_dev);
-
-   qudaMemcpy(&num_failures, num_failures_dev, sizeof(int), qudaMemcpyDeviceToHost);
-   if(num_failures>0) errorQuda("Error in the unitarization\n");
-   device_free(num_failures_dev);
-  }
-=======
   printfQuda("prec    sloppy_prec    link_recon  sloppy_link_recon S_dimension T_dimension Ls_dimension\n");
   printfQuda("%s   %s             %s            %s            %d/%d/%d          %d         %d\n", get_prec_str(prec),
              get_prec_str(prec_sloppy), get_recon_str(link_recon), get_recon_str(link_recon_sloppy), xdim, ydim, zdim,
@@ -78,7 +65,6 @@
   printfQuda("                         %d  %d  %d  %d\n", dimPartitioned(0), dimPartitioned(1), dimPartitioned(2),
              dimPartitioned(3));
 }
->>>>>>> a2543a25
 
 int main(int argc, char **argv)
 {
