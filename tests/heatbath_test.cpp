#include <stdio.h>
#include <stdlib.h>
#include <string.h>

#include <quda.h>
#include <gauge_field.h>

#include <comm_quda.h>
#include <host_utils.h>
#include <command_line_params.h>
#include <gauge_tools.h>
#include "misc.h"

#include <pgauge_monte.h>
#include <random_quda.h>
#include <unitarization_links.h>

#include <qio_field.h>

namespace quda {
  extern void setTransferGPU(bool);
}

// Local helper functions
//------------------------------------------------------------------------------------
void setReunitarizationConsts()
{
  using namespace quda;
  const double unitarize_eps = 1e-14;
  const double max_error = 1e-10;
  const int reunit_allow_svd = 1;
  const int reunit_svd_only = 0;
  const double svd_rel_error = 1e-6;
  const double svd_abs_error = 1e-6;
  setUnitarizeLinksConstants(unitarize_eps, max_error, reunit_allow_svd, reunit_svd_only, svd_rel_error, svd_abs_error);
}

void display_test_info()
{
  printfQuda("running the following test:\n");

  printfQuda("prec    sloppy_prec    link_recon  sloppy_link_recon S_dimension T_dimension Ls_dimension\n");
  printfQuda("%s   %s             %s            %s            %d/%d/%d          %d         %d\n", get_prec_str(prec),
             get_prec_str(prec_sloppy), get_recon_str(link_recon), get_recon_str(link_recon_sloppy), xdim, ydim, zdim,
             tdim, Lsdim);

  printfQuda("Grid partition info:     X  Y  Z  T\n");
  printfQuda("                         %d  %d  %d  %d\n", dimPartitioned(0), dimPartitioned(1), dimPartitioned(2),
             dimPartitioned(3));
}

void saveGaugeField(int step, cudaGaugeField *gaugeEx, cudaGaugeField *gauge) {

  char step_str[16];
  
  sprintf(step_str, "_step%d", step);
  strcat(gauge_outfile,step_str);
  printfQuda("Saving the gauge field to file %s\n", gauge_outfile);
  
  QudaGaugeParam gauge_param = newQudaGaugeParam();
  setWilsonGaugeParam(gauge_param);
  
  void *cpu_gauge[4];
  for (int dir = 0; dir < 4; dir++) { cpu_gauge[dir] = malloc(V * gauge_site_size * gauge_param.cpu_prec); }
  
  // copy into regular field
  copyExtendedGauge(*gauge, *gaugeEx, QUDA_CUDA_FIELD_LOCATION);
  
  saveGaugeFieldQuda((void*)cpu_gauge, (void*)gauge, &gauge_param);
  
  write_gauge_field(gauge_outfile, cpu_gauge, gauge_param.cpu_prec, gauge_param.X, 0, (char**)0);
  
  for (int dir = 0; dir<4; dir++) free(cpu_gauge[dir]);
}



int main(int argc, char **argv)
{
  // command line options
  auto app = make_app();
  try {
    app->parse(argc, argv);
  } catch (const CLI::ParseError &e) {
    return app->exit(e);
  }

  if (prec_sloppy == QUDA_INVALID_PRECISION) prec_sloppy = prec;
  if (link_recon_sloppy == QUDA_RECONSTRUCT_INVALID) link_recon_sloppy = link_recon;

  // initialize QMP/MPI, QUDA comms grid and RNG (host_utils.cpp)
  initComms(argc, argv, gridsize_from_cmdline);

  // call srand() with a rank-dependent seed
  initRand();

  display_test_info();

  // initialize the QUDA library
  initQuda(device_ordinal);

  // *** QUDA parameters begin here.

  QudaGaugeParam gauge_param = newQudaGaugeParam();
  setWilsonGaugeParam(gauge_param);

  // *** Everything between here and the timer is  application specific.
  setDims(gauge_param.X);
  setSpinorSiteSize(2*4*N_COLORS);

  void *load_gauge[4];
  // Allocate space on the host (always best to allocate and free in the same scope)
  for (int dir = 0; dir < 4; dir++) { load_gauge[dir] = malloc(V * gauge_site_size * gauge_param.cpu_prec); }
<<<<<<< HEAD
  constructHostGaugeField(load_gauge, gauge_param, argc, argv);
  // Load the gauge field to the device
  //loadGaugeQuda((void *)load_gauge, &gauge_param);
=======
>>>>>>> 68a2bdbe

  int *num_failures_h = (int *)mapped_malloc(sizeof(int));
  int *num_failures_d = (int *)get_mapped_device_pointer(num_failures_h);
  *num_failures_h = 0;

  // start the timer
  double time0 = -((double)clock());

  {
    using namespace quda;
    GaugeFieldParam gParam(0, gauge_param);
    gParam.pad = 0;
    gParam.ghostExchange = QUDA_GHOST_EXCHANGE_NO;
    gParam.create      = QUDA_NULL_FIELD_CREATE;
    gParam.link_type   = gauge_param.type;
    gParam.reconstruct = gauge_param.reconstruct;
    gParam.setPrecision(gParam.Precision(), true);
    cudaGaugeField *gauge = new cudaGaugeField(gParam);

    int pad = 0;
    int y[4];
    int R[4] = {0,0,0,0};
    for(int dir=0; dir<4; ++dir) if(comm_dim_partitioned(dir)) R[dir] = 2;
    for(int dir=0; dir<4; ++dir) y[dir] = gauge_param.X[dir] + 2 * R[dir];
    GaugeFieldParam gParamEx(y, prec, link_recon,
			     pad, QUDA_VECTOR_GEOMETRY, QUDA_GHOST_EXCHANGE_EXTENDED);
    gParamEx.create = QUDA_ZERO_FIELD_CREATE;
    gParamEx.order = gParam.order;
    gParamEx.siteSubset = QUDA_FULL_SITE_SUBSET;
    gParamEx.t_boundary = gParam.t_boundary;
    gParamEx.nFace = 1;
    for(int dir=0; dir<4; ++dir) gParamEx.r[dir] = R[dir];
    cudaGaugeField *gaugeEx = new cudaGaugeField(gParamEx);
    // CURAND random generator initialization
    RNG *randstates = new RNG(*gauge, 1234);
    randstates->Init();

    int nsteps = heatbath_num_steps;
    int nwarm = heatbath_warmup_steps;
    int nhbsteps = heatbath_num_heatbath_per_step;
    int novrsteps = heatbath_num_overrelax_per_step;
    bool  coldstart = heatbath_coldstart;
    double beta_value = heatbath_beta_value;

    printfQuda("Starting heatbath for beta = %f from a %s start\n", beta_value, strcmp(latfile,"") ? "loaded" : (coldstart ? "cold" : "hot"));
    printfQuda("  %d Heatbath hits and %d overrelaxation hits per step\n", nhbsteps, novrsteps);
    printfQuda("  %d Warmup steps\n", nwarm);
    printfQuda("  %d Measurement steps\n", nsteps);

    if (strcmp(latfile, "")) { // Copy in loaded gauge field

      printfQuda("Loading the gauge field in %s\n", latfile);

      loadGaugeQuda(load_gauge, &gauge_param);
      // Get pointer to internal resident gauge field
      cudaGaugeField* extendedGaugeResident = new cudaGaugeField(gParamEx);
      copyExtendedResidentGaugeQuda((void*)extendedGaugeResident, QUDA_CUDA_FIELD_LOCATION);
      InitGaugeField(*gaugeEx);
      copyExtendedGauge(*gaugeEx, *extendedGaugeResident, QUDA_CUDA_FIELD_LOCATION);
      delete extendedGaugeResident;

    } else if (link_recon != QUDA_RECONSTRUCT_8 && coldstart) {
      InitGaugeField( *gaugeEx);
    } else {
      InitGaugeField( *gaugeEx, *randstates );
    }

    // copy into regular field
    copyExtendedGauge(*gauge, *gaugeEx, QUDA_CUDA_FIELD_LOCATION);

    // load the gauge field from gauge
    gauge_param.gauge_order = gauge->Order();
    gauge_param.location = QUDA_CUDA_FIELD_LOCATION;

    loadGaugeQuda(gauge->Gauge_p(), &gauge_param);

    QudaGaugeObservableParam param = newQudaGaugeObservableParam();
    param.compute_plaquette = QUDA_BOOLEAN_TRUE;
    param.compute_qcharge = QUDA_BOOLEAN_TRUE;

    gaugeObservablesQuda(&param);
    printfQuda("Initial gauge field plaquette = %e topological charge = %e\n", param.plaquette[0], param.qcharge);

    // Reunitarization setup
    setReunitarizationConsts();

    // Do a warmup if requested
    if (nwarm > 0) {
      for (int step = 1; step <= nwarm; ++step) {
        Monte(*gaugeEx, *randstates, beta_value, nhbsteps, novrsteps);

	quda::unitarizeLinks(*gaugeEx, num_failures_d);
<<<<<<< HEAD
	if (*num_failures_h > 0) errorQuda("%d errors detected in the unitarization", (int)(*num_failures_h));
=======
        if (*num_failures_h > 0) errorQuda("%d errors detected in the unitarization", (int)(*num_failures_h));
>>>>>>> 68a2bdbe
      }
    }

    // copy into regular field
    copyExtendedGauge(*gauge, *gaugeEx, QUDA_CUDA_FIELD_LOCATION);

    // load the gauge field from gauge
    gauge_param.gauge_order = gauge->Order();
    gauge_param.location = QUDA_CUDA_FIELD_LOCATION;

    loadGaugeQuda(gauge->Gauge_p(), &gauge_param);
    gaugeObservablesQuda(&param);
    printfQuda("step=0 plaquette = %e topological charge = %e\n", param.plaquette[0], param.qcharge);

    freeGaugeQuda();

    for(int step=1; step <= nsteps; ++step){
      Monte( *gaugeEx, *randstates, beta_value, nhbsteps, novrsteps);

      //Reunitarize gauge links...
      quda::unitarizeLinks(*gaugeEx, num_failures_d);
      if (*num_failures_h > 0) errorQuda("%d errors detected in the unitarization", (int)(*num_failures_h));

      // copy into regular field
      copyExtendedGauge(*gauge, *gaugeEx, QUDA_CUDA_FIELD_LOCATION);

      loadGaugeQuda(gauge->Gauge_p(), &gauge_param);
      gaugeObservablesQuda(&param);
      printfQuda("step=%d plaquette = %e topological charge = %e\n", step, param.plaquette[0], param.qcharge);

      freeGaugeQuda();
      
      // Save if output string is specified
      if (strcmp(gauge_outfile,"")) {
	saveGaugeField(step, gaugeEx, gauge);
      }      
    }
        
    delete gauge;
    delete gaugeEx;   //Release all temporary memory used for data exchange between GPUs in multi-GPU mode
    PGaugeExchangeFree();

    randstates->Release();
    delete randstates;
  }

  // stop the timer
  time0 += clock();
  time0 /= CLOCKS_PER_SEC;

  // printfQuda("\nDone: %i iter / %g secs = %g Gflops, total time = %g secs\n",
  // inv_param.iter, inv_param.secs, inv_param.gflops/inv_param.secs, time0);
  printfQuda("\nDone, total time = %g secs\n", time0);

  host_free(num_failures_h);

  freeGaugeQuda();

  // finalize the QUDA library
  endQuda();

  // finalize the communications layer
  finalizeComms();

  for (int dir = 0; dir<4; dir++) free(load_gauge[dir]);

  return 0;
}<|MERGE_RESOLUTION|>--- conflicted
+++ resolved
@@ -111,12 +111,6 @@
   void *load_gauge[4];
   // Allocate space on the host (always best to allocate and free in the same scope)
   for (int dir = 0; dir < 4; dir++) { load_gauge[dir] = malloc(V * gauge_site_size * gauge_param.cpu_prec); }
-<<<<<<< HEAD
-  constructHostGaugeField(load_gauge, gauge_param, argc, argv);
-  // Load the gauge field to the device
-  //loadGaugeQuda((void *)load_gauge, &gauge_param);
-=======
->>>>>>> 68a2bdbe
 
   int *num_failures_h = (int *)mapped_malloc(sizeof(int));
   int *num_failures_d = (int *)get_mapped_device_pointer(num_failures_h);
@@ -209,11 +203,7 @@
         Monte(*gaugeEx, *randstates, beta_value, nhbsteps, novrsteps);
 
 	quda::unitarizeLinks(*gaugeEx, num_failures_d);
-<<<<<<< HEAD
 	if (*num_failures_h > 0) errorQuda("%d errors detected in the unitarization", (int)(*num_failures_h));
-=======
-        if (*num_failures_h > 0) errorQuda("%d errors detected in the unitarization", (int)(*num_failures_h));
->>>>>>> 68a2bdbe
       }
     }
 
