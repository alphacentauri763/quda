--- conflicted
+++ resolved
@@ -5,12 +5,8 @@
 #include <test_util.h>
 #include <dslash_util.h>
 
-<<<<<<< HEAD
 #include <qio_field.h>
-=======
-#include <gauge_qio.h>
 #include <util_quda.h>
->>>>>>> 9cfad35c
 
 #ifdef QMP_COMMS
 #include <qmp.h>
