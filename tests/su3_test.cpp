#include <stdlib.h>
#include <stdio.h>
#include <time.h>
#include <math.h>
#include <string.h>

#include <util_quda.h>
#include <test_util.h>
#include <dslash_util.h>
#include "misc.h"

#include <qio_field.h>

#if defined(QMP_COMMS)
#include <qmp.h>
#elif defined(MPI_COMMS)
#include <mpi.h>
#endif

// In a typical application, quda.h is the only QUDA header required.
#include <quda.h>

extern bool tune;
extern int device;
extern int xdim;
extern int ydim;
extern int zdim;
extern int tdim;
extern int gridsize_from_cmdline[];
extern QudaReconstructType link_recon;
extern QudaReconstructType link_recon_sloppy;
extern QudaPrecision prec;
extern QudaPrecision prec_sloppy;
extern double anisotropy;

extern bool verify_results;

extern char latfile[];
extern bool verify_results;

#define MAX(a,b) ((a)>(b)?(a):(b))

QudaPrecision &cpu_prec = prec;
QudaPrecision &cuda_prec = prec;
QudaPrecision &cuda_prec_sloppy = prec_sloppy;

void setGaugeParam(QudaGaugeParam &gauge_param) {

  gauge_param.X[0] = xdim;
  gauge_param.X[1] = ydim;
  gauge_param.X[2] = zdim;
  gauge_param.X[3] = tdim;

  gauge_param.anisotropy = anisotropy;
  gauge_param.type = QUDA_WILSON_LINKS;
  gauge_param.gauge_order = QUDA_QDP_GAUGE_ORDER;
  gauge_param.t_boundary = QUDA_PERIODIC_T;
  
  gauge_param.cpu_prec = cpu_prec;

  gauge_param.cuda_prec = cuda_prec;
  gauge_param.reconstruct = link_recon;

  gauge_param.cuda_prec_sloppy = cuda_prec_sloppy;
  gauge_param.reconstruct_sloppy = link_recon_sloppy;

  gauge_param.gauge_fix = QUDA_GAUGE_FIXED_NO;

  gauge_param.ga_pad = 0;
  // For multi-GPU, ga_pad must be large enough to store a time-slice
#ifdef MULTI_GPU
  int x_face_size = gauge_param.X[1]*gauge_param.X[2]*gauge_param.X[3]/2;
  int y_face_size = gauge_param.X[0]*gauge_param.X[2]*gauge_param.X[3]/2;
  int z_face_size = gauge_param.X[0]*gauge_param.X[1]*gauge_param.X[3]/2;
  int t_face_size = gauge_param.X[0]*gauge_param.X[1]*gauge_param.X[2]/2;
  int pad_size =MAX(x_face_size, y_face_size);
  pad_size = MAX(pad_size, z_face_size);
  pad_size = MAX(pad_size, t_face_size);
  gauge_param.ga_pad = pad_size;    
#endif
}


extern void usage(char**);

void SU3test(int argc, char **argv) {

  for (int i = 1; i < argc; i++){
    if(process_command_line_option(argc, argv, &i) == 0){
      continue;
    }
    printf("ERROR: Invalid option:%s\n", argv[i]);
    usage(argv);
  }

  // initialize QMP/MPI, QUDA comms grid and RNG (test_util.cpp)
  initComms(argc, argv, gridsize_from_cmdline);

  QudaGaugeParam gauge_param = newQudaGaugeParam();
  if (prec_sloppy == QUDA_INVALID_PRECISION) 
    prec_sloppy = prec;
  if (link_recon_sloppy == QUDA_RECONSTRUCT_INVALID) 
    link_recon_sloppy = link_recon;

  setGaugeParam(gauge_param);
  setDims(gauge_param.X);
  size_t gSize = (gauge_param.cpu_prec == QUDA_DOUBLE_PRECISION) ? 
    sizeof(double) : sizeof(float);

  void *gauge[4], *new_gauge[4];

  for (int dir = 0; dir < 4; dir++) {
    gauge[dir] = malloc(V*gaugeSiteSize*gSize);
    new_gauge[dir] = malloc(V*gaugeSiteSize*gSize);
  }

  initQuda(device);

  // call srand() with a rank-dependent seed
  initRand();

  // load in the command line supplied gauge field
  if (strcmp(latfile,"")) {  
    read_gauge_field(latfile, gauge, gauge_param.cpu_prec, gauge_param.X, argc, argv);
    construct_gauge_field(gauge, 2, gauge_param.cpu_prec, &gauge_param);
  } else { 
    // generate a random SU(3) field
    printfQuda("Randomizing fields...");
    construct_gauge_field(gauge, 1, gauge_param.cpu_prec, &gauge_param);
    printfQuda("done.\n");
  }

  loadGaugeQuda(gauge, &gauge_param);
  saveGaugeQuda(new_gauge, &gauge_param);

  double plaq[3];
  plaqQuda(plaq);
  printfQuda("Computed plaquette is %e (spatial = %e, temporal = %e)\n", plaq[0], plaq[1], plaq[2]);

#ifdef GPU_GAUGE_TOOLS
<<<<<<< HEAD

=======
>>>>>>> 55af66c6
  // Topological charge
  double qCharge;
  // start the timer
  double time0 = -((double)clock());
  qCharge = qChargeCuda();
  // stop the timer
  time0 += clock();
  time0 /= CLOCKS_PER_SEC;
  printfQuda("Computed topological charge is %.16e Done in %g secs\n", qCharge, time0);

  // Stout smearing should be equivalent to APE smearing
  // on D dimensional lattices for rho = alpha/2*(D-1). 
  // Typical APE values are aplha=0.6, rho=0.1 for Stout.
  unsigned int nSteps = 50;
  double coeff_APE = 0.6;
  double coeff_STOUT = coeff_APE/(2*(4-1));
  QudaVerbosity verbosity = QUDA_VERBOSE;
  setVerbosity(verbosity);
  
  //STOUT
  // start the timer
  time0 = -((double)clock());
  performSTOUTnStep(nSteps, coeff_STOUT);
  // stop the timer
  time0 += clock();
  time0 /= CLOCKS_PER_SEC;
  printfQuda("Total time for STOUT = %g secs\n", time0);
  qCharge = qChargeCuda();
  printfQuda("Computed topological charge after is %.16e \n", qCharge);

  //APE
  // start the timer
  time0 = -((double)clock());
  performAPEnStep(nSteps, coeff_APE);  
  // stop the timer
  time0 += clock();
  time0 /= CLOCKS_PER_SEC;
  printfQuda("Total time for APE = %g secs\n", time0);
  qCharge = qChargeCuda();
  printf("Computed topological charge after is %.16e \n", qCharge);

  //Over Improved STOUT
  double epsilon = -0.25;
  coeff_STOUT = 0.06;
  nSteps = 200;
  // start the timer
  time0 = -((double)clock());
  performOvrImpSTOUTnStep(nSteps, coeff_STOUT, epsilon);  
  // stop the timer
  time0 += clock();
  time0 /= CLOCKS_PER_SEC;
  printfQuda("Total time for Over Improved STOUT = %g secs\n", time0);
  qCharge = qChargeCuda();
  printfQuda("Computed topological charge after is %.16e \n", qCharge);

#else
<<<<<<< HEAD
  printf("Skipping smearing tests since gauge tools have not been compiled\n");
#endif
  
  if (verify_results) check_gauge(gauge, new_gauge, 1e-3, gauge_param.cpu_prec);

=======
  printfQuda("Skipping other gauge tests since gauge tools have not been compiled\n");
#endif
  
  if (verify_results) check_gauge(gauge, new_gauge, 1e-3, gauge_param.cpu_prec);
>>>>>>> 55af66c6
  freeGaugeQuda();
  endQuda();

  // release memory
  for (int dir = 0; dir < 4; dir++) {
    free(gauge[dir]);
    free(new_gauge[dir]);
  }

  finalizeComms();
}

int main(int argc, char **argv) {

  SU3test(argc, argv);

  return 0;
}<|MERGE_RESOLUTION|>--- conflicted
+++ resolved
@@ -138,10 +138,6 @@
   printfQuda("Computed plaquette is %e (spatial = %e, temporal = %e)\n", plaq[0], plaq[1], plaq[2]);
 
 #ifdef GPU_GAUGE_TOOLS
-<<<<<<< HEAD
-
-=======
->>>>>>> 55af66c6
   // Topological charge
   double qCharge;
   // start the timer
@@ -198,18 +194,11 @@
   printfQuda("Computed topological charge after is %.16e \n", qCharge);
 
 #else
-<<<<<<< HEAD
-  printf("Skipping smearing tests since gauge tools have not been compiled\n");
-#endif
-  
-  if (verify_results) check_gauge(gauge, new_gauge, 1e-3, gauge_param.cpu_prec);
-
-=======
   printfQuda("Skipping other gauge tests since gauge tools have not been compiled\n");
 #endif
-  
+
   if (verify_results) check_gauge(gauge, new_gauge, 1e-3, gauge_param.cpu_prec);
->>>>>>> 55af66c6
+
   freeGaugeQuda();
   endQuda();
 
