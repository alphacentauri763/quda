include ../make.inc

QUDA = ../lib/libquda.a

INC += -I../include -I. 

HDRS = blas_reference.h wilson_dslash_reference.h staggered_dslash_reference.h    \
	domain_wall_dslash_reference.h test_util.h dslash_util.h

ifeq ($(strip $(BUILD_WILSON_DIRAC)), yes)
  DIRAC_TEST = dslash_test invert_test
endif

ifeq ($(strip $(BUILD_DOMAIN_WALL_DIRAC)), yes)
  DIRAC_TEST = dslash_test invert_test
endif

ifeq ($(strip $(BUILD_STAGGERED_DIRAC)), yes)
  STAGGERED_DIRAC_TEST=staggered_dslash_test staggered_invert_test
endif

ifeq ($(strip $(BUILD_FATLINK)), yes)
  FATLINK_TEST=llfat_test
endif

ifeq ($(strip $(BUILD_HISQLINK)), yes)
  ifneq ($(strip $(BUILD_FATLINK)), yes) 
    FATLINK_TEST=llfat_test
  endif
  UNITARIZE_LINK_TEST=unitarize_link_test
endif

ifeq ($(strip $(BUILD_GAUGE_FORCE)), yes)
  GAUGE_FORCE_TEST=gauge_force_test
endif

ifeq ($(strip $(BUILD_FERMION_FORCE)), yes)
  FERMION_FORCE_TEST=fermion_force_test
endif

ifeq ($(strip $(BUILD_HISQ_FORCE)), yes)
  HISQ_PATHS_FORCE_TEST=hisq_paths_force_test
  HISQ_UNITARIZE_FORCE_TEST=hisq_unitarize_force_test
endif

<<<<<<< HEAD
=======
ifeq ($(strip $(BUILD_GAUGE_ALG)), yes)
  GAUGE_ALG_TEST= gauge_alg_test
endif
>>>>>>> 9cfad35c

TESTS = su3_test pack_test blas_test dslash_test invert_test	\
	deflation_test						\
	$(DIRAC_TEST) $(STAGGERED_DIRAC_TEST) $(FATLINK_TEST)	\
	$(GAUGE_FORCE_TEST) $(FERMION_FORCE_TEST)		\
	$(UNITARIZE_LINK_TEST) $(HISQ_PATHS_FORCE_TEST)		\
	$(HISQ_UNITARIZE_FORCE_TEST) $(GAUGE_ALG_TEST)

all: $(TESTS)

dslash_test: dslash_test.o test_util.o gtest-all.o wilson_dslash_reference.o domain_wall_dslash_reference.o misc.o $(QIO_UTIL) $(QUDA)
	$(CXX) $(LDFLAGS) $^ -o $@ $(LDFLAGS)

invert_test: invert_test.o test_util.o wilson_dslash_reference.o domain_wall_dslash_reference.o blas_reference.o misc.o $(QIO_UTIL) $(QUDA)
	$(CXX) $(LDFLAGS) $^ -o $@ $(LDFLAGS)

deflation_test: deflation_test.o test_util.o wilson_dslash_reference.o domain_wall_dslash_reference.o blas_reference.o misc.o $(QIO_UTIL) $(QUDA)
	$(CXX) $(LDFLAGS) $^ -o $@ $(LDFLAGS)

staggered_dslash_test: staggered_dslash_test.o gtest-all.o test_util.o staggered_dslash_reference.o misc.o $(QUDA)
	$(CXX) $(LDFLAGS) $^ -o $@ $(LDFLAGS) 

staggered_invert_test: staggered_invert_test.o test_util.o staggered_dslash_reference.o misc.o blas_reference.o $(QUDA)
	$(CXX) $(LDFLAGS) $^ -o $@ $(LDFLAGS)

su3_test: su3_test.o test_util.o misc.o $(QIO_UTIL) $(QUDA)
	$(CXX) $(LDFLAGS) $^ -o $@ $(LDFLAGS)

gauge_alg_test: gauge_alg_test.o test_util.o misc.o gtest-all.o $(QIO_UTIL)  $(QUDA)
	$(CXX) $(LDFLAGS) $^ -o $@ $(LDFLAGS)

pack_test: pack_test.o test_util.o misc.o $(QUDA)
	$(CXX) $(LDFLAGS) $^ -o $@ $(LDFLAGS)

blas_test: blas_test.o gtest-all.o test_util.o misc.o $(QUDA)
	$(CXX) $(LDFLAGS) $^ -o $@ $(LDFLAGS)

llfat_test: llfat_test.o llfat_reference.o test_util.o misc.o $(QUDA)
	$(CXX) $(LDFLAGS) $^  -o $@  $(LDFLAGS)

gauge_force_test: gauge_force_test.o gauge_force_reference.o test_util.o misc.o $(QUDA)
	$(CXX) $(LDFLAGS) $^  -o $@  $(LDFLAGS)

fermion_force_test: fermion_force_test.o fermion_force_reference.o test_util.o misc.o $(QUDA)
	$(CXX) $(LDFLAGS) $^  -o $@  $(LDFLAGS)

unitarize_link_test: unitarize_link_test.o test_util.o misc.o $(QUDA)
	$(CXX) $(LDFLAGS) $^ -o $@ $(LDFLAGS)

hisq_paths_force_test: hisq_paths_force_test.o hisq_force_reference.o hisq_force_reference2.o fermion_force_reference.o test_util.o misc.o $(QUDA)
	$(CXX) $(LDFLAGS) $^  -o $@  $(LDFLAGS)

hisq_unitarize_force_test: hisq_unitarize_force_test.o hisq_force_reference.o test_util.o misc.o $(QUDA)
	$(CXX) $(LDFLAGS) $^  -o $@  $(LDFLAGS)

clean:
	-rm -f *.o dslash_test invert_test deflation_test staggered_dslash_test	\
	staggered_invert_test su3_test pack_test blas_test llfat_test	\
	gauge_force_test fermion_force_test hisq_paths_force_test	\
	hisq_unitarize_force_test unitarize_link_test

%.o: %.c $(HDRS)
	$(CC) $(CFLAGS) $< -c -o $@

%.o: %.cpp $(HDRS)
	$(CXX) $(CXXFLAGS) $< -c -o $@

%.o: %.cu $(HDRS)
	$(NVCC) $(NVCCFLAGS) $< -c -o $@

.PHONY: all clean<|MERGE_RESOLUTION|>--- conflicted
+++ resolved
@@ -43,12 +43,9 @@
   HISQ_UNITARIZE_FORCE_TEST=hisq_unitarize_force_test
 endif
 
-<<<<<<< HEAD
-=======
 ifeq ($(strip $(BUILD_GAUGE_ALG)), yes)
   GAUGE_ALG_TEST= gauge_alg_test
 endif
->>>>>>> 9cfad35c
 
 TESTS = su3_test pack_test blas_test dslash_test invert_test	\
 	deflation_test						\
