#include <iostream>
#include <stdio.h>
#include <time.h>
#include <stdlib.h>
#include <string.h>

// QUDA headers
#include <quda.h>
#include <color_spinor_field.h>
#include <gauge_field.h>

// External headers
#include <misc.h>
#include <host_utils.h>
#include <command_line_params.h>
#include <dslash_reference.h>
#include <staggered_dslash_reference.h>
#include <staggered_gauge_utils.h>
#include <llfat_utils.h>

#define MAX(a, b) ((a) > (b) ? (a) : (b))

void display_test_info()
{
  printfQuda("running the following test:\n");
  printfQuda("prec    prec_sloppy   multishift  matpc_type  recon  recon_sloppy solve_type S_dimension T_dimension "
             "Ls_dimension   dslash_type  normalization\n");
  printfQuda(
    "%6s   %6s          %d     %12s     %2s     %2s         %10s %3d/%3d/%3d     %3d         %2d       %14s  %8s\n",
    get_prec_str(prec), get_prec_str(prec_sloppy), multishift, get_matpc_str(matpc_type), get_recon_str(link_recon),
    get_recon_str(link_recon_sloppy), get_solve_str(solve_type), xdim, ydim, zdim, tdim, Lsdim,
    get_dslash_str(dslash_type), get_mass_normalization_str(normalization));

  if (inv_multigrid) {
    printfQuda("MG parameters\n");
    printfQuda(" - number of levels %d\n", mg_levels);
    for (int i = 0; i < mg_levels - 1; i++) {
      printfQuda(" - level %d number of null-space vectors %d\n", i + 1, nvec[i]);
      printfQuda(" - level %d number of pre-smoother applications %d\n", i + 1, nu_pre[i]);
      printfQuda(" - level %d number of post-smoother applications %d\n", i + 1, nu_post[i]);
    }

    printfQuda("MG Eigensolver parameters\n");
    for (int i = 0; i < mg_levels; i++) {
      if (low_mode_check || mg_eig[i]) {
        printfQuda(" - level %d solver mode %s\n", i + 1, get_eig_type_str(mg_eig_type[i]));
        printfQuda(" - level %d spectrum requested %s\n", i + 1, get_eig_spectrum_str(mg_eig_spectrum[i]));
        if (mg_eig_type[i] == QUDA_EIG_BLK_TR_LANCZOS)
          printfQuda(" - eigenvector block size %d\n", mg_eig_block_size[i]);
        printfQuda(" - level %d number of eigenvectors requested n_conv %d\n", i + 1, nvec[i]);
        printfQuda(" - level %d size of eigenvector search space %d\n", i + 1, mg_eig_n_ev[i]);
        printfQuda(" - level %d size of Krylov space %d\n", i + 1, mg_eig_n_kr[i]);
        printfQuda(" - level %d solver tolerance %e\n", i + 1, mg_eig_tol[i]);
        printfQuda(" - level %d convergence required (%s)\n", i + 1, mg_eig_require_convergence[i] ? "true" : "false");
        printfQuda(" - level %d Operator: daggered (%s) , norm-op (%s)\n", i + 1,
                   mg_eig_use_dagger[i] ? "true" : "false", mg_eig_use_normop[i] ? "true" : "false");
        if (mg_eig_use_poly_acc[i]) {
          printfQuda(" - level %d Chebyshev polynomial degree %d\n", i + 1, mg_eig_poly_deg[i]);
          printfQuda(" - level %d Chebyshev polynomial minumum %e\n", i + 1, mg_eig_amin[i]);
          if (mg_eig_amax[i] <= 0)
            printfQuda(" - level %d Chebyshev polynomial maximum will be computed\n", i + 1);
          else
            printfQuda(" - level %d Chebyshev polynomial maximum %e\n", i + 1, mg_eig_amax[i]);
        }
        printfQuda("\n");
      }
    }
  }

  if (inv_deflate) {
    printfQuda("\n   Eigensolver parameters\n");
    printfQuda(" - solver mode %s\n", get_eig_type_str(eig_type));
    printfQuda(" - spectrum requested %s\n", get_eig_spectrum_str(eig_spectrum));
    if (eig_type == QUDA_EIG_BLK_TR_LANCZOS) printfQuda(" - eigenvector block size %d\n", eig_block_size);
    printfQuda(" - number of eigenvectors requested %d\n", eig_n_conv);
    printfQuda(" - size of eigenvector search space %d\n", eig_n_ev);
    printfQuda(" - size of Krylov space %d\n", eig_n_kr);
    printfQuda(" - solver tolerance %e\n", eig_tol);
    printfQuda(" - convergence required (%s)\n", eig_require_convergence ? "true" : "false");
    if (eig_compute_svd) {
      printfQuda(" - Operator: MdagM. Will compute SVD of M\n");
      printfQuda(" - ***********************************************************\n");
      printfQuda(" - **** Overriding any previous choices of operator type. ****\n");
      printfQuda(" - ****    SVD demands normal operator, will use MdagM    ****\n");
      printfQuda(" - ***********************************************************\n");
    } else {
      printfQuda(" - Operator: daggered (%s) , norm-op (%s)\n", eig_use_dagger ? "true" : "false",
                 eig_use_normop ? "true" : "false");
    }
    if (eig_use_poly_acc) {
      printfQuda(" - Chebyshev polynomial degree %d\n", eig_poly_deg);
      printfQuda(" - Chebyshev polynomial minumum %e\n", eig_amin);
      if (eig_amax <= 0)
        printfQuda(" - Chebyshev polynomial maximum will be computed\n");
      else
        printfQuda(" - Chebyshev polynomial maximum %e\n\n", eig_amax);
    }
  }

  printfQuda("Grid partition info:     X  Y  Z  T\n");
  printfQuda("                         %d  %d  %d  %d\n", dimPartitioned(0), dimPartitioned(1), dimPartitioned(2),
             dimPartitioned(3));
}

int main(int argc, char **argv)
{
  setQudaDefaultMgTestParams();
  // Parse command line options
  auto app = make_app();
  add_eigen_option_group(app);
  add_deflation_option_group(app);
  add_multigrid_option_group(app);
  add_comms_option_group(app);
  CLI::TransformPairs<int> test_type_map {{"full", 0}, {"full_ee_prec", 1}, {"full_oo_prec", 2}, {"even", 3},
                                          {"odd", 4},  {"mcg_even", 5},     {"mcg_odd", 6}};
  app->add_option("--test", test_type, "Test method")->transform(CLI::CheckedTransformer(test_type_map));
  try {
    app->parse(argc, argv);
  } catch (const CLI::ParseError &e) {
    return app->exit(e);
  }

  if (!inv_multigrid) solve_type = QUDA_INVALID_SOLVE;

  if (inv_deflate && inv_multigrid) {
    printfQuda("Error: Cannot use both deflation and multigrid preconditioners on top level solve.\n");
    exit(0);
  }

  // Set values for precisions via the command line.
  setQudaPrecisions();

  // initialize QMP/MPI, QUDA comms grid and RNG (host_utils.cpp)
  initComms(argc, argv, gridsize_from_cmdline);

  initRand();

  // Only these fermions are supported in this file. Ensure a reasonable default,
  // ensure that the default is improved staggered
  if (dslash_type != QUDA_STAGGERED_DSLASH && dslash_type != QUDA_ASQTAD_DSLASH && dslash_type != QUDA_LAPLACE_DSLASH) {
    printfQuda("dslash_type %s not supported, defaulting to %s\n", get_dslash_str(dslash_type),
               get_dslash_str(QUDA_ASQTAD_DSLASH));
    dslash_type = QUDA_ASQTAD_DSLASH;
  }

  // Need to add support for LAPLACE MG?
  if (inv_multigrid) {
    if (dslash_type != QUDA_STAGGERED_DSLASH && dslash_type != QUDA_ASQTAD_DSLASH) {
      printfQuda("dslash_type %s not supported for multigrid preconditioner\n", get_dslash_str(dslash_type));
      exit(0);
    }
  }

  // Deduce operator, solution, and operator preconditioning types
  if (!inv_multigrid) setQudaStaggeredInvTestParams();

  display_test_info();

  // Set QUDA internal parameters
  QudaGaugeParam gauge_param = newQudaGaugeParam();
  QudaInvertParam inv_param = newQudaInvertParam();
  setStaggeredGaugeParam(gauge_param);
  if (!inv_multigrid) setStaggeredInvertParam(inv_param);

  QudaInvertParam mg_inv_param = newQudaInvertParam();
  QudaMultigridParam mg_param = newQudaMultigridParam();
  QudaEigParam mg_eig_param[mg_levels];

  // params related to split grid.
  inv_param.split_grid[0] = grid_partition[0];
  inv_param.split_grid[1] = grid_partition[1];
  inv_param.split_grid[2] = grid_partition[2];
  inv_param.split_grid[3] = grid_partition[3];

  int num_sub_partition = grid_partition[0] * grid_partition[1] * grid_partition[2] * grid_partition[3];
  bool use_split_grid = num_sub_partition > 1;

  if (inv_multigrid) {

    // Set some default values for MG solve types
    setQudaMgSolveTypes();

    setStaggeredMGInvertParam(inv_param);
    // Set sub structures
    mg_param.invert_param = &mg_inv_param;

    for (int i = 0; i < mg_levels; i++) {
      if (mg_eig[i]) {
        mg_eig_param[i] = newQudaEigParam();
        setMultigridEigParam(mg_eig_param[i], i);
        mg_param.eig_param[i] = &mg_eig_param[i];
      } else {
        mg_param.eig_param[i] = nullptr;
      }
    }
    setStaggeredMultigridParam(mg_param);
  }

  QudaEigParam eig_param = newQudaEigParam();
  if (inv_deflate) {
    setEigParam(eig_param, inv_type);
    inv_param.eig_param = &eig_param;
    if (use_split_grid) { errorQuda("Split grid does not work with deflation yet.\n"); }
  } else {
    inv_param.eig_param = nullptr;
  }

  // This must be before the FaceBuffer is created (this is because it allocates pinned memory - FIXME)
  initQuda(device_ordinal);

  setDims(gauge_param.X);
  // Hack: use the domain wall dimensions so we may use the 5th dim for multi indexing
  dw_setDims(gauge_param.X, 1);
  setSpinorSiteSize(6);

  // Staggered Gauge construct START
  //-----------------------------------------------------------------------------------
  // Allocate host staggered gauge fields
  void* qdp_inlink[4] = {nullptr,nullptr,nullptr,nullptr};
  void* qdp_fatlink[4] = {nullptr,nullptr,nullptr,nullptr};
  void* qdp_longlink[4] = {nullptr,nullptr,nullptr,nullptr};
  void *milc_fatlink = nullptr;
  void *milc_longlink = nullptr;
  GaugeField *cpuFat = nullptr;
  GaugeField *cpuLong = nullptr;

  for (int dir = 0; dir < 4; dir++) {
    qdp_inlink[dir] = malloc(V * gauge_site_size * host_gauge_data_type_size);
    qdp_fatlink[dir] = malloc(V * gauge_site_size * host_gauge_data_type_size);
    qdp_longlink[dir] = malloc(V * gauge_site_size * host_gauge_data_type_size);
  }
  milc_fatlink = malloc(4 * V * gauge_site_size * host_gauge_data_type_size);
  milc_longlink = malloc(4 * V * gauge_site_size * host_gauge_data_type_size);

  // For load, etc
  gauge_param.reconstruct = QUDA_RECONSTRUCT_NO;

  constructStaggeredHostGaugeField(qdp_inlink, qdp_longlink, qdp_fatlink, gauge_param, argc, argv);
  // Reorder gauge fields to MILC order
  reorderQDPtoMILC(milc_fatlink, qdp_fatlink, V, gauge_site_size, gauge_param.cpu_prec, gauge_param.cpu_prec);
  reorderQDPtoMILC(milc_longlink, qdp_longlink, V, gauge_site_size, gauge_param.cpu_prec, gauge_param.cpu_prec);

  // Compute plaquette. Routine is aware that the gauge fields already have the phases on them.
  // This needs to be called before `loadFatLongGaugeQuda` because this routine also loads the
  // gauge fields with different parameters.
  double plaq[3];
  computeStaggeredPlaquetteQDPOrder(qdp_inlink, plaq, gauge_param, dslash_type);
  printfQuda("Computed plaquette is %e (spatial = %e, temporal = %e)\n", plaq[0], plaq[1], plaq[2]);

  if (dslash_type == QUDA_ASQTAD_DSLASH) {
    // Compute fat link plaquette
    computeStaggeredPlaquetteQDPOrder(qdp_fatlink, plaq, gauge_param, dslash_type);
    printfQuda("Computed fat link plaquette is %e (spatial = %e, temporal = %e)\n", plaq[0], plaq[1], plaq[2]);
  }

  // Create ghost gauge fields in case of multi GPU builds.
  gauge_param.type = (dslash_type == QUDA_STAGGERED_DSLASH || dslash_type == QUDA_LAPLACE_DSLASH) ?
    QUDA_SU3_LINKS :
    QUDA_ASQTAD_FAT_LINKS;
  gauge_param.reconstruct = QUDA_RECONSTRUCT_NO;
  gauge_param.location = QUDA_CPU_FIELD_LOCATION;

  GaugeFieldParam cpuFatParam(milc_fatlink, gauge_param);
  cpuFatParam.ghostExchange = QUDA_GHOST_EXCHANGE_PAD;
  cpuFat = GaugeField::Create(cpuFatParam);

  gauge_param.type = QUDA_ASQTAD_LONG_LINKS;
  GaugeFieldParam cpuLongParam(milc_longlink, gauge_param);
  cpuLongParam.ghostExchange = QUDA_GHOST_EXCHANGE_PAD;
  cpuLong = GaugeField::Create(cpuLongParam);

  loadFatLongGaugeQuda(milc_fatlink, milc_longlink, gauge_param);

  // Staggered Gauge construct END
  //-----------------------------------------------------------------------------------

  // Setup the multigrid preconditioner
  void *mg_preconditioner = nullptr;
  if (inv_multigrid) {
    if (use_split_grid) { errorQuda("Split grid does not work with MG yet."); }
    mg_preconditioner = newMultigridQuda(&mg_param);
    inv_param.preconditioner = mg_preconditioner;
  }

  // Staggered vector construct START
  //-----------------------------------------------------------------------------------
  std::vector<quda::ColorSpinorField *> in;
  std::vector<quda::ColorSpinorField *> out;
  quda::ColorSpinorField *ref;
  quda::ColorSpinorField *tmp;
  quda::ColorSpinorParam cs_param;
  constructStaggeredTestSpinorParam(&cs_param, &inv_param, &gauge_param);
  for (int k = 0; k < Nsrc; k++) {
    in.emplace_back(quda::ColorSpinorField::Create(cs_param));
    out.emplace_back(quda::ColorSpinorField::Create(cs_param));
  }
  ref = quda::ColorSpinorField::Create(cs_param);
  tmp = quda::ColorSpinorField::Create(cs_param);
  // Staggered vector construct END
  //-----------------------------------------------------------------------------------

  // Prepare rng
  auto *rng = new quda::RNG(quda::LatticeFieldParam(gauge_param), 1234);
  rng->Init();

  // Performance measuring
  std::vector<double> time(Nsrc);
  std::vector<double> gflops(Nsrc);
  std::vector<int> iter(Nsrc);

  // Pointers for tests 5 and 6
  // Quark masses
  std::vector<double> masses(multishift);
  // Host array for solutions
  void **outArray = (void **)malloc(multishift * sizeof(void *));
  // QUDA host array for internal checks and malloc
  std::vector<ColorSpinorField *> qudaOutArray(multishift);

  std::vector<quda::ColorSpinorField *> _h_b(Nsrc, nullptr);
  std::vector<quda::ColorSpinorField *> _h_x(Nsrc, nullptr);

  // QUDA invert test
  //----------------------------------------------------------------------------
  switch (test_type) {
  case 0: // full parity solution, full parity system
  case 1: // full parity solution, solving EVEN EVEN prec system
  case 2: // full parity solution, solving ODD ODD prec system
  case 3: // even parity solution, solving EVEN system
  case 4: // odd parity solution, solving ODD system
    if (multishift != 1) {
      printfQuda("Multishift not supported for test %d\n", test_type);
      exit(0);
    }

<<<<<<< HEAD
    for (int k = 0; k < Nsrc; k++) {
      quda::spinorNoise(*in[k], *rng, QUDA_NOISE_UNIFORM);
      if (inv_deflate) eig_param.preserve_deflation = k < Nsrc - 1 ? QUDA_BOOLEAN_TRUE : QUDA_BOOLEAN_FALSE;

      if (inv_param.inv_type == QUDA_INC_EIGCG_INVERTER && eig_param.is_complete == QUDA_BOOLEAN_TRUE) {
        inv_param.inv_type = QUDA_CG_INVERTER;
      }
      
      invertQuda(out->V(), in[k]->V(), &inv_param);
=======
    for (int k = 0; k < Nsrc; k++) { quda::spinorNoise(*in[k], *rng, QUDA_NOISE_UNIFORM); }

    if (!use_split_grid) {
      for (int k = 0; k < Nsrc; k++) {
        if (inv_deflate) eig_param.preserve_deflation = k < Nsrc - 1 ? QUDA_BOOLEAN_TRUE : QUDA_BOOLEAN_FALSE;
        invertQuda(out[k]->V(), in[k]->V(), &inv_param);
        time[k] = inv_param.secs;
        gflops[k] = inv_param.gflops / inv_param.secs;
        iter[k] = inv_param.iter;
        printfQuda("Done: %i iter / %g secs = %g Gflops\n\n", inv_param.iter, inv_param.secs,
                   inv_param.gflops / inv_param.secs);
      }
    } else {
      std::vector<void *> _hp_x(Nsrc);
      std::vector<void *> _hp_b(Nsrc);
      for (int k = 0; k < Nsrc; k++) {
        _hp_x[k] = out[k]->V();
        _hp_b[k] = in[k]->V();
      }
      inv_param.num_src = Nsrc;
      inv_param.num_src_per_sub_partition = Nsrc / num_sub_partition;
      invertMultiSrcStaggeredQuda(_hp_x.data(), _hp_b.data(), &inv_param, (void *)milc_fatlink, (void *)milc_longlink,
                                  &gauge_param);
      comm_allreduce_int(&inv_param.iter);
      inv_param.iter /= comm_size() / num_sub_partition;
      comm_allreduce(&inv_param.gflops);
      inv_param.gflops /= comm_size() / num_sub_partition;
      comm_allreduce_max(&inv_param.secs);
      printfQuda("Done: %d sub-partitions - %i iter / %g secs = %g Gflops\n\n", num_sub_partition, inv_param.iter,
                 inv_param.secs, inv_param.gflops / inv_param.secs);
    }
>>>>>>> b689670b

    for (int k = 0; k < Nsrc; k++) {
      if (verify_results)
        verifyStaggeredInversion(tmp, ref, in[k], out[k], mass, qdp_fatlink, qdp_longlink, (void **)cpuFat->Ghost(),
                                 (void **)cpuLong->Ghost(), gauge_param, inv_param, 0);
    }
    break;

  case 5: // multi mass CG, even parity solution, solving EVEN system
  case 6: // multi mass CG, odd parity solution, solving ODD system

    if (use_split_grid) { errorQuda("Multishift currently doesn't support split grid.\n"); }

    if (multishift < 2) {
      printfQuda("Multishift inverter requires more than one shift, multishift = %d\n", multishift);
      exit(0);
    }

    inv_param.num_offset = multishift;
    for (int i = 0; i < multishift; i++) {
      // Set masses and offsets
      masses[i] = 0.06 + i * i * 0.01;
      inv_param.offset[i] = 4 * masses[i] * masses[i];
      // Set tolerances for the heavy quarks, these can be set independently
      // (functions of i) if desired
      inv_param.tol_offset[i] = inv_param.tol;
      inv_param.tol_hq_offset[i] = inv_param.tol_hq;
      // Allocate memory and set pointers
      qudaOutArray[i] = ColorSpinorField::Create(cs_param);
      outArray[i] = qudaOutArray[i]->V();
    }

    for (int k = 0; k < Nsrc; k++) {
      quda::spinorNoise(*in[k], *rng, QUDA_NOISE_UNIFORM);
      invertMultiShiftQuda((void **)outArray, in[k]->V(), &inv_param);

      time[k] = inv_param.secs;
      gflops[k] = inv_param.gflops / inv_param.secs;
      iter[k] = inv_param.iter;
      printfQuda("Done: %i iter / %g secs = %g Gflops\n\n", inv_param.iter, inv_param.secs,
                 inv_param.gflops / inv_param.secs);

      for (int i = 0; i < multishift; i++) {
        printfQuda("%dth solution: mass=%f, ", i, masses[i]);
        verifyStaggeredInversion(tmp, ref, in[k], qudaOutArray[i], masses[i], qdp_fatlink, qdp_longlink,
                                 (void **)cpuFat->Ghost(), (void **)cpuLong->Ghost(), gauge_param, inv_param, i);
      }
    }

    for (int i = 0; i < multishift; i++) delete qudaOutArray[i];
    break;

  default: errorQuda("Unsupported test type");

  } // switch

  // Compute timings
  if (Nsrc > 1 && !use_split_grid) performanceStats(time, gflops, iter);

  // Free RNG
  rng->Release();
  delete rng;

  // Free the multigrid solver
  if (inv_multigrid) destroyMultigridQuda(mg_preconditioner);

  // Clean up gauge fields
  for (int dir = 0; dir < 4; dir++) {
    if (qdp_inlink[dir] != nullptr) {
      free(qdp_inlink[dir]);
      qdp_inlink[dir] = nullptr;
    }
    if (qdp_fatlink[dir] != nullptr) {
      free(qdp_fatlink[dir]);
      qdp_fatlink[dir] = nullptr;
    }
    if (qdp_longlink[dir] != nullptr) {
      free(qdp_longlink[dir]);
      qdp_longlink[dir] = nullptr;
    }
  }
  if (milc_fatlink != nullptr) { free(milc_fatlink); milc_fatlink = nullptr; }
  if (milc_longlink != nullptr) { free(milc_longlink); milc_longlink = nullptr; }

  if (cpuFat != nullptr) { delete cpuFat; cpuFat = nullptr; }
  if (cpuLong != nullptr) { delete cpuLong; cpuLong = nullptr; }

  for (auto in_vec : in) { delete in_vec; }
  for (auto out_vec : out) { delete out_vec; }
  delete ref;
  delete tmp;
  free(outArray);

  if (use_split_grid) {
    for (auto p : _h_b) { delete p; }
    for (auto p : _h_x) { delete p; }
  }

  // Finalize the QUDA library
  endQuda();

  // Finalize the communications layer
  finalizeComms();

  return 0;
}<|MERGE_RESOLUTION|>--- conflicted
+++ resolved
@@ -332,17 +332,6 @@
       exit(0);
     }
 
-<<<<<<< HEAD
-    for (int k = 0; k < Nsrc; k++) {
-      quda::spinorNoise(*in[k], *rng, QUDA_NOISE_UNIFORM);
-      if (inv_deflate) eig_param.preserve_deflation = k < Nsrc - 1 ? QUDA_BOOLEAN_TRUE : QUDA_BOOLEAN_FALSE;
-
-      if (inv_param.inv_type == QUDA_INC_EIGCG_INVERTER && eig_param.is_complete == QUDA_BOOLEAN_TRUE) {
-        inv_param.inv_type = QUDA_CG_INVERTER;
-      }
-      
-      invertQuda(out->V(), in[k]->V(), &inv_param);
-=======
     for (int k = 0; k < Nsrc; k++) { quda::spinorNoise(*in[k], *rng, QUDA_NOISE_UNIFORM); }
 
     if (!use_split_grid) {
@@ -374,7 +363,6 @@
       printfQuda("Done: %d sub-partitions - %i iter / %g secs = %g Gflops\n\n", num_sub_partition, inv_param.iter,
                  inv_param.secs, inv_param.gflops / inv_param.secs);
     }
->>>>>>> b689670b
 
     for (int k = 0; k < Nsrc; k++) {
       if (verify_results)
