#include <stdio.h>
#include <stdlib.h>

#include <quda_internal.h>
#include <color_spinor_field.h>
#include <blas_quda.h>

#include <test_util.h>
#include <face_quda.h>

// include because of nasty globals used in the tests
#include <dslash_util.h>

// google test
#include <gtest.h>

// Wilson, clover-improved Wilson, and twisted mass are supported.
extern QudaDslashType dslash_type;
extern bool tune;
extern int device;
extern int xdim;
extern int ydim;
extern int zdim;
extern int tdim;
extern int gridsize_from_cmdline[];
extern int niter;

extern bool tune;
extern bool verify_results;

extern void usage(char** );

#if (__COMPUTE_CAPABILITY__ >= 200)
const int Nkernels = 32;
#else // exclude Heavy Quark Norm if on Tesla architecture
const int Nkernels = 31;
#endif

using namespace quda;

cpuColorSpinorField *xH, *yH, *zH, *wH, *vH, *hH, *lH;
cudaColorSpinorField *xD, *yD, *zD, *wD, *vD, *hD, *lD;
int Nspin;

void setPrec(ColorSpinorParam &param, const QudaPrecision precision)
{
  param.precision = precision;
  if (Nspin == 1 || precision == QUDA_DOUBLE_PRECISION) {
    param.fieldOrder = QUDA_FLOAT2_FIELD_ORDER;
  } else {
    param.fieldOrder = QUDA_FLOAT4_FIELD_ORDER;
  }
}

void
display_test_info()
{
  printfQuda("running the following test:\n");
    
  printfQuda("S_dimension T_dimension Nspin\n");
  printfQuda("%d/%d/%d        %d      %d\n", xdim, ydim, zdim, tdim, Nspin);     

  printfQuda("Grid partition info:     X  Y  Z  T\n"); 
  printfQuda("                         %d  %d  %d  %d\n", 
	     dimPartitioned(0),
	     dimPartitioned(1),
	     dimPartitioned(2),
	     dimPartitioned(3)); 
  
  return;  
}

void initFields(int prec)
{
  // precisions used for the source field in the copyCuda() benchmark
  QudaPrecision high_aux_prec;
  QudaPrecision low_aux_prec;

  ColorSpinorParam param;
  param.nColor = 3;
  // set spin according to the type of dslash
  Nspin = (dslash_type == QUDA_ASQTAD_DSLASH || 
	   dslash_type == QUDA_STAGGERED_DSLASH) ? 1 : 4;
  param.nSpin = Nspin;
  param.nDim = 4; // number of spacetime dimensions

  param.pad = 0; // padding must be zero for cpu fields
  param.siteSubset = QUDA_PARITY_SITE_SUBSET;
  if (param.siteSubset == QUDA_PARITY_SITE_SUBSET) param.x[0] = xdim/2;
  else param.x[0] = xdim;
  param.x[1] = ydim;
  param.x[2] = zdim;
  param.x[3] = tdim;

  param.siteOrder = QUDA_EVEN_ODD_SITE_ORDER;
  param.gammaBasis = QUDA_DEGRAND_ROSSI_GAMMA_BASIS;
  param.precision = QUDA_DOUBLE_PRECISION;
  param.fieldOrder = QUDA_SPACE_SPIN_COLOR_FIELD_ORDER;

  param.create = QUDA_ZERO_FIELD_CREATE;

  vH = new cpuColorSpinorField(param);
  wH = new cpuColorSpinorField(param);
  xH = new cpuColorSpinorField(param);
  yH = new cpuColorSpinorField(param);
  zH = new cpuColorSpinorField(param);
  hH = new cpuColorSpinorField(param);
  lH = new cpuColorSpinorField(param);

  vH->Source(QUDA_RANDOM_SOURCE, 0, 0, 0);
  wH->Source(QUDA_RANDOM_SOURCE, 0, 0, 0);
  xH->Source(QUDA_RANDOM_SOURCE, 0, 0, 0);
  yH->Source(QUDA_RANDOM_SOURCE, 0, 0, 0);
  zH->Source(QUDA_RANDOM_SOURCE, 0, 0, 0);
  hH->Source(QUDA_RANDOM_SOURCE, 0, 0, 0);
  lH->Source(QUDA_RANDOM_SOURCE, 0, 0, 0);

  // Now set the parameters for the cuda fields
  //param.pad = xdim*ydim*zdim/2;
  
  if (param.nSpin == 4) param.gammaBasis = QUDA_UKQCD_GAMMA_BASIS;
  param.create = QUDA_ZERO_FIELD_CREATE;

  switch(prec) {
  case 0:
    setPrec(param, QUDA_HALF_PRECISION);
    high_aux_prec = QUDA_DOUBLE_PRECISION;
    low_aux_prec = QUDA_SINGLE_PRECISION;
    break;
  case 1:
    setPrec(param, QUDA_SINGLE_PRECISION);
    high_aux_prec = QUDA_DOUBLE_PRECISION;
    low_aux_prec = QUDA_HALF_PRECISION;
    break;
  case 2:
    setPrec(param, QUDA_DOUBLE_PRECISION);
    high_aux_prec = QUDA_SINGLE_PRECISION;
    low_aux_prec = QUDA_HALF_PRECISION;
    break;
  }

  checkCudaError();

  vD = new cudaColorSpinorField(param);
  wD = new cudaColorSpinorField(param);
  xD = new cudaColorSpinorField(param);
  yD = new cudaColorSpinorField(param);
  zD = new cudaColorSpinorField(param);

  setPrec(param, high_aux_prec);
  hD = new cudaColorSpinorField(param);

  setPrec(param, low_aux_prec);
  lD = new cudaColorSpinorField(param);

  // check for successful allocation
  checkCudaError();

  *vD = *vH;
  *wD = *wH;
  *xD = *xH;
  *yD = *yH;
  *zD = *zH;
  *hD = *hH;
  *lD = *lH;
}


void freeFields()
{

  // release memory
  delete vD;
  delete wD;
  delete xD;
  delete yD;
  delete zD;
  delete hD;
  delete lD;

  // release memory
  delete vH;
  delete wH;
  delete xH;
  delete yH;
  delete zH;
  delete hH;
  delete lH;
}


double benchmark(int kernel, const int niter) {

  double a, b, c;
  quda::Complex a2, b2, c2;

  cudaEvent_t start, end;
  cudaEventCreate(&start);
  cudaEventCreate(&end);
  cudaEventRecord(start, 0);

  {
    switch (kernel) {

    case 0:
      for (int i=0; i < niter; ++i) copyCuda(*yD, *hD);
      break;

    case 1:
      for (int i=0; i < niter; ++i) copyCuda(*yD, *lD);
      break;
      
    case 2:
      for (int i=0; i < niter; ++i) axpbyCuda(a, *xD, b, *yD);
      break;

    case 3:
      for (int i=0; i < niter; ++i) xpyCuda(*xD, *yD);
      break;

    case 4:
      for (int i=0; i < niter; ++i) axpyCuda(a, *xD, *yD);
      break;

    case 5:
      for (int i=0; i < niter; ++i) xpayCuda(*xD, a, *yD);
      break;

    case 6:
      for (int i=0; i < niter; ++i) mxpyCuda(*xD, *yD);
      break;

    case 7:
      for (int i=0; i < niter; ++i) axCuda(a, *xD);
      break;

    case 8:
      for (int i=0; i < niter; ++i) caxpyCuda(a2, *xD, *yD);
      break;

    case 9:
      for (int i=0; i < niter; ++i) caxpbyCuda(a2, *xD, b2, *yD);
      break;

    case 10:
      for (int i=0; i < niter; ++i) cxpaypbzCuda(*xD, a2, *yD, b2, *zD);
      break;

    case 11:
      for (int i=0; i < niter; ++i) axpyBzpcxCuda(a, *xD, *yD, b, *zD, c);
      break;

    case 12:
      for (int i=0; i < niter; ++i) axpyZpbxCuda(a, *xD, *yD, *zD, b);
      break;

    case 13:
      for (int i=0; i < niter; ++i) caxpbypzYmbwCuda(a2, *xD, b2, *yD, *zD, *wD);
      break;
      
    case 14:
      for (int i=0; i < niter; ++i) cabxpyAxCuda(a, b2, *xD, *yD);
      break;

    case 15:
      for (int i=0; i < niter; ++i) caxpbypzCuda(a2, *xD, b2, *yD, *zD);
      break;

    case 16:
      for (int i=0; i < niter; ++i) caxpbypczpwCuda(a2, *xD, b2, *yD, c2, *zD, *wD);
      break;

    case 17:
      for (int i=0; i < niter; ++i) caxpyXmazCuda(a2, *xD, *yD, *zD);
      break;

      // double
    case 18:
      for (int i=0; i < niter; ++i) normCuda(*xD);
      break;

    case 19:
      for (int i=0; i < niter; ++i) reDotProductCuda(*xD, *yD);
      break;

    case 20:
      for (int i=0; i < niter; ++i) axpyNormCuda(a, *xD, *yD);
      break;

    case 21:
      for (int i=0; i < niter; ++i) xmyNormCuda(*xD, *yD);
      break;
      
    case 22:
      for (int i=0; i < niter; ++i) caxpyNormCuda(a2, *xD, *yD);
      break;

    case 23:
      for (int i=0; i < niter; ++i) caxpyXmazNormXCuda(a2, *xD, *yD, *zD);
      break;

    case 24:
      for (int i=0; i < niter; ++i) cabxpyAxNormCuda(a, b2, *xD, *yD);
      break;

    // double2
    case 25:
      for (int i=0; i < niter; ++i) cDotProductCuda(*xD, *yD);
      break;

    case 26:
      for (int i=0; i < niter; ++i) xpaycDotzyCuda(*xD, a, *yD, *zD);
      break;
      
    case 27:
      for (int i=0; i < niter; ++i) caxpyDotzyCuda(a2, *xD, *yD, *zD);
      break;

    // double3
    case 28:
      for (int i=0; i < niter; ++i) cDotProductNormACuda(*xD, *yD);
      break;

    case 29:
      for (int i=0; i < niter; ++i) cDotProductNormBCuda(*xD, *yD);
      break;

    case 30:
      for (int i=0; i < niter; ++i) caxpbypzYmbwcDotProductUYNormYCuda(a2, *xD, b2, *yD, *zD, *wD, *vD);
      break;

    case 31:
      for (int i=0; i < niter; ++i) HeavyQuarkResidualNormCuda(*xD, *yD);
      break;

    default:
      errorQuda("Undefined blas kernel %d\n", kernel);
    }
  }
  
  cudaEventRecord(end, 0);
  cudaEventSynchronize(end);
  float runTime;
  cudaEventElapsedTime(&runTime, start, end);
  cudaEventDestroy(start);
  cudaEventDestroy(end);

  double secs = runTime / 1000;
  return secs;
}

#define ERROR(a) fabs(norm2(*a##D) - norm2(*a##H)) / norm2(*a##H)

double test(int kernel) {

  double a = M_PI, b = M_PI*exp(1.0), c = sqrt(M_PI);
  quda::Complex a2(a, b), b2(b, -c), c2(a+b, c*a);
  double error = 0;

  switch (kernel) {

  case 0:
    *hD = *hH;
    copyCuda(*yD, *hD);
    yH->copy(*hH);
    error = ERROR(y);
    break;

  case 1:
    *lD = *lH;
    copyCuda(*yD, *lD);
    yH->copy(*lH);
    error = ERROR(y);
    break;
      
  case 2:
    *xD = *xH;
    *yD = *yH;
    axpbyCuda(a, *xD, b, *yD);
    axpbyCpu(a, *xH, b, *yH);
    error = ERROR(y);
    break;

  case 3:
    *xD = *xH;
    *yD = *yH;
    xpyCuda(*xD, *yD);
    xpyCpu(*xH, *yH);
    error = ERROR(y);
    break;

  case 4:
    *xD = *xH;
    *yD = *yH;
    axpyCuda(a, *xD, *yD);
    axpyCpu(a, *xH, *yH);
    error = ERROR(y);
    break;

  case 5:
    *xD = *xH;
    *yD = *yH;
    xpayCuda(*xD, a, *yD);
    xpayCpu(*xH, a, *yH);
    error = ERROR(y);
    break;

  case 6:
    *xD = *xH;
    *yD = *yH;
    mxpyCuda(*xD, *yD);
    mxpyCpu(*xH, *yH);
    error = ERROR(y);
    break;

  case 7:
    *xD = *xH;
    axCuda(a, *xD);
    axCpu(a, *xH);
    error = ERROR(x);
    break;

  case 8:
    *xD = *xH;
    *yD = *yH;
    caxpyCuda(a2, *xD, *yD);
    caxpyCpu(a2, *xH, *yH);
    error = ERROR(y);
    break;

  case 9:
    *xD = *xH;
    *yD = *yH;
    caxpbyCuda(a2, *xD, b2, *yD);
    caxpbyCpu(a2, *xH, b2, *yH);
    error = ERROR(y);
    break;

  case 10:
    *xD = *xH;
    *yD = *yH;
    *zD = *zH;
    cxpaypbzCuda(*xD, a2, *yD, b2, *zD);
    cxpaypbzCpu(*xH, a2, *yH, b2, *zH);
    error = ERROR(z);
    break;

  case 11:
    *xD = *xH;
    *yD = *yH;
    *zD = *zH;
    axpyBzpcxCuda(a, *xD, *yD, b, *zD, c);
    axpyBzpcxCpu(a, *xH, *yH, b, *zH, c);
    error = ERROR(x) + ERROR(y);
    break;

  case 12:
    *xD = *xH;
    *yD = *yH;
    *zD = *zH;
    axpyZpbxCuda(a, *xD, *yD, *zD, b);
    axpyZpbxCpu(a, *xH, *yH, *zH, b);
    error = ERROR(x) + ERROR(y);
    break;

  case 13:
    *xD = *xH;
    *yD = *yH;
    *zD = *zH;
    *wD = *wH;
    caxpbypzYmbwCuda(a2, *xD, b2, *yD, *zD, *wD);
    caxpbypzYmbwCpu(a2, *xH, b2, *yH, *zH, *wH);
    error = ERROR(z) + ERROR(y);
    break;
      
  case 14:
    *xD = *xH;
    *yD = *yH;
    cabxpyAxCuda(a, b2, *xD, *yD);
    cabxpyAxCpu(a, b2, *xH, *yH);
    error = ERROR(y) + ERROR(x);
    break;

  case 15:
    *xD = *xH;
    *yD = *yH;
    *zD = *zH;
    {caxpbypzCuda(a2, *xD, b2, *yD, *zD);
      caxpbypzCpu(a2, *xH, b2, *yH, *zH);
      error = ERROR(z); }
    break;
    
  case 16:
    *xD = *xH;
    *yD = *yH;
    *zD = *zH;
    *wD = *wH;
    {caxpbypczpwCuda(a2, *xD, b2, *yD, c2, *zD, *wD);
      caxpbypczpwCpu(a2, *xH, b2, *yH, c2, *zH, *wH);
      error = ERROR(w); }
    break;

  case 17:
    *xD = *xH;
    *yD = *yH;
    *zD = *zH;
    {caxpyXmazCuda(a, *xD, *yD, *zD);
     caxpyXmazCpu(a, *xH, *yH, *zH);
     error = ERROR(y) + ERROR(x);}
    break;

    // double
  case 18:
    *xD = *xH;
    error = fabs(normCuda(*xD) - normCpu(*xH)) / normCpu(*xH);
    break;
    
  case 19:
    *xD = *xH;
    *yD = *yH;
    error = fabs(reDotProductCuda(*xD, *yD) - reDotProductCpu(*xH, *yH)) / fabs(reDotProductCpu(*xH, *yH));
    break;

  case 20:
    *xD = *xH;
    *yD = *yH;
    {double d = axpyNormCuda(a, *xD, *yD);
    double h = axpyNormCpu(a, *xH, *yH);
    error = ERROR(y) + fabs(d-h)/fabs(h);}
    break;

  case 21:
    *xD = *xH;
    *yD = *yH;
    {double d = xmyNormCuda(*xD, *yD);
    double h = xmyNormCpu(*xH, *yH);
    error = ERROR(y) + fabs(d-h)/fabs(h);}
    break;
    
  case 22:
    *xD = *xH;
    *yD = *yH;
    {double d = caxpyNormCuda(a, *xD, *yD);
    double h = caxpyNormCpu(a, *xH, *yH);
    error = ERROR(y) + fabs(d-h)/fabs(h);}
    break;

  case 23:
    *xD = *xH;
    *yD = *yH;
    *zD = *zH;
    {double d = caxpyXmazNormXCuda(a, *xD, *yD, *zD);
      double h = caxpyXmazNormXCpu(a, *xH, *yH, *zH);
      error = ERROR(y) + ERROR(x) + fabs(d-h)/fabs(h);}
    break;

  case 24:
    *xD = *xH;
    *yD = *yH;
    {double d = cabxpyAxNormCuda(a, b2, *xD, *yD);
      double h = cabxpyAxNormCpu(a, b2, *xH, *yH);
      error = ERROR(x) + ERROR(y) + fabs(d-h)/fabs(h);}
    break;

    // double2
  case 25:
    *xD = *xH;
    *yD = *yH;
    error = abs(cDotProductCuda(*xD, *yD) - cDotProductCpu(*xH, *yH)) / abs(cDotProductCpu(*xH, *yH));
    break;
    
  case 26:
    *xD = *xH;
    *yD = *yH;
    *zD = *zH;
    { quda::Complex d = xpaycDotzyCuda(*xD, a, *yD, *zD);
      quda::Complex h = xpaycDotzyCpu(*xH, a, *yH, *zH);
      error =  fabs(norm2(*yD) - norm2(*yH)) / norm2(*yH) + abs(d-h)/abs(h);
    }
    break;
    
  case 27:
    *xD = *xH;
    *yD = *yH;
    *zD = *zH;
    {quda::Complex d = caxpyDotzyCuda(a, *xD, *yD, *zD);
      quda::Complex h = caxpyDotzyCpu(a, *xH, *yH, *zH);
    error = ERROR(y) + abs(d-h)/abs(h);}
    break;

    // double3
  case 28:
    *xD = *xH;
    *yD = *yH;
    { double3 d = cDotProductNormACuda(*xD, *yD);
      double3 h = cDotProductNormACpu(*xH, *yH);
      error = fabs(d.x - h.x) / fabs(h.x) + fabs(d.y - h.y) / fabs(h.y) + fabs(d.z - h.z) / fabs(h.z); }
    break;
    
  case 29:
    *xD = *xH;
    *yD = *yH;
    { double3 d = cDotProductNormBCuda(*xD, *yD);
      double3 h = cDotProductNormBCpu(*xH, *yH);
      error = fabs(d.x - h.x) / fabs(h.x) + fabs(d.y - h.y) / fabs(h.y) + fabs(d.z - h.z) / fabs(h.z); }
    break;
    
  case 30:
    *xD = *xH;
    *yD = *yH;
    *zD = *zH;
    *wD = *wH;
    *vD = *vH;
    { double3 d = caxpbypzYmbwcDotProductUYNormYCuda(a2, *xD, b2, *yD, *zD, *wD, *vD);
      double3 h = caxpbypzYmbwcDotProductUYNormYCpu(a2, *xH, b2, *yH, *zH, *wH, *vH);
      error = ERROR(z) + ERROR(y) + fabs(d.x - h.x) / fabs(h.x) + 
	fabs(d.y - h.y) / fabs(h.y) + fabs(d.z - h.z) / fabs(h.z); }
    break;

  case 31:
    *xD = *xH;
    *yD = *yH;
    { double3 d = HeavyQuarkResidualNormCuda(*xD, *yD);
      double3 h = HeavyQuarkResidualNormCpu(*xH, *yH);
      error = fabs(d.x - h.x) / fabs(h.x) + 
	fabs(d.y - h.y) / fabs(h.y) + fabs(d.z - h.z) / fabs(h.z); }
    break;

  default:
    errorQuda("Undefined blas kernel %d\n", kernel);
  }

  return error;
}

// Only benchmark double precision if supported
#if (__COMPUTE_CAPABILITY__ >= 130)
int Nprec = 3;
#else
int Nprec = 2;
#endif

const char *prec_str[] = {"half", "single", "double"};

char *names[] = {
  "copyHS",
  "copyLS",
  "axpby",
  "xpy",
  "axpy",
  "xpay",
  "mxpy",
  "ax",
  "caxpy",
  "caxpby",
  "cxpaypbz",
  "axpyBzpcx",
  "axpyZpbx",
  "caxpbypzYmbw",
  "cabxpyAx",
  "caxpbypz",
  "caxpbypczpw",
  "caxpyXmaz",
  "norm",
  "reDotProduct",
  "axpyNorm",
  "xmyNorm",
  "caxpyNorm",
  "caxpyXmazNormX",
  "cabxpyAxNorm",
  "cDotProduct",
  "xpaycDotzy",
  "caxpyDotzy",
  "cDotProductNormA",
  "cDotProductNormB",
  "caxpbypzYmbwcDotProductWYNormY",
  "HeavyQuarkResidualNorm"
};

int main(int argc, char** argv)
{
  for (int i = 1; i < argc; i++){
    if(process_command_line_option(argc, argv, &i) == 0){
      continue;
    } 
    printfQuda("ERROR: Invalid option:%s\n", argv[i]);
    usage(argv);
  }

  setSpinorSiteSize(24);
  initComms(argc, argv, gridsize_from_cmdline);
  display_test_info();
  initQuda(device);

  // enable the tuning
  setTuning(tune ? QUDA_TUNE_YES : QUDA_TUNE_NO);
  setVerbosity(QUDA_SILENT);

  for (int prec = 0; prec < Nprec; prec++) {

    printfQuda("\nBenchmarking %s precision with %d iterations...\n\n", prec_str[prec], niter);
    initFields(prec);

    for (int kernel = 0; kernel < Nkernels; kernel++) {
      // only benchmark "high precision" copyCuda() if double is supported
      if ((Nprec < 3) && (kernel == 0)) continue;

      // do the initial tune
      benchmark(kernel, 1);
    
      // now rerun with more iterations to get accurate speed measurements
      quda::blas_flops = 0;
      quda::blas_bytes = 0;
      
      double secs = benchmark(kernel, niter);
      
      double gflops = (quda::blas_flops*1e-9)/(secs);
      double gbytes = quda::blas_bytes/(secs*1e9);
    
      printfQuda("%-31s: Gflop/s = %6.1f, GB/s = %6.1f\n", names[kernel], gflops, gbytes);
    }
    freeFields();
  }

  // clear the error state
  cudaGetLastError();

  // lastly check for correctness
<<<<<<< HEAD
  for (int prec = 0; prec < Nprec; prec++) {
    printfQuda("\nTesting %s precision...\n\n", prec_str[prec]);
    initFields(prec);

    double tol;
    switch(prec) {
    case 0: // half precision
      tol = 1e-3;
      break;
    case 1:
      tol = 1e-5;
      break;
    case 2:
      tol = 1e-12;
      break;
    default:
      errorQuda("Unsupported precision");
    }

    for (int kernel = 0; kernel < Nkernels; kernel++) {
      // only benchmark "high precision" copyCuda() if double is supported
      if ((Nprec < 3) && (kernel == 0)) continue;
      double tol_kernel = (kernel < 2) ? 1e-4 : tol; // use different tolerance for mixed-precision copy 
      double error = test(kernel);
      const char *result = error < tol_kernel ? "PASS" : "FAIL";
      printfQuda("%-35s error = %e, %s\n", names[kernel], error, result);
    }
    freeFields();
=======
  if (verify_results) {
    ::testing::InitGoogleTest(&argc, argv);
    RUN_ALL_TESTS();
>>>>>>> 3cabd1a3
  }

  endQuda();

  finalizeComms();
}

// The following tests each kernel at each precision using the google testing framework

class BlasTest : public ::testing::TestWithParam<int2> {
protected:
  int2 param;

public:
  virtual ~BlasTest() { }
  virtual void SetUp() { 
    param = GetParam();
    initFields(param.x); 
  }
  virtual void TearDown() { freeFields(); }

  virtual void NormalExit() { printf("monkey\n"); }

};

TEST_P(BlasTest, verify) {
  int prec = param.x;
  int kernel = param.y;
  double deviation = test(kernel);
  printfQuda("%-35s error = %e\n", names[kernel], deviation);
  double tol = (prec == 2 ? 1e-12 : (prec == 1 ? 1e-5 : 1e-3));
  tol = (kernel < 2) ? 1e-4 : tol; // use different tolerance for copy
  EXPECT_LE(deviation, tol) << "CPU and CUDA implementations do not agree";
}

// half precision
INSTANTIATE_TEST_CASE_P(copyHS_half, BlasTest, ::testing::Values( make_int2(0,0) ));
INSTANTIATE_TEST_CASE_P(copyLS_half, BlasTest, ::testing::Values( make_int2(0,1) ));
INSTANTIATE_TEST_CASE_P(axpby_half, BlasTest, ::testing::Values( make_int2(0,2) ));
INSTANTIATE_TEST_CASE_P(xpy_half, BlasTest, ::testing::Values( make_int2(0,3) ));
INSTANTIATE_TEST_CASE_P(axpy_half, BlasTest, ::testing::Values( make_int2(0,4) ));
INSTANTIATE_TEST_CASE_P(xpay_half, BlasTest, ::testing::Values( make_int2(0,5) ));
INSTANTIATE_TEST_CASE_P(mxpy_half, BlasTest, ::testing::Values( make_int2(0,6) ));
INSTANTIATE_TEST_CASE_P(ax_half, BlasTest, ::testing::Values( make_int2(0,7) ));
INSTANTIATE_TEST_CASE_P(caxpy_half, BlasTest, ::testing::Values( make_int2(0,8) ));
INSTANTIATE_TEST_CASE_P(caxpby_half, BlasTest, ::testing::Values( make_int2(0,9) ));
INSTANTIATE_TEST_CASE_P(cxpaypbz_half, BlasTest, ::testing::Values( make_int2(0,10) ));
INSTANTIATE_TEST_CASE_P(axpyBzpcx_half, BlasTest, ::testing::Values( make_int2(0,11) ));
INSTANTIATE_TEST_CASE_P(axpyZpbx_half, BlasTest, ::testing::Values( make_int2(0,12) ));
INSTANTIATE_TEST_CASE_P(caxpbypzYmbw_half, BlasTest, ::testing::Values( make_int2(0,13) ));
INSTANTIATE_TEST_CASE_P(cabxpyAx_half, BlasTest, ::testing::Values( make_int2(0,14) ));
INSTANTIATE_TEST_CASE_P(caxpbypz_half, BlasTest, ::testing::Values( make_int2(0,15) ));
INSTANTIATE_TEST_CASE_P(caxpbypczpw_half, BlasTest, ::testing::Values( make_int2(0,16) ));
INSTANTIATE_TEST_CASE_P(caxpyXmaz_half, BlasTest, ::testing::Values( make_int2(0,17) ));
INSTANTIATE_TEST_CASE_P(norm2_half, BlasTest, ::testing::Values( make_int2(0,18) ));
INSTANTIATE_TEST_CASE_P(reDotProduct_half, BlasTest, ::testing::Values( make_int2(0,19) ));
INSTANTIATE_TEST_CASE_P(axpyNorm_half, BlasTest, ::testing::Values( make_int2(0,20) ));
INSTANTIATE_TEST_CASE_P(xmyNorm_half, BlasTest, ::testing::Values( make_int2(0,21) ));
INSTANTIATE_TEST_CASE_P(caxpyNorm_half, BlasTest, ::testing::Values( make_int2(0,22) ));
INSTANTIATE_TEST_CASE_P(caxpyXmazNormX_half, BlasTest, ::testing::Values( make_int2(0,23) ));
INSTANTIATE_TEST_CASE_P(cabxpyAxNorm_half, BlasTest, ::testing::Values( make_int2(0,24) ));
INSTANTIATE_TEST_CASE_P(cDotProduct_half, BlasTest, ::testing::Values( make_int2(0,25) ));
INSTANTIATE_TEST_CASE_P(xpaycDotzy_half, BlasTest, ::testing::Values( make_int2(0,26) ));
INSTANTIATE_TEST_CASE_P(caxpyDotzy_half, BlasTest, ::testing::Values( make_int2(0,27) ));
INSTANTIATE_TEST_CASE_P(cDotProductNormA_half, BlasTest, ::testing::Values( make_int2(0,28) ));
INSTANTIATE_TEST_CASE_P(cDotProductNormB_half, BlasTest, ::testing::Values( make_int2(0,29) ));
INSTANTIATE_TEST_CASE_P(caxpbypzYmbwcDotProductWYNormY_half, BlasTest, ::testing::Values( make_int2(0,30) ));
INSTANTIATE_TEST_CASE_P(HeavyQuarkResidualNorm_half, BlasTest, ::testing::Values( make_int2(0,31) ));

// single precision
INSTANTIATE_TEST_CASE_P(copyHS_single, BlasTest, ::testing::Values( make_int2(1,0) ));
INSTANTIATE_TEST_CASE_P(copyLS_single, BlasTest, ::testing::Values( make_int2(1,1) ));
INSTANTIATE_TEST_CASE_P(axpby_single, BlasTest, ::testing::Values( make_int2(1,2) ));
INSTANTIATE_TEST_CASE_P(xpy_single, BlasTest, ::testing::Values( make_int2(1,3) ));
INSTANTIATE_TEST_CASE_P(axpy_single, BlasTest, ::testing::Values( make_int2(1,4) ));
INSTANTIATE_TEST_CASE_P(xpay_single, BlasTest, ::testing::Values( make_int2(1,5) ));
INSTANTIATE_TEST_CASE_P(mxpy_single, BlasTest, ::testing::Values( make_int2(1,6) ));
INSTANTIATE_TEST_CASE_P(ax_single, BlasTest, ::testing::Values( make_int2(1,7) ));
INSTANTIATE_TEST_CASE_P(caxpy_single, BlasTest, ::testing::Values( make_int2(1,8) ));
INSTANTIATE_TEST_CASE_P(caxpby_single, BlasTest, ::testing::Values( make_int2(1,9) ));
INSTANTIATE_TEST_CASE_P(cxpaypbz_single, BlasTest, ::testing::Values( make_int2(1,10) ));
INSTANTIATE_TEST_CASE_P(axpyBzpcx_single, BlasTest, ::testing::Values( make_int2(1,11) ));
INSTANTIATE_TEST_CASE_P(axpyZpbx_single, BlasTest, ::testing::Values( make_int2(1,12) ));
INSTANTIATE_TEST_CASE_P(caxpbypzYmbw_single, BlasTest, ::testing::Values( make_int2(1,13) ));
INSTANTIATE_TEST_CASE_P(cabxpyAx_single, BlasTest, ::testing::Values( make_int2(1,14) ));
INSTANTIATE_TEST_CASE_P(caxpbypz_single, BlasTest, ::testing::Values( make_int2(1,15) ));
INSTANTIATE_TEST_CASE_P(caxpbypczpw_single, BlasTest, ::testing::Values( make_int2(1,16) ));
INSTANTIATE_TEST_CASE_P(caxpyXmaz_single, BlasTest, ::testing::Values( make_int2(1,17) ));
INSTANTIATE_TEST_CASE_P(norm2_single, BlasTest, ::testing::Values( make_int2(1,18) ));
INSTANTIATE_TEST_CASE_P(reDotProduct_single, BlasTest, ::testing::Values( make_int2(1,19) ));
INSTANTIATE_TEST_CASE_P(axpyNorm_single, BlasTest, ::testing::Values( make_int2(1,20) ));
INSTANTIATE_TEST_CASE_P(xmyNorm_single, BlasTest, ::testing::Values( make_int2(1,21) ));
INSTANTIATE_TEST_CASE_P(caxpyNorm_single, BlasTest, ::testing::Values( make_int2(1,22) ));
INSTANTIATE_TEST_CASE_P(caxpyXmazNormX_single, BlasTest, ::testing::Values( make_int2(1,23) ));
INSTANTIATE_TEST_CASE_P(cabxpyAxNorm_single, BlasTest, ::testing::Values( make_int2(1,24) ));
INSTANTIATE_TEST_CASE_P(cDotProduct_single, BlasTest, ::testing::Values( make_int2(1,25) ));
INSTANTIATE_TEST_CASE_P(xpaycDotzy_single, BlasTest, ::testing::Values( make_int2(1,26) ));
INSTANTIATE_TEST_CASE_P(caxpyDotzy_single, BlasTest, ::testing::Values( make_int2(1,27) ));
INSTANTIATE_TEST_CASE_P(cDotProductNormA_single, BlasTest, ::testing::Values( make_int2(1,28) ));
INSTANTIATE_TEST_CASE_P(cDotProductNormB_single, BlasTest, ::testing::Values( make_int2(1,29) ));
INSTANTIATE_TEST_CASE_P(caxpbypzYmbwcDotProductWYNormY_single, BlasTest, ::testing::Values( make_int2(1,30) ));
INSTANTIATE_TEST_CASE_P(HeavyQuarkResidualNorm_single, BlasTest, ::testing::Values( make_int2(1,31) ));

// double precision
INSTANTIATE_TEST_CASE_P(copyHS_double, BlasTest, ::testing::Values( make_int2(2,0) ));
INSTANTIATE_TEST_CASE_P(copyLS_double, BlasTest, ::testing::Values( make_int2(2,1) ));
INSTANTIATE_TEST_CASE_P(axpby_double, BlasTest, ::testing::Values( make_int2(2,2) ));
INSTANTIATE_TEST_CASE_P(xpy_double, BlasTest, ::testing::Values( make_int2(2,3) ));
INSTANTIATE_TEST_CASE_P(axpy_double, BlasTest, ::testing::Values( make_int2(2,4) ));
INSTANTIATE_TEST_CASE_P(xpay_double, BlasTest, ::testing::Values( make_int2(2,5) ));
INSTANTIATE_TEST_CASE_P(mxpy_double, BlasTest, ::testing::Values( make_int2(2,6) ));
INSTANTIATE_TEST_CASE_P(ax_double, BlasTest, ::testing::Values( make_int2(2,7) ));
INSTANTIATE_TEST_CASE_P(caxpy_double, BlasTest, ::testing::Values( make_int2(2,8) ));
INSTANTIATE_TEST_CASE_P(caxpby_double, BlasTest, ::testing::Values( make_int2(2,9) ));
INSTANTIATE_TEST_CASE_P(cxpaypbz_double, BlasTest, ::testing::Values( make_int2(2,10) ));
INSTANTIATE_TEST_CASE_P(axpyBzpcx_double, BlasTest, ::testing::Values( make_int2(2,11) ));
INSTANTIATE_TEST_CASE_P(axpyZpbx_double, BlasTest, ::testing::Values( make_int2(2,12) ));
INSTANTIATE_TEST_CASE_P(caxpbypzYmbw_double, BlasTest, ::testing::Values( make_int2(2,13) ));
INSTANTIATE_TEST_CASE_P(cabxpyAx_double, BlasTest, ::testing::Values( make_int2(2,14) ));
INSTANTIATE_TEST_CASE_P(caxpbypz_double, BlasTest, ::testing::Values( make_int2(2,15) ));
INSTANTIATE_TEST_CASE_P(caxpbypczpw_double, BlasTest, ::testing::Values( make_int2(2,16) ));
INSTANTIATE_TEST_CASE_P(caxpyXmaz_double, BlasTest, ::testing::Values( make_int2(2,17) ));
INSTANTIATE_TEST_CASE_P(norm2_double, BlasTest, ::testing::Values( make_int2(2,18) ));
INSTANTIATE_TEST_CASE_P(reDotProduct_double, BlasTest, ::testing::Values( make_int2(2,19) ));
INSTANTIATE_TEST_CASE_P(axpyNorm_double, BlasTest, ::testing::Values( make_int2(2,20) ));
INSTANTIATE_TEST_CASE_P(xmyNorm_double, BlasTest, ::testing::Values( make_int2(2,21) ));
INSTANTIATE_TEST_CASE_P(caxpyNorm_double, BlasTest, ::testing::Values( make_int2(2,22) ));
INSTANTIATE_TEST_CASE_P(caxpyXmazNormX_double, BlasTest, ::testing::Values( make_int2(2,23) ));
INSTANTIATE_TEST_CASE_P(cabxpyAxNorm_double, BlasTest, ::testing::Values( make_int2(2,24) ));
INSTANTIATE_TEST_CASE_P(cDotProduct_double, BlasTest, ::testing::Values( make_int2(2,25) ));
INSTANTIATE_TEST_CASE_P(xpaycDotzy_double, BlasTest, ::testing::Values( make_int2(2,26) ));
INSTANTIATE_TEST_CASE_P(caxpyDotzy_double, BlasTest, ::testing::Values( make_int2(2,27) ));
INSTANTIATE_TEST_CASE_P(cDotProductNormA_double, BlasTest, ::testing::Values( make_int2(2,28) ));
INSTANTIATE_TEST_CASE_P(cDotProductNormB_double, BlasTest, ::testing::Values( make_int2(2,29) ));
INSTANTIATE_TEST_CASE_P(caxpbypzYmbwcDotProductWYNormY_double, BlasTest, ::testing::Values( make_int2(2,30) ));
INSTANTIATE_TEST_CASE_P(HeavyQuarkResidualNorm_double, BlasTest, ::testing::Values( make_int2(2,31) ));
<|MERGE_RESOLUTION|>--- conflicted
+++ resolved
@@ -726,40 +726,9 @@
   cudaGetLastError();
 
   // lastly check for correctness
-<<<<<<< HEAD
-  for (int prec = 0; prec < Nprec; prec++) {
-    printfQuda("\nTesting %s precision...\n\n", prec_str[prec]);
-    initFields(prec);
-
-    double tol;
-    switch(prec) {
-    case 0: // half precision
-      tol = 1e-3;
-      break;
-    case 1:
-      tol = 1e-5;
-      break;
-    case 2:
-      tol = 1e-12;
-      break;
-    default:
-      errorQuda("Unsupported precision");
-    }
-
-    for (int kernel = 0; kernel < Nkernels; kernel++) {
-      // only benchmark "high precision" copyCuda() if double is supported
-      if ((Nprec < 3) && (kernel == 0)) continue;
-      double tol_kernel = (kernel < 2) ? 1e-4 : tol; // use different tolerance for mixed-precision copy 
-      double error = test(kernel);
-      const char *result = error < tol_kernel ? "PASS" : "FAIL";
-      printfQuda("%-35s error = %e, %s\n", names[kernel], error, result);
-    }
-    freeFields();
-=======
   if (verify_results) {
     ::testing::InitGoogleTest(&argc, argv);
     RUN_ALL_TESTS();
->>>>>>> 3cabd1a3
   }
 
   endQuda();
