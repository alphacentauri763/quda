--- conflicted
+++ resolved
@@ -248,16 +248,8 @@
   inv_param.dagger = QUDA_DAG_NO;
   inv_param.mass_normalization = QUDA_MASS_NORMALIZATION;
 
-<<<<<<< HEAD
-  // No Even-Odd PC for the moment...
-  inv_param.solution_type = solution_type; // QUDA_MATPCDAG_MATPC_SOLUTION;
-  inv_param.solve_type = solve_type; // QUDA_NORMOP_PC_SOLVE;
-  // inv_param.solution_type = QUDA_MAT_SOLUTION;
-  // inv_param.solve_type = (inv_param.solution_type == QUDA_MAT_SOLUTION ? QUDA_DIRECT_SOLVE : QUDA_DIRECT_PC_SOLVE);
-=======
   inv_param.solution_type = solution_type;
   inv_param.solve_type = (inv_param.solution_type == QUDA_MAT_SOLUTION ? QUDA_DIRECT_SOLVE : QUDA_DIRECT_PC_SOLVE);
->>>>>>> 7b5744be
 
   inv_param.matpc_type = matpc_type;
   inv_param.inv_type = QUDA_GCR_INVERTER;
