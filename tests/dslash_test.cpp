--- conflicted
+++ resolved
@@ -438,11 +438,7 @@
       if (elapsed > dslash_time.cpu_max) dslash_time.cpu_max = elapsed;
     }
   }
-<<<<<<< HEAD
-    
-=======
-
->>>>>>> a2543a25
+
   qudaEventRecord(end, 0);
   qudaEventSynchronize(end);
   float runTime;
@@ -454,12 +450,7 @@
 
   // check for errors
   qudaError_t stat = cudaGetLastError();
-<<<<<<< HEAD
-  if (stat != qudaSuccess)
-    printfQuda("with ERROR: %s\n", cudaGetErrorString(stat));
-=======
   if (stat != qudaSuccess) printfQuda("with ERROR: %s\n", cudaGetErrorString(stat));
->>>>>>> a2543a25
 
   return dslash_time;
 }
