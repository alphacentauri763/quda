--- conflicted
+++ resolved
@@ -205,11 +205,7 @@
   tmp = new cudaColorSpinorField(csParam);
 
   qudaDeviceSynchronize();
-<<<<<<< HEAD
-  checkQudaError();
-=======
   checkCudaError();
->>>>>>> a2543a25
 
   bool pc = (dtest_type == dslash_test_type::MatPC); // For test_type 0, can use either pc or not pc
                               // because both call the same "Dslash" directly.
@@ -326,12 +322,7 @@
 
   // check for errors
   qudaError_t stat = cudaGetLastError();
-<<<<<<< HEAD
-  if (stat != qudaSuccess)
-    errorQuda("with ERROR: %s\n", cudaGetErrorString(stat));
-=======
   if (stat != qudaSuccess) errorQuda("with ERROR: %s\n", cudaGetErrorString(stat));
->>>>>>> a2543a25
 
   return dslash_time;
 }
