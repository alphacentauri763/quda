#include <iostream>
#include <stdio.h>
#include <stdlib.h>
#include <string.h>

#include <quda.h>
#include <quda_internal.h>
#include <dirac_quda.h>
#include <dslash_quda.h>
#include <invert_quda.h>
#include <util_quda.h>
#include <blas_quda.h>

#include <misc.h>
#include <test_util.h>
#include <dslash_util.h>
#include <staggered_dslash_reference.h>
#include <gauge_field.h>

#include <face_quda.h>

#include <assert.h>
#include <gtest.h>

using namespace quda;

#define MAX(a,b) ((a)>(b)?(a):(b))
#define staggeredSpinorSiteSize 6
// What test are we doing (0 = dslash, 1 = MatPC, 2 = Mat)

extern void usage(char** argv );

extern QudaDslashType dslash_type;

extern int test_type;

extern bool tune;

QudaGaugeParam gaugeParam;
QudaInvertParam inv_param;

cpuGaugeField *cpuFat = NULL;
cpuGaugeField *cpuLong = NULL;

cpuColorSpinorField *spinor, *spinorOut, *spinorRef;
cudaColorSpinorField *cudaSpinor, *cudaSpinorOut;

cudaColorSpinorField* tmp;

void *hostGauge[4];
void *fatlink[4], *longlink[4];

#ifdef MULTI_GPU
const void **ghost_fatlink, **ghost_longlink;
#endif

const int loops = 100;

QudaParity parity;
extern QudaDagType dagger;
int transfer = 0; // include transfer time in the benchmark?
extern int xdim;
extern int ydim;
extern int zdim;
extern int tdim;
extern int gridsize_from_cmdline[];
extern QudaReconstructType link_recon;
extern QudaPrecision prec;

extern int device;
extern bool verify_results;

int X[4];

Dirac* dirac;

void init()
{    

  initQuda(device);

#ifdef GPU_COMMS
  setKernelPackT(true);
#endif

  setVerbosity(QUDA_VERBOSE);

  gaugeParam = newQudaGaugeParam();
  inv_param = newQudaInvertParam();

  gaugeParam.X[0] = X[0] = xdim;
  gaugeParam.X[1] = X[1] = ydim;
  gaugeParam.X[2] = X[2] = zdim;
  gaugeParam.X[3] = X[3] = tdim;

  setDims(gaugeParam.X);
  setSpinorSiteSize(6);

  gaugeParam.cpu_prec = QUDA_DOUBLE_PRECISION;
  gaugeParam.cuda_prec = prec;
  gaugeParam.reconstruct = link_recon;
  gaugeParam.reconstruct_sloppy = gaugeParam.reconstruct;
  gaugeParam.cuda_prec_sloppy = gaugeParam.cuda_prec;

  gaugeParam.anisotropy = 1.0;
  gaugeParam.tadpole_coeff = 0.8;
  gaugeParam.scale = -1.0/(24.0*gaugeParam.tadpole_coeff*gaugeParam.tadpole_coeff);
  gaugeParam.gauge_order = QUDA_QDP_GAUGE_ORDER;
  gaugeParam.t_boundary = QUDA_ANTI_PERIODIC_T;
  gaugeParam.gauge_fix = QUDA_GAUGE_FIXED_NO;
  gaugeParam.gaugeGiB = 0;
  //gaugeParam.overlap = 2; //test regular staggered with overlap 2 and comms off

  inv_param.cpu_prec = QUDA_DOUBLE_PRECISION;
  inv_param.cuda_prec = prec;
  inv_param.dirac_order = QUDA_DIRAC_ORDER;
  inv_param.gamma_basis = QUDA_DEGRAND_ROSSI_GAMMA_BASIS;
  inv_param.dagger = dagger;
  inv_param.matpc_type = QUDA_MATPC_EVEN_EVEN;
<<<<<<< HEAD
<<<<<<< HEAD
  inv_param.dslash_type = QUDA_ASQTAD_DSLASH;
  //inv_param.dslash_type = QUDA_STAGGERED_DSLASH;
=======
  inv_param.dslash_type = dslash_type;
>>>>>>> quda-0.7

  // ensure that the default is improved staggered
  if (inv_param.dslash_type != QUDA_STAGGERED_DSLASH &&
      inv_param.dslash_type != QUDA_ASQTAD_DSLASH)
    inv_param.dslash_type = QUDA_ASQTAD_DSLASH;
=======
  //inv_param.dslash_type = QUDA_ASQTAD_DSLASH;
  inv_param.dslash_type = QUDA_STAGGERED_DSLASH;
>>>>>>> 3e803d2c

  inv_param.input_location = QUDA_CPU_FIELD_LOCATION;
  inv_param.output_location = QUDA_CPU_FIELD_LOCATION;

  int tmpint = MAX(X[1]*X[2]*X[3], X[0]*X[2]*X[3]);
  tmpint = MAX(tmpint, X[0]*X[1]*X[3]);
  tmpint = MAX(tmpint, X[0]*X[1]*X[2]);


  gaugeParam.ga_pad = tmpint;
  inv_param.sp_pad = tmpint;

  ColorSpinorParam csParam;
  csParam.nColor=3;
  csParam.nSpin=1;
  csParam.nDim=4;
  for(int d = 0; d < 4; d++) {
    csParam.x[d] = gaugeParam.X[d];
  }
  csParam.precision = inv_param.cpu_prec;
  csParam.pad = 0;
  if (test_type < 2) {
    inv_param.solution_type = QUDA_MATPC_SOLUTION;
    csParam.siteSubset = QUDA_PARITY_SITE_SUBSET;
    csParam.x[0] /= 2;
  } else {
    inv_param.solution_type = QUDA_MAT_SOLUTION;
    csParam.siteSubset = QUDA_FULL_SITE_SUBSET;	
  }

  csParam.siteOrder = QUDA_EVEN_ODD_SITE_ORDER;
  csParam.fieldOrder  = QUDA_SPACE_SPIN_COLOR_FIELD_ORDER;
  csParam.gammaBasis = inv_param.gamma_basis; // this parameter is meaningless for staggered
  csParam.create = QUDA_ZERO_FIELD_CREATE;    

  spinor = new cpuColorSpinorField(csParam);
  spinorOut = new cpuColorSpinorField(csParam);
  spinorRef = new cpuColorSpinorField(csParam);

  csParam.siteSubset = QUDA_FULL_SITE_SUBSET;
  csParam.x[0] = gaugeParam.X[0];

  printfQuda("Randomizing fields ...\n");

  spinor->Source(QUDA_RANDOM_SOURCE);

  size_t gSize = (gaugeParam.cpu_prec == QUDA_DOUBLE_PRECISION) ? sizeof(double) : sizeof(float);

  for (int dir = 0; dir < 4; dir++) {
    fatlink[dir] = malloc(V*gaugeSiteSize*gSize);
    longlink[dir] = malloc(V*gaugeSiteSize*gSize);
  }
  if (fatlink == NULL || longlink == NULL){
    errorQuda("ERROR: malloc failed for fatlink/longlink");
  }
  construct_fat_long_gauge_field(fatlink, longlink, 1, gaugeParam.cpu_prec, &gaugeParam, dslash_type);

  if(link_recon == QUDA_RECONSTRUCT_9 || link_recon == QUDA_RECONSTRUCT_13){ // incorporate non-trivial phase into long links
    const double cos_pi_3 = 0.5; // Cos(pi/3)
    const double sin_pi_3 = sqrt(0.75); // Sin(pi/3)
    for(int dir=0; dir<4; ++dir){
      for(int i=0; i<V; ++i){
        for(int j=0; j<gaugeSiteSize; j+=2){
          if(gaugeParam.cpu_prec == QUDA_DOUBLE_PRECISION){
            const double real = ((double*)longlink[dir])[i*gaugeSiteSize + j];
            const double imag = ((double*)longlink[dir])[i*gaugeSiteSize + j + 1];
            ((double*)longlink[dir])[i*gaugeSiteSize + j] = real*cos_pi_3 - imag*sin_pi_3;
            ((double*)longlink[dir])[i*gaugeSiteSize + j + 1] = real*sin_pi_3 + imag*cos_pi_3;
          }else{
            const float real = ((float*)longlink[dir])[i*gaugeSiteSize + j];
            const float imag = ((float*)longlink[dir])[i*gaugeSiteSize + j + 1];
            ((float*)longlink[dir])[i*gaugeSiteSize + j] = real*cos_pi_3 - imag*sin_pi_3;
            ((float*)longlink[dir])[i*gaugeSiteSize + j + 1] = real*sin_pi_3 + imag*cos_pi_3;
          }
        } 
      }
    }
  }



#ifdef MULTI_GPU
  gaugeParam.type = QUDA_ASQTAD_FAT_LINKS;
  gaugeParam.reconstruct = QUDA_RECONSTRUCT_NO;
  GaugeFieldParam cpuFatParam(fatlink, gaugeParam);
  cpuFat = new cpuGaugeField(cpuFatParam);
  ghost_fatlink = cpuFat->Ghost();

  gaugeParam.type = QUDA_ASQTAD_LONG_LINKS;
  GaugeFieldParam cpuLongParam(longlink, gaugeParam);
  cpuLong = new cpuGaugeField(cpuLongParam);
  ghost_longlink = cpuLong->Ghost();

  int x_face_size = X[1]*X[2]*X[3]/2;
  int y_face_size = X[0]*X[2]*X[3]/2;
  int z_face_size = X[0]*X[1]*X[3]/2;
  int t_face_size = X[0]*X[1]*X[2]/2;
  int pad_size =MAX(x_face_size, y_face_size);
  pad_size = MAX(pad_size, z_face_size);
  pad_size = MAX(pad_size, t_face_size);
  gaugeParam.ga_pad = pad_size;    
#endif

  gaugeParam.type = QUDA_ASQTAD_FAT_LINKS;
  gaugeParam.reconstruct = gaugeParam.reconstruct_sloppy = QUDA_RECONSTRUCT_NO;

  printfQuda("Fat links sending..."); 
  loadGaugeQuda(fatlink, &gaugeParam);
  printfQuda("Fat links sent\n"); 

  gaugeParam.type = QUDA_ASQTAD_LONG_LINKS;  

#ifdef MULTI_GPU
  gaugeParam.ga_pad = 3*pad_size;
#endif

  gaugeParam.reconstruct = gaugeParam.reconstruct_sloppy = link_recon;
  printfQuda("Long links sending..."); 
  loadGaugeQuda(longlink, &gaugeParam);
  printfQuda("Long links sent...\n"); 

  printfQuda("Sending fields to GPU..."); 

  if (!transfer) {

    csParam.fieldOrder = QUDA_FLOAT2_FIELD_ORDER;
    csParam.pad = inv_param.sp_pad;
    csParam.precision = inv_param.cuda_prec;
    if (test_type < 2){
      csParam.siteSubset = QUDA_PARITY_SITE_SUBSET;
      csParam.x[0] /=2;
    }

    printfQuda("Creating cudaSpinor\n");
    cudaSpinor = new cudaColorSpinorField(csParam);

    printfQuda("Creating cudaSpinorOut\n");
    cudaSpinorOut = new cudaColorSpinorField(csParam);

    printfQuda("Sending spinor field to GPU\n");
    *cudaSpinor = *spinor;

    cudaDeviceSynchronize();
    checkCudaError();

    double spinor_norm2 = norm2(*spinor);
    double cuda_spinor_norm2=  norm2(*cudaSpinor);
    printfQuda("Source CPU = %f, CUDA=%f\n", spinor_norm2, cuda_spinor_norm2);

    if(test_type == 2){
      csParam.x[0] /=2;
    }
    csParam.siteSubset = QUDA_PARITY_SITE_SUBSET;
    tmp = new cudaColorSpinorField(csParam);

    bool pc = (test_type != 2);
    DiracParam diracParam;
    setDiracParam(diracParam, &inv_param, pc);

    //set up staggered dslash test with overlap
    for(int i=0; i<4; i++) {
      //diracParam.commDim[i] = 0; //turn off comms
    }

    diracParam.tmp1=tmp;

    dirac = Dirac::create(diracParam);

  } else {
    errorQuda("Error not suppported");
  }

  return;
}

void end(void) 
{
  for (int dir = 0; dir < 4; dir++) {
    free(fatlink[dir]);
    free(longlink[dir]);
  }

  if (!transfer){
    delete dirac;
    delete cudaSpinor;
    delete cudaSpinorOut;
    delete tmp;
  }

  delete spinor;
  delete spinorOut;
  delete spinorRef;

  if (cpuFat) delete cpuFat;
  if (cpuLong) delete cpuLong;

  endQuda();
}

double dslashCUDA(int niter) {

  cudaEvent_t start, end;
  cudaEventCreate(&start);
  cudaEventRecord(start, 0);
  cudaEventSynchronize(start);

  for (int i = 0; i < niter; i++) {
    switch (test_type) {
      case 0:
        parity = QUDA_EVEN_PARITY;
        if (transfer){
          //dslashQuda(spinorOdd, spinorEven, &inv_param, parity);
        } else {
          dirac->Dslash(*cudaSpinorOut, *cudaSpinor, parity);
        }	   
        break;
      case 1:
        parity = QUDA_ODD_PARITY;
        if (transfer){
          //MatPCQuda(spinorOdd, spinorEven, &inv_param);
        } else {
          dirac->Dslash(*cudaSpinorOut, *cudaSpinor, parity);
        }
        break;
      case 2:
        errorQuda("Staggered operator acting on full-site not supported");
        if (transfer){
          //MatQuda(spinorGPU, spinor, &inv_param);
        } else {
          dirac->M(*cudaSpinorOut, *cudaSpinor);
        }
    }
  }

  cudaEventCreate(&end);
  cudaEventRecord(end, 0);
  cudaEventSynchronize(end);
  float runTime;
  cudaEventElapsedTime(&runTime, start, end);
  cudaEventDestroy(start);
  cudaEventDestroy(end);

  double secs = runTime / 1000; //stopwatchReadSeconds();

  // check for errors
  cudaError_t stat = cudaGetLastError();
  if (stat != cudaSuccess)
    errorQuda("with ERROR: %s\n", cudaGetErrorString(stat));

  return secs;
}

void staggeredDslashRef()
{
#ifndef MULTI_GPU
  int cpu_parity = 0;
#endif

  // compare to dslash reference implementation
  printfQuda("Calculating reference implementation...");
  fflush(stdout);
  switch (test_type) {
    case 0:    
#ifdef MULTI_GPU

      staggered_dslash_mg4dir(spinorRef, fatlink, longlink, (void**)ghost_fatlink, (void**)ghost_longlink, 
          spinor, parity, dagger, inv_param.cpu_prec, gaugeParam.cpu_prec);
#else
      cpu_parity = 0; //EVEN
      staggered_dslash(spinorRef->V(), fatlink, longlink, spinor->V(), cpu_parity, dagger, 
          inv_param.cpu_prec, gaugeParam.cpu_prec);

#endif    


      break;
    case 1: 
#ifdef MULTI_GPU
      staggered_dslash_mg4dir(spinorRef, fatlink, longlink, (void**)ghost_fatlink, (void**)ghost_longlink, 
          spinor, parity, dagger, inv_param.cpu_prec, gaugeParam.cpu_prec);    

#else
      cpu_parity=1; //ODD
      staggered_dslash(spinorRef->V(), fatlink, longlink, spinor->V(), cpu_parity, dagger, 
          inv_param.cpu_prec, gaugeParam.cpu_prec);
#endif
      break;
    case 2:
      //mat(spinorRef->V(), fatlink, longlink, spinor->V(), kappa, dagger, 
      //inv_param.cpu_prec, gaugeParam.cpu_prec);
      break;
    default:
      errorQuda("Test type not defined");
  }

  printfQuda("done.\n");

}

TEST(dslash, verify) {
  double deviation = pow(10, -(double)(cpuColorSpinorField::Compare(*spinorRef, *spinorOut)));
  double tol = (inv_param.cuda_prec == QUDA_DOUBLE_PRECISION ? 1e-12 :
		(inv_param.cuda_prec == QUDA_SINGLE_PRECISION ? 1e-3 : 1e-1));
  ASSERT_LE(deviation, tol) << "CPU and CUDA implementations do not agree";
}

static int dslashTest(int argc, char **argv) 
{
  int accuracy_level = 0;

  init();

  int attempts = 1;

  for (int i=0; i<attempts; i++) {

    if (tune) { // warm-up run
      printfQuda("Tuning...\n");
      setTuning(QUDA_TUNE_YES);
      dslashCUDA(1);
    }
    printfQuda("Executing %d kernel loops...", loops);	
    double secs = dslashCUDA(loops);

    if (!transfer) *spinorOut = *cudaSpinorOut;

    printfQuda("\n%fms per loop\n", 1000*secs);
    staggeredDslashRef();

    unsigned long long flops = dirac->Flops();
    int link_floats = 8*gaugeParam.reconstruct+8*18;
    int spinor_floats = 8*6*2 + 6;
    int link_float_size = prec;
    int spinor_float_size = 0;

    link_floats = test_type ? (2*link_floats) : link_floats;
    spinor_floats = test_type ? (2*spinor_floats) : spinor_floats;

    int bytes_for_one_site = link_floats * link_float_size + spinor_floats * spinor_float_size;
    if (prec == QUDA_HALF_PRECISION) bytes_for_one_site += (8*2 + 1)*4;	

    printfQuda("GFLOPS = %f\n", 1.0e-9*flops/secs);
    printfQuda("GB/s = %f\n\n", 1.0*Vh*bytes_for_one_site/((secs/loops)*1e+9));

    double norm2_cpu = norm2(*spinorRef);
    double norm2_cpu_cuda= norm2(*spinorOut);
    if (!transfer) {
      double norm2_cuda= norm2(*cudaSpinorOut);
      printfQuda("Results: CPU = %f, CUDA=%f, CPU-CUDA = %f\n", norm2_cpu, norm2_cuda, norm2_cpu_cuda);
    } else {
      printfQuda("Result: CPU = %f, CPU-QUDA = %f\n",  norm2_cpu, norm2_cpu_cuda);
    }
  
    if (verify_results) {
      ::testing::InitGoogleTest(&argc, argv);
      if (RUN_ALL_TESTS() != 0) warningQuda("Tests failed");
    }
  }
  end();

  return accuracy_level;
}


void display_test_info()
{
  printfQuda("running the following test:\n");

  printfQuda("prec recon   test_type     dagger   S_dim         T_dimension\n");
  printfQuda("%s   %s       %d           %d       %d/%d/%d        %d \n", 
      get_prec_str(prec), get_recon_str(link_recon), 
      test_type, dagger, xdim, ydim, zdim, tdim);
  printfQuda("Grid partition info:     X  Y  Z  T\n"); 
  printfQuda("                         %d  %d  %d  %d\n", 
      dimPartitioned(0),
      dimPartitioned(1),
      dimPartitioned(2),
      dimPartitioned(3));

  return ;

}


  void
usage_extra(char** argv )
{
  printfQuda("Extra options:\n");
  printfQuda("    --test <0/1>                             # Test method\n");
  printfQuda("                                                0: Even destination spinor\n");
  printfQuda("                                                1: Odd destination spinor\n");
  return ;
}

int main(int argc, char **argv) 
{

  int i;
  for (i =1;i < argc; i++){

    if(process_command_line_option(argc, argv, &i) == 0){
      continue;
    }    

    fprintf(stderr, "ERROR: Invalid option:%s\n", argv[i]);
    usage(argv);
  }

  initComms(argc, argv, gridsize_from_cmdline);

  display_test_info();

  int ret =1;
  int accuracy_level = dslashTest(argc, argv);

  printfQuda("accuracy_level =%d\n", accuracy_level);

  if (accuracy_level >= 1) ret = 0;    //probably no error, -1 means no matching  

  finalizeComms();

  return ret;
}
<|MERGE_RESOLUTION|>--- conflicted
+++ resolved
@@ -117,22 +117,13 @@
   inv_param.gamma_basis = QUDA_DEGRAND_ROSSI_GAMMA_BASIS;
   inv_param.dagger = dagger;
   inv_param.matpc_type = QUDA_MATPC_EVEN_EVEN;
-<<<<<<< HEAD
-<<<<<<< HEAD
-  inv_param.dslash_type = QUDA_ASQTAD_DSLASH;
-  //inv_param.dslash_type = QUDA_STAGGERED_DSLASH;
-=======
-  inv_param.dslash_type = dslash_type;
->>>>>>> quda-0.7
+  //inv_param.dslash_type = QUDA_ASQTAD_DSLASH;
+  inv_param.dslash_type = QUDA_STAGGERED_DSLASH;
 
   // ensure that the default is improved staggered
   if (inv_param.dslash_type != QUDA_STAGGERED_DSLASH &&
       inv_param.dslash_type != QUDA_ASQTAD_DSLASH)
     inv_param.dslash_type = QUDA_ASQTAD_DSLASH;
-=======
-  //inv_param.dslash_type = QUDA_ASQTAD_DSLASH;
-  inv_param.dslash_type = QUDA_STAGGERED_DSLASH;
->>>>>>> 3e803d2c
 
   inv_param.input_location = QUDA_CPU_FIELD_LOCATION;
   inv_param.output_location = QUDA_CPU_FIELD_LOCATION;
