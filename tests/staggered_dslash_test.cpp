--- conflicted
+++ resolved
@@ -363,6 +363,7 @@
 
 void staggeredDslashRef()
 {
+
 #ifndef MULTI_GPU
   int cpu_parity = 0;
 #endif
@@ -377,24 +378,15 @@
       staggered_dslash_mg4dir(spinorRef, fatlink, longlink, (void**)ghost_fatlink, (void**)ghost_longlink, 
           spinor, parity, dagger, inv_param.cpu_prec, gaugeParam.cpu_prec);
 #else
-<<<<<<< HEAD
-    cpu_parity = 0; //EVEN
-
-    for (int i=0; i<Nsrc; i++) {
-
-      void *in = (char*)spinor->V() + i * 6 * inv_param.cpu_prec * (spinor->Volume() / Nsrc);
-      void *out = (char*)spinorRef->V() + i * 6 * inv_param.cpu_prec * (spinorRef->Volume() / Nsrc);
-
-      staggered_dslash(out, fatlink, longlink, in, cpu_parity, dagger, 
-		       inv_param.cpu_prec, gaugeParam.cpu_prec);
-
-    }
-=======
       cpu_parity = 0; //EVEN
-      staggered_dslash(spinorRef->V(), fatlink, longlink, spinor->V(), cpu_parity, dagger, 
-          inv_param.cpu_prec, gaugeParam.cpu_prec);
-
->>>>>>> f96193d0
+
+      for (int i=0; i<Nsrc; i++) {
+	void *in = (char*)spinor->V() + i * 6 * inv_param.cpu_prec * (spinor->Volume() / Nsrc);
+	void *out = (char*)spinorRef->V() + i * 6 * inv_param.cpu_prec * (spinorRef->Volume() / Nsrc);
+
+	staggered_dslash(out, fatlink, longlink, in, cpu_parity, dagger, 
+			 inv_param.cpu_prec, gaugeParam.cpu_prec);
+      }
 #endif    
 
 
@@ -405,22 +397,13 @@
           spinor, parity, dagger, inv_param.cpu_prec, gaugeParam.cpu_prec);    
 
 #else
-<<<<<<< HEAD
-    cpu_parity=1; //ODD
-    for (int i=0; i<Nsrc; i++) {
-
-      void *in = (char*)spinor->V() + i * 6 * inv_param.cpu_prec * (spinor->Volume() / Nsrc);
-      void *out = (char*)spinorRef->V() + i * 6 * inv_param.cpu_prec * (spinorRef->Volume() / Nsrc);
-
-      staggered_dslash(out, fatlink, longlink, in, cpu_parity, dagger, 
-		       inv_param.cpu_prec, gaugeParam.cpu_prec);
-
-    }
-=======
       cpu_parity=1; //ODD
-      staggered_dslash(spinorRef->V(), fatlink, longlink, spinor->V(), cpu_parity, dagger, 
-          inv_param.cpu_prec, gaugeParam.cpu_prec);
->>>>>>> f96193d0
+      for (int i=0; i<Nsrc; i++) {
+	void *in = (char*)spinor->V() + i * 6 * inv_param.cpu_prec * (spinor->Volume() / Nsrc);
+	void *out = (char*)spinorRef->V() + i * 6 * inv_param.cpu_prec * (spinorRef->Volume() / Nsrc);
+	staggered_dslash(out, fatlink, longlink, in, cpu_parity, dagger, 
+			 inv_param.cpu_prec, gaugeParam.cpu_prec);
+      }
 #endif
       break;
     case 2:
@@ -471,14 +454,10 @@
 
     unsigned long long flops = dirac->Flops();
     printfQuda("GFLOPS = %f\n", 1.0e-9*flops/secs);
-<<<<<<< HEAD
-    printfQuda("GB/s = %f\n\n", 1.0*Vh*Nsrc*bytes_for_one_site/((secs/loops)*1e+9));
-	
-=======
 
     double spinor_ref_norm2 = blas::norm2(*spinorRef);
     double spinor_out_norm2 =  blas::norm2(*spinorOut);
->>>>>>> f96193d0
+
     if (!transfer) {
       double cuda_spinor_out_norm2 =  blas::norm2(*cudaSpinorOut);
       printfQuda("Results: CPU=%f, CUDA=%f, CPU-CUDA=%f\n",  spinor_ref_norm2, cuda_spinor_out_norm2,
