--- conflicted
+++ resolved
@@ -1,361 +1,8 @@
-<<<<<<< HEAD
-#include <iostream>
-#include <stdio.h>
-#include <stdlib.h>
-#include <string.h>
-#include <algorithm>
-
-#include <quda.h>
-#include <quda_internal.h>
-#include <dirac_quda.h>
-#include <invert_quda.h>
-#include <util_quda.h>
-#include <blas_quda.h>
-
-#include <misc.h>
-#include <host_utils.h>
-#include <command_line_params.h>
-#include <dslash_reference.h>
-#include <staggered_dslash_reference.h>
-#include <staggered_gauge_utils.h>
-#include <gauge_field.h>
-#include <unitarization_links.h>
-
-#include "dslash_test_helpers.h"
-#include <assert.h>
-#include <gtest/gtest.h>
-
-using namespace quda;
-
-#define staggeredSpinorSiteSize 6
-
-void *qdp_inlink[4] = { nullptr, nullptr, nullptr, nullptr };
-
-QudaGaugeParam gauge_param;
-QudaInvertParam inv_param;
-
-cpuGaugeField *cpuFat = nullptr;
-cpuGaugeField *cpuLong = nullptr;
-
-cpuColorSpinorField *spinor, *spinorOut, *spinorRef, *tmpCpu;
-cudaColorSpinorField *cudaSpinor, *cudaSpinorOut;
-cudaColorSpinorField* tmp;
-
-// In the HISQ case, we include building fat/long links in this unit test
-void *qdp_fatlink_cpu[4], *qdp_longlink_cpu[4];
-void **ghost_fatlink_cpu, **ghost_longlink_cpu;
-
-QudaParity parity = QUDA_EVEN_PARITY;
-
-Dirac* dirac;
-
-// For loading the gauge fields
-int argc_copy;
-char** argv_copy;
-
-dslash_test_type dtest_type = dslash_test_type::Dslash;
-CLI::TransformPairs<dslash_test_type> dtest_type_map {{"Dslash", dslash_test_type::Dslash},
-                                                      {"MatPC", dslash_test_type::MatPC},
-                                                      {"Mat", dslash_test_type::Mat}
-                                                      // left here for completeness but not support in staggered dslash test
-                                                      // {"MatPCDagMatPC", dslash_test_type::MatPCDagMatPC},
-                                                      // {"MatDagMat", dslash_test_type::MatDagMat},
-                                                      // {"M5", dslash_test_type::M5},
-                                                      // {"M5inv", dslash_test_type::M5inv},
-                                                      // {"Dslash4pre", dslash_test_type::Dslash4pre}
-                                                    };
-
-void init()
-{
-  initQuda(device_ordinal);
-
-  gauge_param = newQudaGaugeParam();
-  inv_param = newQudaInvertParam();
-
-  setStaggeredGaugeParam(gauge_param);
-  setStaggeredInvertParam(inv_param);
-  inv_param.dagger = dagger ? QUDA_DAG_YES : QUDA_DAG_NO;
-
-  setDims(gauge_param.X);
-  dw_setDims(gauge_param.X, 1);
-  if (Nsrc != 1) {
-    warningQuda("Ignoring Nsrc = %d, setting to 1.", Nsrc);
-    Nsrc = 1;
-  }
-  setSpinorSiteSize(staggeredSpinorSiteSize);
-
-  // Allocate a lot of memory because I'm very confused
-  void *milc_fatlink_cpu = malloc(4 * V * gauge_site_size * host_gauge_data_type_size);
-  void *milc_longlink_cpu = malloc(4 * V * gauge_site_size * host_gauge_data_type_size);
-
-  void *milc_fatlink_gpu = malloc(4 * V * gauge_site_size * host_gauge_data_type_size);
-  void *milc_longlink_gpu = malloc(4 * V * gauge_site_size * host_gauge_data_type_size);
-
-  void* qdp_fatlink_gpu[4];
-  void* qdp_longlink_gpu[4];
-
-  for (int dir = 0; dir < 4; dir++) {
-    qdp_fatlink_gpu[dir] = malloc(V * gauge_site_size * host_gauge_data_type_size);
-    qdp_longlink_gpu[dir] = malloc(V * gauge_site_size * host_gauge_data_type_size);
-
-    qdp_fatlink_cpu[dir] = malloc(V * gauge_site_size * host_gauge_data_type_size);
-    qdp_longlink_cpu[dir] = malloc(V * gauge_site_size * host_gauge_data_type_size);
-
-    if (qdp_fatlink_gpu[dir] == NULL || qdp_longlink_gpu[dir] == NULL ||
-          qdp_fatlink_cpu[dir] == NULL || qdp_longlink_cpu[dir] == NULL) {
-      errorQuda("ERROR: malloc failed for fatlink/longlink");
-    }
-  }
-
-  // create a base field
-  for (int dir = 0; dir < 4; dir++) {
-    if (qdp_inlink[dir] == nullptr) { qdp_inlink[dir] = malloc(V * gauge_site_size * host_gauge_data_type_size); }
-  }
-
-  bool gauge_loaded = false;
-  constructStaggeredHostDeviceGaugeField(qdp_inlink, qdp_longlink_cpu, qdp_longlink_gpu, qdp_fatlink_cpu,
-                                         qdp_fatlink_gpu, gauge_param, argc_copy, argv_copy, gauge_loaded);
-
-  // Alright, we've created all the void** links.
-  // Create the void* pointers
-  reorderQDPtoMILC(milc_fatlink_gpu, qdp_fatlink_gpu, V, gauge_site_size, gauge_param.cpu_prec, gauge_param.cpu_prec);
-  reorderQDPtoMILC(milc_fatlink_cpu, qdp_fatlink_cpu, V, gauge_site_size, gauge_param.cpu_prec, gauge_param.cpu_prec);
-  reorderQDPtoMILC(milc_longlink_gpu, qdp_longlink_gpu, V, gauge_site_size, gauge_param.cpu_prec, gauge_param.cpu_prec);
-  reorderQDPtoMILC(milc_longlink_cpu, qdp_longlink_cpu, V, gauge_site_size, gauge_param.cpu_prec, gauge_param.cpu_prec);
-  // Create ghost zones for CPU fields,
-  // prepare and load the GPU fields
-
-#ifdef MULTI_GPU
-  gauge_param.type = (dslash_type == QUDA_ASQTAD_DSLASH) ? QUDA_ASQTAD_FAT_LINKS : QUDA_SU3_LINKS;
-  gauge_param.reconstruct = QUDA_RECONSTRUCT_NO;
-  GaugeFieldParam cpuFatParam(milc_fatlink_cpu, gauge_param);
-  cpuFatParam.ghostExchange = QUDA_GHOST_EXCHANGE_PAD;
-  cpuFat = new cpuGaugeField(cpuFatParam);
-  ghost_fatlink_cpu = cpuFat->Ghost();
-
-  gauge_param.type = QUDA_ASQTAD_LONG_LINKS;
-  GaugeFieldParam cpuLongParam(milc_longlink_cpu, gauge_param);
-  cpuLongParam.ghostExchange = QUDA_GHOST_EXCHANGE_PAD;
-  cpuLong = new cpuGaugeField(cpuLongParam);
-  ghost_longlink_cpu = cpuLong->Ghost();
-#endif
-
-  gauge_param.type = (dslash_type == QUDA_ASQTAD_DSLASH) ? QUDA_ASQTAD_FAT_LINKS : QUDA_SU3_LINKS;
-  if (dslash_type == QUDA_STAGGERED_DSLASH) {
-    gauge_param.reconstruct = gauge_param.reconstruct_sloppy = (link_recon == QUDA_RECONSTRUCT_12) ?
-      QUDA_RECONSTRUCT_13 :
-      (link_recon == QUDA_RECONSTRUCT_8) ? QUDA_RECONSTRUCT_9 : link_recon;
-  } else {
-    gauge_param.reconstruct = gauge_param.reconstruct_sloppy = QUDA_RECONSTRUCT_NO;
-  }
-
-  // set verbosity prior to loadGaugeQuda
-  setVerbosity(verbosity);
-
-  printfQuda("Sending fat links to GPU\n");
-  loadGaugeQuda(milc_fatlink_gpu, &gauge_param);
-
-  gauge_param.type = QUDA_ASQTAD_LONG_LINKS;
-
-#ifdef MULTI_GPU
-  gauge_param.ga_pad *= 3;
-#endif
-
-  if (dslash_type == QUDA_ASQTAD_DSLASH) {
-    gauge_param.staggered_phase_type = QUDA_STAGGERED_PHASE_NO;
-    gauge_param.reconstruct = gauge_param.reconstruct_sloppy = (link_recon == QUDA_RECONSTRUCT_12) ?
-      QUDA_RECONSTRUCT_13 :
-      (link_recon == QUDA_RECONSTRUCT_8) ? QUDA_RECONSTRUCT_9 : link_recon;
-    printfQuda("Sending long links to GPU\n");
-    loadGaugeQuda(milc_longlink_gpu, &gauge_param);
-  }
-
-  ColorSpinorParam csParam;
-  csParam.nColor = 3;
-  csParam.nSpin = 1;
-  csParam.nDim = 5;
-  for (int d = 0; d < 4; d++) { csParam.x[d] = gauge_param.X[d]; }
-  csParam.x[4] = 1;
-
-  csParam.setPrecision(inv_param.cpu_prec);
-  inv_param.solution_type = QUDA_MAT_SOLUTION;
-  csParam.pad = 0;
-  if (dtest_type != dslash_test_type::Mat && dslash_type != QUDA_LAPLACE_DSLASH) {
-    csParam.siteSubset = QUDA_PARITY_SITE_SUBSET;
-    csParam.x[0] /= 2;
-  } else {
-    csParam.siteSubset = QUDA_FULL_SITE_SUBSET;
-  }
-
-  csParam.siteOrder = QUDA_EVEN_ODD_SITE_ORDER;
-  csParam.fieldOrder = QUDA_SPACE_SPIN_COLOR_FIELD_ORDER;
-  csParam.gammaBasis = inv_param.gamma_basis; // this parameter is meaningless for staggered
-  csParam.create = QUDA_ZERO_FIELD_CREATE;
-
-  spinor = new cpuColorSpinorField(csParam);
-  spinorOut = new cpuColorSpinorField(csParam);
-  spinorRef = new cpuColorSpinorField(csParam);
-  tmpCpu = new cpuColorSpinorField(csParam);
-
-  spinor->Source(QUDA_RANDOM_SOURCE);
-
-  csParam.fieldOrder = QUDA_FLOAT2_FIELD_ORDER;
-  csParam.pad = inv_param.sp_pad;
-  csParam.setPrecision(inv_param.cuda_prec);
-
-  cudaSpinor = new cudaColorSpinorField(csParam);
-  cudaSpinorOut = new cudaColorSpinorField(csParam);
-  *cudaSpinor = *spinor;
-  tmp = new cudaColorSpinorField(csParam);
-
-  bool pc = (dtest_type == dslash_test_type::MatPC); // For test_type 0, can use either pc or not pc
-                              // because both call the same "Dslash" directly.
-  DiracParam diracParam;
-  setDiracParam(diracParam, &inv_param, pc);
-  diracParam.tmp1 = tmp;
-  dirac = Dirac::create(diracParam);
-
-  for (int dir = 0; dir < 4; dir++) {
-    free(qdp_fatlink_gpu[dir]); qdp_fatlink_gpu[dir] = nullptr;
-    free(qdp_longlink_gpu[dir]); qdp_longlink_gpu[dir] = nullptr;
-  }
-  free(milc_fatlink_gpu); milc_fatlink_gpu = nullptr;
-  free(milc_longlink_gpu); milc_longlink_gpu = nullptr;
-  free(milc_fatlink_cpu); milc_fatlink_cpu = nullptr;
-  free(milc_longlink_cpu); milc_longlink_cpu = nullptr;
-
-  gauge_param.reconstruct = link_recon;
-}
-
-void end()
-{
-  for (int dir = 0; dir < 4; dir++) {
-    if (qdp_fatlink_cpu[dir] != nullptr) { free(qdp_fatlink_cpu[dir]); qdp_fatlink_cpu[dir] = nullptr; }
-    if (qdp_longlink_cpu[dir] != nullptr) { free(qdp_longlink_cpu[dir]); qdp_longlink_cpu[dir] = nullptr; }
-  }
-
-  if (dirac != nullptr) {
-    delete dirac;
-    dirac = nullptr;
-  }
-  if (cudaSpinor != nullptr) {
-    delete cudaSpinor;
-    cudaSpinor = nullptr;
-  }
-  if (cudaSpinorOut != nullptr) {
-    delete cudaSpinorOut;
-    cudaSpinorOut = nullptr;
-  }
-  if (tmp != nullptr) {
-    delete tmp;
-    tmp = nullptr;
-  }
-
-  if (spinor != nullptr) { delete spinor; spinor = nullptr; }
-  if (spinorOut != nullptr) { delete spinorOut; spinorOut = nullptr; }
-  if (spinorRef != nullptr) { delete spinorRef; spinorRef = nullptr; }
-  if (tmpCpu != nullptr) { delete tmpCpu; tmpCpu = nullptr; }
-
-  freeGaugeQuda();
-
-  if (cpuFat) { delete cpuFat; cpuFat = nullptr; }
-  if (cpuLong) { delete cpuLong; cpuLong = nullptr; }
-  commDimPartitionedReset();
-
-  endQuda();
-}
-
-struct DslashTime {
-  double event_time;
-  double cpu_time;
-  double cpu_min;
-  double cpu_max;
-
-  DslashTime() : event_time(0.0), cpu_time(0.0), cpu_min(DBL_MAX), cpu_max(0.0) {}
-};
-
-DslashTime dslashCUDA(int niter) {
-
-  DslashTime dslash_time;
-
-  host_timer_t host_timer;
-  device_timer_t device_timer;
-
-  comm_barrier();
-  device_timer.start();
-
-  for (int i = 0; i < niter; i++) {
-
-    host_timer.start();
-
-    switch (dtest_type) {
-    case dslash_test_type::Dslash: dirac->Dslash(*cudaSpinorOut, *cudaSpinor, parity); break;
-    case dslash_test_type::MatPC: dirac->M(*cudaSpinorOut, *cudaSpinor); break;
-    case dslash_test_type::Mat: dirac->M(*cudaSpinorOut, *cudaSpinor); break;
-    default: errorQuda("Test type %d not defined on staggered dslash.\n", static_cast<int>(dtest_type));
-    }
-
-    host_timer.stop();
-
-    dslash_time.cpu_time += host_timer.last();
-    // skip first and last iterations since they may skew these metrics if comms are not synchronous
-    if (i>0 && i<niter) {
-      dslash_time.cpu_min = std::min(dslash_time.cpu_min, host_timer.last());
-      dslash_time.cpu_max = std::max(dslash_time.cpu_max, host_timer.last());
-    }
-  }
-
-  device_timer.stop();
-  dslash_time.event_time = device_timer.last();
-
-  return dslash_time;
-}
-
-void staggeredDslashRef()
-{
-
-  // compare to dslash reference implementation
-  // printfQuda("Calculating reference implementation...");
-  switch (dtest_type) {
-    case dslash_test_type::Dslash:
-      staggeredDslash(spinorRef, qdp_fatlink_cpu, qdp_longlink_cpu, ghost_fatlink_cpu, ghost_longlink_cpu, spinor,
-                      parity, dagger, inv_param.cpu_prec, gauge_param.cpu_prec, dslash_type);
-      break;
-    case dslash_test_type::MatPC:
-      staggeredMatDagMat(spinorRef, qdp_fatlink_cpu, qdp_longlink_cpu, ghost_fatlink_cpu, ghost_longlink_cpu, spinor,
-                         mass, 0, inv_param.cpu_prec, gauge_param.cpu_prec, tmpCpu, parity, dslash_type);
-      break;
-    case dslash_test_type::Mat:
-      // Not sure about the !dagger...
-      staggeredDslash(reinterpret_cast<cpuColorSpinorField *>(&spinorRef->Even()), qdp_fatlink_cpu, qdp_longlink_cpu,
-                      ghost_fatlink_cpu, ghost_longlink_cpu, reinterpret_cast<cpuColorSpinorField *>(&spinor->Odd()),
-                      QUDA_EVEN_PARITY, !dagger, inv_param.cpu_prec, gauge_param.cpu_prec, dslash_type);
-      staggeredDslash(reinterpret_cast<cpuColorSpinorField *>(&spinorRef->Odd()), qdp_fatlink_cpu, qdp_longlink_cpu,
-                      ghost_fatlink_cpu, ghost_longlink_cpu, reinterpret_cast<cpuColorSpinorField *>(&spinor->Even()),
-                      QUDA_ODD_PARITY, !dagger, inv_param.cpu_prec, gauge_param.cpu_prec, dslash_type);
-      if (dslash_type == QUDA_LAPLACE_DSLASH) {
-        xpay(spinor->V(), kappa, spinorRef->V(), spinor->Length(), gauge_param.cpu_prec);
-      } else {
-        axpy(2 * mass, spinor->V(), spinorRef->V(), spinor->Length(), gauge_param.cpu_prec);
-      }
-      break;
-    default:
-      errorQuda("Test type not defined");
-  }
-}
-
-TEST(dslash, verify) {
-  double deviation = pow(10, -(double)(cpuColorSpinorField::Compare(*spinorRef, *spinorOut)));
-  double tol = getTolerance(prec);
-  ASSERT_LE(deviation, tol) << "CPU and CUDA implementations do not agree";
-}
-=======
 #include "staggered_dslash_test_utils.h"
 
 using namespace quda;
 
 StaggeredDslashTestWrapper dslash_test_wrapper;
->>>>>>> f9c80ba6
 
 static int dslashTest()
 {
