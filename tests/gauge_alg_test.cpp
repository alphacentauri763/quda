#include <stdio.h>
#include <stdlib.h>
#include <string.h>

#include <quda.h>
#include <quda_internal.h>
#include <gauge_field.h>

#include <comm_quda.h>
#include <host_utils.h>
#include <command_line_params.h>
#include <misc.h>
#include <timer.h>
#include <gauge_tools.h>
#include <tune_quda.h>

#include <pgauge_monte.h>
#include <random_quda.h>
#include <unitarization_links.h>

#include <qio_field.h>

#include <gtest/gtest.h>

using namespace quda;

//***********************************************************//
// This boolean controls whether or not the full Google test //
// is done. If the user passes a value of 1 or 2 to --test   //
// then a single instance of OVR or FFT gauge fixing is done //
// and the value of this bool is set to false. Otherwise the //
// Google tests are performed.                               //
//***********************************************************//
bool execute = true;

bool gauge_load;
bool gauge_store;

void *host_gauge[4];

void display_test_info()
{
  printfQuda("running the following test:\n");

  switch (test_type) {
  case 0: printfQuda("\n Google testing\n"); break;
  case 1: printfQuda("\nOVR gauge fix\n"); break;
  case 2: printfQuda("\nFFT gauge fix\n"); break;
  default: errorQuda("Undefined test type %d given", test_type);
  }

  printfQuda("prec    sloppy_prec    link_recon  sloppy_link_recon S_dimension T_dimension Ls_dimension\n");
  printfQuda("%s   %s             %s            %s            %d/%d/%d          %d         %d\n", get_prec_str(prec),
             get_prec_str(prec_sloppy), get_recon_str(link_recon), get_recon_str(link_recon_sloppy), xdim, ydim, zdim,
             tdim, Lsdim);

  printfQuda("Grid partition info:     X  Y  Z  T\n");
  printfQuda("                         %d  %d  %d  %d\n", dimPartitioned(0), dimPartitioned(1), dimPartitioned(2),
             dimPartitioned(3));
}

class GaugeAlgTest : public ::testing::Test
{
protected:
  QudaGaugeParam param;

  Timer<false> a0, a1;
  double2 detu;
  double3 plaq;
  GaugeField *U;
  int nsteps;
  int nhbsteps;
  int novrsteps;
  bool coldstart;
  double beta_value;

  bool unit_test;

  void SetReunitarizationConsts()
  {
    const double unitarize_eps = 1e-14;
    const double max_error = 1e-10;
    const int reunit_allow_svd = 1;
    const int reunit_svd_only = 0;
    const double svd_rel_error = 1e-6;
    const double svd_abs_error = 1e-6;
    setUnitarizeLinksConstants(unitarize_eps, max_error, reunit_allow_svd, reunit_svd_only, svd_rel_error, svd_abs_error);
  }

  bool comparePlaquette(double3 a, double3 b)
  {
    double a0, a1, a2;
    a0 = std::abs(a.x - b.x);
    a1 = std::abs(a.y - b.y);
    a2 = std::abs(a.z - b.z);
    double prec_val = 1.0e-5;
    if (prec == QUDA_DOUBLE_PRECISION) prec_val = gf_tolerance*1e2;
    return ((a0 < prec_val) && (a1 < prec_val) && (a2 < prec_val));
  }

  bool CheckDeterminant(double2 detu)
  {
    double prec_val = 5e-8;
    if (prec == QUDA_DOUBLE_PRECISION) prec_val =  gf_tolerance*1e2;
    return (std::abs(1.0 - detu.x) < prec_val && std::abs(detu.y) < prec_val);
  }

  virtual void SetUp()
  {
    if (execute) {
      setVerbosity(QUDA_VERBOSE);
      param = newQudaGaugeParam();

      // Setup gauge container.
      setWilsonGaugeParam(param);

      // Reunitarization setup
      int *num_failures_h = (int *)mapped_malloc(sizeof(int));
      int *num_failures_d = (int *)get_mapped_device_pointer(num_failures_h);
      SetReunitarizationConsts();

      a0.start();

      // If no field is loaded, create a physical quenched field on the device
      if (!gauge_load) {
        GaugeFieldParam gParam(param);
        gParam.ghostExchange = QUDA_GHOST_EXCHANGE_EXTENDED;
        gParam.create = QUDA_NULL_FIELD_CREATE;
        gParam.reconstruct = link_recon;
        gParam.setPrecision(prec, true);
        for (int d = 0; d < 4; d++) {
          if (comm_dim_partitioned(d)) gParam.r[d] = 2;
          gParam.x[d] += 2 * gParam.r[d];
        }

        U = new cudaGaugeField(gParam);

        RNG randstates(*U, 1234);

	nsteps = heatbath_num_steps;
	nhbsteps = heatbath_num_heatbath_per_step;
	novrsteps = heatbath_num_overrelax_per_step;
	coldstart = heatbath_coldstart;
	beta_value = heatbath_beta_value;
	a1.start();

	if (coldstart)
	  InitGaugeField(*U);
	else
	  InitGaugeField(*U, randstates);

	for (int step = 1; step <= nsteps; ++step) {
	  printfQuda("Step %d\n", step);
	  Monte(*U, randstates, beta_value, nhbsteps, novrsteps);

	  // Reunitarization
	  *num_failures_h = 0;
	  unitarizeLinks(*U, num_failures_d);
	  qudaDeviceSynchronize();
	  if (*num_failures_h > 0) errorQuda("Error in the unitarization (%d errors)", *num_failures_h);
	  plaq = plaquette(*U);
	  printfQuda("Plaq: %.16e, %.16e, %.16e\n", plaq.x, plaq.y, plaq.z);
	}

	a1.stop();
	printfQuda("Time Monte -> %.6f s\n", a1.last());
      } else {

	// If a field is loaded, create a device field and copy
	printfQuda("Copying gauge field from host\n");
	param.location = QUDA_CPU_FIELD_LOCATION;
	GaugeFieldParam gauge_field_param(param, host_gauge);
	gauge_field_param.ghostExchange = QUDA_GHOST_EXCHANGE_NO;
	GaugeField *host = GaugeField::Create(gauge_field_param);

	// switch the parameters for creating the mirror precise cuda gauge field
	gauge_field_param.create = QUDA_NULL_FIELD_CREATE;
	gauge_field_param.reconstruct = param.reconstruct;
	gauge_field_param.setPrecision(param.cuda_prec, true);

	if (comm_partitioned()) {
	  int R[4] = {0, 0, 0, 0};
	  for (int d = 0; d < 4; d++) if (comm_dim_partitioned(d)) R[d] = 2;
	  static TimeProfile GaugeFix("GaugeFix");
	  cudaGaugeField *tmp = new cudaGaugeField(gauge_field_param);
	  tmp->copy(*host);
	  U = createExtendedGauge(*tmp, R, GaugeFix);
	  delete tmp;
	} else {
	  U = new cudaGaugeField(gauge_field_param);
	  U->copy(*host);
	}

	delete host;

	// Reunitarization
	*num_failures_h = 0;
	unitarizeLinks(*U, num_failures_d);
	qudaDeviceSynchronize();
	if (*num_failures_h > 0) errorQuda("Error in the unitarization (%d errors)", *num_failures_h);

	plaq = plaquette(*U);
	printfQuda("Plaq: %.16e, %.16e, %.16e\n", plaq.x, plaq.y, plaq.z);
      }


      // If a specific test type is requested, perfrom it now and then
      // turn off all Google tests in the tear down.
      switch (test_type) {
      case 0:
	// Do the Google testing
	break;
      case 1: run_ovr(); break;
      case 2: run_fft(); break;
      default: errorQuda("Invalid test type %d", test_type);
      }

      host_free(num_failures_h);
    }
  }

  virtual void TearDown()
  {
    if (execute) {
      detu = getLinkDeterminant(*U);
      double2 tru = getLinkTrace(*U);
      printfQuda("Det: %.16e:%.16e\n", detu.x, detu.y);
      printfQuda("Tr: %.16e:%.16e\n", tru.x / 3.0, tru.y / 3.0);

      delete U;
      // Release all temporary memory used for data exchange between GPUs in multi-GPU mode
      PGaugeExchangeFree();

      a0.stop();
      printfQuda("Time -> %.6f s\n", a0.last());
    }
    // If we performed a specific instance, switch off the
    // Google testing.
    if (test_type != 0) execute = false;
  }

  virtual void run_ovr()
  {
    if (execute) {
      gaugeFixingOVR(*U, gf_gauge_dir, gf_maxiter, gf_verbosity_interval, gf_ovr_relaxation_boost, gf_tolerance,
                     gf_reunit_interval, gf_theta_condition);
      auto plaq_gf = plaquette(*U);
      printfQuda("Plaq:    %.16e, %.16e, %.16e\n", plaq.x, plaq.y, plaq.z);
      printfQuda("Plaq GF: %.16e, %.16e, %.16e\n", plaq_gf.x, plaq_gf.y, plaq_gf.z);
      ASSERT_TRUE(comparePlaquette(plaq, plaq_gf));
      saveTuneCache();
      // Save if output string is specified
      if (gauge_store) save_gauge();
    }
  }
  virtual void run_fft()
  {
    if (execute) {
      if (!comm_partitioned()) {
        printfQuda("Landau gauge fixing with steepest descent method with FFTs\n");
        gaugeFixingFFT(*U, gf_gauge_dir, gf_maxiter, gf_verbosity_interval, gf_fft_alpha, gf_fft_autotune, gf_tolerance,
                       gf_theta_condition);

        auto plaq_gf = plaquette(*U);
	printfQuda("Plaq:    %.16e, %.16e, %.16e\n", plaq.x, plaq.y, plaq.z);
	printfQuda("Plaq GF: %.16e, %.16e, %.16e\n", plaq_gf.x, plaq_gf.y, plaq_gf.z);
        ASSERT_TRUE(comparePlaquette(plaq, plaq_gf));
	saveTuneCache();
        // Save if output string is specified
        if (gauge_store) save_gauge();
      } else {
        errorQuda("Cannot perform FFT gauge fixing with MPI partitions.");
      }
    }
  }

  virtual void save_gauge()
  {
    printfQuda("Saving the gauge field to file %s\n", gauge_outfile);

    QudaGaugeParam gauge_param = newQudaGaugeParam();
    setWilsonGaugeParam(gauge_param);

    void *cpu_gauge[4];
    for (int dir = 0; dir < 4; dir++) { cpu_gauge[dir] = safe_malloc(V * gauge_site_size * gauge_param.cpu_prec); }

    GaugeFieldParam gParam(param);
    gParam.ghostExchange = QUDA_GHOST_EXCHANGE_NO;
    gParam.create = QUDA_NULL_FIELD_CREATE;
    gParam.link_type = param.type;
    gParam.reconstruct = param.reconstruct;
    gParam.setPrecision(gParam.Precision(), true);

<<<<<<< HEAD
#ifdef MULTI_GPU
    int y[4];
    int R[4] = {0,0,0,0};
    for(int dir=0; dir<4; ++dir) if(comm_dim_partitioned(dir)) R[dir] = 2;
    for(int dir=0; dir<4; ++dir) y[dir] = param.X[dir] + 2 * R[dir];
    int pad = 0;
    GaugeFieldParam gParamEx(y, prec, link_recon,
                             pad, QUDA_VECTOR_GEOMETRY, QUDA_GHOST_EXCHANGE_EXTENDED);
    gParamEx.create = QUDA_ZERO_FIELD_CREATE;
    gParamEx.order = gParam.order;
    gParamEx.siteSubset = QUDA_FULL_SITE_SUBSET;
    gParamEx.t_boundary = gParam.t_boundary;
    gParamEx.nFace = 1;
    for(int dir=0; dir<4; ++dir) gParamEx.r[dir] = R[dir];
    U = new cudaGaugeField(gParamEx);
#else
    U = new cudaGaugeField(gParam);
#endif
    // CURAND random generator initialization
    randstates = new RNG(*U, 1234);

    int nsteps = 10;
    int nhbsteps = 4;
    int novrsteps = 4;
    bool coldstart = false;
    double beta_value = 6.2;

    a0.start();
    a1.start();

    int *num_failures_h = (int *)mapped_malloc(sizeof(int));
    int *num_failures_d = (int *)get_mapped_device_pointer(num_failures_h);

    if (coldstart)
      InitGaugeField(*U);
    else
      InitGaugeField(*U, *randstates);

    // Reunitarization setup
    SetReunitarizationConsts();
    plaquette(*U);

    for (int step=1; step<=nsteps; ++step) {
      printfQuda("Step %d\n",step);
      Monte(*U, *randstates, beta_value, nhbsteps, novrsteps);

      //Reunitarize gauge links...
      *num_failures_h = 0;
      unitarizeLinks(*U, num_failures_d);
      if (*num_failures_h > 0) {
	warningQuda("num_faulures_h: %d", *num_failures_h);
	errorQuda("Error in the unitarization");
      }

      plaquette(*U);
    }
    a1.stop();

    printfQuda("Time Monte -> %.6f s\n", a1.last());
    plaq = plaquette(*U);
    printfQuda("Plaq: %.16e, %.16e, %.16e\n", plaq.x, plaq.y, plaq.z);
=======
    cudaGaugeField *gauge = new cudaGaugeField(gParam);
>>>>>>> 81bc4158

    // copy into regular field
    copyExtendedGauge(*gauge, *U, QUDA_CUDA_FIELD_LOCATION);
    saveGaugeFieldQuda((void *)cpu_gauge, (void *)gauge, &gauge_param);

    // Write to disk
    write_gauge_field(gauge_outfile, cpu_gauge, gauge_param.cpu_prec, gauge_param.X, 0, (char **)0);

    for (int dir = 0; dir < 4; dir++) host_free(cpu_gauge[dir]);
    delete gauge;
  }
};


TEST_F(GaugeAlgTest, Generation)
{
  if (execute && !gauge_load) {
    detu = getLinkDeterminant(*U);
    ASSERT_TRUE(CheckDeterminant(detu));
  }
}

TEST_F(GaugeAlgTest, Landau_Overrelaxation)
{
  if (execute) {
    printfQuda("Landau gauge fixing with overrelaxation\n");
    gaugeFixingOVR(*U, 4, gf_maxiter, gf_verbosity_interval, gf_ovr_relaxation_boost, gf_tolerance, gf_reunit_interval,
                   gf_theta_condition);
    auto plaq_gf = plaquette(*U);
    printfQuda("Plaq:    %.16e, %.16e, %.16e\n", plaq.x, plaq.y, plaq.z);
    printfQuda("Plaq GF: %.16e, %.16e, %.16e\n", plaq_gf.x, plaq_gf.y, plaq_gf.z);
    ASSERT_TRUE(comparePlaquette(plaq, plaq_gf));
    saveTuneCache();
  }
}

TEST_F(GaugeAlgTest, Coulomb_Overrelaxation)
{
  if (execute) {
    printfQuda("Coulomb gauge fixing with overrelaxation\n");
    gaugeFixingOVR(*U, 3, gf_maxiter, gf_verbosity_interval, gf_ovr_relaxation_boost, gf_tolerance, gf_reunit_interval,
                   gf_theta_condition);
    auto plaq_gf = plaquette(*U);
    printfQuda("Plaq:    %.16e, %.16e, %.16e\n", plaq.x, plaq.y, plaq.z);
    printfQuda("Plaq GF: %.16e, %.16e, %.16e\n", plaq_gf.x, plaq_gf.y, plaq_gf.z);
    ASSERT_TRUE(comparePlaquette(plaq, plaq_gf));
    saveTuneCache();
  }
}

TEST_F(GaugeAlgTest, Landau_FFT)
{
  if (execute) {
    if (!comm_partitioned()) {
      printfQuda("Landau gauge fixing with steepest descent method with FFTs\n");
      gaugeFixingFFT(*U, 4, gf_maxiter, gf_verbosity_interval, gf_fft_alpha, gf_fft_autotune, gf_tolerance,
                     gf_theta_condition);
      auto plaq_gf = plaquette(*U);
      printfQuda("Plaq:    %.16e, %.16e, %.16e\n", plaq.x, plaq.y, plaq.z);
      printfQuda("Plaq GF: %.16e, %.16e, %.16e\n", plaq_gf.x, plaq_gf.y, plaq_gf.z);
      ASSERT_TRUE(comparePlaquette(plaq, plaq_gf));
      saveTuneCache();
    }
  }
}

TEST_F(GaugeAlgTest, Coulomb_FFT)
{
  if (execute) {
    if (!comm_partitioned()) {
      printfQuda("Coulomb gauge fixing with steepest descent method with FFTs\n");
      gaugeFixingFFT(*U, 4, gf_maxiter, gf_verbosity_interval, gf_fft_alpha, gf_fft_autotune, gf_tolerance,
                     gf_theta_condition);
      auto plaq_gf = plaquette(*U);
      printfQuda("Plaq:    %.16e, %.16e, %.16e\n", plaq.x, plaq.y, plaq.z);
      printfQuda("Plaq GF: %.16e, %.16e, %.16e\n", plaq_gf.x, plaq_gf.y, plaq_gf.z);
      ASSERT_TRUE(comparePlaquette(plaq, plaq_gf));
      saveTuneCache();
    }
  }
}

int main(int argc, char **argv)
{
  // initalize google test, includes command line options
  ::testing::InitGoogleTest(&argc, argv);

  // command line options
  auto app = make_app();
  add_gaugefix_option_group(app);
  add_heatbath_option_group(app);

  test_type = 0;
  CLI::TransformPairs<int> test_type_map {{"Google", 0}, {"OVR", 1}, {"FFT", 2}};
  app->add_option("--test", test_type, "Test method")->transform(CLI::CheckedTransformer(test_type_map));
  try {
    app->parse(argc, argv);
  } catch (const CLI::ParseError &e) {
    return app->exit(e);
  }

  // initialize QMP/MPI, QUDA comms grid and RNG (host_utils.cpp)
  initComms(argc, argv, gridsize_from_cmdline);

  QudaGaugeParam gauge_param = newQudaGaugeParam();
  if (prec_sloppy == QUDA_INVALID_PRECISION) prec_sloppy = prec;
  if (link_recon_sloppy == QUDA_RECONSTRUCT_INVALID) link_recon_sloppy = link_recon;

  setWilsonGaugeParam(gauge_param);
  setDims(gauge_param.X);

  display_test_info();

  gauge_load = strcmp(latfile, "");
  gauge_store = strcmp(gauge_outfile, "");

  // If we are passing a gauge field to the test, we must allocate host memory.
  // If no gauge is passed, we generate a quenched field on the device.
  if (gauge_load) {
    printfQuda("Loading gauge field from host\n");
    for (int dir = 0; dir < 4; dir++) {
      host_gauge[dir] = safe_malloc(V * gauge_site_size * host_gauge_data_type_size);
    }
    constructHostGaugeField(host_gauge, gauge_param, argc, argv);
  }

  // call srand() with a rank-dependent seed
  initRand();

  // initialize the QUDA library
  initQuda(device_ordinal);

  // Ensure gtest prints only from rank 0
  ::testing::TestEventListeners &listeners = ::testing::UnitTest::GetInstance()->listeners();
  if (comm_rank() != 0) { delete listeners.Release(listeners.default_result_printer()); }

  // return code for google test
  int test_rc = RUN_ALL_TESTS();

  if (gauge_load) {
    // release memory
    for (int dir = 0; dir < 4; dir++) host_free(host_gauge[dir]);
  }

  endQuda();

  finalizeComms();

  return test_rc;
}<|MERGE_RESOLUTION|>--- conflicted
+++ resolved
@@ -291,71 +291,7 @@
     gParam.reconstruct = param.reconstruct;
     gParam.setPrecision(gParam.Precision(), true);
 
-<<<<<<< HEAD
-#ifdef MULTI_GPU
-    int y[4];
-    int R[4] = {0,0,0,0};
-    for(int dir=0; dir<4; ++dir) if(comm_dim_partitioned(dir)) R[dir] = 2;
-    for(int dir=0; dir<4; ++dir) y[dir] = param.X[dir] + 2 * R[dir];
-    int pad = 0;
-    GaugeFieldParam gParamEx(y, prec, link_recon,
-                             pad, QUDA_VECTOR_GEOMETRY, QUDA_GHOST_EXCHANGE_EXTENDED);
-    gParamEx.create = QUDA_ZERO_FIELD_CREATE;
-    gParamEx.order = gParam.order;
-    gParamEx.siteSubset = QUDA_FULL_SITE_SUBSET;
-    gParamEx.t_boundary = gParam.t_boundary;
-    gParamEx.nFace = 1;
-    for(int dir=0; dir<4; ++dir) gParamEx.r[dir] = R[dir];
-    U = new cudaGaugeField(gParamEx);
-#else
-    U = new cudaGaugeField(gParam);
-#endif
-    // CURAND random generator initialization
-    randstates = new RNG(*U, 1234);
-
-    int nsteps = 10;
-    int nhbsteps = 4;
-    int novrsteps = 4;
-    bool coldstart = false;
-    double beta_value = 6.2;
-
-    a0.start();
-    a1.start();
-
-    int *num_failures_h = (int *)mapped_malloc(sizeof(int));
-    int *num_failures_d = (int *)get_mapped_device_pointer(num_failures_h);
-
-    if (coldstart)
-      InitGaugeField(*U);
-    else
-      InitGaugeField(*U, *randstates);
-
-    // Reunitarization setup
-    SetReunitarizationConsts();
-    plaquette(*U);
-
-    for (int step=1; step<=nsteps; ++step) {
-      printfQuda("Step %d\n",step);
-      Monte(*U, *randstates, beta_value, nhbsteps, novrsteps);
-
-      //Reunitarize gauge links...
-      *num_failures_h = 0;
-      unitarizeLinks(*U, num_failures_d);
-      if (*num_failures_h > 0) {
-	warningQuda("num_faulures_h: %d", *num_failures_h);
-	errorQuda("Error in the unitarization");
-      }
-
-      plaquette(*U);
-    }
-    a1.stop();
-
-    printfQuda("Time Monte -> %.6f s\n", a1.last());
-    plaq = plaquette(*U);
-    printfQuda("Plaq: %.16e, %.16e, %.16e\n", plaq.x, plaq.y, plaq.z);
-=======
     cudaGaugeField *gauge = new cudaGaugeField(gParam);
->>>>>>> 81bc4158
 
     // copy into regular field
     copyExtendedGauge(*gauge, *U, QUDA_CUDA_FIELD_LOCATION);
