#pragma once

#include <quda.h>
#include <random_quda.h>
#include <vector>
#include <color_spinor_field.h>

#define gauge_site_size 18      // real numbers per link
#define spinor_site_size 24     // real numbers per wilson spinor
#define stag_spinor_site_size 6 // real numbers per staggered 'spinor'
#define clover_site_size 72     // real numbers per block-diagonal clover matrix
#define mom_site_size 10        // real numbers per momentum
#define hw_site_size 12         // real numbers per half wilson

extern int Z[4];
extern int V;
extern int Vh;
extern int Vs_x, Vs_y, Vs_z, Vs_t;
extern int Vsh_x, Vsh_y, Vsh_z, Vsh_t;
extern int faceVolume[4];
extern int E1, E1h, E2, E3, E4;
extern int E[4];
extern int V_ex, Vh_ex;

extern double kappa5;
extern int Ls;
extern int V5;
extern int V5h;

extern int my_spinor_site_size;
extern size_t host_gauge_data_type_size;
extern size_t host_spinor_data_type_size;
extern size_t host_clover_data_type_size;

// QUDA precisions
extern QudaPrecision &cpu_prec;
extern QudaPrecision &cuda_prec;
extern QudaPrecision &cuda_prec_sloppy;
extern QudaPrecision &cuda_prec_precondition;
extern QudaPrecision &cuda_prec_eigensolver;
extern QudaPrecision &cuda_prec_refinement_sloppy;
extern QudaPrecision &cuda_prec_ritz;

// Set some basic parameters via command line or use defaults
// Implemented in set_params.cpp
void setQudaStaggeredEigTestParams();
void setQudaStaggeredInvTestParams();

// Staggered gauge field utils
//------------------------------------------------------
void constructStaggeredHostGhostGaugeField(quda::GaugeField *cpuFat, quda::GaugeField *cpuLong, void *milc_fatlink,
                                           void *milc_longlink, QudaGaugeParam &gauge_param);
void constructStaggeredHostDeviceGaugeField(void **qdp_inlink, void **qdp_longlink_cpu, void **qdp_longlink_gpu,
                                            void **qdp_fatlink_cpu, void **qdp_fatlink_gpu, QudaGaugeParam &gauge_param,
                                            int argc, char **argv, bool &gauge_loaded);
void constructStaggeredHostGaugeField(void **qdp_inlink, void **qdp_longlink, void **qdp_fatlink,
                                      QudaGaugeParam &gauge_param, int argc, char **argv);
void constructFatLongGaugeField(void **fatlink, void **longlink, int type, QudaPrecision precision, QudaGaugeParam *,
                                QudaDslashType dslash_type);
void loadFatLongGaugeQuda(void *milc_fatlink, void *milc_longlink, QudaGaugeParam &gauge_param);
void computeLongLinkCPU(void **longlink, void **sitelink, QudaPrecision prec, void *act_path_coeff);
void computeHISQLinksCPU(void **fatlink, void **longlink, void **fatlink_eps, void **longlink_eps, void **sitelink,
                         void *qudaGaugeParamPtr, double **act_path_coeffs, double eps_naik);
template <typename Float>
void applyGaugeFieldScaling_long(Float **gauge, int Vh, QudaGaugeParam *param, QudaDslashType dslash_type);
void applyGaugeFieldScaling_long(void **gauge, int Vh, QudaGaugeParam *param, QudaDslashType dslash_type,
                                 QudaPrecision local_prec);
template <typename Float> void applyStaggeredScaling(Float **res, QudaGaugeParam *param, int type);
//------------------------------------------------------

// Spinor utils
//------------------------------------------------------
void constructStaggeredTestSpinorParam(quda::ColorSpinorParam *csParam, const QudaInvertParam *inv_param,
                                       const QudaGaugeParam *gauge_param);
//------------------------------------------------------

// MILC Data reordering routines
//------------------------------------------------------
void reorderQDPtoMILC(void *milc_out, void **qdp_in, int V, int siteSize, QudaPrecision out_precision,
                      QudaPrecision in_precision);
void reorderMILCtoQDP(void **qdp_out, void *milc_in, int V, int siteSize, QudaPrecision out_precision,
                      QudaPrecision in_precision);
//------------------------------------------------------

// Set some basic parameters via command line or use defaults
void setQudaPrecisions();
void setQudaMgSolveTypes();
void setQudaDefaultMgTestParams();

// Wilson type gauge and clover fields
//------------------------------------------------------
void constructQudaGaugeField(void **gauge, int type, QudaPrecision precision, QudaGaugeParam *param);
void constructHostGaugeField(void **gauge, QudaGaugeParam &gauge_param, int argc, char **argv);
void constructHostCloverField(void *clover, void *clover_inv, QudaInvertParam &inv_param);
void constructQudaCloverField(void *clover, double norm, double diag, QudaPrecision precision);
template <typename Float> void constructCloverField(Float *res, double norm, double diag);
template <typename Float> void constructUnitGaugeField(Float **res, QudaGaugeParam *param);
template <typename Float>
void constructRandomGaugeField(Float **res, QudaGaugeParam *param, QudaDslashType dslash_type = QUDA_WILSON_DSLASH);
template <typename Float> void applyGaugeFieldScaling(Float **gauge, int Vh, QudaGaugeParam *param);
//------------------------------------------------------

// Spinor utils
//------------------------------------------------------
void constructWilsonSpinorParam(quda::ColorSpinorParam *csParam, const QudaInvertParam *inv_param,
                                const QudaGaugeParam *gauge_param);
void constructRandomSpinorSource(void *v, int nSpin, int nColor, QudaPrecision precision, const int *const x,
                                 quda::RNG &rng);
<<<<<<< HEAD
void constructPointSpinorSource(void *v, int nSpin, int nColor, QudaPrecision precision, const int *const x, const int dil, const int *const src);
=======
void constructPointSpinorSource(void *v, int nSpin, int nColor, QudaPrecision precision, const int *const x,
                                const int dil, const int *const src);
>>>>>>> ea7a97fc

void constructWallSpinorSource(void *v, QudaPrecision precision, const int dil);
//------------------------------------------------------

void performanceStats(double *time, double *gflops);

void initComms(int argc, char **argv, std::array<int, 4> &commDims);
void initComms(int argc, char **argv, int *const commDims);
void finalizeComms();
void initRand();

int lex_rank_from_coords_t(const int *coords, void *fdata);
int lex_rank_from_coords_x(const int *coords, void *fdata);

void get_gridsize_from_env(int *const dims);
void setDims(int *X);
void dw_setDims(int *X, const int L5);
void setSpinorSiteSize(int n);
int dimPartitioned(int dim);

bool last_node_in_t();

int index_4d_cb_from_coordinate_4d(const int coordinate[4], const int dim[4]);
void coordinate_from_shrinked_index(int coordinate[4], int shrinked_index, const int shrinked_dim[4],
                                    const int shift[4], int parity);

int neighborIndex(int i, int oddBit, int dx4, int dx3, int dx2, int dx1);
int neighborIndexFullLattice(int i, int dx4, int dx3, int dx2, int dx1);

int neighborIndex(int dim[], int index, int oddBit, int dx[]);
int neighborIndexFullLattice(int dim[], int index, int dx[]);

int neighborIndex_mg(int i, int oddBit, int dx4, int dx3, int dx2, int dx1);
int neighborIndexFullLattice_mg(int i, int dx4, int dx3, int dx2, int dx1);

void printSpinorElement(void *spinor, int X, QudaPrecision precision);
void printGaugeElement(void *gauge, int X, QudaPrecision precision);
template <typename Float> void printVector(Float *v);

int fullLatticeIndex(int i, int oddBit);
int fullLatticeIndex(int dim[], int index, int oddBit);
int getOddBit(int X);

void createSiteLinkCPU(void **link, QudaPrecision precision, int phase);
void su3_construct(void *mat, QudaReconstructType reconstruct, QudaPrecision precision);
void su3_reconstruct(void *mat, int dir, int ga_idx, QudaReconstructType reconstruct, QudaPrecision precision,
                     QudaGaugeParam *param);

void compare_spinor(void *spinor_cpu, void *spinor_gpu, int len, QudaPrecision precision);
void strong_check(void *spinor, void *spinorGPU, int len, QudaPrecision precision);
int compare_floats(void *a, void *b, int len, double epsilon, QudaPrecision precision);

void check_gauge(void **, void **, double epsilon, QudaPrecision precision);

int strong_check_link(void **linkA, const char *msgA, void **linkB, const char *msgB, int len, QudaPrecision prec);
int strong_check_mom(void *momA, void *momB, int len, QudaPrecision prec);

/**
   @brief Host reference implementation of the momentum action
   contribution.
 */
double mom_action(void *mom, QudaPrecision prec, int len);

void createMomCPU(void *mom, QudaPrecision precision);
void createHwCPU(void *hw, QudaPrecision precision);

// used by link fattening code
int x4_from_full_index(int i);

// additions for dw (quickly hacked on)
int fullLatticeIndex_4d(int i, int oddBit);
int fullLatticeIndex_5d(int i, int oddBit);
int fullLatticeIndex_5d_4dpc(int i, int oddBit);
int process_command_line_option(int argc, char **argv, int *idx);
int process_options(int argc, char **argv);

#ifdef __cplusplus
extern "C" {
#endif

// Implemented in face_gauge.cpp
void exchange_cpu_sitelink(int *X, void **sitelink, void **ghost_sitelink, void **ghost_sitelink_diag,
                           QudaPrecision gPrecision, QudaGaugeParam *param, int optflag);
void exchange_cpu_sitelink_ex(int *X, int *R, void **sitelink, QudaGaugeFieldOrder cpu_order, QudaPrecision gPrecision,
                              int optflag, int geometry);
void exchange_cpu_staple(int *X, void *staple, void **ghost_staple, QudaPrecision gPrecision);
void exchange_llfat_init(QudaPrecision prec);
void exchange_llfat_cleanup(void);

// Implemented in host_blas.cpp
double norm_2(void *vector, int len, QudaPrecision precision);
void mxpy(void *x, void *y, int len, QudaPrecision precision);
void ax(double a, void *x, int len, QudaPrecision precision);
void axpy(double a, void *x, void *y, int len, QudaPrecision precision);
void xpay(void *x, double a, void *y, int len, QudaPrecision precision);
void cxpay(void *x, double _Complex a, void *y, int len, QudaPrecision precision);
void cpu_axy(QudaPrecision prec, double a, void *x, void *y, int size);
void cpu_xpy(QudaPrecision prec, void *x, void *y, int size);

#ifdef __cplusplus
}
#endif

// Use for profiling
void stopwatchStart();
double stopwatchReadSeconds();
void performanceStats(double *time, double *gflops);

inline QudaPrecision getPrecision(int i)
{
  switch (i) {
  case 0: return QUDA_QUARTER_PRECISION;
  case 1: return QUDA_HALF_PRECISION;
  case 2: return QUDA_SINGLE_PRECISION;
  case 3: return QUDA_DOUBLE_PRECISION;
  }
  return QUDA_INVALID_PRECISION;
}

inline int getReconstructNibble(QudaReconstructType recon)
{
  switch (recon) {
  case QUDA_RECONSTRUCT_NO: return 4;
  case QUDA_RECONSTRUCT_13:
  case QUDA_RECONSTRUCT_12: return 2;
  case QUDA_RECONSTRUCT_9:
  case QUDA_RECONSTRUCT_8: return 1;
  default: return 0;
  }
}

inline double getTolerance(QudaPrecision prec)
{
  switch (prec) {
  case QUDA_QUARTER_PRECISION: return 1e-1;
  case QUDA_HALF_PRECISION: return 1e-3;
  case QUDA_SINGLE_PRECISION: return 1e-4;
  case QUDA_DOUBLE_PRECISION: return 1e-11;
  case QUDA_INVALID_PRECISION: return 1.0;
  }
  return 1.0;
}

// MG param types
void setMultigridParam(QudaMultigridParam &mg_param);
void setStaggeredMultigridParam(QudaMultigridParam &mg_param);

// Eig param types
void setDeflationParam(QudaEigParam &df_param);
void setMultigridEigParam(QudaEigParam &eig_param, int level);
void setEigParam(QudaEigParam &eig_param);

// Invert param types
void setInvertParam(QudaInvertParam &inv_param);
void setContractInvertParam(QudaInvertParam &inv_param);
void setMultigridInvertParam(QudaInvertParam &inv_param);
void setDeflatedInvertParam(QudaInvertParam &inv_param);
void setStaggeredInvertParam(QudaInvertParam &inv_param);
void setStaggeredMGInvertParam(QudaInvertParam &inv_param);

// Gauge param types
void setGaugeParam(QudaGaugeParam &gauge_param);
void setWilsonGaugeParam(QudaGaugeParam &gauge_param);
void setStaggeredGaugeParam(QudaGaugeParam &gauge_param);<|MERGE_RESOLUTION|>--- conflicted
+++ resolved
@@ -106,12 +106,8 @@
                                 const QudaGaugeParam *gauge_param);
 void constructRandomSpinorSource(void *v, int nSpin, int nColor, QudaPrecision precision, const int *const x,
                                  quda::RNG &rng);
-<<<<<<< HEAD
-void constructPointSpinorSource(void *v, int nSpin, int nColor, QudaPrecision precision, const int *const x, const int dil, const int *const src);
-=======
 void constructPointSpinorSource(void *v, int nSpin, int nColor, QudaPrecision precision, const int *const x,
                                 const int dil, const int *const src);
->>>>>>> ea7a97fc
 
 void constructWallSpinorSource(void *v, QudaPrecision precision, const int dil);
 //------------------------------------------------------
