#include "command_line_params.h"
#include <comm_quda.h>

// parameters parsed from the command line

#ifdef MULTI_GPU
int device_ordinal = -1;
#else
int device_ordinal = 0;
#endif

int rank_order;
std::array<int, 4> gridsize_from_cmdline = {1, 1, 1, 1};
auto &grid_x = gridsize_from_cmdline[0];
auto &grid_y = gridsize_from_cmdline[1];
auto &grid_z = gridsize_from_cmdline[2];
auto &grid_t = gridsize_from_cmdline[3];

bool native_blas_lapack = true;

std::array<int, 4> dim_partitioned = {0, 0, 0, 0};
QudaReconstructType link_recon = QUDA_RECONSTRUCT_NO;
QudaReconstructType link_recon_sloppy = QUDA_RECONSTRUCT_INVALID;
QudaReconstructType link_recon_precondition = QUDA_RECONSTRUCT_INVALID;
QudaReconstructType link_recon_eigensolver = QUDA_RECONSTRUCT_INVALID;
QudaPrecision prec = QUDA_SINGLE_PRECISION;
QudaPrecision prec_sloppy = QUDA_INVALID_PRECISION;
QudaPrecision prec_refinement_sloppy = QUDA_INVALID_PRECISION;
QudaPrecision prec_precondition = QUDA_INVALID_PRECISION;
QudaPrecision prec_eigensolver = QUDA_INVALID_PRECISION;
QudaPrecision prec_null = QUDA_INVALID_PRECISION;
QudaPrecision prec_ritz = QUDA_INVALID_PRECISION;
QudaVerbosity verbosity = QUDA_SUMMARIZE;
std::array<int, 4> dim = {24, 24, 24, 24};
int &xdim = dim[0];
int &ydim = dim[1];
int &zdim = dim[2];
int &tdim = dim[3];
int Lsdim = 16;
bool dagger = false;
QudaDslashType dslash_type = QUDA_WILSON_DSLASH;
int laplace3D = 4;
char latfile[256] = "";
bool unit_gauge = false;
double gaussian_sigma = 0.2;
char gauge_outfile[256] = "";
int Nsrc = 1;
int Msrc = 1;
int niter = 100;
int maxiter_precondition = 10;
int gcrNkrylov = 10;
QudaCABasis ca_basis = QUDA_POWER_BASIS;
double ca_lambda_min = 0.0;
double ca_lambda_max = -1.0;
int pipeline = 0;
int solution_accumulator_pipeline = 0;
int test_type = 0;
quda::mgarray<int> nvec = {};
quda::mgarray<char[256]> mg_vec_infile;
quda::mgarray<char[256]> mg_vec_outfile;
QudaInverterType inv_type;
bool inv_deflate = false;
bool inv_multigrid = false;
QudaInverterType precon_type = QUDA_INVALID_INVERTER;
QudaSchwarzType precon_schwarz_type = QUDA_INVALID_SCHWARZ;
int precon_schwarz_cycle = 1;
int multishift = 1;
bool verify_results = true;
bool low_mode_check = false;
bool oblique_proj_check = false;
double mass = 0.1;
double kappa = -1.0;
double mu = 0.1;
double epsilon = 0.01;
double m5 = -1.5;
double b5 = 1.5;
double c5 = 0.5;
double anisotropy = 1.0;
double tadpole_factor = 1.0;
double eps_naik = 0.0;
int n_naiks = 1;
double clover_coeff = 0.1;
bool compute_clover = false;
bool compute_fatlong = false;
double tol = 1e-7;
double tol_precondition = 1e-1;
double tol_hq = 0.;
double reliable_delta = 0.1;
bool alternative_reliable = false;
QudaTwistFlavorType twist_flavor = QUDA_TWIST_SINGLET;
QudaMassNormalization normalization = QUDA_KAPPA_NORMALIZATION;
QudaMatPCType matpc_type = QUDA_MATPC_EVEN_EVEN;
QudaSolveType solve_type = QUDA_NORMOP_PC_SOLVE;
QudaSolutionType solution_type = QUDA_MAT_SOLUTION;
QudaTboundary fermion_t_boundary = QUDA_ANTI_PERIODIC_T;

int mg_levels = 2;

quda::mgarray<QudaFieldLocation> solver_location = {};
quda::mgarray<QudaFieldLocation> setup_location = {};

quda::mgarray<int> nu_pre = {};
quda::mgarray<int> nu_post = {};
quda::mgarray<int> n_block_ortho = {};
quda::mgarray<double> mu_factor = {};
quda::mgarray<QudaVerbosity> mg_verbosity = {};
quda::mgarray<QudaInverterType> setup_inv = {};
quda::mgarray<QudaSolveType> coarse_solve_type = {};
quda::mgarray<QudaSolveType> smoother_solve_type = {};
quda::mgarray<int> num_setup_iter = {};
quda::mgarray<double> setup_tol = {};
quda::mgarray<int> setup_maxiter = {};
quda::mgarray<int> setup_maxiter_refresh = {};
quda::mgarray<QudaCABasis> setup_ca_basis = {};
quda::mgarray<int> setup_ca_basis_size = {};
quda::mgarray<double> setup_ca_lambda_min = {};
quda::mgarray<double> setup_ca_lambda_max = {};
QudaSetupType setup_type = QUDA_NULL_VECTOR_SETUP;
bool pre_orthonormalize = false;
bool post_orthonormalize = true;
double omega = 0.85;
quda::mgarray<QudaInverterType> coarse_solver = {};
quda::mgarray<double> coarse_solver_tol = {};
quda::mgarray<QudaInverterType> smoother_type = {};
QudaPrecision smoother_halo_prec = QUDA_INVALID_PRECISION;
quda::mgarray<double> smoother_tol = {};
quda::mgarray<int> coarse_solver_maxiter = {};
quda::mgarray<QudaCABasis> coarse_solver_ca_basis = {};
quda::mgarray<int> coarse_solver_ca_basis_size = {};
quda::mgarray<double> coarse_solver_ca_lambda_min = {};
quda::mgarray<double> coarse_solver_ca_lambda_max = {};
bool generate_nullspace = true;
bool generate_all_levels = true;
quda::mgarray<QudaSchwarzType> mg_schwarz_type = {};
quda::mgarray<int> mg_schwarz_cycle = {};
bool mg_evolve_thin_updates = false;

// Aggregation type for the top level of staggered
// FIXME: replace with QUDA_TRANSFER_OPTIMIZED_KD when ready
QudaTransferType staggered_transfer_type = QUDA_TRANSFER_COARSE_KD;

// we only actually support 4 here currently
quda::mgarray<std::array<int, 4>> geo_block_size = {};

#if (CUDA_VERSION >= 10010 && __COMPUTE_CAPABILITY__ >= 700)
bool mg_use_mma = true;
#else
bool mg_use_mma = false;
#endif

int n_ev = 8;
int max_search_dim = 64;
int deflation_grid = 16;
double tol_restart = 5e+3 * tol;

int eigcg_max_restarts = 3;
int max_restart_num = 3;
double inc_tol = 1e-2;
double eigenval_tol = 1e-1;

QudaExtLibType solver_ext_lib = QUDA_EIGEN_EXTLIB;
QudaExtLibType deflation_ext_lib = QUDA_EIGEN_EXTLIB;
QudaFieldLocation location_ritz = QUDA_CUDA_FIELD_LOCATION;
QudaMemoryType mem_type_ritz = QUDA_MEMORY_DEVICE;

// Parameters for the stand alone eigensolver
int eig_block_size = 4;
int eig_n_ev = 16;
int eig_n_kr = 32;
int eig_n_conv = -1;        // If unchanged, will be set to n_ev
int eig_n_ev_deflate = -1;  // If unchanged, will be set to n_conv
int eig_batched_rotate = 0; // If unchanged, will be set to maximum
bool eig_require_convergence = true;
int eig_check_interval = 10;
int eig_max_restarts = 1000;
double eig_tol = 1e-6;
double eig_qr_tol = 1e-11;
bool eig_use_eigen_qr = true;
bool eig_use_poly_acc = true;
int eig_poly_deg = 100;
double eig_amin = 0.1;
double eig_amax = 0.0; // If zero is passed to the solver, an estimate will be computed
bool eig_use_normop = true;
bool eig_use_dagger = false;
bool eig_compute_svd = false;
QudaEigSpectrumType eig_spectrum = QUDA_SPECTRUM_LR_EIG;
QudaEigType eig_type = QUDA_EIG_TR_LANCZOS;
bool eig_arpack_check = false;
char eig_arpack_logfile[256] = "arpack_logfile.log";
char eig_vec_infile[256] = "";
char eig_vec_outfile[256] = "";
bool eig_io_parity_inflate = false;
QudaPrecision eig_save_prec = QUDA_DOUBLE_PRECISION;

// Parameters for the MG eigensolver.
// The coarsest grid params are for deflation,
// all others are for PR vectors.
quda::mgarray<bool> mg_eig = {};
quda::mgarray<int> mg_eig_block_size = {};
quda::mgarray<int> mg_eig_n_ev_deflate = {};
quda::mgarray<int> mg_eig_n_ev = {};
quda::mgarray<int> mg_eig_n_kr = {};
quda::mgarray<int> mg_eig_batched_rotate = {};
quda::mgarray<bool> mg_eig_require_convergence = {};
quda::mgarray<int> mg_eig_check_interval = {};
quda::mgarray<int> mg_eig_max_restarts = {};
quda::mgarray<double> mg_eig_tol = {};
quda::mgarray<double> mg_eig_qr_tol = {};
quda::mgarray<bool> mg_eig_use_eigen_qr = {};
quda::mgarray<bool> mg_eig_use_poly_acc = {};
quda::mgarray<int> mg_eig_poly_deg = {};
quda::mgarray<double> mg_eig_amin = {};
quda::mgarray<double> mg_eig_amax = {};
quda::mgarray<bool> mg_eig_use_normop = {};
quda::mgarray<bool> mg_eig_use_dagger = {};
quda::mgarray<QudaEigSpectrumType> mg_eig_spectrum = {};
quda::mgarray<QudaEigType> mg_eig_type = {};
quda::mgarray<QudaPrecision> mg_eig_save_prec = {};

bool mg_eig_coarse_guess = false;
bool mg_eig_preserve_deflation = false;

double heatbath_beta_value = 6.2;
int heatbath_warmup_steps = 10;
int heatbath_num_steps = 10;
int heatbath_num_heatbath_per_step = 5;
int heatbath_num_overrelax_per_step = 5;
bool heatbath_coldstart = false;

int eofa_pm = 1;
double eofa_shift = -1.2345;
double eofa_mq1 = 1.0;
double eofa_mq2 = 0.085;
double eofa_mq3 = 1.0;

double stout_smear_rho = 0.1;
double stout_smear_epsilon = -0.25;
double ape_smear_rho = 0.6;
int smear_steps = 50;
double wflow_epsilon = 0.01;
int wflow_steps = 100;
QudaWFlowType wflow_type = QUDA_WFLOW_TYPE_WILSON;
int measurement_interval = 5;

QudaContractType contract_type = QUDA_CONTRACT_TYPE_OPEN;

<<<<<<< HEAD
std::array<int, 4> grid_partition = {1, 1, 1, 1};
=======
QudaBLASOperation blas_trans_a = QUDA_BLAS_OP_N;
QudaBLASOperation blas_trans_b = QUDA_BLAS_OP_N;
QudaBLASDataType blas_data_type = QUDA_BLAS_DATATYPE_C;
QudaBLASDataOrder blas_data_order = QUDA_BLAS_DATAORDER_COL;

std::array<int, 3> blas_mnk = {64, 64, 64};
auto &blas_m = blas_mnk[0];
auto &blas_n = blas_mnk[1];
auto &blas_k = blas_mnk[2];

std::array<int, 3> blas_leading_dims = {128, 128, 128};
auto &blas_lda = blas_leading_dims[0];
auto &blas_ldb = blas_leading_dims[1];
auto &blas_ldc = blas_leading_dims[2];

std::array<int, 3> blas_offsets = {0, 0, 0};
auto &blas_a_offset = blas_offsets[0];
auto &blas_b_offset = blas_offsets[1];
auto &blas_c_offset = blas_offsets[2];

std::array<int, 3> blas_strides = {1, 1, 1};
auto &blas_a_stride = blas_strides[0];
auto &blas_b_stride = blas_strides[1];
auto &blas_c_stride = blas_strides[2];

std::array<double, 2> blas_alpha_re_im = {1.0, 0.0};
std::array<double, 2> blas_beta_re_im = {1.0, 0.0};
int blas_batch = 16;
>>>>>>> 3bd08c14

namespace
{
  CLI::TransformPairs<QudaCABasis> ca_basis_map {{"power", QUDA_POWER_BASIS}, {"chebyshev", QUDA_CHEBYSHEV_BASIS}};

  CLI::TransformPairs<QudaBLASDataType> blas_dt_map {
    {"C", QUDA_BLAS_DATATYPE_C}, {"Z", QUDA_BLAS_DATATYPE_Z}, {"S", QUDA_BLAS_DATATYPE_S}, {"D", QUDA_BLAS_DATATYPE_D}};

  CLI::TransformPairs<QudaBLASDataOrder> blas_data_order_map {{"row", QUDA_BLAS_DATAORDER_ROW},
                                                              {"col", QUDA_BLAS_DATAORDER_COL}};

  CLI::TransformPairs<QudaBLASOperation> blas_op_map {{"N", QUDA_BLAS_OP_N}, {"T", QUDA_BLAS_OP_T}, {"C", QUDA_BLAS_OP_C}};

  CLI::TransformPairs<QudaContractType> contract_type_map {{"open", QUDA_CONTRACT_TYPE_OPEN},
                                                           {"dr", QUDA_CONTRACT_TYPE_DR}};

  CLI::TransformPairs<QudaDslashType> dslash_type_map {{"wilson", QUDA_WILSON_DSLASH},
                                                       {"clover", QUDA_CLOVER_WILSON_DSLASH},
                                                       {"twisted-mass", QUDA_TWISTED_MASS_DSLASH},
                                                       {"twisted-clover", QUDA_TWISTED_CLOVER_DSLASH},
                                                       {"clover-hasenbusch-twist", QUDA_CLOVER_HASENBUSCH_TWIST_DSLASH},
                                                       {"staggered", QUDA_STAGGERED_DSLASH},
                                                       {"asqtad", QUDA_ASQTAD_DSLASH},
                                                       {"domain-wall", QUDA_DOMAIN_WALL_DSLASH},
                                                       {"domain-wall-4d", QUDA_DOMAIN_WALL_4D_DSLASH},
                                                       {"mobius", QUDA_MOBIUS_DWF_DSLASH},
                                                       {"mobius-eofa", QUDA_MOBIUS_DWF_EOFA_DSLASH},
                                                       {"laplace", QUDA_LAPLACE_DSLASH}};

  CLI::TransformPairs<QudaTwistFlavorType> twist_flavor_type_map {{"singlet", QUDA_TWIST_SINGLET},
                                                                  {"deg-doublet", QUDA_TWIST_DEG_DOUBLET},
                                                                  {"nondeg-doublet", QUDA_TWIST_NONDEG_DOUBLET},
                                                                  {"no", QUDA_TWIST_NO}};

  CLI::TransformPairs<QudaInverterType> inverter_type_map {{"invalid", QUDA_INVALID_INVERTER},
                                                           {"cg", QUDA_CG_INVERTER},
                                                           {"bicgstab", QUDA_BICGSTAB_INVERTER},
                                                           {"gcr", QUDA_GCR_INVERTER},
                                                           {"pcg", QUDA_PCG_INVERTER},
                                                           {"mpcg", QUDA_MPCG_INVERTER},
                                                           {"mpbicgstab", QUDA_MPBICGSTAB_INVERTER},
                                                           {"mr", QUDA_MR_INVERTER},
                                                           {"sd", QUDA_SD_INVERTER},
                                                           {"eigcg", QUDA_EIGCG_INVERTER},
                                                           {"inc-eigcg", QUDA_INC_EIGCG_INVERTER},
                                                           {"gmresdr", QUDA_GMRESDR_INVERTER},
                                                           {"gmresdr-proj", QUDA_GMRESDR_PROJ_INVERTER},
                                                           {"gmresdr-sh", QUDA_GMRESDR_SH_INVERTER},
                                                           {"fgmresdr", QUDA_FGMRESDR_INVERTER},
                                                           {"mg", QUDA_MG_INVERTER},
                                                           {"bicgstab-l", QUDA_BICGSTABL_INVERTER},
                                                           {"cgne", QUDA_CGNE_INVERTER},
                                                           {"cgnr", QUDA_CGNR_INVERTER},
                                                           {"cg3", QUDA_CG3_INVERTER},
                                                           {"cg3ne", QUDA_CG3NE_INVERTER},
                                                           {"cg3nr", QUDA_CG3NR_INVERTER},
                                                           {"ca-cg", QUDA_CA_CG_INVERTER},
                                                           {"ca-cgne", QUDA_CA_CGNE_INVERTER},
                                                           {"ca-cgnr", QUDA_CA_CGNR_INVERTER},
                                                           {"ca-gcr", QUDA_CA_GCR_INVERTER}};

  CLI::TransformPairs<QudaPrecision> precision_map {{"double", QUDA_DOUBLE_PRECISION},
                                                    {"single", QUDA_SINGLE_PRECISION},
                                                    {"half", QUDA_HALF_PRECISION},
                                                    {"quarter", QUDA_QUARTER_PRECISION}};

  CLI::TransformPairs<QudaSchwarzType> schwarz_type_map {{"invalid", QUDA_INVALID_SCHWARZ},
                                                         {"additive", QUDA_ADDITIVE_SCHWARZ},
                                                         {"multiplicative", QUDA_MULTIPLICATIVE_SCHWARZ}};

  CLI::TransformPairs<QudaSolutionType> solution_type_map {{"mat", QUDA_MAT_SOLUTION},
                                                           {"mat-dag-mat", QUDA_MATDAG_MAT_SOLUTION},
                                                           {"mat-pc", QUDA_MATPC_SOLUTION},
                                                           {"mat-pc-dag", QUDA_MATPC_DAG_SOLUTION},
                                                           {"mat-pc-dag-mat-pc", QUDA_MATPCDAG_MATPC_SOLUTION}};

  CLI::TransformPairs<QudaEigType> eig_type_map {{"trlm", QUDA_EIG_TR_LANCZOS},
                                                 {"blktrlm", QUDA_EIG_BLK_TR_LANCZOS},
                                                 {"iram", QUDA_EIG_IR_ARNOLDI},
                                                 {"blkiram", QUDA_EIG_BLK_IR_ARNOLDI}};

  CLI::TransformPairs<QudaTransferType> transfer_type_map {{"aggregate", QUDA_TRANSFER_AGGREGATE},
                                                           {"kd-coarse", QUDA_TRANSFER_COARSE_KD},
                                                           {"kd-optimized", QUDA_TRANSFER_OPTIMIZED_KD}};

  CLI::TransformPairs<QudaTboundary> fermion_t_boundary_map {{"periodic", QUDA_PERIODIC_T},
                                                             {"anti-periodic", QUDA_ANTI_PERIODIC_T}};

  CLI::TransformPairs<QudaSolveType> solve_type_map {
    {"direct", QUDA_DIRECT_SOLVE},       {"direct-pc", QUDA_DIRECT_PC_SOLVE}, {"normop", QUDA_NORMOP_SOLVE},
    {"normop-pc", QUDA_NORMOP_PC_SOLVE}, {"normerr", QUDA_NORMERR_SOLVE},     {"normerr-pc", QUDA_NORMERR_PC_SOLVE}};

  CLI::TransformPairs<QudaEigSpectrumType> seig_pectrum_map {
    {"SR", QUDA_SPECTRUM_SR_EIG}, {"LR", QUDA_SPECTRUM_LR_EIG}, {"SM", QUDA_SPECTRUM_SM_EIG},
    {"LM", QUDA_SPECTRUM_LM_EIG}, {"SI", QUDA_SPECTRUM_SI_EIG}, {"LI", QUDA_SPECTRUM_LI_EIG}};

  CLI::TransformPairs<QudaFieldLocation> field_location_map {{"cpu", QUDA_CPU_FIELD_LOCATION},
                                                             {"host", QUDA_CPU_FIELD_LOCATION},
                                                             {"gpu", QUDA_CUDA_FIELD_LOCATION},
                                                             {"device", QUDA_CUDA_FIELD_LOCATION}};

  CLI::TransformPairs<QudaVerbosity> verbosity_map {
    {"silent", QUDA_SILENT}, {"summarize", QUDA_SUMMARIZE}, {"verbose", QUDA_VERBOSE}, {"debug", QUDA_DEBUG_VERBOSE}};

  CLI::TransformPairs<QudaMassNormalization> mass_normalization_map {{"kappa", QUDA_KAPPA_NORMALIZATION},
                                                                     {"mass", QUDA_MASS_NORMALIZATION},
                                                                     {"asym-mass", QUDA_ASYMMETRIC_MASS_NORMALIZATION}};

  CLI::TransformPairs<QudaMatPCType> matpc_type_map {{"even-even", QUDA_MATPC_EVEN_EVEN},
                                                     {"odd-odd", QUDA_MATPC_ODD_ODD},
                                                     {"even-even-asym", QUDA_MATPC_EVEN_EVEN_ASYMMETRIC},
                                                     {"odd-odd-asym", QUDA_MATPC_ODD_ODD_ASYMMETRIC}};

  CLI::TransformPairs<QudaReconstructType> reconstruct_type_map {{"18", QUDA_RECONSTRUCT_NO},
                                                                 {"13", QUDA_RECONSTRUCT_13},
                                                                 {"12", QUDA_RECONSTRUCT_12},
                                                                 {"9", QUDA_RECONSTRUCT_9},
                                                                 {"8", QUDA_RECONSTRUCT_8}};

  CLI::TransformPairs<QudaEigSpectrumType> eig_spectrum_map {
    {"SR", QUDA_SPECTRUM_SR_EIG}, {"LR", QUDA_SPECTRUM_LR_EIG}, {"SM", QUDA_SPECTRUM_SM_EIG},
    {"LM", QUDA_SPECTRUM_LM_EIG}, {"SI", QUDA_SPECTRUM_SI_EIG}, {"LI", QUDA_SPECTRUM_LI_EIG}};

  CLI::TransformPairs<QudaWFlowType> wflow_type_map {{"wilson", QUDA_WFLOW_TYPE_WILSON},
                                                     {"symanzik", QUDA_WFLOW_TYPE_SYMANZIK}};

  CLI::TransformPairs<QudaSetupType> setup_type_map {{"test", QUDA_TEST_VECTOR_SETUP}, {"null", QUDA_TEST_VECTOR_SETUP}};

  CLI::TransformPairs<QudaExtLibType> extlib_map {{"eigen", QUDA_EIGEN_EXTLIB}, {"magma", QUDA_MAGMA_EXTLIB}};

} // namespace

std::shared_ptr<QUDAApp> make_app(std::string app_description, std::string app_name)
{
  auto quda_app = std::make_shared<QUDAApp>(app_description, app_name);
  quda_app->option_defaults()->always_capture_default();

  quda_app->add_option("--alternative-reliable", alternative_reliable, "use alternative reliable updates");
  quda_app->add_option("--anisotropy", anisotropy, "Temporal anisotropy factor (default 1.0)");

  quda_app->add_option("--ca-basis-type", ca_basis, "The basis to use for CA-CG (default power)")
    ->transform(CLI::QUDACheckedTransformer(ca_basis_map));
  quda_app->add_option(
    "--cheby-basis-eig-max",
    ca_lambda_max, "Conservative estimate of largest eigenvalue for Chebyshev basis CA-CG (default is to guess with power iterations)");
  quda_app->add_option("--cheby-basis-eig-min", ca_lambda_min,
                       "Conservative estimate of smallest eigenvalue for Chebyshev basis CA-CG (default 0)");
  quda_app->add_option("--clover-coeff", clover_coeff, "Clover coefficient")->capture_default_str();
  quda_app->add_option("--compute-clover", compute_clover,
                       "Compute the clover field or use random numbers (default false)");
  quda_app->add_option("--compute-fat-long", compute_fatlong,
                       "Compute the fat/long field or use random numbers (default false)");

  quda_app
    ->add_option("--contraction-type", contract_type,
                 "Whether to leave spin elemental open, or use a gamma basis and contract on "
                 "spin (default open)")
    ->transform(CLI::QUDACheckedTransformer(contract_type_map));

  quda_app
    ->add_option("--blas-data-type", blas_data_type,
                 "Whether to use single(S), double(D), and/or complex(C/Z) data types (default C)")
    ->transform(CLI::QUDACheckedTransformer(blas_dt_map));

  quda_app
    ->add_option("--blas-data-order", blas_data_order, "Whether data is in row major or column major order (default row)")
    ->transform(CLI::QUDACheckedTransformer(blas_data_order_map));

  quda_app
    ->add_option(
      "--blas-trans-a", blas_trans_a,
      "Whether to leave the A GEMM matrix as is (N), to transpose (T) or transpose conjugate (C) (default N) ")
    ->transform(CLI::QUDACheckedTransformer(blas_op_map));

  quda_app
    ->add_option(
      "--blas-trans-b", blas_trans_b,
      "Whether to leave the B GEMM matrix as is (N), to transpose (T) or transpose conjugate (C) (default N) ")
    ->transform(CLI::QUDACheckedTransformer(blas_op_map));

  quda_app->add_option("--blas-alpha", blas_alpha_re_im, "Set the complex value of alpha for GEMM (default {1.0,0.0}")
    ->expected(2);

  quda_app->add_option("--blas-beta", blas_beta_re_im, "Set the complex value of beta for GEMM (default {1.0,0.0}")
    ->expected(2);

  quda_app
    ->add_option("--blas-mnk", blas_mnk, "Set the dimensions of the A, B, and C matrices GEMM (default 128 128 128)")
    ->expected(3);

  quda_app
    ->add_option("--blas-leading-dims", blas_leading_dims,
                 "Set the leading dimensions A, B, and C matrices GEMM (default 128 128 128) ")
    ->expected(3);

  quda_app->add_option("--blas-offsets", blas_offsets, "Set the offsets for matrices A, B, and C (default 0 0 0)")
    ->expected(3);

  quda_app->add_option("--blas-strides", blas_strides, "Set the strides for matrices A, B, and C (default 1 1 1)")
    ->expected(3);

  quda_app->add_option("--blas-batch", blas_batch, "Set the number of batches for GEMM (default 16)");

  quda_app->add_flag("--dagger", dagger, "Set the dagger to 1 (default 0)");
  quda_app->add_option("--device", device_ordinal, "Set the CUDA device to use (default 0, single GPU only)")
    ->check(CLI::Range(0, 16));

  quda_app->add_option("--dslash-type", dslash_type, "Set the dslash type")
    ->transform(CLI::QUDACheckedTransformer(dslash_type_map));

  quda_app->add_option("--epsilon", epsilon, "Twisted-Mass flavor twist of Dirac operator (default 0.01)");
  quda_app->add_option("--epsilon-naik", eps_naik, "Epsilon factor on Naik term (default 0.0, suggested non-zero -0.1)");

  quda_app
    ->add_option("--flavor", twist_flavor,
                 "Set the twisted mass flavor type (singlet (default), deg-doublet, nondeg-doublet)")
    ->transform(CLI::QUDACheckedTransformer(twist_flavor_type_map));
  ;
  quda_app->add_option("--gaussian-sigma", gaussian_sigma,
                       "Width of the Gaussian noise used for random gauge field contruction (default 0.2)");

  quda_app->add_option("--heatbath-beta", heatbath_beta_value, "Beta value used in heatbath test (default 6.2)");
  quda_app->add_option("--heatbath-coldstart", heatbath_coldstart,
                       "Whether to use a cold or hot start in heatbath test (default false)");
  quda_app->add_option("--heatbath-num-hb-per-step", heatbath_num_heatbath_per_step,
                       "Number of heatbath hits per heatbath step (default 5)");
  quda_app->add_option("--heatbath-num-or-per-step", heatbath_num_overrelax_per_step,
                       "Number of overrelaxation hits per heatbath step (default 5)");
  quda_app->add_option("--heatbath-num-steps", heatbath_num_steps,
                       "Number of measurement steps in heatbath test (default 10)");
  quda_app->add_option("--heatbath-warmup-steps", heatbath_warmup_steps,
                       "Number of warmup steps in heatbath test (default 10)");

  quda_app->add_option("--inv-type", inv_type, "The type of solver to use (default cg)")
    ->transform(CLI::QUDACheckedTransformer(inverter_type_map));
  quda_app->add_option("--inv-deflate", inv_deflate, "Deflate the inverter using the eigensolver");
  quda_app->add_option("--inv-multigrid", inv_multigrid, "Precondition the inverter using multigrid");
  quda_app->add_option("--kappa", kappa, "Kappa of Dirac operator (default 0.12195122... [equiv to mass])");
  quda_app->add_option(
    "--laplace3D", laplace3D,
    "Restrict laplace operator to omit the t dimension (n=3), or include all dims (n=4) (default 4)");
  quda_app->add_option("--load-gauge", latfile, "Load gauge field \" file \" for the test (requires QIO)");
  quda_app->add_option("--Lsdim", Lsdim, "Set Ls dimension size(default 16)");
  quda_app->add_option("--mass", mass, "Mass of Dirac operator (default 0.1)");

  quda_app->add_option("--mass-normalization", normalization, "Mass normalization (kappa (default) / mass / asym-mass)")
    ->transform(CLI::QUDACheckedTransformer(mass_normalization_map));

  quda_app
    ->add_option("--matpc", matpc_type, "Matrix preconditioning type (even-even, odd-odd, even-even-asym, odd-odd-asym)")
    ->transform(CLI::QUDACheckedTransformer(matpc_type_map));
  quda_app->add_option("--msrc", Msrc,
                       "Used for testing non-square block blas routines where nsrc defines the other dimension");
  quda_app->add_option("--mu", mu, "Twisted-Mass chiral twist of Dirac operator (default 0.1)");
  quda_app->add_option("--m5", m5, "Mass of shift of five-dimensional Dirac operators (default -1.5)");
  quda_app->add_option("--b5", b5, "Mobius b5 parameter (default 1.5)");
  quda_app->add_option("--c5", c5, "Mobius c5 parameter (default 0.5)");
  quda_app->add_option(
    "--multishift", multishift,
    "Whether to do a multi-shift solver test or not. Default is 1 (single mass)"
    "If a value N > 1 is passed, heavier masses will be constructed and the multi-shift solver will be called");
  quda_app->add_option("--ngcrkrylov", gcrNkrylov,
                       "The number of inner iterations to use for GCR, BiCGstab-l, CA-CG (default 10)");
  quda_app->add_option("--niter", niter, "The number of iterations to perform (default 100)");
  quda_app->add_option("--native-blas-lapack", native_blas_lapack,
                       "Use the native or generic BLAS LAPACK implementation (default true)");
  quda_app->add_option("--maxiter-precondition", maxiter_precondition,
                       "The number of iterations to perform for any preconditioner (default 10)");
  quda_app->add_option("--nsrc", Nsrc,
                       "How many spinors to apply the dslash to simultaneusly (experimental for staggered only)");

  quda_app->add_option("--pipeline", pipeline,
                       "The pipeline length for fused operations in GCR, BiCGstab-l (default 0, no pipelining)");

  // precision options

  CLI::QUDACheckedTransformer prec_transform(precision_map);
  quda_app->add_option("--prec", prec, "Precision in GPU")->transform(prec_transform);
  quda_app->add_option("--prec-precondition", prec_precondition, "Preconditioner precision in GPU")->transform(prec_transform);

  quda_app->add_option("--prec-eigensolver", prec_eigensolver, "Eigensolver precision in GPU")->transform(prec_transform);

  quda_app->add_option("--prec-refine", prec_refinement_sloppy, "Sloppy precision for refinement in GPU")
    ->transform(prec_transform);

  quda_app->add_option("--prec-ritz", prec_ritz, "Eigenvector precision in GPU")->transform(prec_transform);

  quda_app->add_option("--prec-sloppy", prec_sloppy, "Sloppy precision in GPU")->transform(prec_transform);

  quda_app->add_option("--prec-null", prec_null, "Precison TODO")->transform(prec_transform);

  quda_app->add_option("--precon-type", precon_type, "The type of solver to use (default none (=unspecified)).")
    ->transform(CLI::QUDACheckedTransformer(inverter_type_map));
  quda_app
    ->add_option("--precon-schwarz-type", precon_schwarz_type,
                 "The type of Schwarz preconditioning to use (default=invalid)")
    ->transform(CLI::QUDACheckedTransformer(schwarz_type_map));
  quda_app->add_option("--precon-schwarz-cycle", precon_schwarz_cycle,
                       "The number of Schwarz cycles to apply per smoother application (default=1)");

  CLI::TransformPairs<int> rank_order_map {{"col", 0}, {"row", 1}};
  quda_app
    ->add_option("--rank-order", rank_order,
                 "Set the [t][z][y][x] rank order as either column major (t fastest, default) or row major (x fastest)")
    ->transform(CLI::QUDACheckedTransformer(rank_order_map));

  quda_app->add_option("--recon", link_recon, "Link reconstruction type")
    ->transform(CLI::QUDACheckedTransformer(reconstruct_type_map));
  quda_app->add_option("--recon-precondition", link_recon_precondition, "Preconditioner link reconstruction type")
    ->transform(CLI::QUDACheckedTransformer(reconstruct_type_map));
  quda_app->add_option("--recon-eigensolver", link_recon_eigensolver, "Eigensolver link reconstruction type")
    ->transform(CLI::QUDACheckedTransformer(reconstruct_type_map));
  quda_app->add_option("--recon-sloppy", link_recon_sloppy, "Sloppy link reconstruction type")
    ->transform(CLI::QUDACheckedTransformer(reconstruct_type_map));

  quda_app->add_option("--reliable-delta", reliable_delta, "Set reliable update delta factor");
  quda_app->add_option("--save-gauge", gauge_outfile,
                       "Save gauge field \" file \" for the test (requires QIO, heatbath test only)");

  quda_app->add_option("--solution-pipeline", solution_accumulator_pipeline,
                       "The pipeline length for fused solution accumulation (default 0, no pipelining)");

  quda_app
    ->add_option(
      "--solution-type", solution_type,
      "The solution we desire (mat (default), mat-dag-mat, mat-pc, mat-pc-dag-mat-pc (default for multi-shift))")
    ->transform(CLI::QUDACheckedTransformer(solution_type_map));

  quda_app
    ->add_option("--fermion-t-boundary", fermion_t_boundary,
                 "The fermoinic temporal boundary conditions (anti-periodic (default), periodic")
    ->transform(CLI::QUDACheckedTransformer(fermion_t_boundary_map));

  quda_app
    ->add_option("--solve-type", solve_type,
                 "The type of solve to do (direct, direct-pc, normop, normop-pc, normerr, normerr-pc)")
    ->transform(CLI::QUDACheckedTransformer(solve_type_map));
  quda_app
    ->add_option("--solver-ext-lib-type", solver_ext_lib, "Set external library for the solvers  (default Eigen library)")
    ->transform(CLI::QUDACheckedTransformer(extlib_map));

  quda_app->add_option("--tadpole-coeff", tadpole_factor,
                       "Tadpole coefficient for HISQ fermions (default 1.0, recommended [Plaq]^1/4)");

  quda_app->add_option("--tol", tol, "Set L2 residual tolerance");
  quda_app->add_option("--tolhq", tol_hq, "Set heavy-quark residual tolerance");
  quda_app->add_option("--tol-precondition", tol_precondition, "Set L2 residual tolerance for preconditioner");
  quda_app->add_option(
    "--unit-gauge", unit_gauge,
    "Generate a unit valued gauge field in the tests. If false, a random gauge is generated (default false)");

  quda_app->add_option("--verbosity", verbosity, "The the verbosity on the top level of QUDA( default summarize)")
    ->transform(CLI::QUDACheckedTransformer(verbosity_map));
  quda_app->add_option("--verify", verify_results, "Verify the GPU results using CPU results (default true)");

  // lattice dimensions
  auto dimopt = quda_app->add_option("--dim", dim, "Set space-time dimension (X Y Z T)")->check(CLI::Range(1, 512));
  auto sdimopt = quda_app
                   ->add_option(
                     "--sdim",
                     [](CLI::results_t res) {
                       return CLI::detail::lexical_cast(res[0], xdim) && CLI::detail::lexical_cast(res[0], ydim)
                         && CLI::detail::lexical_cast(res[0], zdim);
                     },
                     "Set space dimension(X/Y/Z) size")
                   ->type_name("INT")
                   ->check(CLI::Range(1, 512));

  quda_app->add_option("--xdim", xdim, "Set X dimension size(default 24)")
    ->check(CLI::Range(1, 512))
    ->excludes(dimopt)
    ->excludes(sdimopt);
  quda_app->add_option("--ydim", ydim, "Set X dimension size(default 24)")
    ->check(CLI::Range(1, 512))
    ->excludes(dimopt)
    ->excludes(sdimopt);
  quda_app->add_option("--zdim", zdim, "Set X dimension size(default 24)")
    ->check(CLI::Range(1, 512))
    ->excludes(dimopt)
    ->excludes(sdimopt);
  quda_app->add_option("--tdim", tdim, "Set T dimension size(default 24)")->check(CLI::Range(1, 512))->excludes(dimopt);

  // multi-gpu partitioning

  quda_app->add_option(
    "--partition",
    [](CLI::results_t res) {
      int p;
      auto retval = CLI::detail::lexical_cast(res[0], p);
      for (int j = 0; j < 4; j++) {
        if (p & (1 << j)) {
          commDimPartitionedSet(j);
          dim_partitioned[j] = 1;
        }
      }
      return retval;
    },
    "Set the communication topology (X=1, Y=2, Z=4, T=8, and combinations of these)");

  auto gridsizeopt
    = quda_app
        ->add_option("--gridsize", gridsize_from_cmdline, "Set the grid size in all four dimension (default 1 1 1 1)")
        ->expected(4);
  quda_app->add_option("--xgridsize", grid_x, "Set grid size in X dimension (default 1)")->excludes(gridsizeopt);
  quda_app->add_option("--ygridsize", grid_y, "Set grid size in Y dimension (default 1)")->excludes(gridsizeopt);
  quda_app->add_option("--zgridsize", grid_z, "Set grid size in Z dimension (default 1)")->excludes(gridsizeopt);
  quda_app->add_option("--tgridsize", grid_t, "Set grid size in T dimension (default 1)")->excludes(gridsizeopt);

  return quda_app;
}

void add_eigen_option_group(std::shared_ptr<QUDAApp> quda_app)
{

  CLI::QUDACheckedTransformer prec_transform(precision_map);
  // Option group for Eigensolver related options
  auto opgroup = quda_app->add_option_group("Eigensolver", "Options controlling eigensolver");

  opgroup->add_option("--eig-amax", eig_amax, "The maximum in the polynomial acceleration")->check(CLI::PositiveNumber);
  opgroup->add_option("--eig-amin", eig_amin, "The minimum in the polynomial acceleration")->check(CLI::PositiveNumber);

  opgroup->add_option("--eig-ARPACK-logfile", eig_arpack_logfile, "The filename storing the log from arpack");
  opgroup->add_option("--eig-arpack-check", eig_arpack_check,
                      "Cross check the device data against ARPACK (requires ARPACK, default false)");
  opgroup->add_option("--eig-use-eigen-qr", eig_use_eigen_qr,
                      "Use Eigen to eigensolve the upper Hessenberg in IRAM, else use QUDA's QR code. (default true)");
  opgroup->add_option("--eig-compute-svd", eig_compute_svd,
                      "Solve the MdagM problem, use to compute SVD of M (default false)");
  opgroup->add_option("--eig-max-restarts", eig_max_restarts, "Perform n iterations of the restart in the eigensolver");
  opgroup->add_option("--eig-block-size", eig_block_size, "The block size to use in the block variant eigensolver");
  opgroup->add_option(
    "--eig-n-ev-deflate", eig_n_ev_deflate,
    "The number of converged eigenpairs that will be used in the deflation routines (default eig_n_conv)");
  opgroup->add_option("--eig-n-conv", eig_n_conv, "The number of converged eigenvalues requested (default eig_n_ev)");
  opgroup->add_option("--eig-n-ev", eig_n_ev, "The size of eigenvector search space in the eigensolver");
  opgroup->add_option("--eig-n-kr", eig_n_kr, "The size of the Krylov subspace to use in the eigensolver");
  opgroup->add_option("--eig-batched-rotate", eig_batched_rotate,
                      "The maximum number of extra eigenvectors the solver may allocate to perform a Ritz rotation.");
  opgroup->add_option("--eig-poly-deg", eig_poly_deg, "TODO");
  opgroup->add_option(
    "--eig-require-convergence",
    eig_require_convergence, "If true, the solver will error out if convergence is not attained. If false, a warning will be given (default true)");
  opgroup->add_option("--eig-save-vec", eig_vec_outfile, "Save eigenvectors to <file> (requires QIO)");
  opgroup->add_option("--eig-load-vec", eig_vec_infile, "Load eigenvectors to <file> (requires QIO)")
    ->check(CLI::ExistingFile);
  opgroup
    ->add_option("--eig-save-prec", eig_save_prec,
                 "If saving eigenvectors, use this precision to save. No-op if eig-save-prec is greater than or equal "
                 "to precision of eigensolver (default = double)")
    ->transform(prec_transform);

  opgroup->add_option("--eig-io-parity-inflate", eig_io_parity_inflate,
                      "Whether to inflate single-parity eigenvectors onto dual parity full fields for file I/O (default = false)");

  opgroup
    ->add_option("--eig-spectrum", eig_spectrum,
                 "The spectrum part to be calulated. S=smallest L=largest R=real M=modulus I=imaginary")
    ->transform(CLI::QUDACheckedTransformer(eig_spectrum_map));
  opgroup->add_option("--eig-tol", eig_tol, "The tolerance to use in the eigensolver (default 1e-6)");
  opgroup->add_option("--eig-qr-tol", eig_qr_tol, "The tolerance to use in the qr (default 1e-11)");

  opgroup->add_option("--eig-type", eig_type, "The type of eigensolver to use (default trlm)")
    ->transform(CLI::QUDACheckedTransformer(eig_type_map));

  opgroup->add_option("--eig-use-dagger", eig_use_dagger,
                      "Solve the Mdag  problem instead of M (MMdag if eig-use-normop == true) (default false)");
  opgroup->add_option("--eig-use-normop", eig_use_normop,
                      "Solve the MdagM problem instead of M (MMdag if eig-use-dagger == true) (default false)");
  opgroup->add_option("--eig-use-poly-acc", eig_use_poly_acc, "Use Chebyshev polynomial acceleration in the eigensolver");
}

void add_deflation_option_group(std::shared_ptr<QUDAApp> quda_app)
{
  auto opgroup = quda_app->add_option_group("Deflation", "Options controlling deflation");

  opgroup
    ->add_option("--df-deflation-grid", deflation_grid,
                 "Set maximum number of cycles needed to compute eigenvectors(default 1)")
    ->check(CLI::PositiveNumber);
  opgroup
    ->add_option(
      "--df-eigcg-max-restarts",
      eigcg_max_restarts, "Set how many iterative refinement cycles will be solved with eigCG within a single physical right hand site solve (default 4)")
    ->check(CLI::PositiveNumber);
  ;
  opgroup->add_option("--df-ext-lib-type", deflation_ext_lib,
                      "Set external library for the deflation methods  (default Eigen library)");
  opgroup->add_option("--df-location-ritz", location_ritz,
                      "Set memory location for the ritz vectors  (default cuda memory location)");
  opgroup->add_option("--df-max-restart-num", max_restart_num,
                      "Set maximum number of the initCG restarts in the deflation stage (default 3)");
  opgroup->add_option("--df-max-search-dim", max_search_dim, "Set the size of eigenvector search space (default 64)");
  opgroup->add_option("--df-mem-type-ritz", mem_type_ritz,
                      "Set memory type for the ritz vectors  (default device memory type)");
  opgroup->add_option("--df-n-ev", n_ev, "Set number of eigenvectors computed within a single solve cycle (default 8)");
  opgroup->add_option("--df-tol-eigenval", eigenval_tol, "Set maximum eigenvalue residual norm (default 1e-1)");
  opgroup->add_option("--df-tol-inc", inc_tol,
                      "Set tolerance for the subsequent restarts in the initCG solver  (default 1e-2)");
  opgroup->add_option("--df-tol-restart", tol_restart,
                      "Set tolerance for the first restart in the initCG solver(default 5e-5)");
}

void add_multigrid_option_group(std::shared_ptr<QUDAApp> quda_app)
{
  auto opgroup = quda_app->add_option_group("MultiGrid", "Options controlling deflation");

  // MWTODO: clean this up - code duplication

  auto solve_type_transform = CLI::QUDACheckedTransformer(solve_type_map);

  CLI::QUDACheckedTransformer prec_transform(precision_map);
  // TODO
  quda_app->add_mgoption(
    opgroup, "--mg-block-size", geo_block_size, CLI::Validator(),
    "Set the geometric block size for the each multigrid levels transfer operator (default 4 4 4 4)");
  quda_app->add_mgoption(opgroup, "--mg-coarse-solve-type", coarse_solve_type, solve_type_transform,
                         "The type of solve to do on each level (direct, direct-pc) (default = solve_type)");

  auto solver_trans = CLI::QUDACheckedTransformer(inverter_type_map);
  quda_app->add_mgoption(opgroup, "--mg-coarse-solver", coarse_solver, solver_trans,
                         "The solver to wrap the V cycle on each level (default gcr, only for levels 1+)");

  quda_app->add_mgoption(opgroup, "--mg-coarse-solver-ca-basis-size", coarse_solver_ca_basis_size, CLI::PositiveNumber,
                         "The basis size to use for CA-CG setup of multigrid (default 4)");

  quda_app->add_mgoption(opgroup, "--mg-coarse-solver-ca-basis-type", coarse_solver_ca_basis,
                         CLI::QUDACheckedTransformer(ca_basis_map),
                         "The basis to use for CA-CG setup of multigrid(default power)");
  quda_app->add_mgoption(opgroup, "--mg-coarse-solver-cheby-basis-eig-max", coarse_solver_ca_lambda_max,
                         CLI::PositiveNumber,
                         "Conservative estimate of largest eigenvalue for Chebyshev basis CA-CG in setup of multigrid "
                         "(default is to guess with power iterations)");
  quda_app->add_mgoption(
    opgroup, "--mg-coarse-solver-cheby-basis-eig-min", coarse_solver_ca_lambda_min, CLI::PositiveNumber,
    "Conservative estimate of smallest eigenvalue for Chebyshev basis CA-CG in setup of multigrid (default 0)");
  quda_app->add_mgoption(opgroup, "--mg-coarse-solver-maxiter", coarse_solver_maxiter, CLI::PositiveNumber,
                         "The coarse solver maxiter for each level (default 100)");
  quda_app->add_mgoption(opgroup, "--mg-coarse-solver-tol", coarse_solver_tol, CLI::PositiveNumber,
                         "The coarse solver tolerance for each level (default 0.25, only for levels 1+)");
  quda_app->add_mgoption(opgroup, "--mg-eig", mg_eig, CLI::Validator(),
                         "Use the eigensolver on this level (default false)");
  quda_app->add_mgoption(opgroup, "--mg-eig-amax", mg_eig_amax, CLI::PositiveNumber,
                         "The maximum in the polynomial acceleration (default 4.0)");
  quda_app->add_mgoption(opgroup, "--mg-eig-amin", mg_eig_amin, CLI::PositiveNumber,
                         "The minimum in the polynomial acceleration (default 0.1)");
  quda_app->add_mgoption(
    opgroup, "--mg-eig-check-interval", mg_eig_check_interval, CLI::Validator(),
    "Perform a convergence check every nth restart/iteration (only used in Implicit Restart types)");
  quda_app->add_option("--mg-eig-coarse-guess", mg_eig_coarse_guess,
                       "If deflating on the coarse grid, optionally use an initial guess (default = false)");
  quda_app->add_option("--mg-eig-preserve-deflation", mg_eig_preserve_deflation,
                       "If the multigrid operator is updated, preserve generated deflation space (default = false)");
  quda_app->add_mgoption(opgroup, "--mg-eig-max-restarts", mg_eig_max_restarts, CLI::PositiveNumber,
                         "Perform a maximun of n restarts in eigensolver (default 100)");
  quda_app->add_mgoption(
    opgroup, "--mg-eig-use-eigen-qr", mg_eig_use_eigen_qr, CLI::Validator(),
    "Use Eigen to eigensolve the upper Hessenberg in IRAM, else use QUDA's QR code. (default true)");
  quda_app->add_mgoption(opgroup, "--mg-eig-block-size", mg_eig_block_size, CLI::Validator(),
                         "The block size to use in the block variant eigensolver");
  quda_app->add_mgoption(opgroup, "--mg-eig-n-ev", mg_eig_n_ev, CLI::Validator(),
                         "The size of eigenvector search space in the eigensolver");
  quda_app->add_mgoption(opgroup, "--mg-eig-n-kr", mg_eig_n_kr, CLI::Validator(),
                         "The size of the Krylov subspace to use in the eigensolver");
  quda_app->add_mgoption(opgroup, "--mg-eig-n-ev-deflate", mg_eig_n_ev_deflate, CLI::Validator(),
                         "The number of converged eigenpairs that will be used in the deflation routines");
  quda_app->add_mgoption(
    opgroup, "--mg-eig-batched-rotate", mg_eig_batched_rotate, CLI::Validator(),
    "The maximum number of extra eigenvectors the solver may allocate to perform a Ritz rotation.");
  quda_app->add_mgoption(opgroup, "--mg-eig-poly-deg", mg_eig_poly_deg, CLI::PositiveNumber,
                         "Set the degree of the Chebyshev polynomial (default 100)");
  quda_app->add_mgoption(
    opgroup, "--mg-eig-require-convergence", mg_eig_require_convergence,
    CLI::Validator(), "If true, the solver will error out if convergence is not attained. If false, a warning will be given (default true)");

  quda_app->add_mgoption(
    opgroup, "--mg-eig-spectrum", mg_eig_spectrum, CLI::QUDACheckedTransformer(eig_spectrum_map),
    "The spectrum part to be calulated. S=smallest L=largest R=real M=modulus I=imaginary (default SR)");
  quda_app->add_mgoption(opgroup, "--mg-eig-tol", mg_eig_tol, CLI::PositiveNumber,
                         "The tolerance to use in the eigensolver (default 1e-6)");
  quda_app->add_mgoption(opgroup, "--mg-eig-qr-tol", mg_eig_qr_tol, CLI::PositiveNumber,
                         "The tolerance to use in the QR (default 1e-11)");

  quda_app->add_mgoption(opgroup, "--mg-eig-type", mg_eig_type, CLI::QUDACheckedTransformer(eig_type_map),
                         "The type of eigensolver to use (default trlm)");
  quda_app->add_mgoption(opgroup, "--mg-eig-use-dagger", mg_eig_use_dagger, CLI::Validator(),
                         "Solve the MMdag problem instead of M (MMdag if eig-use-normop == true) (default false)");
  quda_app->add_mgoption(opgroup, "--mg-eig-use-normop", mg_eig_use_normop, CLI::Validator(),
                         "Solve the MdagM problem instead of M (MMdag if eig-use-dagger == true) (default false)");
  quda_app->add_mgoption(opgroup, "--mg-eig-use-poly-acc", mg_eig_use_poly_acc, CLI::Validator(),
                         "Use Chebyshev polynomial acceleration in the eigensolver (default true)");
  opgroup->add_option(
    "--mg-generate-all-levels",
    generate_all_levels, "true=generate null-space on all levels, false=generate on level 0 and create other levels from that (default true)");
  opgroup->add_option("--mg-evolve-thin-updates", mg_evolve_thin_updates, "Utilize thin updates for multigrid evolution tests (default false)");
  opgroup->add_option("--mg-generate-nullspace", generate_nullspace,
                      "Generate the null-space vector dynamically (default true, if set false and mg-load-vec isn't "
                      "set, creates free-field null vectors)");
  opgroup->add_option("--mg-levels", mg_levels, "The number of multigrid levels to do (default 2)");

  // TODO
  quda_app->add_mgoption(opgroup, "--mg-load-vec", mg_vec_infile, CLI::Validator(),
                         "Load the vectors <file> for the multigrid_test (requires QIO)");
  quda_app->add_mgoption(opgroup, "--mg-save-vec", mg_vec_outfile, CLI::Validator(),
                         "Save the generated null-space vectors <file> from the multigrid_test (requires QIO)");

  quda_app
    ->add_mgoption("--mg-eig-save-prec", mg_eig_save_prec, CLI::Validator(),
                   "If saving eigenvectors, use this precision to save. No-op if mg-eig-save-prec is greater than or "
                   "equal to precision of eigensolver (default = double)")
    ->transform(prec_transform);

  opgroup->add_option(
    "--mg-low-mode-check", low_mode_check,
    "Measure how well the null vector subspace overlaps with the low eigenmode subspace (default false)");
  quda_app->add_mgoption(opgroup, "--mg-mu-factor", mu_factor, CLI::Validator(),
                         "Set the multiplicative factor for the twisted mass mu parameter on each level (default 1)");
  quda_app->add_mgoption(opgroup, "--mg-n-block-ortho", n_block_ortho, CLI::PositiveNumber,
                         "The number of times to run Gram-Schmidt during block orthonormalization (default 1)");
  quda_app->add_mgoption(opgroup, "--mg-nu-post", nu_post, CLI::PositiveNumber,
                         "The number of post-smoother applications to do at a given multigrid level (default 2)");
  quda_app->add_mgoption(opgroup, "--mg-nu-pre", nu_pre, CLI::PositiveNumber,
                         "The number of pre-smoother applications to do at a given multigrid level (default 2)");
  quda_app->add_mgoption(opgroup, "--mg-nvec", nvec, CLI::PositiveNumber,
                         "Number of null-space vectors to define the multigrid transfer operator on a given level");
  opgroup->add_option("--mg-oblique-proj-check", oblique_proj_check,
                      "Measure how well the null vector subspace adjusts the low eigenmode subspace (default false)");
  opgroup->add_option("--mg-omega", omega,
                      "The over/under relaxation factor for the smoother of multigrid (default 0.85)");
  opgroup->add_option("--mg-post-orth", post_orthonormalize,
                      "If orthonormalize the vector after inverting in the setup of multigrid (default true)");
  opgroup->add_option("--mg-pre-orth", pre_orthonormalize,
                      "If orthonormalize the vector before inverting in the setup of multigrid (default false)");

  quda_app
    ->add_mgoption(opgroup, "--mg-schwarz-type", mg_schwarz_type, CLI::Validator(),
                   "The type of preconditioning to use (requires MR smoother and GCR setup solver) (default=invalid)")
    ->transform(CLI::QUDACheckedTransformer(schwarz_type_map));
  quda_app->add_mgoption(opgroup, "--mg-schwarz-cycle", mg_schwarz_cycle, CLI::PositiveNumber,
                         "The number of Schwarz cycles to apply per smoother application (default=1)");
  quda_app->add_mgoption(opgroup, "--mg-setup-ca-basis-size", setup_ca_basis_size, CLI::PositiveNumber,
                         "The basis size to use for CA-CG setup of multigrid (default 4)");
  quda_app->add_mgoption(opgroup, "--mg-setup-ca-basis-type", setup_ca_basis, CLI::QUDACheckedTransformer(ca_basis_map),
                         "The basis to use for CA-CG setup of multigrid(default power)");
  quda_app->add_mgoption(opgroup, "--mg-setup-cheby-basis-eig-max", setup_ca_lambda_max, CLI::PositiveNumber,
                         "Conservative estimate of largest eigenvalue for Chebyshev basis CA-CG in setup of multigrid "
                         "(default is to guess with power iterations)");
  quda_app->add_mgoption(
    opgroup, "--mg-setup-cheby-basis-eig-min", setup_ca_lambda_min, CLI::PositiveNumber,
    "Conservative estimate of smallest eigenvalue for Chebyshev basis CA-CG in setup of multigrid (default 0)");
  quda_app->add_mgoption(opgroup, "--mg-setup-inv", setup_inv, solver_trans,
                         "The inverter to use for the setup of multigrid (default bicgstab)");
  quda_app->add_mgoption(opgroup, "--mg-setup-iters", num_setup_iter, CLI::PositiveNumber,
                         "The number of setup iterations to use for the multigrid (default 1)");

  quda_app->add_mgoption(opgroup, "--mg-setup-location", setup_location, CLI::QUDACheckedTransformer(field_location_map),
                         "The location where the multigrid setup will be computed (default cuda)");
  quda_app->add_mgoption(
    opgroup, "--mg-setup-maxiter", setup_maxiter, CLI::Validator(),
    "The maximum number of solver iterations to use when relaxing on a null space vector (default 500)");
  quda_app->add_mgoption(
    opgroup, "--mg-setup-maxiter-refresh", setup_maxiter_refresh, CLI::Validator(),
    "The maximum number of solver iterations to use when refreshing the pre-existing null space vectors (default 100)");
  quda_app->add_mgoption(opgroup, "--mg-setup-tol", setup_tol, CLI::Validator(),
                         "The tolerance to use for the setup of multigrid (default 5e-6)");

  opgroup->add_option("--mg-setup-type", setup_type, "The type of setup to use for the multigrid (default null)")
    ->transform(CLI::QUDACheckedTransformer(setup_type_map));

  // FIXME: default should become kd-optimized
  opgroup
    ->add_option(
      "--mg-staggered-coarsen-type",
      staggered_transfer_type, "The type of coarsening to use for the top level staggered operator (aggregate, kd-coarse (default), kd-optimized)")
    ->transform(CLI::QUDACheckedTransformer(transfer_type_map));

  quda_app->add_mgoption(opgroup, "--mg-smoother", smoother_type, solver_trans,
                         "The smoother to use for multigrid (default mr)");

  opgroup
    ->add_option("--mg-smoother-halo-prec", smoother_halo_prec,
                 "The smoother halo precision (applies to all levels - defaults to null_precision)")
    ->transform(prec_transform);

  quda_app->add_mgoption(opgroup, "--mg-smoother-solve-type", smoother_solve_type, solve_type_transform,
                         "The type of solve to do in smoother (direct, direct-pc (default) )");
  quda_app->add_mgoption(opgroup, "--mg-smoother-tol", smoother_tol, CLI::Validator(),
                         "The smoother tolerance to use for each multigrid (default 0.25)");
  quda_app->add_mgoption(opgroup, "--mg-solve-location", solver_location, CLI::QUDACheckedTransformer(field_location_map),
                         "The location where the multigrid solver will run (default cuda)");

  quda_app->add_mgoption(opgroup, "--mg-verbosity", mg_verbosity, CLI::QUDACheckedTransformer(verbosity_map),
                         "The verbosity to use on each level of the multigrid (default summarize)");

  opgroup->add_option(
    "--mg-use-mma", mg_use_mma,
    "Use tensor-core to accelerate multigrid (default = true on Volta or later with CUDA >=10.1, otherwise false)");
}

void add_eofa_option_group(std::shared_ptr<QUDAApp> quda_app)
{
  auto opgroup = quda_app->add_option_group("EOFA", "Options controlling EOFA parameteres");

  CLI::TransformPairs<int> eofa_pm_map {{"plus", 1}, {"minus", 0}};
  opgroup->add_option("--eofa-pm", eofa_pm, "Set to evalute \"plus\" or \"minus\" EOFA operator (default plus)")
    ->transform(CLI::QUDACheckedTransformer(eofa_pm_map));
  opgroup->add_option("--eofa-shift", eofa_shift, "Set the shift for the EOFA operator (default -0.12345)");
  opgroup->add_option("--eofa-mq1", eofa_mq1, "Set mq1 for EOFA operator (default 1.0)");
  opgroup->add_option("--eofa-mq2", eofa_mq1, "Set mq2 for EOFA operator (default 0.085)");
  opgroup->add_option("--eofa-mq3", eofa_mq1, "Set mq3 for EOFA operator (default 1.0)");
}

void add_su3_option_group(std::shared_ptr<QUDAApp> quda_app)
{

  // Option group for SU(3) related options
  auto opgroup = quda_app->add_option_group("SU(3)", "Options controlling SU(3) tests");
  opgroup->add_option("--su3-ape-rho", ape_smear_rho, "rho coefficient for APE smearing (default 0.6)");

  opgroup->add_option("--su3-stout-rho", stout_smear_rho,
                      "rho coefficient for Stout and Over-Improved Stout smearing (default 0.08)");

  opgroup->add_option("--su3-stout-epsilon", stout_smear_epsilon,
                      "epsilon coefficient for Over-Improved Stout smearing (default -0.25)");

  opgroup->add_option("--su3-smear-steps", smear_steps, "The number of smearing steps to perform (default 50)");

  opgroup->add_option("--su3-wflow-epsilon", wflow_epsilon, "The step size in the Runge-Kutta integrator (default 0.01)");

  opgroup->add_option("--su3-wflow-steps", wflow_steps,
                      "The number of steps in the Runge-Kutta integrator (default 100)");

  opgroup->add_option("--su3-wflow-type", wflow_type, "The type of action to use in the wilson flow (default wilson)")
    ->transform(CLI::QUDACheckedTransformer(wflow_type_map));
  ;

  opgroup->add_option("--su3-measurement-interval", measurement_interval,
                      "Measure the field energy and topological charge every Nth step (default 5) ");
}

void add_split_grid_option_group(std::shared_ptr<QUDAApp> quda_app)
{
  auto opgroup = quda_app->add_option_group("Split Grid", "Options controlling Split Grid parameteres");
  opgroup->add_option("--grid-partition", grid_partition, "Set the grid partition (default 1 1 1 1)")->expected(4);
}<|MERGE_RESOLUTION|>--- conflicted
+++ resolved
@@ -244,9 +244,7 @@
 
 QudaContractType contract_type = QUDA_CONTRACT_TYPE_OPEN;
 
-<<<<<<< HEAD
 std::array<int, 4> grid_partition = {1, 1, 1, 1};
-=======
 QudaBLASOperation blas_trans_a = QUDA_BLAS_OP_N;
 QudaBLASOperation blas_trans_b = QUDA_BLAS_OP_N;
 QudaBLASDataType blas_data_type = QUDA_BLAS_DATATYPE_C;
@@ -275,7 +273,6 @@
 std::array<double, 2> blas_alpha_re_im = {1.0, 0.0};
 std::array<double, 2> blas_beta_re_im = {1.0, 0.0};
 int blas_batch = 16;
->>>>>>> 3bd08c14
 
 namespace
 {
