#include "command_line_params.h"
#include <comm_quda.h>

// parameters parsed from the command line

#ifdef MULTI_GPU
int device = -1;
#else
int device = 0;
#endif

int rank_order;
std::array<int, 4> gridsize_from_cmdline = {1, 1, 1, 1};
auto &grid_x = gridsize_from_cmdline[0];
auto &grid_y = gridsize_from_cmdline[1];
auto &grid_z = gridsize_from_cmdline[2];
auto &grid_t = gridsize_from_cmdline[3];

std::array<int, 4> dim_partitioned = {0, 0, 0, 0};
QudaReconstructType link_recon = QUDA_RECONSTRUCT_NO;
QudaReconstructType link_recon_sloppy = QUDA_RECONSTRUCT_INVALID;
QudaReconstructType link_recon_precondition = QUDA_RECONSTRUCT_INVALID;
QudaPrecision prec = QUDA_SINGLE_PRECISION;
QudaPrecision prec_sloppy = QUDA_INVALID_PRECISION;
QudaPrecision prec_refinement_sloppy = QUDA_INVALID_PRECISION;
QudaPrecision prec_precondition = QUDA_INVALID_PRECISION;
QudaPrecision prec_null = QUDA_INVALID_PRECISION;
QudaPrecision prec_ritz = QUDA_INVALID_PRECISION;
QudaVerbosity verbosity = QUDA_SUMMARIZE;
std::array<int, 4> dim = {24, 24, 24, 24};
int &xdim = dim[0];
int &ydim = dim[1];
int &zdim = dim[2];
int &tdim = dim[3];
int Lsdim = 16;
bool dagger = false;
QudaDslashType dslash_type = QUDA_WILSON_DSLASH;
int laplace3D = 4;
char latfile[256] = "";
bool unit_gauge = false;
double gaussian_sigma = 0.2;
char gauge_outfile[256] = "";
int Nsrc = 1;
int Msrc = 1;
int niter = 100;
int maxiter_precondition = 10;
int gcrNkrylov = 10;
QudaCABasis ca_basis = QUDA_POWER_BASIS;
double ca_lambda_min = 0.0;
double ca_lambda_max = -1.0;
int pipeline = 0;
int solution_accumulator_pipeline = 0;
int test_type = 0;
quda::mgarray<int> nvec = {};
quda::mgarray<char[256]> mg_vec_infile;
quda::mgarray<char[256]> mg_vec_outfile;
QudaInverterType inv_type;
bool inv_deflate = false;
bool inv_multigrid = false;
QudaInverterType precon_type = QUDA_INVALID_INVERTER;
QudaSchwarzType precon_schwarz_type = QUDA_INVALID_SCHWARZ;
int precon_schwarz_cycle = 1;
int multishift = 1;
bool verify_results = true;
bool low_mode_check = false;
bool oblique_proj_check = false;
double mass = 0.1;
double kappa = -1.0;
double mu = 0.1;
double epsilon = 0.01;
double m5 = -1.5;
double b5 = 1.5;
double c5 = 0.5;
double anisotropy = 1.0;
double tadpole_factor = 1.0;
double eps_naik = 0.0;
int n_naiks = 1;
double clover_coeff = 0.1;
bool compute_clover = false;
bool compute_fatlong = false;
double tol = 1e-7;
double tol_precondition = 1e-1;
double tol_hq = 0.;
double reliable_delta = 0.1;
bool alternative_reliable = false;
QudaTwistFlavorType twist_flavor = QUDA_TWIST_SINGLET;
QudaMassNormalization normalization = QUDA_KAPPA_NORMALIZATION;
QudaMatPCType matpc_type = QUDA_MATPC_EVEN_EVEN;
QudaSolveType solve_type = QUDA_NORMOP_PC_SOLVE;
QudaSolutionType solution_type = QUDA_MAT_SOLUTION;
QudaTboundary fermion_t_boundary = QUDA_ANTI_PERIODIC_T;

int mg_levels = 2;

quda::mgarray<QudaFieldLocation> solver_location = {};
quda::mgarray<QudaFieldLocation> setup_location = {};

quda::mgarray<int> nu_pre = {};
quda::mgarray<int> nu_post = {};
quda::mgarray<int> n_block_ortho = {};
quda::mgarray<double> mu_factor = {};
quda::mgarray<QudaVerbosity> mg_verbosity = {};
quda::mgarray<QudaInverterType> setup_inv = {};
quda::mgarray<QudaSolveType> coarse_solve_type = {};
quda::mgarray<QudaSolveType> smoother_solve_type = {};
quda::mgarray<int> num_setup_iter = {};
quda::mgarray<double> setup_tol = {};
quda::mgarray<int> setup_maxiter = {};
quda::mgarray<int> setup_maxiter_refresh = {};
quda::mgarray<QudaCABasis> setup_ca_basis = {};
quda::mgarray<int> setup_ca_basis_size = {};
quda::mgarray<double> setup_ca_lambda_min = {};
quda::mgarray<double> setup_ca_lambda_max = {};
QudaSetupType setup_type = QUDA_NULL_VECTOR_SETUP;
bool pre_orthonormalize = false;
bool post_orthonormalize = true;
double omega = 0.85;
quda::mgarray<QudaInverterType> coarse_solver = {};
quda::mgarray<double> coarse_solver_tol = {};
quda::mgarray<QudaInverterType> smoother_type = {};
QudaPrecision smoother_halo_prec = QUDA_INVALID_PRECISION;
quda::mgarray<double> smoother_tol = {};
quda::mgarray<int> coarse_solver_maxiter = {};
quda::mgarray<QudaCABasis> coarse_solver_ca_basis = {};
quda::mgarray<int> coarse_solver_ca_basis_size = {};
quda::mgarray<double> coarse_solver_ca_lambda_min = {};
quda::mgarray<double> coarse_solver_ca_lambda_max = {};
bool generate_nullspace = true;
bool generate_all_levels = true;
quda::mgarray<QudaSchwarzType> mg_schwarz_type = {};
quda::mgarray<int> mg_schwarz_cycle = {};

// we only actually support 4 here currently
quda::mgarray<std::array<int, 4>> geo_block_size = {};
int nev = 8;
int max_search_dim = 64;
int deflation_grid = 16;
double tol_restart = 5e+3 * tol;

int eigcg_max_restarts = 3;
int max_restart_num = 3;
double inc_tol = 1e-2;
double eigenval_tol = 1e-1;

QudaExtLibType solver_ext_lib = QUDA_EIGEN_EXTLIB;
QudaExtLibType deflation_ext_lib = QUDA_EIGEN_EXTLIB;
QudaFieldLocation location_ritz = QUDA_CUDA_FIELD_LOCATION;
QudaMemoryType mem_type_ritz = QUDA_MEMORY_DEVICE;

// Parameters for the stand alone eigensolver
int eig_block_size = 4;
int eig_nEv = 16;
int eig_nKr = 32;
int eig_nConv = -1; // If unchanged, will be set to nEv
int eig_batched_rotate = 0; // If unchanged, will be set to maximum
bool eig_require_convergence = true;
int eig_check_interval = 10;
int eig_max_restarts = 1000;
double eig_tol = 1e-6;
bool eig_use_poly_acc = true;
int eig_poly_deg = 100;
double eig_amin = 0.1;
double eig_amax = 0.0; // If zero is passed to the solver, an estimate will be computed
bool eig_use_normop = true;
bool eig_use_dagger = false;
bool eig_compute_svd = false;
QudaEigSpectrumType eig_spectrum = QUDA_SPECTRUM_LR_EIG;
QudaEigType eig_type = QUDA_EIG_TR_LANCZOS;
bool eig_arpack_check = false;
char eig_arpack_logfile[256] = "arpack_logfile.log";
char eig_QUDA_logfile[256] = "QUDA_logfile.log";
char eig_vec_infile[256] = "";
char eig_vec_outfile[256] = "";

// Parameters for the MG eigensolver.
// The coarsest grid params are for deflation,
// all others are for PR vectors.
quda::mgarray<bool> mg_eig = {};
quda::mgarray<int> mg_eig_block_size = {};
quda::mgarray<int> mg_eig_nEv = {};
quda::mgarray<int> mg_eig_nKr = {};
quda::mgarray<int> mg_eig_batched_rotate = {};
quda::mgarray<bool> mg_eig_require_convergence = {};
quda::mgarray<int> mg_eig_check_interval = {};
quda::mgarray<int> mg_eig_max_restarts = {};
quda::mgarray<double> mg_eig_tol = {};
quda::mgarray<bool> mg_eig_use_poly_acc = {};
quda::mgarray<int> mg_eig_poly_deg = {};
quda::mgarray<double> mg_eig_amin = {};
quda::mgarray<double> mg_eig_amax = {};
quda::mgarray<bool> mg_eig_use_normop = {};
quda::mgarray<bool> mg_eig_use_dagger = {};
quda::mgarray<QudaEigSpectrumType> mg_eig_spectrum = {};
quda::mgarray<QudaEigType> mg_eig_type = {};
bool mg_eig_coarse_guess = false;
bool mg_eig_preserve_deflation = false;

double heatbath_beta_value = 6.2;
int heatbath_warmup_steps = 10;
int heatbath_num_steps = 10;
int heatbath_num_heatbath_per_step = 5;
int heatbath_num_overrelax_per_step = 5;
bool heatbath_coldstart = false;

int eofa_pm = 1;
double eofa_shift = -1.2345;
double eofa_mq1 = 1.0;
double eofa_mq2 = 0.085;
double eofa_mq3 = 1.0;

double stout_smear_rho = 0.1;
double stout_smear_epsilon = -0.25;
double ape_smear_rho = 0.6;
int smear_steps = 50;
double wflow_epsilon = 0.01;
int wflow_steps = 100;
QudaWFlowType wflow_type = QUDA_WFLOW_TYPE_WILSON;
int measurement_interval = 5;

QudaContractType contract_type = QUDA_CONTRACT_TYPE_OPEN;

QudaCublasOperation cublas_trans_a = QUDA_CUBLAS_OP_N;
QudaCublasOperation cublas_trans_b = QUDA_CUBLAS_OP_N;
QudaCublasDataType cublas_data_type = QUDA_CUBLAS_DATATYPE_C;
QudaCublasDataOrder cublas_data_order = QUDA_CUBLAS_DATAORDER_COL;

std::array<int, 3> cublas_mnk = {128, 128, 128};
auto &cublas_m = cublas_mnk[0];
auto &cublas_n = cublas_mnk[1];
auto &cublas_k = cublas_mnk[2];

std::array<int, 3> cublas_leading_dims = {128, 128, 128};
auto &cublas_lda = cublas_leading_dims[0];
auto &cublas_ldb = cublas_leading_dims[1];
auto &cublas_ldc = cublas_leading_dims[2];

std::array<int, 3> cublas_offsets = {0, 0, 0};
auto &cublas_a_offset = cublas_offsets[0];
auto &cublas_b_offset = cublas_offsets[1];
auto &cublas_c_offset = cublas_offsets[2];

std::array<double, 2> cublas_alpha_re_im = {1.0, 0.0};
std::array<double, 2> cublas_beta_re_im = {1.0, 0.0};
int cublas_batch = 1;

namespace
{
  CLI::TransformPairs<QudaCABasis> ca_basis_map {{"power", QUDA_POWER_BASIS}, {"chebyshev", QUDA_CHEBYSHEV_BASIS}};

  CLI::TransformPairs<QudaCublasDataType> cublas_dt_map {{"C", QUDA_CUBLAS_DATATYPE_C},
                                                         {"Z", QUDA_CUBLAS_DATATYPE_Z},
                                                         {"S", QUDA_CUBLAS_DATATYPE_S},
                                                         {"D", QUDA_CUBLAS_DATATYPE_D}};

  CLI::TransformPairs<QudaCublasDataOrder> cublas_data_order_map {{"row", QUDA_CUBLAS_DATAORDER_ROW},
                                                                  {"col", QUDA_CUBLAS_DATAORDER_COL}};

  CLI::TransformPairs<QudaCublasOperation> cublas_op_map {
    {"N", QUDA_CUBLAS_OP_N}, {"T", QUDA_CUBLAS_OP_T}, {"C", QUDA_CUBLAS_OP_C}};

<<<<<<< HEAD
  CLI::TransformPairs<QudaCublasDataOrder> cublas_do_map {{"row", QUDA_CUBLAS_DATAORDER_ROW}, {"col", QUDA_CUBLAS_DATAORDER_COL}};

  CLI::TransformPairs<QudaCublasOperation> cublas_op_map {{"N", QUDA_CUBLAS_OP_N}, {"T", QUDA_CUBLAS_OP_T}, {"C", QUDA_CUBLAS_OP_C}};
  
=======
>>>>>>> d47a7a26
  CLI::TransformPairs<QudaContractType> contract_type_map {{"open", QUDA_CONTRACT_TYPE_OPEN},
                                                           {"dr", QUDA_CONTRACT_TYPE_DR}};

  CLI::TransformPairs<QudaDslashType> dslash_type_map {{"wilson", QUDA_WILSON_DSLASH},
                                                       {"clover", QUDA_CLOVER_WILSON_DSLASH},
                                                       {"twisted-mass", QUDA_TWISTED_MASS_DSLASH},
                                                       {"twisted-clover", QUDA_TWISTED_CLOVER_DSLASH},
                                                       {"clover-hasenbusch-twist", QUDA_CLOVER_HASENBUSCH_TWIST_DSLASH},
                                                       {"staggered", QUDA_STAGGERED_DSLASH},
                                                       {"asqtad", QUDA_ASQTAD_DSLASH},
                                                       {"domain-wall", QUDA_DOMAIN_WALL_DSLASH},
                                                       {"domain-wall-4d", QUDA_DOMAIN_WALL_4D_DSLASH},
                                                       {"mobius", QUDA_MOBIUS_DWF_DSLASH},
                                                       {"mobius-eofa", QUDA_MOBIUS_DWF_EOFA_DSLASH},
                                                       {"laplace", QUDA_LAPLACE_DSLASH}};

  CLI::TransformPairs<QudaTwistFlavorType> twist_flavor_type_map {{"singlet", QUDA_TWIST_SINGLET},
                                                                  {"deg-doublet", QUDA_TWIST_DEG_DOUBLET},
                                                                  {"nondeg-doublet", QUDA_TWIST_NONDEG_DOUBLET},
                                                                  {"no", QUDA_TWIST_NO}};

  CLI::TransformPairs<QudaInverterType> inverter_type_map {{"invalid", QUDA_INVALID_INVERTER},
                                                           {"cg", QUDA_CG_INVERTER},
                                                           {"bicgstab", QUDA_BICGSTAB_INVERTER},
                                                           {"gcr", QUDA_GCR_INVERTER},
                                                           {"pcg", QUDA_PCG_INVERTER},
                                                           {"mpcg", QUDA_MPCG_INVERTER},
                                                           {"mpbicgstab", QUDA_MPBICGSTAB_INVERTER},
                                                           {"mr", QUDA_MR_INVERTER},
                                                           {"sd", QUDA_SD_INVERTER},
                                                           {"eigcg", QUDA_EIGCG_INVERTER},
                                                           {"inc-eigcg", QUDA_INC_EIGCG_INVERTER},
                                                           {"gmresdr", QUDA_GMRESDR_INVERTER},
                                                           {"gmresdr-proj", QUDA_GMRESDR_PROJ_INVERTER},
                                                           {"gmresdr-sh", QUDA_GMRESDR_SH_INVERTER},
                                                           {"fgmresdr", QUDA_FGMRESDR_INVERTER},
                                                           {"mg", QUDA_MG_INVERTER},
                                                           {"bicgstab-l", QUDA_BICGSTABL_INVERTER},
                                                           {"cgne", QUDA_CGNE_INVERTER},
                                                           {"cgnr", QUDA_CGNR_INVERTER},
                                                           {"cg3", QUDA_CG3_INVERTER},
                                                           {"cg3ne", QUDA_CG3NE_INVERTER},
                                                           {"cg3nr", QUDA_CG3NR_INVERTER},
                                                           {"ca-cg", QUDA_CA_CG_INVERTER},
                                                           {"ca-cgne", QUDA_CA_CGNE_INVERTER},
                                                           {"ca-cgnr", QUDA_CA_CGNR_INVERTER},
                                                           {"ca-gcr", QUDA_CA_GCR_INVERTER}};

  CLI::TransformPairs<QudaPrecision> precision_map {{"double", QUDA_DOUBLE_PRECISION},
                                                    {"single", QUDA_SINGLE_PRECISION},
                                                    {"half", QUDA_HALF_PRECISION},
                                                    {"quarter", QUDA_QUARTER_PRECISION}};

  CLI::TransformPairs<QudaSchwarzType> schwarz_type_map {{"invalid", QUDA_INVALID_SCHWARZ},
                                                         {"additive", QUDA_ADDITIVE_SCHWARZ},
                                                         {"multiplicative", QUDA_MULTIPLICATIVE_SCHWARZ}};

  CLI::TransformPairs<QudaSolutionType> solution_type_map {{"mat", QUDA_MAT_SOLUTION},
                                                           {"mat-dag-mat", QUDA_MATDAG_MAT_SOLUTION},
                                                           {"mat-pc", QUDA_MATPC_SOLUTION},
                                                           {"mat-pc-dag", QUDA_MATPC_DAG_SOLUTION},
                                                           {"mat-pc-dag-mat-pc", QUDA_MATPCDAG_MATPC_SOLUTION}};

  CLI::TransformPairs<QudaEigType> eig_type_map {{"trlm", QUDA_EIG_TR_LANCZOS},
                                                 {"irlm", QUDA_EIG_IR_LANCZOS},
                                                 {"iram", QUDA_EIG_IR_ARNOLDI},
                                                 {"blktrlm", QUDA_EIG_BLK_TR_LANCZOS}};

  CLI::TransformPairs<QudaTboundary> fermion_t_boundary_map {{"periodic", QUDA_PERIODIC_T},
                                                             {"anti-periodic", QUDA_ANTI_PERIODIC_T}};

  CLI::TransformPairs<QudaSolveType> solve_type_map {
    {"direct", QUDA_DIRECT_SOLVE},       {"direct-pc", QUDA_DIRECT_PC_SOLVE}, {"normop", QUDA_NORMOP_SOLVE},
    {"normop-pc", QUDA_NORMOP_PC_SOLVE}, {"normerr", QUDA_NORMERR_SOLVE},     {"normerr-pc", QUDA_NORMERR_PC_SOLVE}};

  CLI::TransformPairs<QudaEigSpectrumType> seig_pectrum_map {
    {"SR", QUDA_SPECTRUM_SR_EIG}, {"LR", QUDA_SPECTRUM_LR_EIG}, {"SM", QUDA_SPECTRUM_SM_EIG},
    {"LM", QUDA_SPECTRUM_LM_EIG}, {"SI", QUDA_SPECTRUM_SI_EIG}, {"LI", QUDA_SPECTRUM_LI_EIG}};

  CLI::TransformPairs<QudaFieldLocation> field_location_map {{"cpu", QUDA_CPU_FIELD_LOCATION},
                                                             {"host", QUDA_CPU_FIELD_LOCATION},
                                                             {"gpu", QUDA_CUDA_FIELD_LOCATION},
                                                             {"device", QUDA_CUDA_FIELD_LOCATION}};

  CLI::TransformPairs<QudaVerbosity> verbosity_map {
    {"silent", QUDA_SILENT}, {"summarize", QUDA_SUMMARIZE}, {"verbose", QUDA_VERBOSE}, {"debug", QUDA_DEBUG_VERBOSE}};

  CLI::TransformPairs<QudaMassNormalization> mass_normalization_map {{"kappa", QUDA_KAPPA_NORMALIZATION},
                                                                     {"mass", QUDA_MASS_NORMALIZATION},
                                                                     {"asym-mass", QUDA_ASYMMETRIC_MASS_NORMALIZATION}};

  CLI::TransformPairs<QudaMatPCType> matpc_type_map {{"even-even", QUDA_MATPC_EVEN_EVEN},
                                                     {"odd-odd", QUDA_MATPC_ODD_ODD},
                                                     {"even-even-asym", QUDA_MATPC_EVEN_EVEN_ASYMMETRIC},
                                                     {"odd-odd-asym", QUDA_MATPC_ODD_ODD_ASYMMETRIC}};

  CLI::TransformPairs<QudaReconstructType> reconstruct_type_map {{"18", QUDA_RECONSTRUCT_NO},
                                                                 {"13", QUDA_RECONSTRUCT_13},
                                                                 {"12", QUDA_RECONSTRUCT_12},
                                                                 {"9", QUDA_RECONSTRUCT_9},
                                                                 {"8", QUDA_RECONSTRUCT_8}};

  CLI::TransformPairs<QudaEigSpectrumType> eig_spectrum_map {
    {"SR", QUDA_SPECTRUM_SR_EIG}, {"LR", QUDA_SPECTRUM_LR_EIG}, {"SM", QUDA_SPECTRUM_SM_EIG},
    {"LM", QUDA_SPECTRUM_LM_EIG}, {"SI", QUDA_SPECTRUM_SI_EIG}, {"LI", QUDA_SPECTRUM_LI_EIG}};

  CLI::TransformPairs<QudaWFlowType> wflow_type_map {{"wilson", QUDA_WFLOW_TYPE_WILSON},
                                                     {"symanzik", QUDA_WFLOW_TYPE_SYMANZIK}};

  CLI::TransformPairs<QudaSetupType> setup_type_map {{"test", QUDA_TEST_VECTOR_SETUP}, {"null", QUDA_TEST_VECTOR_SETUP}};

  CLI::TransformPairs<QudaExtLibType> extlib_map {{"eigen", QUDA_EIGEN_EXTLIB}, {"magma", QUDA_MAGMA_EXTLIB}};

} // namespace

std::shared_ptr<QUDAApp> make_app(std::string app_description, std::string app_name)
{
  auto quda_app = std::make_shared<QUDAApp>(app_description, app_name);
  quda_app->option_defaults()->always_capture_default();

  quda_app->add_option("--alternative-reliable", alternative_reliable, "use alternative reliable updates");
  quda_app->add_option("--anisotropy", anisotropy, "Temporal anisotropy factor (default 1.0)");

  quda_app->add_option("--ca-basis-type", ca_basis, "The basis to use for CA-CG (default power)")
    ->transform(CLI::QUDACheckedTransformer(ca_basis_map));
  quda_app->add_option(
    "--cheby-basis-eig-max",
    ca_lambda_max, "Conservative estimate of largest eigenvalue for Chebyshev basis CA-CG (default is to guess with power iterations)");
  quda_app->add_option("--cheby-basis-eig-min", ca_lambda_min,
                       "Conservative estimate of smallest eigenvalue for Chebyshev basis CA-CG (default 0)");
  quda_app->add_option("--clover-coeff", clover_coeff, "Clover coefficient")->capture_default_str();
  quda_app->add_option("--compute-clover", compute_clover,
                       "Compute the clover field or use random numbers (default false)");
  quda_app->add_option("--compute-fat-long", compute_fatlong,
                       "Compute the fat/long field or use random numbers (default false)");

  quda_app
    ->add_option("--contraction-type", contract_type,
                 "Whether to leave spin elemental open, or use a gamma basis and contract on "
                 "spin (default open)")
    ->transform(CLI::QUDACheckedTransformer(contract_type_map));

<<<<<<< HEAD
  quda_app->add_option("--cublas-data-type", cublas_data_type,"Whether to use single(S), double(D), and/or complex(C/Z) data types (default C)")->transform(CLI::QUDACheckedTransformer(cublas_dt_map));
  
  quda_app->add_option("--cublas-data-order", cublas_data_order, "Whether data is in row major or column major order (default row)")->transform(CLI::QUDACheckedTransformer(cublas_do_map));
  
  quda_app->add_option("--cublas-trans-a", cublas_trans_a,"Whether to leave the A GEMM matrix as is (N), to transpose (T) or transpose conjugate (C) (default N) ")->transform(CLI::QUDACheckedTransformer(cublas_op_map));
  
  quda_app->add_option("--cublas-trans-b", cublas_trans_b,"Whether to leave the B GEMM matrix as is (N), to transpose (T) or transpose conjugate (C) (default N) ")->transform(CLI::QUDACheckedTransformer(cublas_op_map));
  
  quda_app->add_option("--cublas-alpha", cublas_alpha_re_im, "Set the complex value of alpha for GEMM (default {1.0,0.0}")->expected(2);
=======
  quda_app
    ->add_option("--cublas-data-type", cublas_data_type,
                 "Whether to use single(S), double(D), and/or complex(C/Z) data types (default C)")
    ->transform(CLI::QUDACheckedTransformer(cublas_dt_map));

  quda_app
    ->add_option("--cublas-data-order", cublas_data_order,
                 "Whether data is in row major or column major order (default row)")
    ->transform(CLI::QUDACheckedTransformer(cublas_data_order_map));

  quda_app
    ->add_option(
      "--cublas-trans-a", cublas_trans_a,
      "Whether to leave the A GEMM matrix as is (N), to transpose (T) or transpose conjugate (C) (default N) ")
    ->transform(CLI::QUDACheckedTransformer(cublas_op_map));
>>>>>>> d47a7a26

  quda_app
    ->add_option(
      "--cublas-trans-b", cublas_trans_b,
      "Whether to leave the B GEMM matrix as is (N), to transpose (T) or transpose conjugate (C) (default N) ")
    ->transform(CLI::QUDACheckedTransformer(cublas_op_map));

  quda_app
    ->add_option("--cublas-alpha", cublas_alpha_re_im, "Set the complex value of alpha for GEMM (default {1.0,0.0}")
    ->expected(2);

  quda_app->add_option("--cublas-beta", cublas_beta_re_im, "Set the complex value of beta for GEMM (default {1.0,0.0}")
    ->expected(2);

  quda_app
    ->add_option("--cublas-mnk", cublas_mnk, "Set the dimensions of the A, B, and C matrices GEMM (default 128 128 128)")
    ->expected(3);

  quda_app
    ->add_option("--cublas-leading-dims", cublas_leading_dims,
                 "Set the leading dimensions A, B, and C matrices GEMM (default 128 128 128) ")
    ->expected(3);

  quda_app->add_option("--cublas-offsets", cublas_offsets, "Set the offsets for matrices A, B, and C (default 0 0 0)")
    ->expected(3);

  quda_app->add_option("--cublas-batch", cublas_batch, "Set the number of batches for GEMM (default 1024)");

  quda_app->add_flag("--dagger", dagger, "Set the dagger to 1 (default 0)");
  quda_app->add_option("--device", device, "Set the CUDA device to use (default 0, single GPU only)")
    ->check(CLI::Range(0, 16));

  quda_app->add_option("--dslash-type", dslash_type, "Set the dslash type")
    ->transform(CLI::QUDACheckedTransformer(dslash_type_map));

  quda_app->add_option("--epsilon", epsilon, "Twisted-Mass flavor twist of Dirac operator (default 0.01)");
  quda_app->add_option("--epsilon-naik", eps_naik, "Epsilon factor on Naik term (default 0.0, suggested non-zero -0.1)");

  quda_app
    ->add_option("--flavor", twist_flavor,
                 "Set the twisted mass flavor type (singlet (default), deg-doublet, nondeg-doublet)")
    ->transform(CLI::QUDACheckedTransformer(twist_flavor_type_map));
  ;
  quda_app->add_option("--gaussian-sigma", gaussian_sigma,
                       "Width of the Gaussian noise used for random gauge field contruction (default 0.2)");

  quda_app->add_option("--heatbath-beta", heatbath_beta_value, "Beta value used in heatbath test (default 6.2)");
  quda_app->add_option("--heatbath-coldstart", heatbath_coldstart,
                       "Whether to use a cold or hot start in heatbath test (default false)");
  quda_app->add_option("--heatbath-num-hb-per-step", heatbath_num_heatbath_per_step,
                       "Number of heatbath hits per heatbath step (default 5)");
  quda_app->add_option("--heatbath-num-or-per-step", heatbath_num_overrelax_per_step,
                       "Number of overrelaxation hits per heatbath step (default 5)");
  quda_app->add_option("--heatbath-num-steps", heatbath_num_steps,
                       "Number of measurement steps in heatbath test (default 10)");
  quda_app->add_option("--heatbath-warmup-steps", heatbath_warmup_steps,
                       "Number of warmup steps in heatbath test (default 10)");

  quda_app->add_option("--inv-type", inv_type, "The type of solver to use (default cg)")
    ->transform(CLI::QUDACheckedTransformer(inverter_type_map));
  quda_app->add_option("--inv-deflate", inv_deflate, "Deflate the inverter using the eigensolver");
  quda_app->add_option("--inv-multigrid", inv_multigrid, "Precondition the inverter using multigrid");
  quda_app->add_option("--kappa", kappa, "Kappa of Dirac operator (default 0.12195122... [equiv to mass])");
  quda_app->add_option(
    "--laplace3D", laplace3D,
    "Restrict laplace operator to omit the t dimension (n=3), or include all dims (n=4) (default 4)");
  quda_app->add_option("--load-gauge", latfile, "Load gauge field \" file \" for the test (requires QIO)");
  quda_app->add_option("--Lsdim", Lsdim, "Set Ls dimension size(default 16)");
  quda_app->add_option("--mass", mass, "Mass of Dirac operator (default 0.1)");

  quda_app->add_option("--mass-normalization", normalization, "Mass normalization (kappa (default) / mass / asym-mass)")
    ->transform(CLI::QUDACheckedTransformer(mass_normalization_map));

  quda_app
    ->add_option("--matpc", matpc_type, "Matrix preconditioning type (even-even, odd-odd, even-even-asym, odd-odd-asym)")
    ->transform(CLI::QUDACheckedTransformer(matpc_type_map));
  quda_app->add_option("--msrc", Msrc,
                       "Used for testing non-square block blas routines where nsrc defines the other dimension");
  quda_app->add_option("--mu", mu, "Twisted-Mass chiral twist of Dirac operator (default 0.1)");
  quda_app->add_option("--m5", m5, "Mass of shift of five-dimensional Dirac operators (default -1.5)");
  quda_app->add_option("--b5", b5, "Mobius b5 parameter (default 1.5)");
  quda_app->add_option("--c5", c5, "Mobius c5 parameter (default 0.5)");
  quda_app->add_option(
    "--multishift", multishift,
    "Whether to do a multi-shift solver test or not. Default is 1 (single mass)"
    "If a value N > 1 is passed, heavier masses will be constructed and the multi-shift solver will be called");
  quda_app->add_option("--ngcrkrylov", gcrNkrylov,
                       "The number of inner iterations to use for GCR, BiCGstab-l, CA-CG (default 10)");
  quda_app->add_option("--niter", niter, "The number of iterations to perform (default 100)");
  quda_app->add_option("--maxiter-precondition", maxiter_precondition,
                       "The number of iterations to perform for any preconditioner (default 10)");
  quda_app->add_option("--nsrc", Nsrc,
                       "How many spinors to apply the dslash to simultaneusly (experimental for staggered only)");

  quda_app->add_option("--pipeline", pipeline,
                       "The pipeline length for fused operations in GCR, BiCGstab-l (default 0, no pipelining)");

  // precision options

  CLI::QUDACheckedTransformer prec_transform(precision_map);
  quda_app->add_option("--prec", prec, "Precision in GPU")->transform(prec_transform);
  quda_app->add_option("--prec-precondition", prec_precondition, "Preconditioner precision in GPU")->transform(prec_transform);
  ;
  quda_app->add_option("--prec-refine", prec_refinement_sloppy, "Sloppy precision for refinement in GPU")
    ->transform(prec_transform);
  ;
  quda_app->add_option("--prec-ritz", prec_ritz, "Eigenvector precision in GPU")->transform(prec_transform);
  ;
  quda_app->add_option("--prec-sloppy", prec_sloppy, "Sloppy precision in GPU")->transform(prec_transform);
  ;
  quda_app->add_option("--prec-null", prec_null, "Precison TODO")->transform(prec_transform);
  ;

  quda_app->add_option("--precon-type", precon_type, "The type of solver to use (default none (=unspecified)).")
    ->transform(CLI::QUDACheckedTransformer(inverter_type_map));
  quda_app
    ->add_option("--precon-schwarz-type", precon_schwarz_type,
                 "The type of Schwarz preconditioning to use (default=invalid)")
    ->transform(CLI::QUDACheckedTransformer(schwarz_type_map));
  quda_app->add_option("--precon-schwarz-cycle", precon_schwarz_cycle,
                       "The number of Schwarz cycles to apply per smoother application (default=1)");

  CLI::TransformPairs<int> rank_order_map {{"col", 0}, {"row", 1}};
  quda_app
    ->add_option("--rank-order", rank_order,
                 "Set the [t][z][y][x] rank order as either column major (t fastest, default) or row major (x fastest)")
    ->transform(CLI::QUDACheckedTransformer(rank_order_map));

  quda_app->add_option("--recon", link_recon, "Link reconstruction type")
    ->transform(CLI::QUDACheckedTransformer(reconstruct_type_map));
  quda_app->add_option("--recon-precondition", link_recon_precondition, "Preconditioner link reconstruction type")
    ->transform(CLI::QUDACheckedTransformer(reconstruct_type_map));
  quda_app->add_option("--recon-sloppy", link_recon_sloppy, "Sloppy link reconstruction type")
    ->transform(CLI::QUDACheckedTransformer(reconstruct_type_map));

  quda_app->add_option("--reliable-delta", reliable_delta, "Set reliable update delta factor");
  quda_app->add_option("--save-gauge", gauge_outfile,
                       "Save gauge field \" file \" for the test (requires QIO, heatbath test only)");

  quda_app->add_option("--solution-pipeline", solution_accumulator_pipeline,
                       "The pipeline length for fused solution accumulation (default 0, no pipelining)");

  quda_app
    ->add_option(
      "--solution-type", solution_type,
      "The solution we desire (mat (default), mat-dag-mat, mat-pc, mat-pc-dag-mat-pc (default for multi-shift))")
    ->transform(CLI::QUDACheckedTransformer(solution_type_map));

  quda_app
    ->add_option("--fermion-t-boundary", fermion_t_boundary,
                 "The fermoinic temporal boundary conditions (anti-periodic (default), periodic")
    ->transform(CLI::QUDACheckedTransformer(fermion_t_boundary_map));

  quda_app
    ->add_option("--solve-type", solve_type,
                 "The type of solve to do (direct, direct-pc, normop, normop-pc, normerr, normerr-pc)")
    ->transform(CLI::QUDACheckedTransformer(solve_type_map));
  quda_app
    ->add_option("--solver-ext-lib-type", solver_ext_lib, "Set external library for the solvers  (default Eigen library)")
    ->transform(CLI::QUDACheckedTransformer(extlib_map));

  quda_app->add_option("--tadpole-coeff", tadpole_factor,
                       "Tadpole coefficient for HISQ fermions (default 1.0, recommended [Plaq]^1/4)");

  quda_app->add_option("--tol", tol, "Set L2 residual tolerance");
  quda_app->add_option("--tolhq", tol_hq, "Set heavy-quark residual tolerance");
  quda_app->add_option("--tol-precondition", tol_precondition, "Set L2 residual tolerance for preconditioner");
  quda_app->add_option(
    "--unit-gauge", unit_gauge,
    "Generate a unit valued gauge field in the tests. If false, a random gauge is generated (default false)");

  quda_app->add_option("--verbosity", verbosity, "The the verbosity on the top level of QUDA( default summarize)")
    ->transform(CLI::QUDACheckedTransformer(verbosity_map));
  quda_app->add_option("--verify", verify_results, "Verify the GPU results using CPU results (default true)");

  // lattice dimensions
  auto dimopt = quda_app->add_option("--dim", dim, "Set space-time dimension (X Y Z T)")->check(CLI::Range(1, 512));
  auto sdimopt = quda_app
                   ->add_option(
                     "--sdim",
                     [](CLI::results_t res) {
                       return CLI::detail::lexical_cast(res[0], xdim) && CLI::detail::lexical_cast(res[0], ydim)
                         && CLI::detail::lexical_cast(res[0], zdim);
                     },
                     "Set space dimension(X/Y/Z) size")
                   ->type_name("INT")
                   ->check(CLI::Range(1, 512));

  quda_app->add_option("--xdim", xdim, "Set X dimension size(default 24)")
    ->check(CLI::Range(1, 512))
    ->excludes(dimopt)
    ->excludes(sdimopt);
  quda_app->add_option("--ydim", ydim, "Set X dimension size(default 24)")
    ->check(CLI::Range(1, 512))
    ->excludes(dimopt)
    ->excludes(sdimopt);
  quda_app->add_option("--zdim", zdim, "Set X dimension size(default 24)")
    ->check(CLI::Range(1, 512))
    ->excludes(dimopt)
    ->excludes(sdimopt);
  quda_app->add_option("--tdim", tdim, "Set T dimension size(default 24)")->check(CLI::Range(1, 512))->excludes(dimopt);

  // multi-gpu partitioning

  quda_app->add_option(
    "--partition",
    [](CLI::results_t res) {
      int p;
      auto retval = CLI::detail::lexical_cast(res[0], p);
      for (int j = 0; j < 4; j++) {
        if (p & (1 << j)) {
          commDimPartitionedSet(j);
          dim_partitioned[j] = 1;
        }
      }
      return retval;
    },
    "Set the communication topology (X=1, Y=2, Z=4, T=8, and combinations of these)");

  auto gridsizeopt
    = quda_app
        ->add_option("--gridsize", gridsize_from_cmdline, "Set the grid size in all four dimension (default 1 1 1 1)")
        ->expected(4);
  quda_app->add_option("--xgridsize", grid_x, "Set grid size in X dimension (default 1)")->excludes(gridsizeopt);
  quda_app->add_option("--ygridsize", grid_y, "Set grid size in Y dimension (default 1)")->excludes(gridsizeopt);
  quda_app->add_option("--zgridsize", grid_z, "Set grid size in Z dimension (default 1)")->excludes(gridsizeopt);
  quda_app->add_option("--tgridsize", grid_t, "Set grid size in T dimension (default 1)")->excludes(gridsizeopt);

  return quda_app;
}

void add_eigen_option_group(std::shared_ptr<QUDAApp> quda_app)
{

  // Option group for Eigensolver related options
  auto opgroup = quda_app->add_option_group("Eigensolver", "Options controlling eigensolver");

  opgroup->add_option("--eig-amax", eig_amax, "The maximum in the polynomial acceleration")->check(CLI::PositiveNumber);
  opgroup->add_option("--eig-amin", eig_amin, "The minimum in the polynomial acceleration")->check(CLI::PositiveNumber);

  opgroup->add_option("--eig-ARPACK-logfile", eig_arpack_logfile, "The filename storing the log from arpack");
  opgroup->add_option("--eig-QUDA-logfile", eig_QUDA_logfile,
                      "The filename storing the stdout from the QUDA eigensolver");
  opgroup->add_option("--eig-arpack-check", eig_arpack_check,
                      "Cross check the device data against ARPACK (requires ARPACK, default false)");
  opgroup->add_option(
    "--eig-check-interval", eig_check_interval,
    "Perform a convergence check every nth restart/iteration in the IRAM,IRLM/lanczos,arnoldi eigensolver");
  opgroup->add_option("--eig-compute-svd", eig_compute_svd,
                      "Solve the MdagM problem, use to compute SVD of M (default false)");
  opgroup->add_option("--eig-max-restarts", eig_max_restarts, "Perform n iterations of the restart in the eigensolver");
  opgroup->add_option("--eig-nConv", eig_nConv, "The number of converged eigenvalues requested");
  opgroup->add_option("--eig-block-size", eig_block_size, "The block size to use in the block variant eigensolver");
  opgroup->add_option("--eig-nEv", eig_nEv, "The size of eigenvector search space in the eigensolver");
  opgroup->add_option("--eig-nKr", eig_nKr, "The size of the Krylov subspace to use in the eigensolver");
  opgroup->add_option("--eig-batched-rotate", eig_batched_rotate,
                      "The maximum number of extra eigenvectors the solver may allocate to perform a Ritz rotation.");
  opgroup->add_option("--eig-poly-deg", eig_poly_deg, "TODO");
  opgroup->add_option(
    "--eig-require-convergence",
    eig_require_convergence, "If true, the solver will error out if convergence is not attained. If false, a warning will be given (default true)");
  opgroup->add_option("--eig-save-vec", eig_vec_outfile, "Save eigenvectors to <file> (requires QIO)");
  opgroup->add_option("--eig-load-vec", eig_vec_infile, "Load eigenvectors to <file> (requires QIO)")
    ->check(CLI::ExistingFile);

  opgroup
    ->add_option("--eig-spectrum", eig_spectrum,
                 "The spectrum part to be calulated. S=smallest L=largest R=real M=modulus I=imaginary")
    ->transform(CLI::QUDACheckedTransformer(eig_spectrum_map));
  opgroup->add_option("--eig-tol", eig_tol, "The tolerance to use in the eigensolver");

  opgroup->add_option("--eig-type", eig_type, "The type of eigensolver to use (default trlm)")
    ->transform(CLI::QUDACheckedTransformer(eig_type_map));

  opgroup->add_option("--eig-use-dagger", eig_use_dagger,
                      "Solve the Mdag  problem instead of M (MMdag if eig-use-normop == true) (default false)");
  opgroup->add_option("--eig-use-normop", eig_use_normop,
                      "Solve the MdagM problem instead of M (MMdag if eig-use-dagger == true) (default false)");
  opgroup->add_option("--eig-use-poly-acc", eig_use_poly_acc, "Use Chebyshev polynomial acceleration in the eigensolver");
}

void add_deflation_option_group(std::shared_ptr<QUDAApp> quda_app)
{
  auto opgroup = quda_app->add_option_group("Deflation", "Options controlling deflation");

  opgroup
    ->add_option("--df-deflation-grid", deflation_grid,
                 "Set maximum number of cycles needed to compute eigenvectors(default 1)")
    ->check(CLI::PositiveNumber);
  opgroup
    ->add_option(
      "--df-eigcg-max-restarts",
      eigcg_max_restarts, "Set how many iterative refinement cycles will be solved with eigCG within a single physical right hand site solve (default 4)")
    ->check(CLI::PositiveNumber);
  ;
  opgroup->add_option("--df-ext-lib-type", deflation_ext_lib,
                      "Set external library for the deflation methods  (default Eigen library)");
  opgroup->add_option("--df-location-ritz", location_ritz,
                      "Set memory location for the ritz vectors  (default cuda memory location)");
  opgroup->add_option("--df-max-restart-num", max_restart_num,
                      "Set maximum number of the initCG restarts in the deflation stage (default 3)");
  opgroup->add_option("--df-max-search-dim", max_search_dim, "Set the size of eigenvector search space (default 64)");
  opgroup->add_option("--df-mem-type-ritz", mem_type_ritz,
                      "Set memory type for the ritz vectors  (default device memory type)");
  opgroup->add_option("--df-nev", nev, "Set number of eigenvectors computed within a single solve cycle (default 8)");
  opgroup->add_option("--df-tol-eigenval", eigenval_tol, "Set maximum eigenvalue residual norm (default 1e-1)");
  opgroup->add_option("--df-tol-inc", inc_tol,
                      "Set tolerance for the subsequent restarts in the initCG solver  (default 1e-2)");
  opgroup->add_option("--df-tol-restart", tol_restart,
                      "Set tolerance for the first restart in the initCG solver(default 5e-5)");
}

void add_multigrid_option_group(std::shared_ptr<QUDAApp> quda_app)
{
  auto opgroup = quda_app->add_option_group("MultiGrid", "Options controlling deflation");

  // MWTODO: clean this up - code duplication

  auto solve_type_transform = CLI::QUDACheckedTransformer(solve_type_map);

  // TODO
  quda_app->add_mgoption(
    opgroup, "--mg-block-size", geo_block_size, CLI::Validator(),
    "Set the geometric block size for the each multigrid levels transfer operator (default 4 4 4 4)");
  quda_app->add_mgoption(opgroup, "--mg-coarse-solve-type", coarse_solve_type, solve_type_transform,
                         "The type of solve to do on each level (direct, direct-pc) (default = solve_type)");

  auto solver_trans = CLI::QUDACheckedTransformer(inverter_type_map);
  quda_app->add_mgoption(opgroup, "--mg-coarse-solver", coarse_solver, solver_trans,
                         "The solver to wrap the V cycle on each level (default gcr, only for levels 1+)");

  quda_app->add_mgoption(opgroup, "--mg-coarse-solver-ca-basis-size", coarse_solver_ca_basis_size, CLI::PositiveNumber,
                         "The basis size to use for CA-CG setup of multigrid (default 4)");

  quda_app->add_mgoption(opgroup, "--mg-coarse-solver-ca-basis-type", coarse_solver_ca_basis,
                         CLI::QUDACheckedTransformer(ca_basis_map),
                         "The basis to use for CA-CG setup of multigrid(default power)");
  quda_app->add_mgoption(opgroup, "--mg-coarse-solver-cheby-basis-eig-max", coarse_solver_ca_lambda_max,
                         CLI::PositiveNumber,
                         "Conservative estimate of largest eigenvalue for Chebyshev basis CA-CG in setup of multigrid "
                         "(default is to guess with power iterations)");
  quda_app->add_mgoption(
    opgroup, "--mg-coarse-solver-cheby-basis-eig-min", coarse_solver_ca_lambda_min, CLI::PositiveNumber,
    "Conservative estimate of smallest eigenvalue for Chebyshev basis CA-CG in setup of multigrid (default 0)");
  quda_app->add_mgoption(opgroup, "--mg-coarse-solver-maxiter", coarse_solver_maxiter, CLI::PositiveNumber,
                         "The coarse solver maxiter for each level (default 100)");
  quda_app->add_mgoption(opgroup, "--mg-coarse-solver-tol", coarse_solver_tol, CLI::PositiveNumber,
                         "The coarse solver tolerance for each level (default 0.25, only for levels 1+)");
  quda_app->add_mgoption(opgroup, "--mg-eig", mg_eig, CLI::Validator(),
                         "Use the eigensolver on this level (default false)");
  quda_app->add_mgoption(opgroup, "--mg-eig-amax", mg_eig_amax, CLI::PositiveNumber,
                         "The maximum in the polynomial acceleration (default 4.0)");
  quda_app->add_mgoption(opgroup, "--mg-eig-amin", mg_eig_amin, CLI::PositiveNumber,
                         "The minimum in the polynomial acceleration (default 0.1)");
  quda_app->add_mgoption(
    opgroup, "--mg-eig-check-interval", mg_eig_check_interval, CLI::Validator(),
    "Perform a convergence check every nth restart/iteration (only used in Implicit Restart types)");
  quda_app->add_option("--mg-eig-coarse-guess", mg_eig_coarse_guess,
                       "If deflating on the coarse grid, optionally use an initial guess (default = false)");
  quda_app->add_option("--mg-eig-preserve-deflation", mg_eig_preserve_deflation,
                       "If the multigrid operator is updated, preserve generated deflation space (default = false)");
  quda_app->add_mgoption(opgroup, "--mg-eig-max-restarts", mg_eig_max_restarts, CLI::PositiveNumber,
                         "Perform a maximun of n restarts in eigensolver (default 100)");
  quda_app->add_mgoption(opgroup, "--mg-eig-block-size", mg_eig_block_size, CLI::Validator(),
                         "The block size to use in the block variant eigensolver");
  quda_app->add_mgoption(opgroup, "--mg-eig-nEv", mg_eig_nEv, CLI::Validator(),
                         "The size of eigenvector search space in the eigensolver");
  quda_app->add_mgoption(opgroup, "--mg-eig-nKr", mg_eig_nKr, CLI::Validator(),
                         "The size of the Krylov subspace to use in the eigensolver");
  quda_app->add_mgoption(
    opgroup, "--mg-eig-batched-rotate", mg_eig_batched_rotate, CLI::Validator(),
    "The maximum number of extra eigenvectors the solver may allocate to perform a Ritz rotation.");
  quda_app->add_mgoption(opgroup, "--mg-eig-poly-deg", mg_eig_poly_deg, CLI::PositiveNumber,
                         "Set the degree of the Chebyshev polynomial (default 100)");
  quda_app->add_mgoption(
    opgroup, "--mg-eig-require-convergence", mg_eig_require_convergence,
    CLI::Validator(), "If true, the solver will error out if convergence is not attained. If false, a warning will be given (default true)");

  quda_app->add_mgoption(
    opgroup, "--mg-eig-spectrum", mg_eig_spectrum, CLI::QUDACheckedTransformer(eig_spectrum_map),
    "The spectrum part to be calulated. S=smallest L=largest R=real M=modulus I=imaginary (default SR)");
  quda_app->add_mgoption(opgroup, "--mg-eig-tol", mg_eig_tol, CLI::PositiveNumber,
                         "The tolerance to use in the eigensolver (default 1e-6)");

  quda_app->add_mgoption(opgroup, "--mg-eig-type", mg_eig_type, CLI::QUDACheckedTransformer(eig_type_map),
                         "The type of eigensolver to use (default trlm)");
  quda_app->add_mgoption(opgroup, "--mg-eig-use-dagger", mg_eig_use_dagger, CLI::Validator(),
                         "Solve the MMdag problem instead of M (MMdag if eig-use-normop == true) (default false)");
  quda_app->add_mgoption(opgroup, "--mg-eig-use-normop", mg_eig_use_normop, CLI::Validator(),
                         "Solve the MdagM problem instead of M (MMdag if eig-use-dagger == true) (default false)");
  quda_app->add_mgoption(opgroup, "--mg-eig-use-poly-acc", mg_eig_use_poly_acc, CLI::Validator(),
                         "Use Chebyshev polynomial acceleration in the eigensolver (default true)");
  opgroup->add_option(
    "--mg-generate-all-levels",
    generate_all_levels, "true=generate null-space on all levels, false=generate on level 0 and create other levels from that (default true)");
  opgroup->add_option("--mg-generate-nullspace", generate_nullspace,
                      "Generate the null-space vector dynamically (default true, if set false and mg-load-vec isn't "
                      "set, creates free-field null vectors)");
  opgroup->add_option("--mg-levels", mg_levels, "The number of multigrid levels to do (default 2)");

  // TODO
  quda_app->add_mgoption(opgroup, "--mg-load-vec", mg_vec_infile, CLI::Validator(),
                         "Load the vectors <file> for the multigrid_test (requires QIO)");
  quda_app->add_mgoption(opgroup, "--mg-save-vec", mg_vec_outfile, CLI::Validator(),
                         "Save the generated null-space vectors <file> from the multigrid_test (requires QIO)");

  opgroup->add_option(
    "--mg-low-mode-check", low_mode_check,
    "Measure how well the null vector subspace overlaps with the low eigenmode subspace (default false)");
  quda_app->add_mgoption(opgroup, "--mg-mu-factor", mu_factor, CLI::Validator(),
                         "Set the multiplicative factor for the twisted mass mu parameter on each level (default 1)");
  quda_app->add_mgoption(opgroup, "--mg-n-block-ortho", n_block_ortho, CLI::PositiveNumber,
                         "The number of times to run Gram-Schmidt during block orthonormalization (default 1)");
  quda_app->add_mgoption(opgroup, "--mg-nu-post", nu_post, CLI::PositiveNumber,
                         "The number of post-smoother applications to do at a given multigrid level (default 2)");
  quda_app->add_mgoption(opgroup, "--mg-nu-pre", nu_pre, CLI::PositiveNumber,
                         "The number of pre-smoother applications to do at a given multigrid level (default 2)");
  quda_app->add_mgoption(opgroup, "--mg-nvec", nvec, CLI::PositiveNumber,
                         "Number of null-space vectors to define the multigrid transfer operator on a given level");
  opgroup->add_option("--mg-oblique-proj-check", oblique_proj_check,
                      "Measure how well the null vector subspace adjusts the low eigenmode subspace (default false)");
  opgroup->add_option("--mg-omega", omega,
                      "The over/under relaxation factor for the smoother of multigrid (default 0.85)");
  opgroup->add_option("--mg-post-orth", post_orthonormalize,
                      "If orthonormalize the vector after inverting in the setup of multigrid (default true)");
  opgroup->add_option("--mg-pre-orth", pre_orthonormalize,
                      "If orthonormalize the vector before inverting in the setup of multigrid (default false)");

  quda_app
    ->add_mgoption(opgroup, "--mg-schwarz-type", mg_schwarz_type, CLI::Validator(),
                   "The type of preconditioning to use (requires MR smoother and GCR setup solver) (default=invalid)")
    ->transform(CLI::QUDACheckedTransformer(schwarz_type_map));
  quda_app->add_mgoption(opgroup, "--mg-schwarz-cycle", mg_schwarz_cycle, CLI::PositiveNumber,
                         "The number of Schwarz cycles to apply per smoother application (default=1)");
  quda_app->add_mgoption(opgroup, "--mg-setup-ca-basis-size", setup_ca_basis_size, CLI::PositiveNumber,
                         "The basis size to use for CA-CG setup of multigrid (default 4)");
  quda_app->add_mgoption(opgroup, "--mg-setup-ca-basis-type", setup_ca_basis, CLI::QUDACheckedTransformer(ca_basis_map),
                         "The basis to use for CA-CG setup of multigrid(default power)");
  quda_app->add_mgoption(opgroup, "--mg-setup-cheby-basis-eig-max", setup_ca_lambda_max, CLI::PositiveNumber,
                         "Conservative estimate of largest eigenvalue for Chebyshev basis CA-CG in setup of multigrid "
                         "(default is to guess with power iterations)");
  quda_app->add_mgoption(
    opgroup, "--mg-setup-cheby-basis-eig-min", setup_ca_lambda_min, CLI::PositiveNumber,
    "Conservative estimate of smallest eigenvalue for Chebyshev basis CA-CG in setup of multigrid (default 0)");
  quda_app->add_mgoption(opgroup, "--mg-setup-inv", setup_inv, solver_trans,
                         "The inverter to use for the setup of multigrid (default bicgstab)");
  quda_app->add_mgoption(opgroup, "--mg-setup-iters", num_setup_iter, CLI::PositiveNumber,
                         "The number of setup iterations to use for the multigrid (default 1)");

  quda_app->add_mgoption(opgroup, "--mg-setup-location", setup_location, CLI::QUDACheckedTransformer(field_location_map),
                         "The location where the multigrid setup will be computed (default cuda)");
  quda_app->add_mgoption(
    opgroup, "--mg-setup-maxiter", setup_maxiter, CLI::Validator(),
    "The maximum number of solver iterations to use when relaxing on a null space vector (default 500)");
  quda_app->add_mgoption(
    opgroup, "--mg-setup-maxiter-refresh", setup_maxiter_refresh, CLI::Validator(),
    "The maximum number of solver iterations to use when refreshing the pre-existing null space vectors (default 100)");
  quda_app->add_mgoption(opgroup, "--mg-setup-tol", setup_tol, CLI::Validator(),
                         "The tolerance to use for the setup of multigrid (default 5e-6)");

  opgroup->add_option("--mg-setup-type", setup_type, "The type of setup to use for the multigrid (default null)")
    ->transform(CLI::QUDACheckedTransformer(setup_type_map));
  quda_app->add_mgoption(opgroup, "--mg-smoother", smoother_type, solver_trans,
                         "The smoother to use for multigrid (default mr)");

  CLI::QUDACheckedTransformer prec_transform(precision_map);
  opgroup
    ->add_option("--mg-smoother-halo-prec", smoother_halo_prec,
                 "The smoother halo precision (applies to all levels - defaults to null_precision)")
    ->transform(prec_transform);

  quda_app->add_mgoption(opgroup, "--mg-smoother-solve-type", smoother_solve_type, solve_type_transform,
                         "The type of solve to do in smoother (direct, direct-pc (default) )");
  quda_app->add_mgoption(opgroup, "--mg-smoother-tol", smoother_tol, CLI::Validator(),
                         "The smoother tolerance to use for each multigrid (default 0.25)");
  quda_app->add_mgoption(opgroup, "--mg-solve-location", solver_location, CLI::QUDACheckedTransformer(field_location_map),
                         "The location where the multigrid solver will run (default cuda)");

  quda_app->add_mgoption(opgroup, "--mg-verbosity", mg_verbosity, CLI::QUDACheckedTransformer(verbosity_map),
                         "The verbosity to use on each level of the multigrid (default summarize)");
}

void add_eofa_option_group(std::shared_ptr<QUDAApp> quda_app)
{
  auto opgroup = quda_app->add_option_group("EOFA", "Options controlling EOFA parameteres");

  CLI::TransformPairs<int> eofa_pm_map {{"plus", 1}, {"minus", 0}};
  opgroup->add_option("--eofa-pm", eofa_pm, "Set to evalute \"plus\" or \"minus\" EOFA operator (default plus)")
    ->transform(CLI::QUDACheckedTransformer(eofa_pm_map));
  opgroup->add_option("--eofa-shift", eofa_shift, "Set the shift for the EOFA operator (default -0.12345)");
  opgroup->add_option("--eofa-mq1", eofa_mq1, "Set mq1 for EOFA operator (default 1.0)");
  opgroup->add_option("--eofa-mq2", eofa_mq1, "Set mq2 for EOFA operator (default 0.085)");
  opgroup->add_option("--eofa-mq3", eofa_mq1, "Set mq3 for EOFA operator (default 1.0)");
}

void add_su3_option_group(std::shared_ptr<QUDAApp> quda_app)
{

  // Option group for SU(3) related options
  auto opgroup = quda_app->add_option_group("SU(3)", "Options controlling SU(3) tests");
  opgroup->add_option("--su3-ape-rho", ape_smear_rho, "rho coefficient for APE smearing (default 0.6)");

  opgroup->add_option("--su3-stout-rho", stout_smear_rho,
                      "rho coefficient for Stout and Over-Improved Stout smearing (default 0.08)");

  opgroup->add_option("--su3-stout-epsilon", stout_smear_epsilon,
                      "epsilon coefficient for Over-Improved Stout smearing (default -0.25)");

  opgroup->add_option("--su3-smear-steps", smear_steps, "The number of smearing steps to perform (default 50)");

  opgroup->add_option("--su3-wflow-epsilon", wflow_epsilon, "The step size in the Runge-Kutta integrator (default 0.01)");

  opgroup->add_option("--su3-wflow-steps", wflow_steps,
                      "The number of steps in the Runge-Kutta integrator (default 100)");

  opgroup->add_option("--su3-wflow-type", wflow_type, "The type of action to use in the wilson flow (default wilson)")
    ->transform(CLI::QUDACheckedTransformer(wflow_type_map));
  ;

  opgroup->add_option("--su3-measurement-interval", measurement_interval,
                      "Measure the field energy and topological charge every Nth step (default 5) ");
}<|MERGE_RESOLUTION|>--- conflicted
+++ resolved
@@ -258,13 +258,6 @@
   CLI::TransformPairs<QudaCublasOperation> cublas_op_map {
     {"N", QUDA_CUBLAS_OP_N}, {"T", QUDA_CUBLAS_OP_T}, {"C", QUDA_CUBLAS_OP_C}};
 
-<<<<<<< HEAD
-  CLI::TransformPairs<QudaCublasDataOrder> cublas_do_map {{"row", QUDA_CUBLAS_DATAORDER_ROW}, {"col", QUDA_CUBLAS_DATAORDER_COL}};
-
-  CLI::TransformPairs<QudaCublasOperation> cublas_op_map {{"N", QUDA_CUBLAS_OP_N}, {"T", QUDA_CUBLAS_OP_T}, {"C", QUDA_CUBLAS_OP_C}};
-  
-=======
->>>>>>> d47a7a26
   CLI::TransformPairs<QudaContractType> contract_type_map {{"open", QUDA_CONTRACT_TYPE_OPEN},
                                                            {"dr", QUDA_CONTRACT_TYPE_DR}};
 
@@ -407,17 +400,6 @@
                  "spin (default open)")
     ->transform(CLI::QUDACheckedTransformer(contract_type_map));
 
-<<<<<<< HEAD
-  quda_app->add_option("--cublas-data-type", cublas_data_type,"Whether to use single(S), double(D), and/or complex(C/Z) data types (default C)")->transform(CLI::QUDACheckedTransformer(cublas_dt_map));
-  
-  quda_app->add_option("--cublas-data-order", cublas_data_order, "Whether data is in row major or column major order (default row)")->transform(CLI::QUDACheckedTransformer(cublas_do_map));
-  
-  quda_app->add_option("--cublas-trans-a", cublas_trans_a,"Whether to leave the A GEMM matrix as is (N), to transpose (T) or transpose conjugate (C) (default N) ")->transform(CLI::QUDACheckedTransformer(cublas_op_map));
-  
-  quda_app->add_option("--cublas-trans-b", cublas_trans_b,"Whether to leave the B GEMM matrix as is (N), to transpose (T) or transpose conjugate (C) (default N) ")->transform(CLI::QUDACheckedTransformer(cublas_op_map));
-  
-  quda_app->add_option("--cublas-alpha", cublas_alpha_re_im, "Set the complex value of alpha for GEMM (default {1.0,0.0}")->expected(2);
-=======
   quda_app
     ->add_option("--cublas-data-type", cublas_data_type,
                  "Whether to use single(S), double(D), and/or complex(C/Z) data types (default C)")
@@ -433,7 +415,6 @@
       "--cublas-trans-a", cublas_trans_a,
       "Whether to leave the A GEMM matrix as is (N), to transpose (T) or transpose conjugate (C) (default N) ")
     ->transform(CLI::QUDACheckedTransformer(cublas_op_map));
->>>>>>> d47a7a26
 
   quda_app
     ->add_option(
@@ -442,10 +423,10 @@
     ->transform(CLI::QUDACheckedTransformer(cublas_op_map));
 
   quda_app
-    ->add_option("--cublas-alpha", cublas_alpha_re_im, "Set the complex value of alpha for GEMM (default {1.0,0.0}")
+    ->add_option("--cublas-alpha", cublas_alpha_re_im, "Set the complex value of alpha for GEMM (default {1.0,0.0})")
     ->expected(2);
 
-  quda_app->add_option("--cublas-beta", cublas_beta_re_im, "Set the complex value of beta for GEMM (default {1.0,0.0}")
+  quda_app->add_option("--cublas-beta", cublas_beta_re_im, "Set the complex value of beta for GEMM (default {1.0,0.0})")
     ->expected(2);
 
   quda_app
