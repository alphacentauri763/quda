#pragma once

#include <array>
#include <externals/CLI11.hpp>
#include <quda.h>

// for compatibility while porting - remove later
extern void usage(char **);

namespace quda
{
  template <typename T> using mgarray = std::array<T, QUDA_MAX_MG_LEVEL>;
}

class QUDAApp : public CLI::App
{

public:
  QUDAApp(std::string app_description = "", std::string app_name = "") : CLI::App(app_description, app_name) {};

  virtual ~QUDAApp() {};

  template <typename T>
  CLI::Option *add_mgoption(std::string option_name, std::array<T, QUDA_MAX_MG_LEVEL> &variable, CLI::Validator trans,
                            std::string option_description = "", bool defaulted = false)
  {

    CLI::callback_t f = [&variable, &option_name, trans](CLI::results_t vals) {
      size_t l;
      T j; // results_t is just a vector of strings
      bool worked = true;

      CLI::Range validlevel(0, QUDA_MAX_MG_LEVEL);
      for (size_t i {0}; i < vals.size() / 2; ++i) { // will always be a multiple of 2
        auto levelok = validlevel(vals.at(2 * i));
        auto transformok = trans(vals.at(2 * i + 1));
        if (!levelok.empty()) throw CLI::ValidationError(option_name, levelok);
        if (!transformok.empty()) throw CLI::ValidationError(option_name, transformok);
        worked = worked and CLI::detail::lexical_cast(vals.at(2 * i), l);
        worked = worked and CLI::detail::lexical_cast(vals.at(2 * i + 1), j);

        if (worked) variable[l] = j;
      }
      return worked;
    };
    CLI::Option *opt = add_option(option_name, f, option_description);
    auto valuename = std::string("LEVEL ") + std::string(CLI::detail::type_name<T>());
    opt->type_name(valuename)->type_size(-2);
    opt->expected(-1);
    opt->check(CLI::Validator(trans.get_description()));
    // opt->transform(trans);
    // opt->default_str("");

    return opt;
  }

  template <typename T>
  CLI::Option *add_mgoption(CLI::Option_group *group, std::string option_name, std::array<T, QUDA_MAX_MG_LEVEL> &variable,
                            CLI::Validator trans, std::string option_description = "", bool defaulted = false)
  {

    CLI::callback_t f = [&variable, &option_name, trans](CLI::results_t vals) {
      size_t l;
      // T j; // results_t is just a vector of strings
      bool worked = true;

      CLI::Range validlevel(0, QUDA_MAX_MG_LEVEL);
      for (size_t i {0}; i < vals.size() / 2; ++i) { // will always be a multiple of 2
        auto levelok = validlevel(vals.at(2 * i));
        auto transformok = trans(vals.at(2 * i + 1));
        if (!levelok.empty()) throw CLI::ValidationError(option_name, levelok);
        if (!transformok.empty()) throw CLI::ValidationError(option_name, transformok);
        worked = worked and CLI::detail::lexical_cast(vals.at(2 * i), l);
        auto &j = variable[l];
        worked = worked and CLI::detail::lexical_cast(vals.at(2 * i + 1), j);

        // if (worked) variable[l] = j;
      }
      return worked;
    };
    CLI::Option *opt = add_option(option_name, f, option_description);
    auto valuename = std::string("LEVEL ") + std::string(CLI::detail::type_name<T>());
    opt->type_name(valuename)->type_size(-2);
    opt->expected(-1);
    opt->check(CLI::Validator(trans.get_description()));
    // opt->transform(trans);
    // opt->default_str("");
    group->add_option(opt);
    return opt;
  }

  template <typename T>
  CLI::Option *add_mgoption(CLI::Option_group *group, std::string option_name, std::array<std::array<T, 4>, QUDA_MAX_MG_LEVEL> &variable,
                            CLI::Validator trans, std::string option_description = "", bool defaulted = false)
  {

    CLI::callback_t f = [&variable, &option_name, trans](CLI::results_t vals) {
      size_t l;
      T j; // results_t is just a vector of strings
      bool worked = true;

      CLI::Range validlevel(0, QUDA_MAX_MG_LEVEL);
      for (size_t i {0}; i < vals.size() / (4 + 1); ++i) {
        auto levelok = validlevel(vals.at((4 + 1) * i));

        if (!levelok.empty()) throw CLI::ValidationError(option_name, levelok);
        worked = worked and CLI::detail::lexical_cast(vals.at((4 + 1) * i), l);

        for (int k = 0; k < 4; k++) {
          auto transformok = trans(vals.at((4 + 1) * i + k + 1));
          if (!transformok.empty()) throw CLI::ValidationError(option_name, transformok);
          worked = worked and CLI::detail::lexical_cast(vals.at((4 + 1) * i + k + 1), j);
          if (worked) variable[l][k] = j;
        }
      }
      return worked;
    };
    CLI::Option *opt = add_option(option_name, f, option_description);
    auto valuename = std::string("LEVEL ") + std::string(CLI::detail::type_name<T>());
    opt->type_name(valuename)->type_size(-4 - 1);
    opt->expected(-1);
    opt->check(CLI::Validator(trans.get_description()));
    // opt->transform(trans);
    // opt->default_str("");
    group->add_option(opt);
    return opt;
  }
};

std::shared_ptr<QUDAApp> make_app(std::string app_description = "QUDA internal test", std::string app_name = "");
void add_eigen_option_group(std::shared_ptr<QUDAApp> quda_app);
void add_deflation_option_group(std::shared_ptr<QUDAApp> quda_app);
void add_multigrid_option_group(std::shared_ptr<QUDAApp> quda_app);
void add_eofa_option_group(std::shared_ptr<QUDAApp> quda_app);
void add_su3_option_group(std::shared_ptr<QUDAApp> quda_app);

template <typename T> std::string inline get_string(CLI::TransformPairs<T> &map, T val)
{
  auto it
    = std::find_if(map.begin(), map.end(), [&val](const decltype(map.back()) &p) -> bool { return p.second == val; });
  return it->first;
}

// template<typename T>
// const char* inline get_cstring(CLI::TransformPairs<T> &map, T val){
//   return get_string(map,val).c_str();
// }
// parameters

extern int device;
extern int rank_order;
extern bool native_blas_lapack;
extern std::array<int, 4> gridsize_from_cmdline;
extern std::array<int, 4> dim_partitioned;
extern QudaReconstructType link_recon;
extern QudaReconstructType link_recon_sloppy;
extern QudaReconstructType link_recon_precondition;
extern QudaPrecision prec;
extern QudaPrecision prec_sloppy;
extern QudaPrecision prec_refinement_sloppy;
extern QudaPrecision prec_precondition;
extern QudaPrecision prec_null;
extern QudaPrecision prec_ritz;
extern QudaVerbosity verbosity;
extern std::array<int, 4> dim;
extern int &xdim;
extern int &ydim;
extern int &zdim;
extern int &tdim;
extern int Lsdim;
extern bool dagger;
extern QudaDslashType dslash_type;
extern int laplace3D;
extern char latfile[256];
extern bool unit_gauge;
extern double gaussian_sigma;
extern char gauge_outfile[256];
extern int Nsrc;
extern int Msrc;
extern int niter;
extern int maxiter_precondition;
extern int gcrNkrylov;
extern QudaCABasis ca_basis;
extern double ca_lambda_min;
extern double ca_lambda_max;
extern int pipeline;
extern int solution_accumulator_pipeline;
extern int test_type;
extern quda::mgarray<int> nvec;
extern quda::mgarray<char[256]> mg_vec_infile;
extern quda::mgarray<char[256]> mg_vec_outfile;
extern QudaInverterType inv_type;
extern bool inv_deflate;
extern bool inv_multigrid;
extern QudaInverterType precon_type;
extern QudaSchwarzType precon_schwarz_type;
extern int precon_schwarz_cycle;
extern int multishift;
extern bool verify_results;
extern bool low_mode_check;
extern bool oblique_proj_check;
extern double mass;
extern double kappa;
extern double mu;
extern double epsilon;
extern double m5;
extern double b5;
extern double c5;
extern double anisotropy;
extern double tadpole_factor;
extern double eps_naik;
extern int n_naiks;
extern double clover_coeff;
extern bool compute_clover;
extern bool compute_fatlong;
extern double tol;
extern double tol_precondition;
extern double tol_hq;
extern double reliable_delta;
extern bool alternative_reliable;
extern QudaTwistFlavorType twist_flavor;
extern QudaMassNormalization normalization;
extern QudaMatPCType matpc_type;
extern QudaSolveType solve_type;
extern QudaSolutionType solution_type;
extern QudaTboundary fermion_t_boundary;

extern int mg_levels;

extern quda::mgarray<QudaFieldLocation> solver_location;
extern quda::mgarray<QudaFieldLocation> setup_location;

extern quda::mgarray<int> nu_pre;
extern quda::mgarray<int> nu_post;
extern quda::mgarray<int> n_block_ortho;
extern quda::mgarray<double> mu_factor;
extern quda::mgarray<QudaVerbosity> mg_verbosity;
extern quda::mgarray<QudaInverterType> setup_inv;
extern quda::mgarray<QudaSolveType> coarse_solve_type;
extern quda::mgarray<QudaSolveType> smoother_solve_type;
extern quda::mgarray<int> num_setup_iter;
extern quda::mgarray<double> setup_tol;
extern quda::mgarray<int> setup_maxiter;
extern quda::mgarray<int> setup_maxiter_refresh;
extern quda::mgarray<QudaCABasis> setup_ca_basis;
extern quda::mgarray<int> setup_ca_basis_size;
extern quda::mgarray<double> setup_ca_lambda_min;
extern quda::mgarray<double> setup_ca_lambda_max;
extern QudaSetupType setup_type;
extern bool pre_orthonormalize;
extern bool post_orthonormalize;
extern double omega;
extern quda::mgarray<QudaInverterType> coarse_solver;
extern quda::mgarray<double> coarse_solver_tol;
extern quda::mgarray<QudaInverterType> smoother_type;
extern QudaPrecision smoother_halo_prec;
extern quda::mgarray<double> smoother_tol;
extern quda::mgarray<int> coarse_solver_maxiter;
extern quda::mgarray<QudaCABasis> coarse_solver_ca_basis;
extern quda::mgarray<int> coarse_solver_ca_basis_size;
extern quda::mgarray<double> coarse_solver_ca_lambda_min;
extern quda::mgarray<double> coarse_solver_ca_lambda_max;
extern bool generate_nullspace;
extern bool generate_all_levels;
extern quda::mgarray<QudaSchwarzType> mg_schwarz_type;
extern quda::mgarray<int> mg_schwarz_cycle;
extern bool mg_evolve_thin_updates;

extern quda::mgarray<std::array<int, 4>> geo_block_size;
extern int n_ev;
extern int max_search_dim;
extern int deflation_grid;
extern double tol_restart;

extern int eigcg_max_restarts;
extern int max_restart_num;
extern double inc_tol;
extern double eigenval_tol;

extern QudaExtLibType solver_ext_lib;
extern QudaExtLibType deflation_ext_lib;
extern QudaFieldLocation location_ritz;
extern QudaMemoryType mem_type_ritz;

// Parameters for the stand alone eigensolver
extern int eig_block_size;
<<<<<<< HEAD
extern int eig_nEv;
extern int eig_nKr;
extern int eig_mmin;
extern int eig_mmax;
extern int eig_corr_eq_maxiter;
extern double eig_corr_eq_tol;
extern int eig_nConv; // If unchanged, will be set to nEv
=======
extern int eig_n_ev;
extern int eig_n_kr;
extern int eig_n_conv;         // If unchanged, will be set to n_ev
extern int eig_n_ev_deflate;   // If unchanged, will be set to n_conv
>>>>>>> 8e1cf095
extern int eig_batched_rotate; // If unchanged, will be set to maximum
extern bool eig_require_convergence;
extern int eig_check_interval;
extern int eig_max_restarts;
extern double eig_tol;
extern bool eig_use_poly_acc;
extern int eig_poly_deg;
extern double eig_amin;
extern double eig_amax;
extern bool eig_use_normop;
extern bool eig_use_dagger;
extern bool eig_compute_svd;
extern QudaEigSpectrumType eig_spectrum;
extern QudaEigType eig_type;
extern bool eig_arpack_check;
extern char eig_arpack_logfile[256];
extern char eig_QUDA_logfile[256];
extern char eig_vec_infile[256];
extern char eig_vec_outfile[256];
extern bool eig_io_parity_inflate;
extern QudaPrecision eig_save_prec;

// Parameters for the MG eigensolver.
// The coarsest grid params are for deflation,
// all others are for PR vectors.
extern quda::mgarray<bool> mg_eig;
extern quda::mgarray<int> mg_eig_block_size;
extern quda::mgarray<int> mg_eig_n_ev_deflate;
extern quda::mgarray<int> mg_eig_n_ev;
extern quda::mgarray<int> mg_eig_n_kr;
extern quda::mgarray<int> mg_eig_batched_rotate;
extern quda::mgarray<bool> mg_eig_require_convergence;
extern quda::mgarray<int> mg_eig_check_interval;
extern quda::mgarray<int> mg_eig_max_restarts;
extern quda::mgarray<double> mg_eig_tol;
extern quda::mgarray<bool> mg_eig_use_poly_acc;
extern quda::mgarray<int> mg_eig_poly_deg;
extern quda::mgarray<double> mg_eig_amin;
extern quda::mgarray<double> mg_eig_amax;
extern quda::mgarray<bool> mg_eig_use_normop;
extern quda::mgarray<bool> mg_eig_use_dagger;
extern quda::mgarray<QudaEigSpectrumType> mg_eig_spectrum;
extern quda::mgarray<QudaEigType> mg_eig_type;
extern quda::mgarray<QudaPrecision> mg_eig_save_prec;

extern bool mg_eig_coarse_guess;
extern bool mg_eig_preserve_deflation;

extern double heatbath_beta_value;
extern int heatbath_warmup_steps;
extern int heatbath_num_steps;
extern int heatbath_num_heatbath_per_step;
extern int heatbath_num_overrelax_per_step;
extern bool heatbath_coldstart;

extern int eofa_pm;
extern double eofa_shift;
extern double eofa_mq1;
extern double eofa_mq2;
extern double eofa_mq3;

extern double stout_smear_rho;
extern double stout_smear_epsilon;
extern double ape_smear_rho;
extern int smear_steps;
extern double wflow_epsilon;
extern int wflow_steps;
extern QudaWFlowType wflow_type;
extern int measurement_interval;

extern QudaContractType contract_type;<|MERGE_RESOLUTION|>--- conflicted
+++ resolved
@@ -284,20 +284,14 @@
 
 // Parameters for the stand alone eigensolver
 extern int eig_block_size;
-<<<<<<< HEAD
-extern int eig_nEv;
-extern int eig_nKr;
 extern int eig_mmin;
 extern int eig_mmax;
 extern int eig_corr_eq_maxiter;
 extern double eig_corr_eq_tol;
-extern int eig_nConv; // If unchanged, will be set to nEv
-=======
 extern int eig_n_ev;
 extern int eig_n_kr;
 extern int eig_n_conv;         // If unchanged, will be set to n_ev
 extern int eig_n_ev_deflate;   // If unchanged, will be set to n_conv
->>>>>>> 8e1cf095
 extern int eig_batched_rotate; // If unchanged, will be set to maximum
 extern bool eig_require_convergence;
 extern int eig_check_interval;
