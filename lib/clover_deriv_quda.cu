#include <tunable_nd.h>
#include <gauge_field.h>
#include <kernels/clover_deriv.cuh>

namespace quda {

  template <typename Float, QudaReconstructType recon>
  class DerivativeClover : TunableKernel3D {
    GaugeField &force;
    GaugeField &gauge;
    GaugeField &oprod;
    double coeff;
    int parity;
    unsigned int minThreads() const { return gauge.LocalVolumeCB(); }

  public:
    DerivativeClover(GaugeField &force, GaugeField &gauge, GaugeField &oprod, double coeff, int parity) :
      TunableKernel3D(gauge, 2, 4),
      force(force),
      gauge(gauge),
      oprod(oprod),
      coeff(coeff),
      parity(parity)
    {
      apply(device::get_default_stream());
    }

    void apply(const qudaStream_t &stream){
      TuneParam tp = tuneLaunch(*this, getTuning(), getVerbosity());
      launch<CloverDerivative>(tp, stream, CloverDerivArg<Float, recon>(force, gauge, oprod, coeff, parity));
    }

    // The force field is updated so we must preserve its initial state
    void preTune() { force.backup(); }
    void postTune() { force.restore(); }

<<<<<<< HEAD
    long long flops() const { return 16 * 198 * N_COLORS * 4 * meta.LocalVolume(); }
    long long bytes() const { return ((8*arg.gauge.Bytes() + 4*arg.oprod.Bytes())*N_COLORS + 2*arg.force.Bytes()) * 4 * meta.LocalVolume(); }
=======
    long long flops() const { return 16 * 198 * 3 * 4 * gauge.LocalVolume(); }
    long long bytes() const
    {
      return ((8 * gauge.Reconstruct() + 4 * oprod.Reconstruct()) * 3 + 2 * force.Reconstruct()) * 4 * gauge.LocalVolume() * gauge.Precision();
    }
>>>>>>> fdd9c1cf
  };

  template<typename Float>
  void cloverDerivative(GaugeField &force, GaugeField &gauge, GaugeField &oprod, double coeff, int parity)
  {
    if (oprod.Reconstruct() != QUDA_RECONSTRUCT_NO) errorQuda("Force field does not support reconstruction");
    if (force.Order() != oprod.Order()) errorQuda("Force and Oprod orders must match");
    if (force.Reconstruct() != QUDA_RECONSTRUCT_NO) errorQuda("Force field does not support reconstruction");

    if (force.Order() == QUDA_FLOAT2_GAUGE_ORDER) {
<<<<<<< HEAD
      typedef gauge::FloatNOrder<Float, 2*N_COLORS*N_COLORS, 2, 2*N_COLORS*N_COLORS> F;
      typedef gauge::FloatNOrder<Float, 2*N_COLORS*N_COLORS, 2, 2*N_COLORS*N_COLORS> O;

=======
>>>>>>> fdd9c1cf
      if (gauge.isNative()) {
	if (gauge.Reconstruct() == QUDA_RECONSTRUCT_NO) {
	  DerivativeClover<Float, QUDA_RECONSTRUCT_NO> deriv(force, gauge, oprod, coeff, parity);
	} else {
	  errorQuda("Reconstruction type %d not supported",gauge.Reconstruct());
	}
      } else {
	errorQuda("Gauge order %d not supported", gauge.Order());
      }
    } else {
      errorQuda("Force order %d not supported", force.Order());
    } // force / oprod order
  }

#ifdef GPU_CLOVER_DIRAC
  void cloverDerivative(GaugeField &force, GaugeField &gauge, GaugeField &oprod, double coeff, QudaParity parity)
  {
    assert(oprod.Geometry() == QUDA_TENSOR_GEOMETRY);
    assert(force.Geometry() == QUDA_VECTOR_GEOMETRY);

    for (int d=0; d<4; d++) {
      if (oprod.X()[d] != gauge.X()[d])
        errorQuda("Incompatible extended dimensions d=%d gauge=%d oprod=%d", d, gauge.X()[d], oprod.X()[d]);
    }

    int device_parity = (parity == QUDA_EVEN_PARITY) ? 0 : 1;

    if (force.Precision() == QUDA_DOUBLE_PRECISION) {
      cloverDerivative<double>(force, gauge, oprod, coeff, device_parity);
    } else {
      errorQuda("Precision %d not supported", force.Precision());
    }
  }
#else
  void cloverDerivative(GaugeField &, GaugeField &, GaugeField &, double, QudaParity)
  {
    errorQuda("Clover has not been built");
  }
#endif

} // namespace quda<|MERGE_RESOLUTION|>--- conflicted
+++ resolved
@@ -34,16 +34,11 @@
     void preTune() { force.backup(); }
     void postTune() { force.restore(); }
 
-<<<<<<< HEAD
-    long long flops() const { return 16 * 198 * N_COLORS * 4 * meta.LocalVolume(); }
-    long long bytes() const { return ((8*arg.gauge.Bytes() + 4*arg.oprod.Bytes())*N_COLORS + 2*arg.force.Bytes()) * 4 * meta.LocalVolume(); }
-=======
     long long flops() const { return 16 * 198 * 3 * 4 * gauge.LocalVolume(); }
     long long bytes() const
     {
       return ((8 * gauge.Reconstruct() + 4 * oprod.Reconstruct()) * 3 + 2 * force.Reconstruct()) * 4 * gauge.LocalVolume() * gauge.Precision();
     }
->>>>>>> fdd9c1cf
   };
 
   template<typename Float>
@@ -54,12 +49,6 @@
     if (force.Reconstruct() != QUDA_RECONSTRUCT_NO) errorQuda("Force field does not support reconstruction");
 
     if (force.Order() == QUDA_FLOAT2_GAUGE_ORDER) {
-<<<<<<< HEAD
-      typedef gauge::FloatNOrder<Float, 2*N_COLORS*N_COLORS, 2, 2*N_COLORS*N_COLORS> F;
-      typedef gauge::FloatNOrder<Float, 2*N_COLORS*N_COLORS, 2, 2*N_COLORS*N_COLORS> O;
-
-=======
->>>>>>> fdd9c1cf
       if (gauge.isNative()) {
 	if (gauge.Reconstruct() == QUDA_RECONSTRUCT_NO) {
 	  DerivativeClover<Float, QUDA_RECONSTRUCT_NO> deriv(force, gauge, oprod, coeff, parity);
