#include <gauge_field_order.h>

namespace quda {
 
  void copyGenericGaugeDoubleOut(GaugeField &out, const GaugeField &in, QudaFieldLocation location,
      void *Out, void *In, void **ghostOut, void **ghostIn, int type);

<<<<<<< HEAD
  using namespace gauge;

  /**
     Kernel argument struct
   */
  template <typename OutOrder, typename InOrder>
  struct CopyGaugeArg {
    OutOrder out;
    const InOrder in;
    int volume;
    int faceVolumeCB[QUDA_MAX_DIM];
    int nDim;
    int geometry;
    CopyGaugeArg(const OutOrder &out, const InOrder &in, int volume, 
		 const int *faceVolumeCB, int nDim, int geometry) 
      : out(out), in(in), volume(volume), nDim(nDim), geometry(geometry) {
      for (int d=0; d<nDim; d++) this->faceVolumeCB[d] = faceVolumeCB[d];
    }
  };

  /**
     Generic CPU gauge reordering and packing 
  */
  template <typename FloatOut, typename FloatIn, int length, typename OutOrder, typename InOrder>
  void copyGauge(CopyGaugeArg<OutOrder,InOrder> arg) {  
    typedef typename mapper<FloatIn>::type RegTypeIn;
    typedef typename mapper<FloatOut>::type RegTypeOut;

    for (int parity=0; parity<2; parity++) {

      for (int d=0; d<arg.geometry; d++) {
	for (int x=0; x<arg.volume/2; x++) {
	  RegTypeIn in[length];
	  RegTypeOut out[length];
	  arg.in.load(in, x, d, parity);
	  for (int i=0; i<length; i++) out[i] = in[i];
	  arg.out.save(out, x, d, parity);
	}
      }

    }
  }

  /** 
      Generic CUDA gauge reordering and packing.  Adopts a similar form as
      the CPU version, using the same inlined functions.
  */
  template <typename FloatOut, typename FloatIn, int length, typename OutOrder, typename InOrder>
  __global__ void copyGaugeKernel(CopyGaugeArg<OutOrder,InOrder> arg) {  
    typedef typename mapper<FloatIn>::type RegTypeIn;
    typedef typename mapper<FloatOut>::type RegTypeOut;

    for (int parity=0; parity<2; parity++) {

      for (int d=0; d<arg.geometry; d++) {
	int x = blockIdx.x * blockDim.x + threadIdx.x;
	if (x >= arg.volume/2) return;

	RegTypeIn in[length];
	RegTypeOut out[length];
	arg.in.load(in, x, d, parity);
	for (int i=0; i<length; i++) out[i] = in[i];
	arg.out.save(out, x, d, parity);
      }
    }
  }

  /**
     Generic CPU gauge ghost reordering and packing 
  */
  template <typename FloatOut, typename FloatIn, int length, typename OutOrder, typename InOrder>
    void copyGhost(CopyGaugeArg<OutOrder,InOrder> arg) {  
    typedef typename mapper<FloatIn>::type RegTypeIn;
    typedef typename mapper<FloatOut>::type RegTypeOut;

    for (int parity=0; parity<2; parity++) {

      for (int d=0; d<arg.nDim; d++) {
	for (int x=0; x<arg.faceVolumeCB[d]; x++) {
	  RegTypeIn in[length];
	  RegTypeOut out[length];
	  arg.in.loadGhost(in, x, d, parity); // assumes we are loading 
	  for (int i=0; i<length; i++) out[i] = in[i];
	  arg.out.saveGhost(out, x, d, parity);
	}
      }

    }
  }

  /**
     Generic CUDA kernel for copying the ghost zone.  Adopts a similar form as
     the CPU version, using the same inlined functions.
  */
  template <typename FloatOut, typename FloatIn, int length, typename OutOrder, typename InOrder>
  __global__ void copyGhostKernel(CopyGaugeArg<OutOrder,InOrder> arg) {  
    typedef typename mapper<FloatIn>::type RegTypeIn;
    typedef typename mapper<FloatOut>::type RegTypeOut;

    int x = blockIdx.x * blockDim.x + threadIdx.x;

    for (int parity=0; parity<2; parity++) {
      for (int d=0; d<arg.nDim; d++) {
	if (x < arg.faceVolumeCB[d]) {
	  RegTypeIn in[length];
	  RegTypeOut out[length];
	  arg.in.loadGhost(in, x, d, parity); // assumes we are loading 
	  for (int i=0; i<length; i++) out[i] = in[i];
	  arg.out.saveGhost(out, x, d, parity);
	}
      }

    }
  }

  template <typename FloatOut, typename FloatIn, int length, typename OutOrder, typename InOrder, bool isGhost>
    class CopyGauge : Tunable {
    CopyGaugeArg<OutOrder,InOrder> arg;
    int size;

  private:
    unsigned int sharedBytesPerThread() const { return 0; }
    unsigned int sharedBytesPerBlock(const TuneParam &param) const { return 0 ;}

    bool tuneGridDim() const { return false; } // Don't tune the grid dimensions.
    unsigned int minThreads() const { return size; }

  public:
    CopyGauge(CopyGaugeArg<OutOrder,InOrder> &arg) : arg(arg) { 
      int faceMax = 0;
      for (int d=0; d<arg.nDim; d++) {
	faceMax = (arg.faceVolumeCB[d] > faceMax ) ? arg.faceVolumeCB[d] : faceMax;
      }
      size = isGhost ? faceMax : arg.volume/2;
    }
    virtual ~CopyGauge() { ; }
  
    void apply(const cudaStream_t &stream) {
      TuneParam tp = tuneLaunch(*this, getTuning(), getVerbosity());
      if (!isGhost) {
	copyGaugeKernel<FloatOut, FloatIn, length, OutOrder, InOrder> 
	  <<<tp.grid, tp.block, tp.shared_bytes, stream>>>(arg);
      } else {
	copyGhostKernel<FloatOut, FloatIn, length, OutOrder, InOrder> 
	  <<<tp.grid, tp.block, tp.shared_bytes, stream>>>(arg);
      }
    }

    TuneKey tuneKey() const {
      std::stringstream vol, aux;
      vol << arg.in.volumeCB; 
      aux << "out_stride=" << arg.out.stride << ",in_stride=" << arg.in.stride;
      aux << "geometry=" << arg.geometry;
      return TuneKey(vol.str(), typeid(*this).name(), aux.str());
    }

    std::string paramString(const TuneParam &param) const { // Don't bother printing the grid dim.
      std::stringstream ps;
      ps << "block=(" << param.block.x << "," << param.block.y << "," << param.block.z << "), ";
      ps << "shared=" << param.shared_bytes;
      return ps.str();
    }

    long long flops() const { return 0; } 
    long long bytes() const { 
      int sites = 4*arg.volume/2;
      if (isGhost) {
	sites = 0;
	for (int d=0; d<4; d++) sites += arg.faceVolumeCB[d];
      }
#if __COMPUTE_CAPABILITY__ >= 200
      return 2 * sites * (  arg.in.Bytes() + arg.in.hasPhase*sizeof(FloatIn) 
			    + arg.out.Bytes() + arg.out.hasPhase*sizeof(FloatOut) ); 
#else      
      return 2 * sites * (  arg.in.Bytes() + arg.out.Bytes() );
#endif
    } 
  };


  template <typename FloatOut, typename FloatIn, int length, typename OutOrder, typename InOrder>
    void copyGauge(OutOrder outOrder, const InOrder inOrder, int volume, const int *faceVolumeCB, 
		   int nDim, int geometry, QudaFieldLocation location, int type) {

    CopyGaugeArg<OutOrder,InOrder> arg(outOrder, inOrder, volume, faceVolumeCB, nDim, geometry);

    if (location == QUDA_CPU_FIELD_LOCATION) {
      if (type == 0 || type == 2) {
	copyGauge<FloatOut, FloatIn, length>(arg);
      }
#ifdef MULTI_GPU // only copy the ghost zone if doing multi-gpu
      if (type == 0 || type == 1) {
	if (geometry == QUDA_VECTOR_GEOMETRY) copyGhost<FloatOut, FloatIn, length>(arg);
	//else warningQuda("Cannot copy for %d geometry gauge field", geometry);
      }
#endif
    } else if (location == QUDA_CUDA_FIELD_LOCATION) {
      // first copy body
      if (type == 0 || type == 2) {
	CopyGauge<FloatOut, FloatIn, length, OutOrder, InOrder, 0> gaugeCopier(arg);
	gaugeCopier.apply(0);
      }
#ifdef MULTI_GPU
      if (type == 0 || type == 1) {
	if (geometry == QUDA_VECTOR_GEOMETRY) {
	  // now copy ghost
	  CopyGauge<FloatOut, FloatIn, length, OutOrder, InOrder, 1> ghostCopier(arg);
	  ghostCopier.apply(0);
	} else {
	  //warningQuda("Cannot copy for %d geometry gauge field", geometry);
	}
      }
#endif
    } else {
      errorQuda("Undefined field location %d for copyGauge", location);
    }

  }
  
  template <typename FloatOut, typename FloatIn, int length, typename InOrder>
  void copyGauge(const InOrder &inOrder, GaugeField &out, QudaFieldLocation location, 
		 FloatOut *Out, FloatOut **outGhost, int type) {
    int faceVolumeCB[QUDA_MAX_DIM];
    for (int i=0; i<4; i++) faceVolumeCB[i] = out.SurfaceCB(i) * out.Nface(); 
    if (out.Order() == QUDA_FLOAT2_GAUGE_ORDER) {
      if (out.Reconstruct() == QUDA_RECONSTRUCT_NO) {
	if (typeid(FloatOut)==typeid(short) && out.LinkType() == QUDA_ASQTAD_FAT_LINKS) {
	  copyGauge<FloatOut,FloatIn,length>
	    (FloatNOrder<FloatOut,length,2,19>(out, Out, outGhost), inOrder, out.Volume(), 
	     faceVolumeCB, out.Ndim(), out.Geometry(), location, type);
	} else {
	  copyGauge<FloatOut,FloatIn,length>
	    (FloatNOrder<FloatOut,length,2,18>(out, Out, outGhost), inOrder, out.Volume(), 
	     faceVolumeCB, out.Ndim(), out.Geometry(), location, type);
	}
      } else if (out.Reconstruct() == QUDA_RECONSTRUCT_12) {
	copyGauge<FloatOut,FloatIn,length> 
	  (FloatNOrder<FloatOut,length,2,12>(out, Out, outGhost), inOrder, out.Volume(), 
	   faceVolumeCB, out.Ndim(), out.Geometry(), location, type);	   
      } else if (out.Reconstruct() == QUDA_RECONSTRUCT_8) {
	copyGauge<FloatOut,FloatIn,length> 
	  (FloatNOrder<FloatOut,length,2,8>(out, Out, outGhost), inOrder, out.Volume(), 
	   faceVolumeCB, out.Ndim(), out.Geometry(), location, type);	   
#if defined(GPU_STAGGERED_DIRAC) && __COMPUTE_CAPABILITY__ >= 200
      } else if (out.Reconstruct() == QUDA_RECONSTRUCT_13) {
        copyGauge<FloatOut,FloatIn,length>
	  (FloatNOrder<FloatOut,length,2,13>(out, Out, outGhost), inOrder, out.Volume(), 
	  faceVolumeCB, out.Ndim(),  out.Geometry(), location, type);	   
      } else if (out.Reconstruct() == QUDA_RECONSTRUCT_9) {
        copyGauge<FloatOut,FloatIn,length>
	  (FloatNOrder<FloatOut,length,2,9>(out, Out, outGhost), inOrder, out.Volume(), 
	   faceVolumeCB, out.Ndim(), out.Geometry(), location, type);	   
#endif
      } else {
	errorQuda("Reconstruction %d and order %d not supported", out.Reconstruct(), out.Order());
      }
    } else if (out.Order() == QUDA_FLOAT4_GAUGE_ORDER) {
      if (out.Reconstruct() == QUDA_RECONSTRUCT_12) {
	copyGauge<FloatOut,FloatIn,length> 
	  (FloatNOrder<FloatOut,length,4,12>(out, Out, outGhost), inOrder, out.Volume(), 
	   faceVolumeCB, out.Ndim(), out.Geometry(), location, type);
      } else if (out.Reconstruct() == QUDA_RECONSTRUCT_8) {
	copyGauge<FloatOut,FloatIn,length> 
	  (FloatNOrder<FloatOut,length,4,8>(out, Out, outGhost), inOrder, out.Volume(), 
	   faceVolumeCB, out.Ndim(), out.Geometry(), location, type);
#if defined(GPU_STAGGERED_DIRAC) && __COMPUTE_CAPABILITY__ >= 200
      } else if (out.Reconstruct() == QUDA_RECONSTRUCT_13) {
	copyGauge<FloatOut,FloatIn,length> 
	  (FloatNOrder<FloatOut,length,4,13>(out, Out, outGhost), inOrder, out.Volume(), 
	   faceVolumeCB, out.Ndim(), out.Geometry(), location, type);
      } else if (out.Reconstruct() == QUDA_RECONSTRUCT_9) {
	copyGauge<FloatOut,FloatIn,length> 
	  (FloatNOrder<FloatOut,length,4,9>(out, Out, outGhost), inOrder, out.Volume(), 
	   faceVolumeCB, out.Ndim(), out.Geometry(), location, type);
#endif
      } else {
	errorQuda("Reconstruction %d and order %d not supported", out.Reconstruct(), out.Order());
      }
    } else if (out.Order() == QUDA_QDP_GAUGE_ORDER) {

#ifdef BUILD_QDP_INTERFACE
      copyGauge<FloatOut,FloatIn,length>
	(QDPOrder<FloatOut,length>(out, Out, outGhost), inOrder, out.Volume(), 
	 faceVolumeCB, out.Ndim(), out.Geometry(), location, type);
#else
      errorQuda("QDP interface has not been built\n");
#endif
=======
  void copyGenericGaugeHalfOut(GaugeField &out, const GaugeField &in, QudaFieldLocation location,
      void *Out, void *In, void **ghostOut, void **ghostIn, int type);
>>>>>>> 794e10a3

  void copyGenericGaugeSingleOut(GaugeField &out, const GaugeField &in, QudaFieldLocation location,
      void *Out, void *In, void **ghostOut, void **ghostIn, int type);

  void checkMomOrder(const GaugeField &u) {
    if (u.Order() == QUDA_FLOAT2_GAUGE_ORDER) {
      if (u.Reconstruct() != QUDA_RECONSTRUCT_10)
  errorQuda("Unsuported order %d and reconstruct %d combination", u.Order(), u.Reconstruct());
    } else if (u.Order() == QUDA_TIFR_GAUGE_ORDER) {
      if (u.Reconstruct() != QUDA_RECONSTRUCT_NO)
  errorQuda("Unsuported order %d and reconstruct %d combination", u.Order(), u.Reconstruct());
    } else if (u.Order() == QUDA_MILC_GAUGE_ORDER) {
      if (u.Reconstruct() != QUDA_RECONSTRUCT_10)
  errorQuda("Unsuported order %d and reconstruct %d combination", u.Order(), u.Reconstruct());
    } else {
      errorQuda("Unsupported gauge field order %d", u.Order());
    }
  }

    // this is the function that is actually called, from here on down we instantiate all required templates
  void copyGenericGauge(GaugeField &out, const GaugeField &in, QudaFieldLocation location,
      void *Out, void *In, void **ghostOut, void **ghostIn, int type) {
    // do not copy the ghost zone if it does not exist
    if (type == 0 && (in.GhostExchange() != QUDA_GHOST_EXCHANGE_PAD || 
          out.GhostExchange() != QUDA_GHOST_EXCHANGE_PAD)) type = 2;

    if (out.Precision() == QUDA_DOUBLE_PRECISION) {
      copyGenericGaugeDoubleOut(out, in, location, Out, In, ghostOut, ghostIn, type);
    } else if (out.Precision() == QUDA_SINGLE_PRECISION) {
      copyGenericGaugeSingleOut(out, in, location, Out, In, ghostOut, ghostIn, type);
    } else if (out.Precision() == QUDA_HALF_PRECISION) {
      copyGenericGaugeHalfOut(out, in, location, Out, In, ghostOut, ghostIn, type);
    }
  } 
 

} // namespace quda<|MERGE_RESOLUTION|>--- conflicted
+++ resolved
@@ -5,298 +5,8 @@
   void copyGenericGaugeDoubleOut(GaugeField &out, const GaugeField &in, QudaFieldLocation location,
       void *Out, void *In, void **ghostOut, void **ghostIn, int type);
 
-<<<<<<< HEAD
-  using namespace gauge;
-
-  /**
-     Kernel argument struct
-   */
-  template <typename OutOrder, typename InOrder>
-  struct CopyGaugeArg {
-    OutOrder out;
-    const InOrder in;
-    int volume;
-    int faceVolumeCB[QUDA_MAX_DIM];
-    int nDim;
-    int geometry;
-    CopyGaugeArg(const OutOrder &out, const InOrder &in, int volume, 
-		 const int *faceVolumeCB, int nDim, int geometry) 
-      : out(out), in(in), volume(volume), nDim(nDim), geometry(geometry) {
-      for (int d=0; d<nDim; d++) this->faceVolumeCB[d] = faceVolumeCB[d];
-    }
-  };
-
-  /**
-     Generic CPU gauge reordering and packing 
-  */
-  template <typename FloatOut, typename FloatIn, int length, typename OutOrder, typename InOrder>
-  void copyGauge(CopyGaugeArg<OutOrder,InOrder> arg) {  
-    typedef typename mapper<FloatIn>::type RegTypeIn;
-    typedef typename mapper<FloatOut>::type RegTypeOut;
-
-    for (int parity=0; parity<2; parity++) {
-
-      for (int d=0; d<arg.geometry; d++) {
-	for (int x=0; x<arg.volume/2; x++) {
-	  RegTypeIn in[length];
-	  RegTypeOut out[length];
-	  arg.in.load(in, x, d, parity);
-	  for (int i=0; i<length; i++) out[i] = in[i];
-	  arg.out.save(out, x, d, parity);
-	}
-      }
-
-    }
-  }
-
-  /** 
-      Generic CUDA gauge reordering and packing.  Adopts a similar form as
-      the CPU version, using the same inlined functions.
-  */
-  template <typename FloatOut, typename FloatIn, int length, typename OutOrder, typename InOrder>
-  __global__ void copyGaugeKernel(CopyGaugeArg<OutOrder,InOrder> arg) {  
-    typedef typename mapper<FloatIn>::type RegTypeIn;
-    typedef typename mapper<FloatOut>::type RegTypeOut;
-
-    for (int parity=0; parity<2; parity++) {
-
-      for (int d=0; d<arg.geometry; d++) {
-	int x = blockIdx.x * blockDim.x + threadIdx.x;
-	if (x >= arg.volume/2) return;
-
-	RegTypeIn in[length];
-	RegTypeOut out[length];
-	arg.in.load(in, x, d, parity);
-	for (int i=0; i<length; i++) out[i] = in[i];
-	arg.out.save(out, x, d, parity);
-      }
-    }
-  }
-
-  /**
-     Generic CPU gauge ghost reordering and packing 
-  */
-  template <typename FloatOut, typename FloatIn, int length, typename OutOrder, typename InOrder>
-    void copyGhost(CopyGaugeArg<OutOrder,InOrder> arg) {  
-    typedef typename mapper<FloatIn>::type RegTypeIn;
-    typedef typename mapper<FloatOut>::type RegTypeOut;
-
-    for (int parity=0; parity<2; parity++) {
-
-      for (int d=0; d<arg.nDim; d++) {
-	for (int x=0; x<arg.faceVolumeCB[d]; x++) {
-	  RegTypeIn in[length];
-	  RegTypeOut out[length];
-	  arg.in.loadGhost(in, x, d, parity); // assumes we are loading 
-	  for (int i=0; i<length; i++) out[i] = in[i];
-	  arg.out.saveGhost(out, x, d, parity);
-	}
-      }
-
-    }
-  }
-
-  /**
-     Generic CUDA kernel for copying the ghost zone.  Adopts a similar form as
-     the CPU version, using the same inlined functions.
-  */
-  template <typename FloatOut, typename FloatIn, int length, typename OutOrder, typename InOrder>
-  __global__ void copyGhostKernel(CopyGaugeArg<OutOrder,InOrder> arg) {  
-    typedef typename mapper<FloatIn>::type RegTypeIn;
-    typedef typename mapper<FloatOut>::type RegTypeOut;
-
-    int x = blockIdx.x * blockDim.x + threadIdx.x;
-
-    for (int parity=0; parity<2; parity++) {
-      for (int d=0; d<arg.nDim; d++) {
-	if (x < arg.faceVolumeCB[d]) {
-	  RegTypeIn in[length];
-	  RegTypeOut out[length];
-	  arg.in.loadGhost(in, x, d, parity); // assumes we are loading 
-	  for (int i=0; i<length; i++) out[i] = in[i];
-	  arg.out.saveGhost(out, x, d, parity);
-	}
-      }
-
-    }
-  }
-
-  template <typename FloatOut, typename FloatIn, int length, typename OutOrder, typename InOrder, bool isGhost>
-    class CopyGauge : Tunable {
-    CopyGaugeArg<OutOrder,InOrder> arg;
-    int size;
-
-  private:
-    unsigned int sharedBytesPerThread() const { return 0; }
-    unsigned int sharedBytesPerBlock(const TuneParam &param) const { return 0 ;}
-
-    bool tuneGridDim() const { return false; } // Don't tune the grid dimensions.
-    unsigned int minThreads() const { return size; }
-
-  public:
-    CopyGauge(CopyGaugeArg<OutOrder,InOrder> &arg) : arg(arg) { 
-      int faceMax = 0;
-      for (int d=0; d<arg.nDim; d++) {
-	faceMax = (arg.faceVolumeCB[d] > faceMax ) ? arg.faceVolumeCB[d] : faceMax;
-      }
-      size = isGhost ? faceMax : arg.volume/2;
-    }
-    virtual ~CopyGauge() { ; }
-  
-    void apply(const cudaStream_t &stream) {
-      TuneParam tp = tuneLaunch(*this, getTuning(), getVerbosity());
-      if (!isGhost) {
-	copyGaugeKernel<FloatOut, FloatIn, length, OutOrder, InOrder> 
-	  <<<tp.grid, tp.block, tp.shared_bytes, stream>>>(arg);
-      } else {
-	copyGhostKernel<FloatOut, FloatIn, length, OutOrder, InOrder> 
-	  <<<tp.grid, tp.block, tp.shared_bytes, stream>>>(arg);
-      }
-    }
-
-    TuneKey tuneKey() const {
-      std::stringstream vol, aux;
-      vol << arg.in.volumeCB; 
-      aux << "out_stride=" << arg.out.stride << ",in_stride=" << arg.in.stride;
-      aux << "geometry=" << arg.geometry;
-      return TuneKey(vol.str(), typeid(*this).name(), aux.str());
-    }
-
-    std::string paramString(const TuneParam &param) const { // Don't bother printing the grid dim.
-      std::stringstream ps;
-      ps << "block=(" << param.block.x << "," << param.block.y << "," << param.block.z << "), ";
-      ps << "shared=" << param.shared_bytes;
-      return ps.str();
-    }
-
-    long long flops() const { return 0; } 
-    long long bytes() const { 
-      int sites = 4*arg.volume/2;
-      if (isGhost) {
-	sites = 0;
-	for (int d=0; d<4; d++) sites += arg.faceVolumeCB[d];
-      }
-#if __COMPUTE_CAPABILITY__ >= 200
-      return 2 * sites * (  arg.in.Bytes() + arg.in.hasPhase*sizeof(FloatIn) 
-			    + arg.out.Bytes() + arg.out.hasPhase*sizeof(FloatOut) ); 
-#else      
-      return 2 * sites * (  arg.in.Bytes() + arg.out.Bytes() );
-#endif
-    } 
-  };
-
-
-  template <typename FloatOut, typename FloatIn, int length, typename OutOrder, typename InOrder>
-    void copyGauge(OutOrder outOrder, const InOrder inOrder, int volume, const int *faceVolumeCB, 
-		   int nDim, int geometry, QudaFieldLocation location, int type) {
-
-    CopyGaugeArg<OutOrder,InOrder> arg(outOrder, inOrder, volume, faceVolumeCB, nDim, geometry);
-
-    if (location == QUDA_CPU_FIELD_LOCATION) {
-      if (type == 0 || type == 2) {
-	copyGauge<FloatOut, FloatIn, length>(arg);
-      }
-#ifdef MULTI_GPU // only copy the ghost zone if doing multi-gpu
-      if (type == 0 || type == 1) {
-	if (geometry == QUDA_VECTOR_GEOMETRY) copyGhost<FloatOut, FloatIn, length>(arg);
-	//else warningQuda("Cannot copy for %d geometry gauge field", geometry);
-      }
-#endif
-    } else if (location == QUDA_CUDA_FIELD_LOCATION) {
-      // first copy body
-      if (type == 0 || type == 2) {
-	CopyGauge<FloatOut, FloatIn, length, OutOrder, InOrder, 0> gaugeCopier(arg);
-	gaugeCopier.apply(0);
-      }
-#ifdef MULTI_GPU
-      if (type == 0 || type == 1) {
-	if (geometry == QUDA_VECTOR_GEOMETRY) {
-	  // now copy ghost
-	  CopyGauge<FloatOut, FloatIn, length, OutOrder, InOrder, 1> ghostCopier(arg);
-	  ghostCopier.apply(0);
-	} else {
-	  //warningQuda("Cannot copy for %d geometry gauge field", geometry);
-	}
-      }
-#endif
-    } else {
-      errorQuda("Undefined field location %d for copyGauge", location);
-    }
-
-  }
-  
-  template <typename FloatOut, typename FloatIn, int length, typename InOrder>
-  void copyGauge(const InOrder &inOrder, GaugeField &out, QudaFieldLocation location, 
-		 FloatOut *Out, FloatOut **outGhost, int type) {
-    int faceVolumeCB[QUDA_MAX_DIM];
-    for (int i=0; i<4; i++) faceVolumeCB[i] = out.SurfaceCB(i) * out.Nface(); 
-    if (out.Order() == QUDA_FLOAT2_GAUGE_ORDER) {
-      if (out.Reconstruct() == QUDA_RECONSTRUCT_NO) {
-	if (typeid(FloatOut)==typeid(short) && out.LinkType() == QUDA_ASQTAD_FAT_LINKS) {
-	  copyGauge<FloatOut,FloatIn,length>
-	    (FloatNOrder<FloatOut,length,2,19>(out, Out, outGhost), inOrder, out.Volume(), 
-	     faceVolumeCB, out.Ndim(), out.Geometry(), location, type);
-	} else {
-	  copyGauge<FloatOut,FloatIn,length>
-	    (FloatNOrder<FloatOut,length,2,18>(out, Out, outGhost), inOrder, out.Volume(), 
-	     faceVolumeCB, out.Ndim(), out.Geometry(), location, type);
-	}
-      } else if (out.Reconstruct() == QUDA_RECONSTRUCT_12) {
-	copyGauge<FloatOut,FloatIn,length> 
-	  (FloatNOrder<FloatOut,length,2,12>(out, Out, outGhost), inOrder, out.Volume(), 
-	   faceVolumeCB, out.Ndim(), out.Geometry(), location, type);	   
-      } else if (out.Reconstruct() == QUDA_RECONSTRUCT_8) {
-	copyGauge<FloatOut,FloatIn,length> 
-	  (FloatNOrder<FloatOut,length,2,8>(out, Out, outGhost), inOrder, out.Volume(), 
-	   faceVolumeCB, out.Ndim(), out.Geometry(), location, type);	   
-#if defined(GPU_STAGGERED_DIRAC) && __COMPUTE_CAPABILITY__ >= 200
-      } else if (out.Reconstruct() == QUDA_RECONSTRUCT_13) {
-        copyGauge<FloatOut,FloatIn,length>
-	  (FloatNOrder<FloatOut,length,2,13>(out, Out, outGhost), inOrder, out.Volume(), 
-	  faceVolumeCB, out.Ndim(),  out.Geometry(), location, type);	   
-      } else if (out.Reconstruct() == QUDA_RECONSTRUCT_9) {
-        copyGauge<FloatOut,FloatIn,length>
-	  (FloatNOrder<FloatOut,length,2,9>(out, Out, outGhost), inOrder, out.Volume(), 
-	   faceVolumeCB, out.Ndim(), out.Geometry(), location, type);	   
-#endif
-      } else {
-	errorQuda("Reconstruction %d and order %d not supported", out.Reconstruct(), out.Order());
-      }
-    } else if (out.Order() == QUDA_FLOAT4_GAUGE_ORDER) {
-      if (out.Reconstruct() == QUDA_RECONSTRUCT_12) {
-	copyGauge<FloatOut,FloatIn,length> 
-	  (FloatNOrder<FloatOut,length,4,12>(out, Out, outGhost), inOrder, out.Volume(), 
-	   faceVolumeCB, out.Ndim(), out.Geometry(), location, type);
-      } else if (out.Reconstruct() == QUDA_RECONSTRUCT_8) {
-	copyGauge<FloatOut,FloatIn,length> 
-	  (FloatNOrder<FloatOut,length,4,8>(out, Out, outGhost), inOrder, out.Volume(), 
-	   faceVolumeCB, out.Ndim(), out.Geometry(), location, type);
-#if defined(GPU_STAGGERED_DIRAC) && __COMPUTE_CAPABILITY__ >= 200
-      } else if (out.Reconstruct() == QUDA_RECONSTRUCT_13) {
-	copyGauge<FloatOut,FloatIn,length> 
-	  (FloatNOrder<FloatOut,length,4,13>(out, Out, outGhost), inOrder, out.Volume(), 
-	   faceVolumeCB, out.Ndim(), out.Geometry(), location, type);
-      } else if (out.Reconstruct() == QUDA_RECONSTRUCT_9) {
-	copyGauge<FloatOut,FloatIn,length> 
-	  (FloatNOrder<FloatOut,length,4,9>(out, Out, outGhost), inOrder, out.Volume(), 
-	   faceVolumeCB, out.Ndim(), out.Geometry(), location, type);
-#endif
-      } else {
-	errorQuda("Reconstruction %d and order %d not supported", out.Reconstruct(), out.Order());
-      }
-    } else if (out.Order() == QUDA_QDP_GAUGE_ORDER) {
-
-#ifdef BUILD_QDP_INTERFACE
-      copyGauge<FloatOut,FloatIn,length>
-	(QDPOrder<FloatOut,length>(out, Out, outGhost), inOrder, out.Volume(), 
-	 faceVolumeCB, out.Ndim(), out.Geometry(), location, type);
-#else
-      errorQuda("QDP interface has not been built\n");
-#endif
-=======
   void copyGenericGaugeHalfOut(GaugeField &out, const GaugeField &in, QudaFieldLocation location,
       void *Out, void *In, void **ghostOut, void **ghostIn, int type);
->>>>>>> 794e10a3
 
   void copyGenericGaugeSingleOut(GaugeField &out, const GaugeField &in, QudaFieldLocation location,
       void *Out, void *In, void **ghostOut, void **ghostIn, int type);
