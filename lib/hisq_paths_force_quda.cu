#include <utility>
#include <quda_internal.h>
#include <gauge_field.h>
#include <ks_improved_force.h>
#include <tune_quda.h>
#include <instantiate.h>
#include <tunable_nd.h>
#include <kernels/hisq_paths_force.cuh>

namespace quda {

  namespace fermion_force {

    template <typename Arg> class FatLinkForce : public TunableKernel3D {
      Arg &arg;
      const GaugeField &outA;
      const GaugeField &outB;
      const GaugeField &pMu;
      const GaugeField &qMu;
      const GaugeField &p3;
      const GaugeField &link;
      const HisqForceType type;
      unsigned int minThreads() const { return arg.threads.x; }

    public:
      FatLinkForce(Arg &arg, const GaugeField &link, int sig, int mu, HisqForceType type,
                   const GaugeField &outA, const GaugeField &outB, const GaugeField &pMu,
                   const GaugeField &qMu, const GaugeField &p3) :
        TunableKernel3D(link, 2, type == FORCE_ONE_LINK ? 4 : 1),
        arg(arg),
        outA(outA),
        outB(outB),
        pMu(pMu),
        qMu(qMu),
        p3(p3),
        link(link),
        type(type)
      {
        arg.sig = sig;
        arg.mu = mu;

        strcat(aux, (std::string(comm_dim_partitioned_string()) + "threads=" + std::to_string(arg.threads.x)).c_str());
        if (type == FORCE_MIDDLE_LINK || type == FORCE_LEPAGE_MIDDLE_LINK)
          strcat(aux, (std::string(",sig=") + std::to_string(arg.sig) +
                       std::string(",mu=") + std::to_string(arg.mu) +
                       std::string(",pMu=") + std::to_string(arg.p_mu) +
                       std::string(",q_mu=") + std::to_string(arg.q_mu) +
                       std::string(",q_prev=") + std::to_string(arg.q_prev)).c_str());
        else if (type != FORCE_ONE_LINK)
          strcat(aux, (std::string(",mu=") + std::to_string(arg.mu)).c_str()); // no sig dependence needed for side link

        switch (type) {
        case FORCE_ONE_LINK:           strcat(aux, ",ONE_LINK");           break;
        case FORCE_ALL_LINK:           strcat(aux, ",ALL_LINK");           break;
        case FORCE_MIDDLE_LINK:        strcat(aux, ",MIDDLE_LINK");        break;
        case FORCE_LEPAGE_MIDDLE_LINK: strcat(aux, ",LEPAGE_MIDDLE_LINK"); break;
        case FORCE_SIDE_LINK:          strcat(aux, ",SIDE_LINK");          break;
        case FORCE_SIDE_LINK_SHORT:    strcat(aux, ",SIDE_LINK_SHORT");    break;
        default: errorQuda("Undefined force type %d", type);
        }

        apply(device::get_default_stream());
      }

      void apply(const qudaStream_t &stream)
      {
        TuneParam tp = tuneLaunch(*this, getTuning(), getVerbosity());
        switch (type) {
        case FORCE_ONE_LINK:
          launch<OneLinkTerm>(tp, stream, arg);
          break;
        case FORCE_ALL_LINK:
          if (goes_forward(arg.sig) && goes_forward(arg.mu)) {
            launch<AllLink>(tp, stream, FatLinkParam<Arg, 1, 1>(arg));
          } else if (goes_forward(arg.sig) && goes_backward(arg.mu)) {
            launch<AllLink>(tp, stream, FatLinkParam<Arg, 0, 1>(arg));
          } else if (goes_backward(arg.sig) && goes_forward(arg.mu)) {
            launch<AllLink>(tp, stream, FatLinkParam<Arg, 1, 0>(arg));
          } else {
            launch<AllLink>(tp, stream, FatLinkParam<Arg, 0, 0>(arg));
          }
          break;
        case FORCE_MIDDLE_LINK:
          if (!arg.p_mu || !arg.q_mu) errorQuda("Expect p_mu=%d and q_mu=%d to both be true", arg.p_mu, arg.q_mu);
          if (arg.q_prev) {
            if (goes_forward(arg.sig) && goes_forward(arg.mu)) {
              launch<MiddleLink>(tp, stream, FatLinkParam<Arg, 1, 1, true, true, true>(arg));
            } else if (goes_forward(arg.sig) && goes_backward(arg.mu)) {
              launch<MiddleLink>(tp, stream, FatLinkParam<Arg, 0, 1, true, true, true>(arg));
            } else if (goes_backward(arg.sig) && goes_forward(arg.mu)) {
              launch<MiddleLink>(tp, stream, FatLinkParam<Arg, 1, 0, true, true, true>(arg));
            } else {
              launch<MiddleLink>(tp, stream, FatLinkParam<Arg, 0, 0, true, true, true>(arg));
            }
          } else {
            if (goes_forward(arg.sig) && goes_forward(arg.mu)) {
              launch<MiddleLink>(tp, stream, FatLinkParam<Arg, 1, 1, true, true, false>(arg));
            } else if (goes_forward(arg.sig) && goes_backward(arg.mu)) {
              launch<MiddleLink>(tp, stream, FatLinkParam<Arg, 0, 1, true, true, false>(arg));
            } else if (goes_backward(arg.sig) && goes_forward(arg.mu)) {
              launch<MiddleLink>(tp, stream, FatLinkParam<Arg, 1, 0, true, true, false>(arg));
            } else {
              launch<MiddleLink>(tp, stream, FatLinkParam<Arg, 0, 0, true, true, false>(arg));
            }
          }
          break;
        case FORCE_LEPAGE_MIDDLE_LINK:
          if (arg.p_mu || arg.q_mu || !arg.q_prev)
            errorQuda("Expect p_mu=%d and q_mu=%d to both be false and q_prev=%d true", arg.p_mu, arg.q_mu, arg.q_prev);
          if (goes_forward(arg.sig) && goes_forward(arg.mu)) {
            launch<MiddleLink>(tp, stream, FatLinkParam<Arg, 1, 1, false, false, true>(arg));
          } else if (goes_forward(arg.sig) && goes_backward(arg.mu)) {
            launch<MiddleLink>(tp, stream, FatLinkParam<Arg, 0, 1, false, false, true>(arg));
          } else if (goes_backward(arg.sig) && goes_forward(arg.mu)) {
            launch<MiddleLink>(tp, stream, FatLinkParam<Arg, 1, 0, false, false, true>(arg));
          } else {
            launch<MiddleLink>(tp, stream, FatLinkParam<Arg, 0, 0, false, false, true>(arg));
          }
          break;
        case FORCE_SIDE_LINK:
          if (goes_forward(arg.mu)) {
            launch<SideLink>(tp, stream, FatLinkParam<Arg, 1>(arg));
          } else {
            launch<SideLink>(tp, stream, FatLinkParam<Arg, 0>(arg));
          }
          break;
        case FORCE_SIDE_LINK_SHORT:
          if (goes_forward(arg.mu)) {
            launch<SideLinkShort>(tp, stream, FatLinkParam<Arg, 1>(arg));
          } else {
            launch<SideLinkShort>(tp, stream, FatLinkParam<Arg, 0>(arg));
          }
          break;
        default:
          errorQuda("Undefined force type %d", type);
        }
      }

      void preTune() {
        switch (type) {
        case FORCE_ONE_LINK:
          outA.backup();
          break;
        case FORCE_ALL_LINK:
          outA.backup();
          outB.backup();
          break;
        case FORCE_MIDDLE_LINK:
          pMu.backup();
          qMu.backup();
          outA.backup();
          p3.backup();
          break;
        case FORCE_LEPAGE_MIDDLE_LINK:
          outA.backup();
          p3.backup();
          break;
        case FORCE_SIDE_LINK:
          outB.backup();
          outA.backup();
          break;
        case FORCE_SIDE_LINK_SHORT:
          outA.backup();
          break;
        default: errorQuda("Undefined force type %d", type);
        }
      }

      void postTune() {
        switch (type) {
        case FORCE_ONE_LINK:
          outA.restore();
          break;
        case FORCE_ALL_LINK:
          outA.restore();
          outB.restore();
          break;
        case FORCE_MIDDLE_LINK:
          pMu.restore();
          qMu.restore();
          outA.restore();
          p3.restore();
          break;
        case FORCE_LEPAGE_MIDDLE_LINK:
          outA.restore();
          p3.restore();
          break;
        case FORCE_SIDE_LINK:
          outB.restore();
          outA.restore();
          break;
        case FORCE_SIDE_LINK_SHORT:
          outA.restore();
          break;
        default: errorQuda("Undefined force type %d", type);
        }
      }

      long long flops() const {
        switch (type) {
        case FORCE_ONE_LINK:
          return 2*4*arg.threads.x*36ll;
        case FORCE_ALL_LINK:
          return 2*arg.threads.x*(goes_forward(arg.sig) ? 1242ll : 828ll);
        case FORCE_MIDDLE_LINK:
        case FORCE_LEPAGE_MIDDLE_LINK:
          return 2*arg.threads.x*(2 * 198 +
                                (!arg.q_prev && goes_forward(arg.sig) ? 198 : 0) +
                                (arg.q_prev && (arg.q_mu || goes_forward(arg.sig) ) ? 198 : 0) +
                                ((arg.q_prev && goes_forward(arg.sig) ) ?  198 : 0) +
                                ( goes_forward(arg.sig) ? 216 : 0) );
        case FORCE_SIDE_LINK:       return 2*arg.threads.x*2*234;
        case FORCE_SIDE_LINK_SHORT: return 2*arg.threads.x*36;
        default: errorQuda("Undefined force type %d", type);
        }
        return 0;
      }

      long long bytes() const {
        switch (type) {
        case FORCE_ONE_LINK:
          return 2*4*arg.threads.x*( arg.oProd.Bytes() + 2*arg.outA.Bytes() );
        case FORCE_ALL_LINK:
          return 2*arg.threads.x*( (goes_forward(arg.sig) ? 4 : 2)*arg.outA.Bytes() + 3*arg.link.Bytes()
                                 + arg.oProd.Bytes() + arg.qPrev.Bytes() + 2*arg.outB.Bytes());
        case FORCE_MIDDLE_LINK:
        case FORCE_LEPAGE_MIDDLE_LINK:
          return 2*arg.threads.x*( ( goes_forward(arg.sig) ? 2*arg.outA.Bytes() : 0 ) +
                                 (arg.p_mu ? arg.pMu.Bytes() : 0) +
                                 (arg.q_mu ? arg.qMu.Bytes() : 0) +
                                 ( ( goes_forward(arg.sig) || arg.q_mu ) ? arg.qPrev.Bytes() : 0) +
                                 arg.p3.Bytes() + 3*arg.link.Bytes() + arg.oProd.Bytes() );
        case FORCE_SIDE_LINK:
          return 2*arg.threads.x*( 2*arg.outA.Bytes() + 2*arg.outB.Bytes() +
                                 arg.p3.Bytes() + arg.link.Bytes() + arg.qProd.Bytes() );
        case FORCE_SIDE_LINK_SHORT:
          return 2*arg.threads.x*( 2*arg.outA.Bytes() + arg.p3.Bytes() );
        default: errorQuda("Undefined force type %d", type);
        }
        return 0;
      }
    };

    template <typename real, int nColor, QudaReconstructType recon>
    struct HisqStaplesForce {
      HisqStaplesForce(GaugeField &Pmu, GaugeField &P3, GaugeField &P5, GaugeField &Pnumu,
                       GaugeField &Qmu, GaugeField &Qnumu, GaugeField &newOprod,
                       const GaugeField &oprod, const GaugeField &link,
                       const double *path_coeff_array)
      {
        PathCoefficients<real> act_path_coeff(path_coeff_array);
        real OneLink = act_path_coeff.one;
        real ThreeSt = act_path_coeff.three;
        real mThreeSt = -ThreeSt;
        real FiveSt  = act_path_coeff.five;
        real mFiveSt  = -FiveSt;
        real SevenSt = act_path_coeff.seven;
        real Lepage  = act_path_coeff.lepage;
        real mLepage  = -Lepage;

        {
          FatLinkArg<real, nColor> arg(newOprod, oprod, link, OneLink, FORCE_ONE_LINK);
          arg.threads.z = 4;
          FatLinkForce<decltype(arg)> oneLink(arg, link, 0, 0, FORCE_ONE_LINK, newOprod, newOprod, oprod, oprod, oprod);
        }

        for (int sig=0; sig<8; sig++) {
          for (int mu=0; mu<8; mu++) {
            if ( (mu == sig) || (mu == opp_dir(sig))) continue;

            //3-link
            //Kernel A: middle link
            FatLinkArg<real, nColor> middleLinkArg(newOprod, Pmu, P3, Qmu, oprod, link, mThreeSt, 2, FORCE_MIDDLE_LINK);
            FatLinkForce<decltype(middleLinkArg)> middleLink(middleLinkArg, link, sig, mu, FORCE_MIDDLE_LINK, newOprod, newOprod, Pmu, P3, Qmu);

            for (int nu=0; nu < 8; nu++) {
              if (nu == sig || nu == opp_dir(sig) || nu == mu || nu == opp_dir(mu)) continue;

              //5-link: middle link
              //Kernel B
              FatLinkArg<real, nColor> middleLinkArg(newOprod, Pnumu, P5, Qnumu, Pmu, Qmu, link, FiveSt, 1, FORCE_MIDDLE_LINK);
              FatLinkForce<decltype(middleLinkArg)> middleLink(middleLinkArg, link, sig, nu, FORCE_MIDDLE_LINK, newOprod, newOprod, Pnumu, P5, Qnumu);

              for (int rho = 0; rho < 8; rho++) {
                if (rho == sig || rho == opp_dir(sig) || rho == mu || rho == opp_dir(mu) || rho == nu || rho == opp_dir(nu)) continue;

                //7-link: middle link and side link
                FatLinkArg<real, nColor> arg(newOprod, P5, Pnumu, Qnumu, link, SevenSt, FiveSt != 0 ? SevenSt/FiveSt : 0, 1, FORCE_ALL_LINK, true);
                FatLinkForce<decltype(arg)> all(arg, link, sig, rho, FORCE_ALL_LINK, newOprod, P5, P5, P5, Qnumu);

              }//rho

              //5-link: side link
              FatLinkArg<real, nColor> arg(newOprod, P3, P5, Qmu, link, mFiveSt, (ThreeSt != 0 ? FiveSt/ThreeSt : 0), 1, FORCE_SIDE_LINK);
              FatLinkForce<decltype(arg)> side(arg, link, sig, nu, FORCE_SIDE_LINK, newOprod, P3, P5, P5, Qmu);

            } //nu

            //lepage
            if (Lepage != 0.) {
              FatLinkArg<real, nColor> middleLinkArg(newOprod, P5, Pmu, Qmu, link, Lepage, 2, FORCE_LEPAGE_MIDDLE_LINK);
              FatLinkForce<decltype(middleLinkArg)> middleLink(middleLinkArg, link, sig, mu, FORCE_LEPAGE_MIDDLE_LINK, newOprod, newOprod, P5, P5, Qmu);

              FatLinkArg<real, nColor> arg(newOprod, P3, P5, Qmu, link, mLepage, (ThreeSt != 0 ? Lepage/ThreeSt : 0), 2, FORCE_SIDE_LINK);
              FatLinkForce<decltype(arg)> side(arg, link, sig, mu, FORCE_SIDE_LINK, newOprod, P3, P5, P5, Qmu);
            } // Lepage != 0.0

            // 3-link side link
            FatLinkArg<real, nColor> arg(newOprod, P3, link, ThreeSt, 1, FORCE_SIDE_LINK_SHORT);
            FatLinkForce<decltype(arg)> side(arg, P3, sig, mu, FORCE_SIDE_LINK_SHORT, newOprod, newOprod, P3, P3, P3);
          }//mu
        }//sig
      }
    };

#ifdef GPU_HISQ_FORCE
    void hisqStaplesForce(GaugeField &newOprod, const GaugeField &oprod, const GaugeField &link, const double path_coeff_array[6])
    {
      checkNative(link, oprod, newOprod);
      checkLocation(newOprod, oprod, link);
      checkPrecision(oprod, link, newOprod);

      // create color matrix fields with zero padding
      GaugeFieldParam gauge_param(link);
      gauge_param.reconstruct = QUDA_RECONSTRUCT_NO;
      gauge_param.geometry = QUDA_SCALAR_GEOMETRY;
      gauge_param.setPrecision(gauge_param.Precision(), true);

      auto Pmu = GaugeField::Create(gauge_param);
      auto P3 = GaugeField::Create(gauge_param);
      auto P5 = GaugeField::Create(gauge_param);
      auto Pnumu = GaugeField::Create(gauge_param);
      auto Qmu = GaugeField::Create(gauge_param);
      auto Qnumu = GaugeField::Create(gauge_param);

<<<<<<< HEAD
      // not used:  QudaPrecision precision = checkPrecision(oprod, link, newOprod);
=======
>>>>>>> 36c994ce
      instantiate<HisqStaplesForce, ReconstructNone>(*Pmu, *P3, *P5, *Pnumu, *Qmu, *Qnumu, newOprod, oprod, link, path_coeff_array);

      delete Pmu;
      delete P3;
      delete P5;
      delete Pnumu;
      delete Qmu;
      delete Qnumu;
    }
#else
    void hisqStaplesForce(GaugeField &, const GaugeField &, const GaugeField &, const double[6])
    {
      errorQuda("HISQ force not enabled");
    }
#endif

    template <typename Arg>
    class HisqForce : public TunableKernel2D {

      Arg &arg;
      GaugeField &force;
      const GaugeField &meta;
      const HisqForceType type;
      unsigned int minThreads() const { return arg.threads.x; }

    public:
      HisqForce(Arg &arg, GaugeField &force, const GaugeField &meta, int sig, int mu, HisqForceType type) :
        TunableKernel2D(meta, 2),
        arg(arg),
        force(force),
        meta(meta),
        type(type)
      {
        arg.sig = sig;
        arg.mu = mu;
        apply(device::get_default_stream());
      }

      void apply(const qudaStream_t &stream) {
        TuneParam tp = tuneLaunch(*this, getTuning(), getVerbosity());
        switch (type) {
        case FORCE_LONG_LINK: launch<LongLink>(tp, stream, arg); break;
        case FORCE_COMPLETE:  launch<CompleteForce>(tp, stream, arg); break;
        default: errorQuda("Undefined force type %d", type);
        }
      }

      TuneKey tuneKey() const {
        std::stringstream aux;
        aux << meta.AuxString() << comm_dim_partitioned_string() << ",threads=" << arg.threads.x;
        switch (type) {
        case FORCE_LONG_LINK: aux << ",LONG_LINK"; break;
        case FORCE_COMPLETE:  aux << ",COMPLETE";  break;
        default: errorQuda("Undefined force type %d", type);
        }
        return TuneKey(meta.VolString(), typeid(*this).name(), aux.str().c_str());
      }

      void preTune() {
        switch (type) {
        case FORCE_LONG_LINK:
        case FORCE_COMPLETE:
          force.backup(); break;
        default: errorQuda("Undefined force type %d", type);
        }
      }

      void postTune() {
        switch (type) {
        case FORCE_LONG_LINK:
        case FORCE_COMPLETE:
          force.restore(); break;
        default: errorQuda("Undefined force type %d", type);
        }
      }

      long long flops() const {
        switch (type) {
        case FORCE_LONG_LINK: return 2*arg.threads.x*4968ll;
        case FORCE_COMPLETE:  return 2*arg.threads.x*792ll;
        default: errorQuda("Undefined force type %d", type);
        }
        return 0;
      }

      long long bytes() const {
        switch (type) {
        case FORCE_LONG_LINK: return 4*2*arg.threads.x*(2*arg.outA.Bytes() + 4*arg.link.Bytes() + 3*arg.oProd.Bytes());
        case FORCE_COMPLETE:  return 4*2*arg.threads.x*(arg.outA.Bytes() + arg.link.Bytes() + arg.oProd.Bytes());
        default: errorQuda("Undefined force type %d", type);
        }
        return 0;
      }
    };

    template <typename real, int nColor, QudaReconstructType recon>
    struct HisqLongLinkForce {
      HisqLongLinkForce(GaugeField &newOprod, const GaugeField &oldOprod, const GaugeField &link, double coeff)
      {
        LongLinkArg<real, nColor, recon> arg(newOprod, link, oldOprod, coeff);
        HisqForce<decltype(arg)> longLink(arg, newOprod, link, 0, 0, FORCE_LONG_LINK);
      }
    };

#ifdef GPU_HISQ_FORCE
    void hisqLongLinkForce(GaugeField &newOprod, const GaugeField &oldOprod, const GaugeField &link, double coeff)
    {
      checkNative(link, oldOprod, newOprod);
      checkLocation(newOprod, oldOprod, link);
      checkPrecision(newOprod, link, oldOprod);
      instantiate<HisqLongLinkForce, ReconstructNone>(newOprod, oldOprod, link, coeff);
    }
#else
    void hisqLongLinkForce(GaugeField &, const GaugeField &, const GaugeField &, double)
    {
      errorQuda("HISQ force not enabled");
    }
#endif

    template <typename real, int nColor, QudaReconstructType recon>
    struct HisqCompleteForce {
      HisqCompleteForce(GaugeField &force, const GaugeField &link)
      {
        CompleteForceArg<real, nColor, recon> arg(force, link);
        HisqForce<decltype(arg)> completeForce(arg, force, link, 0, 0, FORCE_COMPLETE);
      }
    };

#ifdef GPU_HISQ_FORCE
    void hisqCompleteForce(GaugeField &force, const GaugeField &link)
    {
      checkNative(link, force);
      checkLocation(force, link);
      checkPrecision(link, force);
      instantiate<HisqCompleteForce, ReconstructNone>(force, link);
    }
#else
    void hisqCompleteForce(GaugeField &, const GaugeField &)
    {
      errorQuda("HISQ force not enabled");
    }
#endif

  } // namespace fermion_force

} // namespace quda<|MERGE_RESOLUTION|>--- conflicted
+++ resolved
@@ -333,10 +333,6 @@
       auto Qmu = GaugeField::Create(gauge_param);
       auto Qnumu = GaugeField::Create(gauge_param);
 
-<<<<<<< HEAD
-      // not used:  QudaPrecision precision = checkPrecision(oprod, link, newOprod);
-=======
->>>>>>> 36c994ce
       instantiate<HisqStaplesForce, ReconstructNone>(*Pmu, *P3, *P5, *Pnumu, *Qmu, *Qnumu, newOprod, oprod, link, path_coeff_array);
 
       delete Pmu;
