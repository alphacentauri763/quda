--- conflicted
+++ resolved
@@ -273,22 +273,14 @@
                && accessRank[1] <= enable_p2p_max_access_rank)
               || gpuid == neighbor_gpuid) {
             peer2peer_enabled[dir][dim] = true;
-<<<<<<< HEAD
-	    if (getVerbosity() > QUDA_SILENT) {
-=======
             if (getVerbosity() > QUDA_SILENT) {
->>>>>>> 840d92db
               printf("Peer-to-peer enabled for rank %d (gpu=%d) with neighbor %d (gpu=%d) dir=%d, dim=%d, access rank "
                      "= (%d, %d)\n",
                      comm_rank(), gpuid, neighbor_rank, neighbor_gpuid, dir, dim, accessRank[0], accessRank[1]);
             }
           } else {
             intranode_enabled[dir][dim] = true;
-<<<<<<< HEAD
-	    if (getVerbosity() > QUDA_SILENT) {
-=======
             if (getVerbosity() > QUDA_SILENT) {
->>>>>>> 840d92db
 	      printf("Intra-node (non peer-to-peer) enabled for rank %d (gpu=%d) with neighbor %d (gpu=%d) dir=%d, dim=%d\n",
 		     comm_rank(), gpuid, neighbor_rank, neighbor_gpuid, dir, dim);
 	    }
