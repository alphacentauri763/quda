--- conflicted
+++ resolved
@@ -5,67 +5,6 @@
 #include <quda_internal.h>
 #include <communicator_quda.h>
 #include <comm_quda.h>
-<<<<<<< HEAD
-#include <csignal>
-
-#ifdef QUDA_BACKWARDSCPP
-#include "backward.hpp"
-namespace backward {
-  static backward::SignalHandling sh;
-} // namespace backward
-#endif
-
-struct Topology_s {
-  int ndim;
-  int dims[QUDA_MAX_DIM];
-  int *ranks;
-  int (*coords)[QUDA_MAX_DIM];
-  int my_rank;
-  int my_coords[QUDA_MAX_DIM];
-  // It might be worth adding communicators to allow for efficient reductions:
-  //   #if defined(MPI_COMMS)
-  //     MPI_Comm comm;
-  //   #elif defined(QMP_COMMS)
-  //     QMP_communicator_t comm; // currently only supported by qmp-2.4.0-alpha
-  //   #endif
-};
-
-
-/**
- * Utility function for indexing into Topology::ranks[]
- *
- * @param ndim  Number of grid dimensions in the network topology
- * @param dims  Array of grid dimensions
- * @param x     Node coordinates
- * @return      Linearized index cooresponding to the node coordinates
- */
-static inline int index(int ndim, const int *dims, const int *x)
-{
-  int idx = x[0];
-  for (int i = 1; i < ndim; i++) {
-    idx = dims[i]*idx + x[i];
-  }
-  return idx;
-}
-
-
-static inline bool advance_coords(int ndim, const int *dims, int *x)
-{
-  bool valid = false;
-  for (int i = ndim-1; i >= 0; i--) {
-    if (x[i] < dims[i]-1) {
-      x[i]++;
-      valid = true;
-      break;
-    } else {
-      x[i] = 0;
-    }
-  }
-  return valid;
-}
-=======
->>>>>>> f9c80ba6
-
 
 char *comm_hostname(void)
 {
@@ -98,385 +37,13 @@
   return (twoneg48 * rand_seed);
 }
 
-<<<<<<< HEAD
-
-// QudaCommsMap is declared in quda.h:
-//   typedef int (*QudaCommsMap)(const int *coords, void *fdata);
-
-Topology *comm_create_topology(int ndim, const int *dims, QudaCommsMap rank_from_coords, void *map_data)
-{
-  if (ndim > QUDA_MAX_DIM) {
-    errorQuda("ndim exceeds QUDA_MAX_DIM");
-  }
-
-  Topology *topo = (Topology *) safe_malloc(sizeof(Topology));
-
-  topo->ndim = ndim;
-
-  int nodes = 1;
-  for (int i=0; i<ndim; i++) {
-    topo->dims[i] = dims[i];
-    nodes *= dims[i];
-  }
-
-  topo->ranks = (int *) safe_malloc(nodes*sizeof(int));
-  topo->coords = (int (*)[QUDA_MAX_DIM]) safe_malloc(nodes*sizeof(int[QUDA_MAX_DIM]));
-
-  int x[QUDA_MAX_DIM];
-  for (int i = 0; i < QUDA_MAX_DIM; i++) x[i] = 0;
-
-  do {
-    int rank = rank_from_coords(x, map_data);
-    topo->ranks[index(ndim, dims, x)] = rank;
-    for (int i=0; i<ndim; i++) {
-      topo->coords[rank][i] = x[i];
-    }
-  } while (advance_coords(ndim, dims, x));
-
-  int my_rank = comm_rank();
-  topo->my_rank = my_rank;
-  for (int i = 0; i < ndim; i++) {
-    topo->my_coords[i] = topo->coords[my_rank][i];
-  }
-
-  // initialize the random number generator with a rank-dependent seed
-  rand_seed = 17*my_rank + 137;
-
-  return topo;
-}
-
-
-void comm_destroy_topology(Topology *topo)
-{
-  host_free(topo->ranks);
-  host_free(topo->coords);
-  host_free(topo);
-}
-
-static int gpuid = -1;
-
-int comm_gpuid(void) { return gpuid; }
-
-static bool peer2peer_enabled[2][4] = { {false,false,false,false},
-                                        {false,false,false,false} };
-static bool peer2peer_init = false;
-
-static bool intranode_enabled[2][4] = { {false,false,false,false},
-					{false,false,false,false} };
-
-/** this records whether there is any peer-2-peer capability
-    (regardless whether it is enabled or not) */
-static bool peer2peer_present = false;
-
-/** by default enable both copy engines and load/store access */
-static int enable_peer_to_peer = 3;
-
-/** sets whether we cap which peers can use peer-to-peer */
-static int enable_p2p_max_access_rank = std::numeric_limits<int>::max();
-
-void comm_peer2peer_init(const char* hostname_recv_buf)
-{
-  if (peer2peer_init) return;
-
-  // set gdr enablement
-  if (comm_gdr_enabled()) {
-    if (getVerbosity() > QUDA_SILENT) printfQuda("Enabling GPU-Direct RDMA access\n");
-    comm_gdr_blacklist(); // set GDR blacklist
-    // by default, if GDR is enabled we disable non-p2p policies to
-    // prevent possible conflict between MPI and QUDA opening the same
-    // IPC memory handles when using CUDA-aware MPI
-    enable_peer_to_peer += 4;
-  } else {
-    if (getVerbosity() > QUDA_SILENT) printfQuda("Disabling GPU-Direct RDMA access\n");
-  }
-
-  char *enable_peer_to_peer_env = getenv("QUDA_ENABLE_P2P");
-
-  // disable peer-to-peer comms in one direction if QUDA_ENABLE_P2P=-1
-  // and comm_dim(dim) == 2 (used for perf benchmarking)
-  bool disable_peer_to_peer_bidir = false;
-
-  if (enable_peer_to_peer_env) {
-    enable_peer_to_peer = atoi(enable_peer_to_peer_env);
-
-    switch ( std::abs(enable_peer_to_peer) ) {
-    case 0: if (getVerbosity() > QUDA_SILENT) printfQuda("Disabling peer-to-peer access\n"); break;
-    case 1: if (getVerbosity() > QUDA_SILENT) printfQuda("Enabling peer-to-peer copy engine access (disabling direct load/store)\n"); break;
-    case 2: if (getVerbosity() > QUDA_SILENT) printfQuda("Enabling peer-to-peer direct load/store access (disabling copy engines)\n"); break;
-    case 3: if (getVerbosity() > QUDA_SILENT) printfQuda("Enabling peer-to-peer copy engine and direct load/store access\n"); break;
-    case 5: if (getVerbosity() > QUDA_SILENT) printfQuda("Enabling peer-to-peer copy engine access (disabling direct load/store and non-p2p policies)\n"); break;
-    case 6: if (getVerbosity() > QUDA_SILENT) printfQuda("Enabling peer-to-peer direct load/store access (disabling copy engines and non-p2p policies)\n"); break;
-    case 7: if (getVerbosity() > QUDA_SILENT) printfQuda("Enabling peer-to-peer copy engine and direct load/store access (disabling non-p2p policies)\n"); break;
-    default: errorQuda("Unexpected value QUDA_ENABLE_P2P=%d\n", enable_peer_to_peer);
-    }
-
-    if (enable_peer_to_peer < 0) { // only values -1, -2, -3 can make it here
-      if (getVerbosity() > QUDA_SILENT) printfQuda("Disabling bi-directional peer-to-peer access\n");
-      disable_peer_to_peer_bidir = true;
-    }
-
-    enable_peer_to_peer = abs(enable_peer_to_peer);
-
-  } else { // !enable_peer_to_peer_env
-    if (getVerbosity() > QUDA_SILENT) printfQuda("Enabling peer-to-peer copy engine and direct load/store access\n");
-  }
-
-  if (!peer2peer_init && enable_peer_to_peer) {
-
-    // set whether we are limiting p2p enablement
-    char *enable_p2p_max_access_rank_env = getenv("QUDA_ENABLE_P2P_MAX_ACCESS_RANK");
-    if (enable_p2p_max_access_rank_env) {
-      enable_p2p_max_access_rank = atoi(enable_p2p_max_access_rank_env);
-      if (enable_p2p_max_access_rank < 0)
-        errorQuda("Invalid QUDA_ENABLE_P2P_MAX_ACCESS_RANK=%d\n", enable_p2p_max_access_rank);
-      if (getVerbosity() > QUDA_SILENT)
-        printfQuda(
-          "Limiting peer-to-peer communication to a maximum access rank of %d (lower ranks have higher bandwidth)\n",
-          enable_p2p_max_access_rank);
-    }
-
-    // first check that the local GPU supports UVA
-    const int gpuid = comm_gpuid();
-
-    comm_set_neighbor_ranks();
-
-    char *hostname = comm_hostname();
-    int *gpuid_recv_buf = (int *)safe_malloc(sizeof(int)*comm_size());
-
-    comm_gather_gpuid(gpuid_recv_buf);
-
-    for(int dir=0; dir<2; ++dir){ // forward/backward directions
-      for(int dim=0; dim<4; ++dim){
-	int neighbor_rank = comm_neighbor_rank(dir,dim);
-	if (neighbor_rank == comm_rank()) continue;
-
-        if ((unsigned)neighbor_rank >= comm_size()) errorQuda("neighbor rank %d > number of ranks %lu", neighbor_rank, comm_size());
-
-        // disable peer-to-peer comms in one direction
-	if ( ((comm_rank() > neighbor_rank && dir == 0) || (comm_rank() < neighbor_rank && dir == 1)) &&
-	     disable_peer_to_peer_bidir && comm_dim(dim) == 2 ) continue;
-
-	// if the neighbors are on the same
-	if (!strncmp(hostname, &hostname_recv_buf[128*neighbor_rank], 128)) {
-	  int neighbor_gpuid = gpuid_recv_buf[neighbor_rank];
-
-          bool can_access_peer = comm_peer2peer_possible(gpuid, neighbor_gpuid);
-          int access_rank = comm_peer2peer_performance(gpuid, neighbor_gpuid);
-
-	  // enable P2P if we can access the peer
-          if ((can_access_peer && access_rank <= enable_p2p_max_access_rank) || gpuid == neighbor_gpuid) {
-            peer2peer_enabled[dir][dim] = true;
-            if (getVerbosity() > QUDA_SILENT) {
-              printf("Peer-to-peer enabled for rank %d (gpu=%d) with neighbor %d (gpu=%d) dir=%d, dim=%d, access rank "
-                     "= %d\n",
-                     comm_rank(), gpuid, neighbor_rank, neighbor_gpuid, dir, dim, access_rank);
-            }
-          } else {
-            intranode_enabled[dir][dim] = true;
-            if (getVerbosity() > QUDA_SILENT) {
-              printf(
-                "Intra-node (non peer-to-peer) enabled for rank %d (gpu=%d) with neighbor %d (gpu=%d) dir=%d, dim=%d\n",
-                comm_rank(), gpuid, neighbor_rank, neighbor_gpuid, dir, dim);
-            }
-          }
-        } // on the same node
-      } // different dimensions - x, y, z, t
-    } // different directions - forward/backward
-
-    host_free(gpuid_recv_buf);
-  }
-
-  peer2peer_init = true;
-
-  comm_barrier();
-
-  peer2peer_present = comm_peer2peer_enabled_global();
-}
-
-bool comm_peer2peer_present() { return peer2peer_present; }
-
-static bool enable_p2p = true;
-
-bool comm_peer2peer_enabled(int dir, int dim){
-  return enable_p2p ? peer2peer_enabled[dir][dim] : false;
-}
-
-int comm_peer2peer_enabled_global() {
-  if (!enable_p2p) return false;
-
-  static bool init = false;
-  static bool p2p_global = false;
-
-  if (!init) {
-    int p2p = 0;
-    for (int dim=0; dim<4; dim++)
-      for (int dir=0; dir<2; dir++)
-	p2p += (int)comm_peer2peer_enabled(dir,dim);
-
-    comm_allreduce_int(&p2p);
-    init = true;
-    p2p_global = p2p > 0 ? true : false;
-  }
-  return p2p_global * enable_peer_to_peer;
-}
-
-void comm_enable_peer2peer(bool enable) {
-  enable_p2p = enable;
-}
-
-static bool enable_intranode = true;
-
-bool comm_intranode_enabled(int dir, int dim){
-  return enable_intranode ? intranode_enabled[dir][dim] : false;
-}
-
-void comm_enable_intranode(bool enable) {
-  enable_intranode = enable;
-}
-
-int comm_ndim(const Topology *topo)
-{
-  return topo->ndim;
-}
-
-
-const int *comm_dims(const Topology *topo)
-{
-  return topo->dims;
-}
-
-
-const int *comm_coords(const Topology *topo)
-{
-  return topo->my_coords;
-}
-
-
-const int *comm_coords_from_rank(const Topology *topo, int rank)
-{
-  return topo->coords[rank];
-}
-
-
-int comm_rank_from_coords(const Topology *topo, const int *coords)
-{
-  return topo->ranks[index(topo->ndim, topo->dims, coords)];
-}
-
-
-static inline int mod(int a, int b)
-{
-  return ((a % b) + b) % b;
-}
-
-int comm_rank_displaced(const Topology *topo, const int displacement[])
-{
-  int coords[QUDA_MAX_DIM];
-
-  for (int i = 0; i < QUDA_MAX_DIM; i++) {
-    coords[i] = (i < topo->ndim) ?
-      mod(comm_coords(topo)[i] + displacement[i], comm_dims(topo)[i]) : 0;
-  }
-
-  return comm_rank_from_coords(topo, coords);
-}
-
-// FIXME: The following routines rely on a "default" topology.
-// They should probably be reworked or eliminated eventually.
-
-Topology *default_topo = NULL;
-
-void comm_set_default_topology(Topology *topo)
-{
-  default_topo = topo;
-}
-
-
-Topology *comm_default_topology(void)
-{
-  if (!default_topo) {
-    errorQuda("Default topology has not been declared");
-  }
-  return default_topo;
-}
-
-static int neighbor_rank[2][4] = { {-1,-1,-1,-1},
-                                          {-1,-1,-1,-1} };
-
-static bool neighbors_cached = false;
-
-void comm_set_neighbor_ranks(Topology *topo)
-{
-  if(neighbors_cached) return;
-
-  Topology *topology = topo ? topo : default_topo; // use default topology if topo is NULL
-  if (!topology) errorQuda("Topology not specified");
-
-  for(int d=0; d<4; ++d){
-    int pos_displacement[QUDA_MAX_DIM] = { };
-    int neg_displacement[QUDA_MAX_DIM] = { };
-    pos_displacement[d] = +1;
-    neg_displacement[d] = -1;
-    neighbor_rank[0][d] = comm_rank_displaced(topology, neg_displacement);
-    neighbor_rank[1][d] = comm_rank_displaced(topology, pos_displacement);
-  }
-  neighbors_cached = true;
-}
-
-int comm_neighbor_rank(int dir, int dim){
-  if(!neighbors_cached){
-    comm_set_neighbor_ranks();
-  }
-  return neighbor_rank[dir][dim];
-}
-
-
-int comm_dim(int dim)
-{
-  Topology *topo = comm_default_topology();
-  return comm_dims(topo)[dim];
-}
-
-
-int comm_coord(int dim)
-{
-  Topology *topo = comm_default_topology();
-  return comm_coords(topo)[dim];
-}
-
-=======
->>>>>>> f9c80ba6
 /**
  * Send to the "dir" direction in the "dim" dimension
  */
 MsgHandle *comm_declare_send_relative_(const char *func, const char *file, int line, void *buffer, int dim, int dir,
                                        size_t nbytes)
 {
-<<<<<<< HEAD
   if (getVerbosity() >= QUDA_DEBUG_VERBOSE) printfQuda("%s called (%s:%d in %s())\n", __func__, file, line, func);
-=======
-#ifdef HOST_DEBUG
-  checkCudaError(); // check and clear error state first
-
-  if (isHost(buffer)) {
-    // test this memory allocation is ok by doing a memcpy from it
-    void *tmp = safe_malloc(nbytes);
-    try {
-      std::copy(static_cast<char *>(buffer), static_cast<char *>(buffer) + nbytes, static_cast<char *>(tmp));
-    } catch (std::exception &e) {
-      printfQuda("ERROR: buffer failed (%s:%d in %s(), dim=%d, dir=%d, nbytes=%zu)\n", file, line, func, dim, dir,
-                 nbytes);
-      errorQuda("aborting");
-    }
-    host_free(tmp);
-  } else {
-    // test this memory allocation is ok by doing a memcpy from it
-    void *tmp = device_malloc(nbytes);
-    qudaMemcpy(tmp, buffer, nbytes, cudaMemcpyDeviceToDevice);
-    device_free(tmp);
-  }
-#endif
->>>>>>> f9c80ba6
 
   int disp[QUDA_MAX_DIM] = {0};
   disp[dim] = dir;
@@ -490,27 +57,7 @@
 MsgHandle *comm_declare_receive_relative_(const char *func, const char *file, int line, void *buffer, int dim, int dir,
                                           size_t nbytes)
 {
-<<<<<<< HEAD
   if (getVerbosity() >= QUDA_DEBUG_VERBOSE) printfQuda("%s called (%s:%d in %s())\n", __func__, file, line, func);
-=======
-#ifdef HOST_DEBUG
-  checkCudaError(); // check and clear error state first
-
-  if (isHost(buffer)) {
-    // test this memory allocation is ok by filling it
-    try {
-      std::fill(static_cast<char *>(buffer), static_cast<char *>(buffer) + nbytes, 0);
-    } catch (std::exception &e) {
-      printfQuda("ERROR: buffer failed (%s:%d in %s(), dim=%d, dir=%d, nbytes=%zu)\n", file, line, func, dim, dir,
-                 nbytes);
-      errorQuda("aborting");
-    }
-  } else {
-    // test this memory allocation is ok by doing a memset
-    qudaMemset(buffer, 0, nbytes);
-  }
-#endif
->>>>>>> f9c80ba6
 
   int disp[QUDA_MAX_DIM] = {0};
   disp[dim] = dir;
@@ -524,34 +71,7 @@
 MsgHandle *comm_declare_strided_send_relative_(const char *func, const char *file, int line, void *buffer, int dim,
                                                int dir, size_t blksize, int nblocks, size_t stride)
 {
-<<<<<<< HEAD
   if (getVerbosity() >= QUDA_DEBUG_VERBOSE) printfQuda("%s called (%s:%d in %s())\n", __func__, file, line, func);
-=======
-#ifdef HOST_DEBUG
-  checkCudaError(); // check and clear error state first
-
-  if (isHost(buffer)) {
-    // test this memory allocation is ok by doing a memcpy from it
-    void *tmp = safe_malloc(blksize * nblocks);
-    try {
-      for (int i = 0; i < nblocks; i++)
-        std::copy(static_cast<char *>(buffer) + i * stride, static_cast<char *>(buffer) + i * stride + blksize,
-                  static_cast<char *>(tmp));
-    } catch (std::exception &e) {
-      printfQuda("ERROR: buffer failed (%s:%d in %s(), dim=%d, dir=%d, blksize=%zu nblocks=%d stride=%zu)\n", file,
-                 line, func, dim, dir, blksize, nblocks, stride);
-      errorQuda("aborting");
-    }
-    host_free(tmp);
-  } else {
-    // test this memory allocation is ok by doing a memcpy from it
-
-    void *tmp = device_malloc(blksize*nblocks);
-    qudaMemcpy2D(tmp, blksize, buffer, stride, blksize, nblocks, cudaMemcpyDeviceToDevice);
-    device_free(tmp);
-  }
-#endif
->>>>>>> f9c80ba6
 
   int disp[QUDA_MAX_DIM] = {0};
   disp[dim] = dir;
@@ -565,28 +85,7 @@
 MsgHandle *comm_declare_strided_receive_relative_(const char *func, const char *file, int line, void *buffer, int dim,
                                                   int dir, size_t blksize, int nblocks, size_t stride)
 {
-<<<<<<< HEAD
   if (getVerbosity() >= QUDA_DEBUG_VERBOSE) printfQuda("%s called (%s:%d in %s())\n", __func__, file, line, func);
-=======
-#ifdef HOST_DEBUG
-  checkCudaError(); // check and clear error state first
-
-  if (isHost(buffer)) {
-    // test this memory allocation is ok by filling it
-    try {
-      for (int i = 0; i < nblocks; i++)
-        std::fill(static_cast<char *>(buffer) + i * stride, static_cast<char *>(buffer) + i * stride + blksize, 0);
-    } catch (std::exception &e) {
-      printfQuda("ERROR: buffer failed (%s:%d in %s(), dim=%d, dir=%d, blksize=%zu nblocks=%d stride=%zu)\n", file,
-                 line, func, dim, dir, blksize, nblocks, stride);
-      errorQuda("aborting");
-    }
-  } else {
-    // test this memory allocation is ok by doing a memset
-    qudaMemset2D(buffer, stride, 0, blksize, nblocks);
-  }
-#endif
->>>>>>> f9c80ba6
 
   int disp[QUDA_MAX_DIM] = {0};
   disp[dim] = dir;
@@ -594,110 +93,7 @@
   return comm_declare_strided_receive_displaced(buffer, disp, blksize, nblocks, stride);
 }
 
-<<<<<<< HEAD
-void comm_finalize(void)
-{
-  Topology *topo = comm_default_topology();
-  comm_destroy_topology(topo);
-  comm_set_default_topology(NULL);
-}
-
-static char partition_string[16];          /** string that contains the job partitioning */
-static char topology_string[128];          /** string that contains the job topology */
-static char partition_override_string[16]; /** string that contains any overridden partitioning */
-
-static int manual_set_partition[QUDA_MAX_DIM] = {0};
-
-#ifdef MULTI_GPU
-void comm_dim_partitioned_set(int dim)
-{
-  manual_set_partition[dim] = 1;
-
-  snprintf(partition_string, 16, ",comm=%d%d%d%d", comm_dim_partitioned(0),
-           comm_dim_partitioned(1), comm_dim_partitioned(2), comm_dim_partitioned(3));
-}
-#else
-void comm_dim_partitioned_set(int)
-{
-  snprintf(partition_string, 16, ",comm=%d%d%d%d", comm_dim_partitioned(0),
-           comm_dim_partitioned(1), comm_dim_partitioned(2), comm_dim_partitioned(3));
-}
-#endif
-
-void comm_dim_partitioned_reset()
-{
-  for (int i = 0; i < QUDA_MAX_DIM; i++) manual_set_partition[i] = 0;
-
-  snprintf(partition_string, 16, ",comm=%d%d%d%d", comm_dim_partitioned(0),
-           comm_dim_partitioned(1), comm_dim_partitioned(2), comm_dim_partitioned(3));
-}
-
-int comm_dim_partitioned(int dim)
-{
-  return (manual_set_partition[dim] || (default_topo && comm_dim(dim) > 1));
-}
-
-int comm_partitioned()
-{
-  int partitioned = 0;
-  for (int i=0; i<4; i++) {
-    partitioned = partitioned || comm_dim_partitioned(i);
-  }
-  return partitioned;
-}
-
-bool comm_gdr_enabled() {
-  static bool gdr_enabled = false;
-#ifdef MULTI_GPU
-  static bool gdr_init = false;
-
-  if (!gdr_init) {
-    char *enable_gdr_env = getenv("QUDA_ENABLE_GDR");
-    if (enable_gdr_env && strcmp(enable_gdr_env, "1") == 0) {
-      gdr_enabled = true;
-    }
-    gdr_init = true;
-  }
-#endif
-  return gdr_enabled;
-}
-
-bool comm_gdr_blacklist() {
-  static bool blacklist = false;
-  static bool blacklist_init = false;
-
-  if (!blacklist_init) {
-    char *blacklist_env = getenv("QUDA_ENABLE_GDR_BLACKLIST");
-
-    if (blacklist_env) { // set the policies to tune for explicitly
-      std::stringstream blacklist_list(blacklist_env);
-
-      int excluded_device;
-      while (blacklist_list >> excluded_device) {
-	// check this is a valid device
-	if ( excluded_device < 0 || excluded_device >= quda::device::get_device_count() ) {
-	  errorQuda("Cannot blacklist invalid GPU device ordinal %d", excluded_device);
-	}
-
-	if (blacklist_list.peek() == ',') blacklist_list.ignore();
-	if (excluded_device == comm_gpuid()) blacklist = true;
-      }
-      comm_barrier();
-      if (getVerbosity() > QUDA_SILENT && blacklist) printf("Blacklisting GPU-Direct RDMA for rank %d (GPU %d)\n", comm_rank(), comm_gpuid());
-    }
-    blacklist_init = true;
-
-  }
-
-  return blacklist;
-}
-
-static bool deterministic_reduce = false;
-
-void comm_init_common(int ndim, const int *dims, QudaCommsMap rank_from_coords, void *map_data)
-=======
 Topology *comm_create_topology(int ndim, const int *dims, QudaCommsMap rank_from_coords, void *map_data, int my_rank)
->>>>>>> f9c80ba6
 {
   if (ndim > QUDA_MAX_DIM) { errorQuda("ndim exceeds QUDA_MAX_DIM"); }
 
@@ -705,56 +101,17 @@
 
   topo->ndim = ndim;
 
-<<<<<<< HEAD
-  int device_count = quda::device::get_device_count();
-  if (device_count == 0) { errorQuda("No devices found"); }
-  if (gpuid >= device_count) {
-    char *enable_mps_env = getenv("QUDA_ENABLE_MPS");
-    if (enable_mps_env && strcmp(enable_mps_env, "1") == 0) {
-      gpuid = gpuid % device_count;
-      printf("MPS enabled, rank=%d -> gpu=%d\n", comm_rank(), gpuid);
-    } else {
-      errorQuda("Too few GPUs available on %s", comm_hostname());
-    }
-=======
   int nodes = 1;
   for (int i = 0; i < ndim; i++) {
     topo->dims[i] = dims[i];
     nodes *= dims[i];
->>>>>>> f9c80ba6
   }
 
   topo->ranks = (int *)safe_malloc(nodes * sizeof(int));
   topo->coords = (int(*)[QUDA_MAX_DIM])safe_malloc(nodes * sizeof(int[QUDA_MAX_DIM]));
 
-<<<<<<< HEAD
-  snprintf(partition_string, 16, ",comm=%d%d%d%d", comm_dim_partitioned(0), comm_dim_partitioned(1),
-           comm_dim_partitioned(2), comm_dim_partitioned(3));
-
-  // if CUDA_VISIBLE_DEVICES is set, we include this information in the topology_string
-  char *device_order_env = getenv("CUDA_VISIBLE_DEVICES");
-  if (device_order_env) {
-
-    // to ensure we have process consistency define using rank 0
-    if (comm_rank() == 0) {
-      std::stringstream device_list_raw(device_order_env); // raw input
-      std::stringstream device_list;                       // formatted (no commas)
-
-      int device;
-      while (device_list_raw >> device) {
-        // check this is a valid policy choice
-        if (device < 0) { errorQuda("Invalid CUDA_VISIBLE_DEVICE ordinal %d", device); }
-
-        device_list << device;
-        if (device_list_raw.peek() == ',') device_list_raw.ignore();
-      }
-      snprintf(topology_string, 128, ",topo=%d%d%d%d,order=%s", comm_dim(0), comm_dim(1), comm_dim(2), comm_dim(3),
-               device_list.str().c_str());
-    }
-=======
   int x[QUDA_MAX_DIM];
   for (int i = 0; i < QUDA_MAX_DIM; i++) x[i] = 0;
->>>>>>> f9c80ba6
 
   do {
     int rank = rank_from_coords(x, map_data);
