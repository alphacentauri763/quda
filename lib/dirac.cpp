#include <dirac_quda.h>
#include <dslash_quda.h>
#include <blas_quda.h>

#include <iostream>

namespace quda {

  // FIXME: At the moment, it's unsafe for more than one Dirac operator to be active unless
  // they all have the same volume, etc. (used to initialize the various CUDA constants).

<<<<<<< HEAD
  Dirac::Dirac(const DiracParam &param) :
    gauge(param.gauge),
    kappa(param.kappa),
    mass(param.mass),
    laplace3D(param.laplace3D),
    matpcType(param.matpcType),
    dagger(param.dagger),
    flops(0),
    tmp1(param.tmp1),
    tmp2(param.tmp2),
    type(param.type),
    halo_precision(param.halo_precision),
    profile("Dirac", false)
=======
  // Construct from Params
  Dirac::Dirac(const DiracParam &param) 
    : gauge(param.gauge), kappa(param.kappa), mass(param.mass), matpcType(param.matpcType), 
      dagger(param.dagger), flops(0), tmp1(param.tmp1), tmp2(param.tmp2), type(param.type), 
      halo_precision(param.halo_precision), profile("Dirac", false)
>>>>>>> 2f0ce3ba
  {
    for (int i=0; i<4; i++) commDim[i] = param.commDim[i];
  }

<<<<<<< HEAD
  Dirac::Dirac(const Dirac &dirac) :
    gauge(dirac.gauge),
    kappa(dirac.kappa),
    laplace3D(dirac.laplace3D),
    matpcType(dirac.matpcType),
    dagger(dirac.dagger),
    flops(0),
    tmp1(dirac.tmp1),
    tmp2(dirac.tmp2),
    type(dirac.type),
    halo_precision(dirac.halo_precision),
    profile("Dirac", false)
=======
  // Copy
  Dirac::Dirac(const Dirac &dirac) 
    : gauge(dirac.gauge), kappa(dirac.kappa), matpcType(dirac.matpcType), 
      dagger(dirac.dagger), flops(0), tmp1(dirac.tmp1), tmp2(dirac.tmp2), type(dirac.type), 
      halo_precision(dirac.halo_precision), profile("Dirac", false)
>>>>>>> 2f0ce3ba
  {
    for (int i=0; i<4; i++) commDim[i] = dirac.commDim[i];
  }

  // Destroy
  Dirac::~Dirac() {   
    if (getVerbosity() > QUDA_VERBOSE) profile.Print();
  }

  // Assignment
  Dirac& Dirac::operator=(const Dirac &dirac)
  {
    if (&dirac != this) {
      gauge = dirac.gauge;
      kappa = dirac.kappa;
      laplace3D = dirac.laplace3D;
      matpcType = dirac.matpcType;
      dagger = dirac.dagger;
      flops = 0;
      tmp1 = dirac.tmp1;
      tmp2 = dirac.tmp2;

      for (int i=0; i<4; i++) commDim[i] = dirac.commDim[i];

      profile = dirac.profile;

      if (type != dirac.type) errorQuda("Trying to copy between incompatible types %d %d", type, dirac.type);
    }
    return *this;
  }

  bool Dirac::newTmp(ColorSpinorField **tmp, const ColorSpinorField &a) const {
    if (*tmp) return false;
    ColorSpinorParam param(a);
    param.create = QUDA_ZERO_FIELD_CREATE; // need to zero elements else padded region will be junk

    if (typeid(a) == typeid(cudaColorSpinorField)) *tmp = new cudaColorSpinorField(a, param);
    else *tmp = new cpuColorSpinorField(param);

    return true;
  }


  void Dirac::deleteTmp(ColorSpinorField **a, const bool &reset) const {
    if (reset) {
      delete *a;
      *a = NULL;
    }
  }

#define flip(x) (x) = ((x) == QUDA_DAG_YES ? QUDA_DAG_NO : QUDA_DAG_YES)

  void Dirac::Mdag(ColorSpinorField &out, const ColorSpinorField &in) const
  {
    flip(dagger);
    M(out, in);
    flip(dagger);
  }

  void Dirac::MMdag(ColorSpinorField &out, const ColorSpinorField &in) const
  {
    flip(dagger);
    MdagM(out, in);
    flip(dagger);
  }

#undef flip

  void Dirac::checkParitySpinor(const ColorSpinorField &out, const ColorSpinorField &in) const
  {
    if ( (in.GammaBasis() != QUDA_UKQCD_GAMMA_BASIS || out.GammaBasis() != QUDA_UKQCD_GAMMA_BASIS) && 
	 in.Nspin() == 4) {
      errorQuda("CUDA Dirac operator requires UKQCD basis, out = %d, in = %d", 
		out.GammaBasis(), in.GammaBasis());
    }

    if (in.Precision() != out.Precision()) {
      errorQuda("Input precision %d and output spinor precision %d don't match in dslash_quda",
		in.Precision(), out.Precision());
    }

    if (in.Stride() != out.Stride()) {
      errorQuda("Input %d and output %d spinor strides don't match in dslash_quda", 
		in.Stride(), out.Stride());
    }

    if (in.SiteSubset() != QUDA_PARITY_SITE_SUBSET || out.SiteSubset() != QUDA_PARITY_SITE_SUBSET) {
      errorQuda("ColorSpinorFields are not single parity: in = %d, out = %d", 
		in.SiteSubset(), out.SiteSubset());
    }

    if (!static_cast<const cudaColorSpinorField&>(in).isNative()) errorQuda("Input field is not in native order");
    if (!static_cast<const cudaColorSpinorField&>(out).isNative()) errorQuda("Output field is not in native order");

    if (out.Ndim() != 5) {
      if ((out.Volume() != gauge->Volume() && out.SiteSubset() == QUDA_FULL_SITE_SUBSET) ||
	  (out.Volume() != gauge->VolumeCB() && out.SiteSubset() == QUDA_PARITY_SITE_SUBSET) ) {
	errorQuda("Spinor volume %d doesn't match gauge volume %d", out.Volume(), gauge->VolumeCB());
      }
    } else {
      // Domain wall fermions, compare 4d volumes not 5d
      if ((out.Volume()/out.X(4) != gauge->Volume() && out.SiteSubset() == QUDA_FULL_SITE_SUBSET) ||
	  (out.Volume()/out.X(4) != gauge->VolumeCB() && out.SiteSubset() == QUDA_PARITY_SITE_SUBSET) ) {
	errorQuda("Spinor volume %d doesn't match gauge volume %d", out.Volume(), gauge->VolumeCB());
      }
    }
  }

  void Dirac::checkFullSpinor(const ColorSpinorField &out, const ColorSpinorField &in) const
  {
    if (in.SiteSubset() != QUDA_FULL_SITE_SUBSET || out.SiteSubset() != QUDA_FULL_SITE_SUBSET) {
      errorQuda("ColorSpinorFields are not full fields: in = %d, out = %d", 
		in.SiteSubset(), out.SiteSubset());
    } 
  }

  void Dirac::checkSpinorAlias(const ColorSpinorField &a, const ColorSpinorField &b) const {
    if (a.V() == b.V()) errorQuda("Aliasing pointers");
  }

  // Dirac operator factory
  Dirac* Dirac::create(const DiracParam &param)
  {
    if (param.type == QUDA_WILSON_DIRAC) {
      if (getVerbosity() >= QUDA_DEBUG_VERBOSE) printfQuda("Creating a DiracWilson operator\n");
      return new DiracWilson(param);
    } else if (param.type == QUDA_WILSONPC_DIRAC) {
      if (getVerbosity() >= QUDA_DEBUG_VERBOSE) printfQuda("Creating a DiracWilsonPC operator\n");
      return new DiracWilsonPC(param);
    } else if (param.type == QUDA_CLOVER_DIRAC) {
      if (getVerbosity() >= QUDA_DEBUG_VERBOSE) printfQuda("Creating a DiracClover operator\n");
      return new DiracClover(param);
    } else if (param.type == QUDA_CLOVER_HASENBUSCH_TWIST_DIRAC) {
      if (getVerbosity() >= QUDA_DEBUG_VERBOSE) printfQuda("Creating a DiracCloverHasenbuschTwist operator\n");
      return new DiracCloverHasenbuschTwist(param);
    } else if (param.type == QUDA_CLOVER_HASENBUSCH_TWISTPC_DIRAC) {
      if (getVerbosity() >= QUDA_DEBUG_VERBOSE) printfQuda("Creating a DiracCloverHasenbuschTwistPC operator\n");
      return new DiracCloverHasenbuschTwistPC(param);
    } else if (param.type == QUDA_CLOVERPC_DIRAC) {
      if (getVerbosity() >= QUDA_DEBUG_VERBOSE) printfQuda("Creating a DiracCloverPC operator\n");
      return new DiracCloverPC(param);
    } else if (param.type == QUDA_DOMAIN_WALL_DIRAC) {
      if (getVerbosity() >= QUDA_DEBUG_VERBOSE) printfQuda("Creating a DiracDomainWall operator\n");
      return new DiracDomainWall(param);
    } else if (param.type == QUDA_DOMAIN_WALLPC_DIRAC) {
      if (getVerbosity() >= QUDA_DEBUG_VERBOSE) printfQuda("Creating a DiracDomainWallPC operator\n");
      return new DiracDomainWallPC(param);
    } else if (param.type == QUDA_DOMAIN_WALL_4D_DIRAC) {
      if (getVerbosity() >= QUDA_DEBUG_VERBOSE) printfQuda("Creating a DiracDomainWall4D operator\n");
      return new DiracDomainWall4D(param);
    } else if (param.type == QUDA_DOMAIN_WALL_4DPC_DIRAC) {
      if (getVerbosity() >= QUDA_DEBUG_VERBOSE) printfQuda("Creating a DiracDomainWall4DPC operator\n");
      return new DiracDomainWall4DPC(param);
    } else if (param.type == QUDA_MOBIUS_DOMAIN_WALL_DIRAC) {
      if (getVerbosity() >= QUDA_DEBUG_VERBOSE) printfQuda("Creating a DiracMobius operator\n");
      return new DiracMobius(param);
    } else if (param.type == QUDA_MOBIUS_DOMAIN_WALLPC_DIRAC) {
      if (getVerbosity() >= QUDA_DEBUG_VERBOSE) printfQuda("Creating a DiracMobiusPC operator\n");
      return new DiracMobiusPC(param);
    } else if (param.type == QUDA_STAGGERED_DIRAC) {
      if (getVerbosity() >= QUDA_DEBUG_VERBOSE) printfQuda("Creating a DiracStaggered operator\n");
      return new DiracStaggered(param);
    } else if (param.type == QUDA_STAGGEREDPC_DIRAC) {
      if (getVerbosity() >= QUDA_DEBUG_VERBOSE) printfQuda("Creating a DiracStaggeredPC operator\n");
      return new DiracStaggeredPC(param);
    } else if (param.type == QUDA_ASQTAD_DIRAC) {
      if (getVerbosity() >= QUDA_DEBUG_VERBOSE) printfQuda("Creating a DiracImprovedStaggered operator\n");
      return new DiracImprovedStaggered(param);
    } else if (param.type == QUDA_ASQTADPC_DIRAC) {
      if (getVerbosity() >= QUDA_DEBUG_VERBOSE) printfQuda("Creating a DiracImprovedStaggeredPC operator\n");
      return new DiracImprovedStaggeredPC(param);
    } else if (param.type == QUDA_TWISTED_CLOVER_DIRAC) {
      if (getVerbosity() >= QUDA_DEBUG_VERBOSE) printfQuda("Creating a DiracTwistedClover operator (%d flavor(s))\n", param.Ls);
      if (param.Ls == 1) {
	return new DiracTwistedClover(param, 4);
      } else { 
	errorQuda("Cannot create DiracTwistedClover operator for %d flavors\n", param.Ls);
      }
    } else if (param.type == QUDA_TWISTED_CLOVERPC_DIRAC) {
      if (getVerbosity() >= QUDA_DEBUG_VERBOSE) printfQuda("Creating a DiracTwistedCloverPC operator (%d flavor(s))\n", param.Ls);
      if (param.Ls == 1) {
	return new DiracTwistedCloverPC(param, 4);
      } else {
	errorQuda("Cannot create DiracTwistedCloverPC operator for %d flavors\n", param.Ls);
      }
    } else if (param.type == QUDA_TWISTED_MASS_DIRAC) {
      if (getVerbosity() >= QUDA_DEBUG_VERBOSE) printfQuda("Creating a DiracTwistedMass operator (%d flavor(s))\n", param.Ls);
        if (param.Ls == 1) return new DiracTwistedMass(param, 4);
        else return new DiracTwistedMass(param, 5);
    } else if (param.type == QUDA_TWISTED_MASSPC_DIRAC) {
      if (getVerbosity() >= QUDA_DEBUG_VERBOSE)
        printfQuda("Creating a DiracTwistedMassPC operator (%d flavor(s))\n", param.Ls);
      if (param.Ls == 1)
        return new DiracTwistedMassPC(param, 4);
      else
        return new DiracTwistedMassPC(param, 5);
    } else if (param.type == QUDA_COARSE_DIRAC) {
      if (getVerbosity() >= QUDA_DEBUG_VERBOSE) printfQuda("Creating a DiracCoarse operator\n");
      return new DiracCoarse(param);
    } else if (param.type == QUDA_COARSEPC_DIRAC) {
      if (getVerbosity() >= QUDA_DEBUG_VERBOSE) printfQuda("Creating a DiracCoarsePC operator\n");
      return new DiracCoarsePC(param);
    } else if (param.type == QUDA_GAUGE_COVDEV_DIRAC) {
      if (getVerbosity() >= QUDA_DEBUG_VERBOSE) printfQuda("Creating a GaugeCovDev operator\n");
      return new GaugeCovDev(param);
    } else if (param.type == QUDA_GAUGE_LAPLACE_DIRAC) {
      if (getVerbosity() >= QUDA_DEBUG_VERBOSE) printfQuda("Creating a GaugeLaplace operator\n");
      return new GaugeLaplace(param);
    } else if (param.type == QUDA_GAUGE_LAPLACEPC_DIRAC) {
      if (getVerbosity() >= QUDA_DEBUG_VERBOSE) printfQuda("Creating a GaugeLaplacePC operator\n");
      return new GaugeLaplacePC(param);
    } else {
      errorQuda("Unsupported Dirac type %d", param.type);
    }

    return nullptr;
  }
  
  // Count the number of stencil applications per dslash application.
  int Dirac::getStencilSteps() const
  {
    int steps = 0;
    switch (type)
    {
      case QUDA_COARSE_DIRAC: // single fused operator
      case QUDA_GAUGE_LAPLACE_DIRAC:
      case QUDA_GAUGE_COVDEV_DIRAC:
	steps = 1;
	break;
      case QUDA_WILSON_DIRAC:
      case QUDA_CLOVER_DIRAC:
      case QUDA_CLOVER_HASENBUSCH_TWIST_DIRAC:
      case QUDA_DOMAIN_WALL_DIRAC:
      case QUDA_MOBIUS_DOMAIN_WALL_DIRAC:
      case QUDA_STAGGERED_DIRAC:
      case QUDA_ASQTAD_DIRAC:
      case QUDA_TWISTED_CLOVER_DIRAC:
      case QUDA_TWISTED_MASS_DIRAC:
        steps = 2; // For D_{eo} and D_{oe} piece.
        break;
      case QUDA_WILSONPC_DIRAC:
      case QUDA_CLOVERPC_DIRAC:
      case QUDA_DOMAIN_WALLPC_DIRAC:
      case QUDA_DOMAIN_WALL_4DPC_DIRAC:
      case QUDA_MOBIUS_DOMAIN_WALLPC_DIRAC:
      case QUDA_STAGGEREDPC_DIRAC:
      case QUDA_ASQTADPC_DIRAC:
      case QUDA_TWISTED_CLOVERPC_DIRAC:
      case QUDA_TWISTED_MASSPC_DIRAC:
      case QUDA_COARSEPC_DIRAC:
      case QUDA_GAUGE_LAPLACEPC_DIRAC:
        steps = 2;
        break;
	  default:
	    errorQuda("Unsupported Dslash type %d.\n", type);
        steps = 0;
        break;
    }
    
    return steps; 
  }

} // namespace quda<|MERGE_RESOLUTION|>--- conflicted
+++ resolved
@@ -9,7 +9,7 @@
   // FIXME: At the moment, it's unsafe for more than one Dirac operator to be active unless
   // they all have the same volume, etc. (used to initialize the various CUDA constants).
 
-<<<<<<< HEAD
+
   Dirac::Dirac(const DiracParam &param) :
     gauge(param.gauge),
     kappa(param.kappa),
@@ -23,18 +23,10 @@
     type(param.type),
     halo_precision(param.halo_precision),
     profile("Dirac", false)
-=======
-  // Construct from Params
-  Dirac::Dirac(const DiracParam &param) 
-    : gauge(param.gauge), kappa(param.kappa), mass(param.mass), matpcType(param.matpcType), 
-      dagger(param.dagger), flops(0), tmp1(param.tmp1), tmp2(param.tmp2), type(param.type), 
-      halo_precision(param.halo_precision), profile("Dirac", false)
->>>>>>> 2f0ce3ba
   {
     for (int i=0; i<4; i++) commDim[i] = param.commDim[i];
   }
 
-<<<<<<< HEAD
   Dirac::Dirac(const Dirac &dirac) :
     gauge(dirac.gauge),
     kappa(dirac.kappa),
@@ -47,13 +39,6 @@
     type(dirac.type),
     halo_precision(dirac.halo_precision),
     profile("Dirac", false)
-=======
-  // Copy
-  Dirac::Dirac(const Dirac &dirac) 
-    : gauge(dirac.gauge), kappa(dirac.kappa), matpcType(dirac.matpcType), 
-      dagger(dirac.dagger), flops(0), tmp1(dirac.tmp1), tmp2(dirac.tmp2), type(dirac.type), 
-      halo_precision(dirac.halo_precision), profile("Dirac", false)
->>>>>>> 2f0ce3ba
   {
     for (int i=0; i<4; i++) commDim[i] = dirac.commDim[i];
   }
