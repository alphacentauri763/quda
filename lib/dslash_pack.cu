#include <cstdlib>
#include <cstdio>
#include <string>
#include <iostream>

#include <color_spinor_field.h>
#include <clover_field.h>	// Do we need this now?

// these control the Wilson-type actions
#ifdef GPU_WILSON_DIRAC
//#define DIRECT_ACCESS_WILSON_PACK_SPINOR
#endif // GPU_WILSON_DIRAC


#include <quda_internal.h>
#include <dslash_quda.h>
#include <sys/time.h>
#include <blas_quda.h>

#include <inline_ptx.h>
#include <uint_to_char.h>

namespace quda {

  namespace pack {

#include <dslash_constants.h>
#include <dslash_textures.h>

  } // end namespace pack

  using namespace pack;

#ifdef MULTI_GPU
  static int commDim[QUDA_MAX_DIM]; // Whether to do comms or not
  void setPackComms(const int *comm_dim) {
    for (int i=0; i<4; i++) commDim[i] = comm_dim[i];
    for (int i=4; i<QUDA_MAX_DIM; i++) commDim[i] = 0;
  }
#else
  void setPackComms(const int *comm_dim) { ; }
#endif

#define STRIPED
#ifdef STRIPED
#else
#define SWIZZLE
#endif

#include <dslash_index.cuh>

  // routines for packing the ghost zones (multi-GPU only)


#ifdef MULTI_GPU

  template <typename FloatN>
  struct PackParam {

    FloatN *out[2*4];
    float *outNorm[2*4];

    FloatN *in;
    float *inNorm;

    int_fastdiv threads; // total number of threads

    // offsets which determine thread mapping to dimension
    int threadDimMapLower[4]; // lowest thread which maps to dim
    int threadDimMapUpper[4]; // greatest thread + 1 which maps to dim

    int parity;
#ifdef USE_TEXTURE_OBJECTS
    cudaTextureObject_t inTex;
    cudaTextureObject_t inTexNorm;
#endif

    int dim;
    int face_num;

    DslashConstant dc;

    int sp_stride;

    int_fastdiv swizzle;
    int sites_per_block;
  };

  template<typename FloatN>
  std::ostream& operator<<(std::ostream& output, const PackParam<FloatN>& param) {
    output << "threads = " << param.threads << std::endl;
    output << "threadDimMapLower = {" << param.threadDimMapLower[0] << "," <<
      param.threadDimMapLower[1] << "," << param.threadDimMapLower[2] << "," << param.threadDimMapLower[3] << "}" << std::endl;
    output << "threadDimMapUpper = {" << param.threadDimMapUpper[0] << "," <<
      param.threadDimMapUpper[1] << "," << param.threadDimMapUpper[2] << "," << param.threadDimMapUpper[3] << "}" << std::endl;
    output << "parity = " << param.parity << std::endl;
    output << "dim = " << param.dim << std::endl;
    output << "face_num = " << param.face_num << std::endl;
    output << "X = {" << param.dc.X[0] << ","<< param.dc.X[1] << "," << param.dc.X[2] << "," << param.dc.X[3] << "," << param.dc.X[4] << "}" << std::endl;
    output << "ghostFace = {" << param.dc.ghostFace[0] << ","<< param.dc.ghostFace[1] << ","
	   << param.dc.ghostFace[2] << "," << param.dc.ghostFace[3] << "}" << std::endl;
    output << "sp_stride = " << param.sp_stride << std::endl;
    return output;
  }

  // Extend the PackParam class to PackExtendedParam
  template<typename Float>
    struct PackExtendedParam : public PackParam<Float>
    {
      PackExtendedParam(){}
    PackExtendedParam(const PackParam<Float>& base) : PackParam<Float>(base) {}
      int R[QUDA_MAX_DIM]; // boundary dimensions
    };

#if defined(GPU_WILSON_DIRAC) || defined(GPU_DOMAIN_WALL_DIRAC)

  // double precision
#if (defined DIRECT_ACCESS_WILSON_PACK_SPINOR) || (defined FERMI_NO_DBLE_TEX)
#define READ_SPINOR READ_SPINOR_DOUBLE
#define READ_SPINOR_UP READ_SPINOR_DOUBLE_UP
#define READ_SPINOR_DOWN READ_SPINOR_DOUBLE_DOWN
#define SPINORTEX in
#else
#define READ_SPINOR READ_SPINOR_DOUBLE_TEX
#define READ_SPINOR_UP READ_SPINOR_DOUBLE_UP_TEX
#define READ_SPINOR_DOWN READ_SPINOR_DOUBLE_DOWN_TEX
#ifdef USE_TEXTURE_OBJECTS
#define SPINORTEX param.inTex
#else
#define SPINORTEX spinorTexDouble
#endif
#endif
#define WRITE_HALF_SPINOR WRITE_HALF_SPINOR_DOUBLE2
#define SPINOR_DOUBLE
  template <int dim, int dagger, int face_num>
    static inline __device__ void packFaceWilsonCore(double2 *out, float *outNorm, const double2 *in,
						     const float *inNorm, const int &idx,
						     const int &face_idx, const int &face_volume,
						     PackParam<double2> &param)
  {
    if (dagger) {
#include "wilson_pack_face_dagger_core.h"
    } else {
#include "wilson_pack_face_core.h"
    }
  }

  template <int dim, int dagger, int face_num>
    static inline __device__ void unpackFaceWilsonCore(double2 *out, float *outNorm, const double2 *in,
						       const float *inNorm, const int &idx,
						       const int &face_idx, const int &face_volume,
						       PackParam<double2> &param)
  {
    if (dagger) {
#include "wilson_pack_face_dagger_core.h"
    } else {
#include "wilson_pack_face_core.h"
    }
  }

#undef READ_SPINOR
#undef READ_SPINOR
#undef READ_SPINOR_UP
#undef READ_SPINOR_DOWN
#undef SPINORTEX
#undef WRITE_HALF_SPINOR
#undef SPINOR_DOUBLE


  // single precision
#ifdef DIRECT_ACCESS_WILSON_PACK_SPINOR
#define READ_SPINOR READ_SPINOR_SINGLE
#define READ_SPINOR_UP READ_SPINOR_SINGLE_UP
#define READ_SPINOR_DOWN READ_SPINOR_SINGLE_DOWN
#define SPINORTEX in
#else
#define READ_SPINOR READ_SPINOR_SINGLE_TEX
#define READ_SPINOR_UP READ_SPINOR_SINGLE_UP_TEX
#define READ_SPINOR_DOWN READ_SPINOR_SINGLE_DOWN_TEX
#ifdef USE_TEXTURE_OBJECTS
#define SPINORTEX param.inTex
#else
#define SPINORTEX spinorTexSingle
#endif
#endif
#define WRITE_HALF_SPINOR WRITE_HALF_SPINOR_FLOAT4
  template <int dim, int dagger, int face_num>
    static inline __device__ void packFaceWilsonCore(float4 *out, float *outNorm, const float4 *in, const float *inNorm,
						     const int &idx, const int &face_idx,
						     const int &face_volume,
						     const PackParam<float4> &param)
  {
    if (dagger) {
#include "wilson_pack_face_dagger_core.h"
    } else {
#include "wilson_pack_face_core.h"
    }
  }

  template <int dim, int dagger, int face_num>
    static inline __device__ void unpackFaceWilsonCore(float4 *out, float *outNorm, const float4 *in, const float *inNorm,
						       const int &idx, const int &face_idx,
						       const int &face_volume,
						       const PackParam<float4> &param)
  {
    if (dagger) {
#include "wilson_pack_face_dagger_core.h"
    } else {
#include "wilson_pack_face_core.h"
    }
  }
#undef READ_SPINOR
#undef READ_SPINOR_UP
#undef READ_SPINOR_DOWN
#undef SPINORTEX
#undef WRITE_HALF_SPINOR


  // half precision
#ifdef DIRECT_ACCESS_WILSON_PACK_SPINOR
#define READ_SPINOR READ_SPINOR_HALF
#define READ_SPINOR_UP READ_SPINOR_HALF_UP
#define READ_SPINOR_DOWN READ_SPINOR_HALF_DOWN
#define SPINORTEX in
#else
#define READ_SPINOR READ_SPINOR_HALF_TEX
#define READ_SPINOR_UP READ_SPINOR_HALF_UP_TEX
#define READ_SPINOR_DOWN READ_SPINOR_HALF_DOWN_TEX
#ifdef USE_TEXTURE_OBJECTS
#define SPINORTEX param.inTex
#else
#define SPINORTEX spinorTexHalf
#endif
#endif
#define WRITE_HALF_SPINOR WRITE_HALF_SPINOR_SHORT4
  template <int dim, int dagger, int face_num>
    static inline __device__ void packFaceWilsonCore(short4 *out, float *outNorm, const short4 *in, const float *inNorm,
						     const int &idx, const int &face_idx,
						     const int &face_volume,
						     const PackParam<short4> &param)
  {
    if (dagger) {
#include "wilson_pack_face_dagger_core.h"
    } else {
#include "wilson_pack_face_core.h"
    }
  }

  template <int dim, int dagger, int face_num>
    static inline __device__ void unpackFaceWilsonCore(short4 *out, float *outNorm, const short4 *in, const float *inNorm,
						       const int &idx, const int &face_idx,
						       const int &face_volume,
						       const PackParam<short4> &param)
  {
    if (dagger) {
#include "wilson_pack_face_dagger_core.h"
    } else {
#include "wilson_pack_face_core.h"
    }
  }
#undef READ_SPINOR
#undef READ_SPINOR_UP
#undef READ_SPINOR_DOWN
#undef SPINORTEX
#undef WRITE_HALF_SPINOR

  // quarter precision
#ifdef DIRECT_ACCESS_WILSON_PACK_SPINOR
#define READ_SPINOR READ_SPINOR_QUARTER
#define READ_SPINOR_UP READ_SPINOR_QUARTER_UP
#define READ_SPINOR_DOWN READ_SPINOR_QUARTER_DOWN
#define SPINORTEX in
#else
#define READ_SPINOR READ_SPINOR_QUARTER_TEX
#define READ_SPINOR_UP READ_SPINOR_QUARTER_UP_TEX
#define READ_SPINOR_DOWN READ_SPINOR_QUARTER_DOWN_TEX
#ifdef USE_TEXTURE_OBJECTS
#define SPINORTEX param.inTex
#else
#define SPINORTEX spinorTexHalf
#endif
#endif
#define WRITE_HALF_SPINOR WRITE_HALF_SPINOR_CHAR4
  template <int dim, int dagger, int face_num>
    static inline __device__ void packFaceWilsonCore(char4 *out, float *outNorm, const char4 *in, const float *inNorm,
                 const int &idx, const int &face_idx, 
                 const int &face_volume, 
                 const PackParam<char4> &param)
  {
    if (dagger) {
#include "wilson_pack_face_dagger_core.h"
    } else {
#include "wilson_pack_face_core.h"
    }
  }

  template <int dim, int dagger, int face_num>
    static inline __device__ void unpackFaceWilsonCore(char4 *out, float *outNorm, const char4 *in, const float *inNorm,
                   const int &idx, const int &face_idx, 
                   const int &face_volume, 
                   const PackParam<char4> &param)
  {
    if (dagger) {
#include "wilson_pack_face_dagger_core.h"
    } else {
#include "wilson_pack_face_core.h"
    }
  }
#undef READ_SPINOR
#undef READ_SPINOR_UP
#undef READ_SPINOR_DOWN
#undef SPINORTEX
#undef WRITE_HALF_SPINOR


  template <int dagger, typename FloatN>
    __global__ void packFaceWilsonKernel(PackParam<FloatN> param)
  {
    const int nFace = 1; // 1 face for Wilson

#ifdef STRIPED
    const int sites_per_block = param.sites_per_block;
    int local_tid = threadIdx.x;
    int tid = sites_per_block * blockIdx.x + local_tid;
#else
    int tid = block_idx(param.swizzle) * blockDim.x + threadIdx.x;
    constexpr int sites_per_block = 1;
    constexpr int local_tid = 0;
#endif

    while ( local_tid < sites_per_block && tid < param.threads ) {

      // determine which dimension we are packing
      int face_idx;
      const int dim = dimFromFaceIndex(face_idx, tid, param);

      // compute where the output is located
      // compute an index into the local volume from the index into the face
      // read spinor, spin-project, and write half spinor to face
      if (dim == 0) {
        // face_num determines which end of the lattice we are packing: 0 = start, 1 = end
        const int face_num = (face_idx >= nFace*param.dc.ghostFace[0]) ? 1 : 0;
        face_idx -= face_num*nFace*param.dc.ghostFace[0];
        if (face_num == 0) {
          const int idx = indexFromFaceIndex<4,QUDA_4D_PC,0,nFace,0>(face_idx,param);
          packFaceWilsonCore<0,dagger,0>(param.out[0], param.outNorm[0], param.in,
                                         param.inNorm,idx, face_idx, param.dc.ghostFace[0], param);
        } else {
          const int idx = indexFromFaceIndex<4,QUDA_4D_PC,0,nFace,1>(face_idx,param);
          packFaceWilsonCore<0,dagger,1>(param.out[1], param.outNorm[1], param.in,
                                         param.inNorm,idx, face_idx, param.dc.ghostFace[0], param);
        }
      } else if (dim == 1) {
        // face_num determines which end of the lattice we are packing: 0 = start, 1 = end
        const int face_num = (face_idx >= nFace*param.dc.ghostFace[1]) ? 1 : 0;
        face_idx -= face_num*nFace*param.dc.ghostFace[1];
        if (face_num == 0) {
          const int idx = indexFromFaceIndex<4,QUDA_4D_PC,1,nFace,0>(face_idx,param);
          packFaceWilsonCore<1, dagger,0>(param.out[2], param.outNorm[2], param.in,
                                          param.inNorm,idx, face_idx, param.dc.ghostFace[1], param);
        } else {
          const int idx = indexFromFaceIndex<4,QUDA_4D_PC,1,nFace,1>(face_idx,param);
          packFaceWilsonCore<1, dagger,1>(param.out[3], param.outNorm[3], param.in,
                                          param.inNorm,idx, face_idx, param.dc.ghostFace[1], param);
        }
      } else if (dim == 2) {
        // face_num determines which end of the lattice we are packing: 0 = start, 1 = end
        const int face_num = (face_idx >= nFace*param.dc.ghostFace[2]) ? 1 : 0;
        face_idx -= face_num*nFace*param.dc.ghostFace[2];
        if (face_num == 0) {
          const int idx = indexFromFaceIndex<4,QUDA_4D_PC,2,nFace,0>(face_idx,param);
          packFaceWilsonCore<2, dagger,0>(param.out[4], param.outNorm[4], param.in,
                                          param.inNorm,idx, face_idx, param.dc.ghostFace[2], param);
        } else {
          const int idx = indexFromFaceIndex<4,QUDA_4D_PC,2,nFace,1>(face_idx,param);
          packFaceWilsonCore<2, dagger,1>(param.out[5], param.outNorm[5], param.in,
                                          param.inNorm,idx, face_idx, param.dc.ghostFace[2], param);
        }
      } else {
        // face_num determines which end of the lattice we are packing: 0 = start, 1 = end
        const int face_num = (face_idx >= nFace*param.dc.ghostFace[3]) ? 1 : 0;
        face_idx -= face_num*nFace*param.dc.ghostFace[3];
        if (face_num == 0) {
          const int idx = indexFromFaceIndex<4,QUDA_4D_PC,3,nFace,0>(face_idx,param);
          packFaceWilsonCore<3, dagger,0>(param.out[6], param.outNorm[6], param.in,
                                          param.inNorm,idx, face_idx, param.dc.ghostFace[3], param);
        } else {
          const int idx = indexFromFaceIndex<4,QUDA_4D_PC,3,nFace,1>(face_idx,param);
          packFaceWilsonCore<3, dagger,1>(param.out[7], param.outNorm[7], param.in,
                                          param.inNorm,idx, face_idx, param.dc.ghostFace[3], param);
        }
      }

#ifdef STRIPED
      local_tid += blockDim.x;
      tid += blockDim.x;
#else
      tid += blockDim.x*gridDim.x;
#endif
    } // while tid

  }


  template <int dagger, typename FloatN, int nFace>
    __global__ void packFaceExtendedWilsonKernel(PackParam<FloatN> param)
  {

#ifdef STRIPED
    const int sites_per_block = param.sites_per_block;
    int local_tid = threadIdx.x;
    int tid = sites_per_block * blockIdx.x + local_tid;
#else
    int tid = block_idx(param.swizzle) * blockDim.x + threadIdx.x;
    constexpr int sites_per_block = 1;
    constexpr int local_tid = 0;
#endif

    while ( local_tid < sites_per_block && tid < param.threads ) {

      // determine which dimension we are packing
      int face_idx;
      const int dim = dimFromFaceIndex(face_idx, tid, param);

      // compute where the output is located
      // compute an index into the local volume from the index into the face
      // read spinor, spin-project, and write half spinor to face
      if (dim == 0) {
        // face_num determines which end of the lattice we are packing: 0 = start, 1 = end
        // if param.face_num==2 pack both the start and the end, otherwise pack the region of the lattice
        // specified by param.face_num
        const int face_num = (param.face_num==2) ? ((face_idx >= nFace*param.dc.ghostFace[0]) ? 1 : 0) : param.face_num;
        if(param.face_num==2) face_idx -= face_num*nFace*param.dc.ghostFace[0];
        if (face_num == 0) {
          const int idx = indexFromFaceIndexExtended<0,nFace,0>(face_idx,param);
          packFaceWilsonCore<0,dagger,0>(param.out[0], param.outNorm[0], param.in,
                                         param.inNorm,idx, face_idx, param.dc.ghostFace[0], param);
        } else {
          const int idx = indexFromFaceIndexExtended<0,nFace,1>(face_idx,param);
          packFaceWilsonCore<0,dagger,1>(param.out[1], param.outNorm[1], param.in,
                                         param.inNorm,idx, face_idx, param.dc.ghostFace[0], param);
        }
      } else if (dim == 1) {
        const int face_num = (param.face_num==2) ? ((face_idx >= nFace*param.dc.ghostFace[1]) ? 1 : 0) : param.face_num;
        if(param.face_num==2) face_idx -= face_num*nFace*param.dc.ghostFace[1];
        if (face_num == 0) {
          const int idx = indexFromFaceIndexExtended<1,nFace,0>(face_idx,param);
          packFaceWilsonCore<1, dagger,0>(param.out[2], param.outNorm[2], param.in,
                                          param.inNorm,idx, face_idx, param.dc.ghostFace[1], param);
        } else {
          const int idx = indexFromFaceIndexExtended<1,nFace,1>(face_idx,param);
          packFaceWilsonCore<1, dagger,1>(param.out[3], param.outNorm[3], param.in,
                                          param.inNorm,idx, face_idx, param.dc.ghostFace[1], param);
        }
      } else if (dim == 2) {
        const int face_num = (param.face_num==2) ? ((face_idx >= nFace*param.dc.ghostFace[2]) ? 1 : 0) : param.face_num;
        if(param.face_num==2) face_idx -= face_num*nFace*param.dc.ghostFace[2];
        if (face_num == 0) {
          const int idx = indexFromFaceIndexExtended<2,nFace,0>(face_idx,param);
          packFaceWilsonCore<2, dagger,0>(param.out[4], param.outNorm[4], param.in,
                                          param.inNorm,idx, face_idx, param.dc.ghostFace[2], param);
        } else {
          const int idx = indexFromFaceIndexExtended<2,nFace,1>(face_idx,param);
          packFaceWilsonCore<2, dagger,1>(param.out[5], param.outNorm[5], param.in,
                                          param.inNorm,idx, face_idx, param.dc.ghostFace[2], param);
        }
      } else {
        const int face_num = (param.face_num==2) ? ((face_idx >= nFace*param.dc.ghostFace[3]) ? 1 : 0) : param.face_num;
        if(param.face_num==2) face_idx -= face_num*nFace*param.dc.ghostFace[3];

        if (face_num == 0) {
          const int idx = indexFromFaceIndexExtended<3,nFace,0>(face_idx,param);
          packFaceWilsonCore<3, dagger,0>(param.out[6], param.outNorm[6], param.in,
                                          param.inNorm,idx, face_idx, param.dc.ghostFace[3], param);
        } else {
          const int idx = indexFromFaceIndexExtended<3,nFace,1>(face_idx,param);
          packFaceWilsonCore<3, dagger,1>(param.out[7], param.outNorm[7], param.in,
                                          param.inNorm,idx, face_idx, param.dc.ghostFace[3], param);
        }
      }

#ifdef STRIPED
      local_tid += blockDim.x;
      tid += blockDim.x;
#else
      tid += blockDim.x*gridDim.x;
#endif
    } // while tid

  }


  template <int dagger, typename FloatN, int nFace>
    __global__ void unpackFaceExtendedWilsonKernel(PackParam<FloatN> param)
  {

#ifdef STRIPED
    const int sites_per_block = param.sites_per_block;
    int local_tid = threadIdx.x;
    int tid = sites_per_block * blockIdx.x + local_tid;
#else
    int tid = block_idx(param.swizzle) * blockDim.x + threadIdx.x;
    constexpr int sites_per_block = 1;
    constexpr int local_tid = 0;
#endif

    while ( local_tid < sites_per_block && tid < param.threads ) {

      // determine which dimension we are packing
      int face_idx;
      const int dim = dimFromFaceIndex(face_idx, tid, param);

      // compute where the output is located
      // compute an index into the local volume from the index into the face
      // read spinor, spin-project, and write half spinor to face
      if (dim == 0) {
        // face_num determines which end of the lattice we are packing: 0 = start, 1 = end
        // if param.face_num==2 pack both the start and the end, otherwise pack the region of the lattice
        // specified by param.face_num
        const int face_num = (param.face_num==2) ? ((face_idx >= nFace*param.dc.ghostFace[0]) ? 1 : 0) : param.face_num;
        if(param.face_num==2) face_idx -= face_num*nFace*param.dc.ghostFace[0];

        if (face_num == 0) {
          const int idx = indexFromFaceIndexExtended<0,nFace,0>(face_idx,param);
          unpackFaceWilsonCore<0,dagger,0>(param.out[0], param.outNorm[0], param.in,
                                           param.inNorm,idx, face_idx, param.dc.ghostFace[0], param);
        } else {
          const int idx = indexFromFaceIndexExtended<0,nFace,1>(face_idx,param);
          unpackFaceWilsonCore<0,dagger,1>(param.out[1], param.outNorm[1], param.in,
                                           param.inNorm,idx, face_idx, param.dc.ghostFace[0], param);
        }
      } else if (dim == 1) {
        const int face_num = (param.face_num==2) ? ((face_idx >= nFace*param.dc.ghostFace[1]) ? 1 : 0) : param.face_num;
        if(param.face_num==2) face_idx -= face_num*nFace*param.dc.ghostFace[1];

        if (face_num == 0) {
          const int idx = indexFromFaceIndexExtended<1,nFace,0>(face_idx,param);
          unpackFaceWilsonCore<1, dagger,0>(param.out[2], param.outNorm[2], param.in,
                                            param.inNorm,idx, face_idx, param.dc.ghostFace[1], param);
        } else {
          const int idx = indexFromFaceIndexExtended<1,nFace,1>(face_idx,param);
          unpackFaceWilsonCore<1, dagger,1>(param.out[3], param.outNorm[3], param.in,
                                            param.inNorm,idx, face_idx, param.dc.ghostFace[1], param);
        }
      } else if (dim == 2) {
        const int face_num = (param.face_num==2) ? ((face_idx >= nFace*param.dc.ghostFace[2]) ? 1 : 0) : param.face_num;
        if(param.face_num==2) face_idx -= face_num*nFace*param.dc.ghostFace[2];

        if (face_num == 0) {
          const int idx = indexFromFaceIndexExtended<2,nFace,0>(face_idx,param);
          unpackFaceWilsonCore<2, dagger,0>(param.out[4], param.outNorm[4], param.in,
                                            param.inNorm,idx, face_idx, param.dc.ghostFace[2], param);
        } else {
          const int idx = indexFromFaceIndexExtended<2,nFace,1>(face_idx,param);
          unpackFaceWilsonCore<2, dagger,1>(param.out[5], param.outNorm[5], param.in,
                                            param.inNorm,idx, face_idx, param.dc.ghostFace[2], param);
        }
      } else {
        const int face_num = (param.face_num==2) ? ((face_idx >= nFace*param.dc.ghostFace[3]) ? 1 : 0) : param.face_num;
        if(param.face_num==2) face_idx -= face_num*nFace*param.dc.ghostFace[3];

        if (face_num == 0) {
          const int idx = indexFromFaceIndexExtended<3,nFace,0>(face_idx,param);
          unpackFaceWilsonCore<3, dagger,0>(param.out[6], param.outNorm[6], param.in,
                                            param.inNorm,idx, face_idx, param.dc.ghostFace[3], param);
        } else {
          const int idx = indexFromFaceIndexExtended<3,nFace,1>(face_idx,param);
          unpackFaceWilsonCore<3, dagger,1>(param.out[7], param.outNorm[7], param.in,
					  param.inNorm,idx, face_idx, param.dc.ghostFace[3], param);
        }
      }

#ifdef STRIPED
      local_tid += blockDim.x;
      tid += blockDim.x;
#else
      tid += blockDim.x*gridDim.x;
#endif
    } // while tid

  }

#endif // GPU_WILSON_DIRAC || GPU_DOMAIN_WALL_DIRAC


#if defined(GPU_WILSON_DIRAC) || defined(GPU_TWISTED_MASS_DIRAC)


#endif // GPU_WILSON_DIRAC || GPU_DOMAIN_WALL_DIRAC


#if defined(GPU_WILSON_DIRAC) || defined(GPU_TWISTED_MASS_DIRAC)

  // double precision

#endif // GPU_WILSON_DIRAC || GPU_DOMAIN_WALL_DIRAC


#if defined(GPU_WILSON_DIRAC) || defined(GPU_TWISTED_MASS_DIRAC)

  // double precision
#if (defined DIRECT_ACCESS_WILSON_PACK_SPINOR) || (defined FERMI_NO_DBLE_TEX)
#define READ_SPINOR READ_SPINOR_DOUBLE
#define READ_SPINOR_UP READ_SPINOR_DOUBLE_UP
#define READ_SPINOR_DOWN READ_SPINOR_DOUBLE_DOWN
#define SPINORTEX in
#else
#define READ_SPINOR READ_SPINOR_DOUBLE_TEX
#define READ_SPINOR_UP READ_SPINOR_DOUBLE_UP_TEX
#define READ_SPINOR_DOWN READ_SPINOR_DOUBLE_DOWN_TEX
#ifdef USE_TEXTURE_OBJECTS
#define SPINORTEX param.inTex
#else
#define SPINORTEX spinorTexDouble
#endif
#endif
#define WRITE_HALF_SPINOR WRITE_HALF_SPINOR_DOUBLE2
#define SPINOR_DOUBLE
  template <int dim, int dagger, int face_num>
    static inline __device__ void packTwistedFaceWilsonCore(double2 *out, float *outNorm, const double2 *in,
							    const float *inNorm, double a, double b, const int &idx,
							    const int &face_idx, const int &face_volume,
							    PackParam<double2> &param)
  {
    if (dagger) {
#include "wilson_pack_twisted_face_dagger_core.h"
    } else {
#include "wilson_pack_twisted_face_core.h"
    }
  }
#undef READ_SPINOR
#undef READ_SPINOR_UP
#undef READ_SPINOR_DOWN
#undef SPINORTEX
#undef WRITE_HALF_SPINOR
#undef SPINOR_DOUBLE


  // single precision
#ifdef DIRECT_ACCESS_WILSON_PACK_SPINOR
#define READ_SPINOR READ_SPINOR_SINGLE
#define READ_SPINOR_UP READ_SPINOR_SINGLE_UP
#define READ_SPINOR_DOWN READ_SPINOR_SINGLE_DOWN
#define SPINORTEX in
#else
#define READ_SPINOR READ_SPINOR_SINGLE_TEX
#define READ_SPINOR_UP READ_SPINOR_SINGLE_UP_TEX
#define READ_SPINOR_DOWN READ_SPINOR_SINGLE_DOWN_TEX
#ifdef USE_TEXTURE_OBJECTS
#define SPINORTEX param.inTex
#else
#define SPINORTEX spinorTexSingle
#endif
#endif
#define WRITE_HALF_SPINOR WRITE_HALF_SPINOR_FLOAT4
  template <int dim, int dagger, int face_num>
    static inline __device__ void packTwistedFaceWilsonCore(float4 *out, float *outNorm, const float4 *in, const float *inNorm, float a, float b,
							    const int &idx, const int &face_idx,
							    const int &face_volume,
							    const PackParam<float4> &param)
  {
    if (dagger) {
#include "wilson_pack_twisted_face_dagger_core.h"
    } else {
#include "wilson_pack_twisted_face_core.h"
    }
  }
#undef READ_SPINOR
#undef READ_SPINOR_UP
#undef READ_SPINOR_DOWN
#undef SPINORTEX
#undef WRITE_HALF_SPINOR


  // half precision
#ifdef DIRECT_ACCESS_WILSON_PACK_SPINOR
#define READ_SPINOR READ_SPINOR_HALF
#define READ_SPINOR_UP READ_SPINOR_HALF_UP
#define READ_SPINOR_DOWN READ_SPINOR_HALF_DOWN
#define SPINORTEX in
#else
#define READ_SPINOR READ_SPINOR_HALF_TEX
#define READ_SPINOR_UP READ_SPINOR_HALF_UP_TEX
#define READ_SPINOR_DOWN READ_SPINOR_HALF_DOWN_TEX
#ifdef USE_TEXTURE_OBJECTS
#define SPINORTEX param.inTex
#else
#define SPINORTEX spinorTexHalf
#endif
#endif
#define WRITE_HALF_SPINOR WRITE_HALF_SPINOR_SHORT4
  template <int dim, int dagger, int face_num>
    static inline __device__ void packTwistedFaceWilsonCore(short4 *out, float *outNorm, const short4 *in, const float *inNorm, float a, float b,
							    const int &idx, const int &face_idx,
							    const int &face_volume,
							    const PackParam<short4> &param)
  {
    if (dagger) {
#include "wilson_pack_twisted_face_dagger_core.h"
    } else {
#include "wilson_pack_twisted_face_core.h"
    }
  }
#undef READ_SPINOR
#undef READ_SPINOR_UP
#undef READ_SPINOR_DOWN
#undef SPINORTEX
#undef WRITE_HALF_SPINOR

  // quarter precision
#ifdef DIRECT_ACCESS_WILSON_PACK_SPINOR
#define READ_SPINOR READ_SPINOR_QUARTER
#define READ_SPINOR_UP READ_SPINOR_QUARTER_UP
#define READ_SPINOR_DOWN READ_SPINOR_QUARTER_DOWN
#define SPINORTEX in
#else
#define READ_SPINOR READ_SPINOR_QUARTER_TEX
#define READ_SPINOR_UP READ_SPINOR_QUARTER_UP_TEX
#define READ_SPINOR_DOWN READ_SPINOR_QUARTER_DOWN_TEX
#ifdef USE_TEXTURE_OBJECTS
#define SPINORTEX param.inTex
#else
#define SPINORTEX spinorTexHalf
#endif
#endif
#define WRITE_HALF_SPINOR WRITE_HALF_SPINOR_CHAR4
  template <int dim, int dagger, int face_num>
    static inline __device__ void packTwistedFaceWilsonCore(char4 *out, float *outNorm, const char4 *in, const float *inNorm, float a, float b,
                  const int &idx, const int &face_idx, 
                  const int &face_volume, 
                  const PackParam<char4> &param)
  {
    if (dagger) {
#include "wilson_pack_twisted_face_dagger_core.h"
    } else {
#include "wilson_pack_twisted_face_core.h"
    }
  }
#undef READ_SPINOR
#undef READ_SPINOR_UP
#undef READ_SPINOR_DOWN
#undef SPINORTEX
#undef WRITE_HALF_SPINOR

  template <int dagger, typename FloatN, typename Float>
    __global__ void packTwistedFaceWilsonKernel(Float a, Float b, PackParam<FloatN> param)
  {
    const int nFace = 1; // 1 face for Wilson

#ifdef STRIPED
    const int sites_per_block = param.sites_per_block;
    int local_tid = threadIdx.x;
    int tid = sites_per_block * blockIdx.x + local_tid;
#else
    int tid = block_idx(param.swizzle) * blockDim.x + threadIdx.x;
    constexpr int sites_per_block = 1;
    constexpr int local_tid = 0;
#endif

    while ( local_tid < sites_per_block && tid < param.threads ) {

      // determine which dimension we are packing
      int face_idx;
      const int dim = dimFromFaceIndex(face_idx, tid, param);

      // compute where the output is located
      // compute an index into the local volume from the index into the face
      // read spinor, spin-project, and write half spinor to face
      if (dim == 0) {
        // face_num determines which end of the lattice we are packing: 0 = start, 1 = end
        const int face_num = (face_idx >= nFace*param.dc.ghostFace[0]) ? 1 : 0;
        face_idx -= face_num*nFace*param.dc.ghostFace[0];
        if (face_num == 0) {
          const int idx = indexFromFaceIndex<4,QUDA_4D_PC,0,nFace,0>(face_idx,param);
          packTwistedFaceWilsonCore<0,dagger,0>(param.out[0], param.outNorm[0], param.in,
                                                param.inNorm, a, b, idx, face_idx, param.dc.ghostFace[0], param);
        } else {
          const int idx = indexFromFaceIndex<4,QUDA_4D_PC,0,nFace,1>(face_idx,param);
          packTwistedFaceWilsonCore<0,dagger,1>(param.out[1], param.outNorm[1], param.in,
                                                param.inNorm, a, b, idx, face_idx, param.dc.ghostFace[0], param);
        }
      } else if (dim == 1) {
        const int face_num = (face_idx >= nFace*param.dc.ghostFace[1]) ? 1 : 0;
        face_idx -= face_num*nFace*param.dc.ghostFace[1];
        if (face_num == 0) {
          const int idx = indexFromFaceIndex<4,QUDA_4D_PC,1,nFace,0>(face_idx,param);
          packTwistedFaceWilsonCore<1, dagger,0>(param.out[2], param.outNorm[2], param.in,
                                                 param.inNorm, a, b, idx, face_idx, param.dc.ghostFace[1], param);
        } else {
          const int idx = indexFromFaceIndex<4,QUDA_4D_PC,1,nFace,1>(face_idx,param);
          packTwistedFaceWilsonCore<1, dagger,1>(param.out[3], param.outNorm[3], param.in,
                                                 param.inNorm, a, b, idx, face_idx, param.dc.ghostFace[1], param);
        }
      } else if (dim == 2) {
        const int face_num = (face_idx >= nFace*param.dc.ghostFace[2]) ? 1 : 0;
        face_idx -= face_num*nFace*param.dc.ghostFace[2];
        if (face_num == 0) {
          const int idx = indexFromFaceIndex<4,QUDA_4D_PC,2,nFace,0>(face_idx,param);
          packTwistedFaceWilsonCore<2, dagger,0>(param.out[4], param.outNorm[4], param.in,
                                                 param.inNorm, a, b, idx, face_idx, param.dc.ghostFace[2], param);
        } else {
          const int idx = indexFromFaceIndex<4,QUDA_4D_PC,2,nFace,1>(face_idx,param);
          packTwistedFaceWilsonCore<2, dagger,1>(param.out[5], param.outNorm[5], param.in,
                                                 param.inNorm, a, b, idx, face_idx, param.dc.ghostFace[2], param);
        }
      } else {
        const int face_num = (face_idx >= nFace*param.dc.ghostFace[3]) ? 1 : 0;
        face_idx -= face_num*nFace*param.dc.ghostFace[3];
        if (face_num == 0) {
          const int idx = indexFromFaceIndex<4,QUDA_4D_PC,3,nFace,0>(face_idx,param);
          packTwistedFaceWilsonCore<3, dagger,0>(param.out[6], param.outNorm[6], param.in,
                                                 param.inNorm, a, b,idx, face_idx, param.dc.ghostFace[3], param);
        } else {
          const int idx = indexFromFaceIndex<4,QUDA_4D_PC,3,nFace,1>(face_idx,param);
          packTwistedFaceWilsonCore<3, dagger,1>(param.out[7], param.outNorm[7], param.in,
                                                 param.inNorm, a, b, idx, face_idx, param.dc.ghostFace[3], param);
        }
      }

#ifdef STRIPED
      local_tid += blockDim.x;
      tid += blockDim.x;
#else
      tid += blockDim.x*gridDim.x;
#endif
    } // while tid

  }

#endif // GPU_TWISTED_MASS_DIRAC

  template <typename FloatN, typename Float>
    class PackFace : public Tunable {

  protected:
    void *faces[2*QUDA_MAX_DIM];
    const cudaColorSpinorField *in;
    const int dagger;
    const int parity;
    const int nFace;
    const int dim;
    const int face_num;
    const MemoryLocation location;

    // compute how many threads we need in total for the face packing
    unsigned int threads() const {
      unsigned int threads = 0;
      if(dim < 0){ // if dim is negative, pack all dimensions
        for (int i=0; i<4; i++) {
          if (!commDim[i]) continue;
          if ( i==3 && !getKernelPackT() ) continue;
          threads += 2*nFace*in->GhostFace()[i]; // 2 for forwards and backwards faces
        }
      }else{ // pack only in dim dimension
        if( commDim[dim] && (dim!=3 || getKernelPackT() )){
          threads = nFace*in->GhostFace()[dim];
          if(face_num==2) threads *= 2; // sending data forwards and backwards
        }
      }
      return threads;
    }

    virtual int inputPerSite() const = 0;
    virtual int outputPerSite() const = 0;

    // prepare the param struct with kernel arguments
    void prepareParam(PackParam<FloatN> &param, TuneParam &tp, int dim=-1, int face_num=2) {
      param.in = (FloatN*)in->V();
      param.inNorm = (float*)in->Norm();
      param.dim = dim;
      param.face_num = face_num;
      param.parity = parity;

#ifdef USE_TEXTURE_OBJECTS
      param.inTex = in->Tex();
      param.inTexNorm = in->TexNorm();
#endif

      param.threads = threads();
      param.sp_stride = in->Stride();

      int prev = -1; // previous dimension that was partitioned
      for (int i=0; i<4; i++) {
        param.threadDimMapLower[i] = 0;
        param.threadDimMapUpper[i] = 0;
        if (!commDim[i]) continue;
        param.threadDimMapLower[i] = (prev>=0 ? param.threadDimMapUpper[prev] : 0);
        param.threadDimMapUpper[i] = param.threadDimMapLower[i] + 2*nFace*in->GhostFace()[i];

	param.out[2*i+0] = static_cast<FloatN*>(faces[2*i+0]);
	param.out[2*i+1] = static_cast<FloatN*>(faces[2*i+1]);

	param.outNorm[2*i+0] = reinterpret_cast<float*>(static_cast<char*>(faces[2*i+0]) + nFace*outputPerSite()*in->GhostFace()[i]*in->Precision());
	param.outNorm[2*i+1] = reinterpret_cast<float*>(static_cast<char*>(faces[2*i+1]) + nFace*outputPerSite()*in->GhostFace()[i]*in->Precision());

        prev=i;
      }

      param.dc = in->getDslashConstant(); // get pre-computed constants

      param.swizzle = tp.aux.x;
      param.sites_per_block = (param.threads + tp.grid.x - 1) / tp.grid.x;
    }

    unsigned int sharedBytesPerThread() const { return 0; }
    unsigned int sharedBytesPerBlock(const TuneParam &param) const { return 0; }

#ifdef STRIPED
    bool tuneGridDim() const { return true; } // If striping, always tune grid dimension
    unsigned int maxGridSize() const {
      if (location & Host) {
	// if zero-copy policy then set a maximum number of blocks to be
	// the 3 * number of dimensions we are communicating
        int nDimComms = 0;
        for (int d=0; d<in->Ndim(); d++) nDimComms += commDim[d];
        return 3*nDimComms;
      } else {
        return Tunable::maxGridSize();
      }
    } // use no more than a quarter of the GPU
    unsigned int minGridSize() const {
      if (location & Host) {
	// if zero-copy policy then set a maximum number of blocks to be
	// the 1 * number of dimensions we are communicating
        int nDimComms = 0;
        for (int d=0; d<in->Ndim(); d++) nDimComms += commDim[d];
        return nDimComms;
      } else {
        return Tunable::minGridSize();
      }
    }
#else
    bool tuneGridDim() const { return location & Host; } // only tune grid dimension if doing zero-copy writing
    unsigned int maxGridSize() const { return tuneGridDim ? deviceProp.multiProcessorCount/4 : Tunable::maxGridSize(); } // use no more than a quarter of the GPU
#endif

    bool tuneAuxDim() const { return true; } // Do tune the aux dimensions.
    unsigned int minThreads() const { return threads(); }

    void fillAux() {
      strcpy(aux,"policy_kernel,");
      strcat(aux, in->AuxString());
      char comm[5];
      comm[0] = (commDim[0] ? '1' : '0');
      comm[1] = (commDim[1] ? '1' : '0');
      comm[2] = (commDim[2] ? '1' : '0');
      comm[3] = (commDim[3] ? '1' : '0');
      comm[4] = '\0'; strcat(aux,",comm=");
      strcat(aux,comm);
      strcat(aux,comm_dim_topology_string());
      if (getKernelPackT()) { strcat(aux,",kernelPackT"); }
      switch (nFace) {
      case 1: strcat(aux,",nFace=1,"); break;
      case 3: strcat(aux,",nFace=3,"); break;
      default: errorQuda("Number of faces not supported");
      }

      // label the locations we are packing to
      // location lable is nonp2p-p2p
      switch ((int)location) {
      case Device|Remote: strcat(aux,"device-remote"); break;
      case   Host|Remote: strcat(aux,  "host-remote"); break;
      case        Device: strcat(aux,"device-device"); break;
      case          Host: strcat(aux, comm_peer2peer_enabled_global() ? "host-device" : "host-host"); break;
      default: errorQuda("Unknown pack target location %d\n", location);
      }

    }

  public:
    PackFace(void *faces_[], const cudaColorSpinorField *in, MemoryLocation location,
	     const int dagger, const int parity, const int nFace, const int dim=-1, const int face_num=2)
      : in(in), dagger(dagger),
	parity(parity), nFace(nFace), dim(dim), face_num(face_num), location(location)
    {
      memcpy(faces, faces_, 2*QUDA_MAX_DIM*sizeof(void*));
      fillAux();
#ifndef USE_TEXTURE_OBJECTS
      bindSpinorTex<FloatN>(in);
#endif
    }

    virtual ~PackFace() {
#ifndef USE_TEXTURE_OBJECTS
      unbindSpinorTex<FloatN>(in);
#endif
    }

    bool tuneSharedBytes() const { return location & Host ? false : Tunable::tuneSharedBytes(); }

    bool advanceAux(TuneParam &param) const
    {
#ifdef SWIZZLE
      if ( location & Remote ) {  // only swizzling if we're doing remote writing
        if (param.aux.x < (int)maxGridSize()) {
          param.aux.x++;
          return true;
        } else {
          param.aux.x = 1;
          return false;
        }
      } else {
        return false;
      }
#else
      return false;
#endif
    }

    void initTuneParam(TuneParam &param) const {
      Tunable::initTuneParam(param);
      param.aux.x = 1; // swizzle factor
      // if doing a zero-copy policy then ensure that each thread block
      // runs exclusively on a given SM - this is to ensure quality of
      // service for the packing kernel when running concurrently.
      if (location & Host) param.shared_bytes = deviceProp.sharedMemPerBlock / 2 + 1;
    }

    void defaultTuneParam(TuneParam &param) const {
      Tunable::defaultTuneParam(param);
      param.aux.x = 1; // swizzle factor
    }

    long long flops() const { return outputPerSite()*this->threads(); }

    virtual int tuningIter() const { return 3; }

    virtual TuneKey tuneKey() const { return TuneKey(in->VolString(), typeid(*this).name(), aux); }

    virtual void apply(const cudaStream_t &stream) = 0;

    long long bytes() const {
      size_t faceBytes = (inputPerSite() + outputPerSite())*this->threads()*sizeof(((FloatN*)0)->x);
      if (sizeof(((FloatN*)0)->x) == QUDA_HALF_PRECISION)
        faceBytes += 2*this->threads()*sizeof(float); // 2 is from input and output
      return faceBytes;
    }
  };

  template <typename FloatN, typename Float>
    class PackFaceWilson : public PackFace<FloatN, Float> {

  private:

    int inputPerSite() const { return 24; } // input is full spinor
    int outputPerSite() const { return 12; } // output is spin projected

  public:
    PackFaceWilson(void *faces[], const cudaColorSpinorField *in, MemoryLocation location,
		   const int dagger, const int parity)
      : PackFace<FloatN, Float>(faces, in, location, dagger, parity, 1) { }
    virtual ~PackFaceWilson() { }

    void apply(const cudaStream_t &stream) {
      TuneParam tp = tuneLaunch(*this, getTuning(), getVerbosity());

#ifdef GPU_WILSON_DIRAC
      static PackParam<FloatN> param;
      this->prepareParam(param,tp);

      void *args[] = { &param };
      void (*func)(PackParam<FloatN>) = this->dagger ? &(packFaceWilsonKernel<1,FloatN>) : &(packFaceWilsonKernel<0,FloatN>);
      qudaLaunchKernel( (const void*)func, tp.grid, tp.block, args, tp.shared_bytes, stream);
#else
      errorQuda("Wilson face packing kernel is not built");
#endif
    }

  };

  void packFaceWilson(void *ghost_buf[], cudaColorSpinorField &in, MemoryLocation location,
		      const int dagger, const int parity, const cudaStream_t &stream) {

    switch(in.Precision()) {
    case QUDA_DOUBLE_PRECISION:
      {
        PackFaceWilson<double2, double> pack(ghost_buf, &in, location, dagger, parity);
        pack.apply(stream);
      }
      break;
    case QUDA_SINGLE_PRECISION:
      {
        PackFaceWilson<float4, float> pack(ghost_buf, &in, location, dagger, parity);
        pack.apply(stream);
      }
      break;
    case QUDA_HALF_PRECISION:
      {
        PackFaceWilson<short4, float> pack(ghost_buf, &in, location, dagger, parity);
        pack.apply(stream);
      }
      break;
    case QUDA_QUARTER_PRECISION:
      {
        PackFaceWilson<char4, float> pack(ghost_buf, &in, location, dagger, parity);
        pack.apply(stream);
      }
      break;
    default:
      errorQuda("Precision %d not supported", in.Precision());
    }
  }

  template <typename FloatN, typename Float>
    class PackFaceTwisted : public PackFace<FloatN, Float> {

  private:

    int inputPerSite() const { return 24; } // input is full spinor
    int outputPerSite() const { return 12; } // output is spin projected
    Float a;
    Float b;

  public:
    PackFaceTwisted(void *faces[], const cudaColorSpinorField *in, MemoryLocation location,
		    const int dagger, const int parity, Float a, Float b)
      : PackFace<FloatN, Float>(faces, in, location, dagger, parity, 1), a(a), b(b) { }
    virtual ~PackFaceTwisted() { }

    void apply(const cudaStream_t &stream) {
      TuneParam tp = tuneLaunch(*this, getTuning(), getVerbosity());

#ifdef GPU_TWISTED_MASS_DIRAC
      static PackParam<FloatN> param;
      this->prepareParam(param,tp);
      void *args[] = { &a, &b, &param };
      void (*func)(Float,Float,PackParam<FloatN>) = this->dagger ? &(packTwistedFaceWilsonKernel<1,FloatN,Float>) : &(packTwistedFaceWilsonKernel<0,FloatN,Float>);
      cudaLaunchKernel( (const void*)func, tp.grid, tp.block, args, tp.shared_bytes, stream);
#else
      errorQuda("Twisted face packing kernel is not built");
#endif
    }

    long long flops() const { return outputPerSite()*this->threads(); }
  };

  //!
  void packTwistedFaceWilson(void *ghost_buf[], cudaColorSpinorField &in, MemoryLocation location, const int dagger,
			     const int parity, const double a, const double b, const cudaStream_t &stream) {

    switch(in.Precision()) {
    case QUDA_DOUBLE_PRECISION:
      {
        PackFaceTwisted<double2, double> pack(ghost_buf, &in, location, dagger, parity, a, b);
        pack.apply(stream);
      }
      break;
    case QUDA_SINGLE_PRECISION:
      {
        PackFaceTwisted<float4, float> pack(ghost_buf, &in, location, dagger, parity, (float)a, (float)b);
        pack.apply(stream);
      }
      break;
    case QUDA_HALF_PRECISION:
      {
        PackFaceTwisted<short4, float> pack(ghost_buf, &in, location, dagger, parity, (float)a, (float)b);
        pack.apply(stream);
      }
      break;
    case QUDA_QUARTER_PRECISION:
      {
        PackFaceTwisted<char4, float> pack(ghost_buf, &in, location, dagger, parity, (float)a, (float)b);
        pack.apply(stream);
      }
      break;
    default:
      errorQuda("Precision %d not supported", in.Precision());
    }
  }

#ifdef GPU_STAGGERED_DIRAC

#ifdef USE_TEXTURE_OBJECTS
#define SPINORTEXDOUBLE param.inTex
#define SPINORTEXSINGLE param.inTex
#define SPINORTEXHALF param.inTex
#define SPINORTEXHALFNORM param.inTexNorm
#define SPINORTEXQUARTER param.inTex
#define SPINORTEXQUARTERNORM param.inTexNorm
#else
#define SPINORTEXDOUBLE spinorTexDouble
#define SPINORTEXSINGLE spinorTexSingle2
#define SPINORTEXHALF spinorTexHalf2
#define SPINORTEXHALFNORM spinorTexHalf2Norm
#define SPINORTEXQUARTER spinorTexQuarter2
#define SPINORTEXQUARTERNORM spinorTexQuarter2Norm
#endif

  template <typename Float2>
    __device__ void packFaceStaggeredCore(Float2 *out, float *outNorm, const int out_idx,
					  const int out_stride, const Float2 *in, const float *inNorm,
					  const int in_idx, const int in_stride) {
    out[out_idx + 0*out_stride] = in[in_idx + 0*in_stride];
    out[out_idx + 1*out_stride] = in[in_idx + 1*in_stride];
    out[out_idx + 2*out_stride] = in[in_idx + 2*in_stride];
  }
  template<>
    __device__ void packFaceStaggeredCore(short2 *out, float *outNorm, const int out_idx,
					  const int out_stride, const short2 *in, const float *inNorm,
					  const int in_idx, const int in_stride) {
    out[out_idx + 0*out_stride] = in[in_idx + 0*in_stride];
    out[out_idx + 1*out_stride] = in[in_idx + 1*in_stride];
    out[out_idx + 2*out_stride] = in[in_idx + 2*in_stride];
    outNorm[out_idx] = inNorm[in_idx];
  }
  template<> 
    __device__ void packFaceStaggeredCore(char2 *out, float *outNorm, const int out_idx, 
            const int out_stride, const char2 *in, const float *inNorm, 
            const int in_idx, const int in_stride) {
    out[out_idx + 0*out_stride] = in[in_idx + 0*in_stride];
    out[out_idx + 1*out_stride] = in[in_idx + 1*in_stride];
    out[out_idx + 2*out_stride] = in[in_idx + 2*in_stride];
    outNorm[out_idx] = inNorm[in_idx];
  }

#if (defined DIRECT_ACCESS_PACK) || (defined FERMI_NO_DBLE_TEX)
  template <typename Float2>
    __device__ void packFaceStaggeredCore(Float2 *out, float *outNorm, const int out_idx,
					  const int out_stride, const Float2 *in, const float *inNorm,
					  const int in_idx, const PackParam<double2> &param) {
    out[out_idx + 0*out_stride] = in[in_idx + 0*param.sp_stride];
    out[out_idx + 1*out_stride] = in[in_idx + 1*param.sp_stride];
    out[out_idx + 2*out_stride] = in[in_idx + 2*param.sp_stride];
  }
  template<>
    __device__ void packFaceStaggeredCore(short2 *out, float *outNorm, const int out_idx,
					  const int out_stride, const short2 *in, const float *inNorm,
					  const int in_idx, const PackParam<double2> &param) {
    out[out_idx + 0*out_stride] = in[in_idx + 0*param.sp_stride];
    out[out_idx + 1*out_stride] = in[in_idx + 1*param.sp_stride];
    out[out_idx + 2*out_stride] = in[in_idx + 2*param.sp_stride];
    outNorm[out_idx] = inNorm[in_idx];
  }
  template<> 
    __device__ void packFaceStaggeredCore(char2 *out, float *outNorm, const int out_idx, 
            const int out_stride, const char2 *in, const float *inNorm, 
            const int in_idx, const PackParam<double2> &param) {
    out[out_idx + 0*out_stride] = in[in_idx + 0*param.sp_stride];
    out[out_idx + 1*out_stride] = in[in_idx + 1*param.sp_stride];
    out[out_idx + 2*out_stride] = in[in_idx + 2*param.sp_stride];
    outNorm[out_idx] = inNorm[in_idx];
  }


#else
  __device__ void packFaceStaggeredCore(double2 *out, float *outNorm, const int out_idx,
					const int out_stride, const double2 *in, const float *inNorm,
					const int in_idx, const PackParam<double2> &param) {
    out[out_idx + 0*out_stride] = fetch_double2(SPINORTEXDOUBLE, in_idx + 0*param.sp_stride);
    out[out_idx + 1*out_stride] = fetch_double2(SPINORTEXDOUBLE, in_idx + 1*param.sp_stride);
    out[out_idx + 2*out_stride] = fetch_double2(SPINORTEXDOUBLE, in_idx + 2*param.sp_stride);
  }

  __device__ void packFaceStaggeredCore(float2 *out, float *outNorm, const int out_idx,
					const int out_stride, const float2 *in,
					const float *inNorm, const int in_idx,
					const PackParam<float2> &param) {
    out[out_idx + 0*out_stride] = TEX1DFETCH(float2, SPINORTEXSINGLE, in_idx + 0*param.sp_stride);
    out[out_idx + 1*out_stride] = TEX1DFETCH(float2, SPINORTEXSINGLE, in_idx + 1*param.sp_stride);
    out[out_idx + 2*out_stride] = TEX1DFETCH(float2, SPINORTEXSINGLE, in_idx + 2*param.sp_stride);
  }

  // this is rather dumb: undoing the texture load because cudaNormalizedReadMode is used
  // should really bind to an appropriate texture instead of reusing
  inline __device__ short2 float22short2(float c, float2 a) {
<<<<<<< HEAD
    return make_short2((short)(a.x*c*fixedMaxValue<short>::value), (short)(a.y*c*fixedMaxValue<short>::value));
  }
  
  inline __device__ char2 float22char2(float c, float2 a) {
    return make_char2((short)(a.x*c*fixedMaxValue<char>::value), (short)(a.y*c*fixedMaxValue<char>::value));
=======
    return make_short2((short)(a.x*c*MAX_SHORT), (short)(a.y*c*MAX_SHORT));
>>>>>>> 726d84fc
  }

  __device__ void packFaceStaggeredCore(short2 *out, float *outNorm, const int out_idx,
					const int out_stride, const short2 *in,
					const float *inNorm, const int in_idx,
					const PackParam<short2> &param) {
    out[out_idx + 0*out_stride] = float22short2(1.0f,TEX1DFETCH(float2,SPINORTEXHALF,in_idx+0*param.sp_stride));
    out[out_idx + 1*out_stride] = float22short2(1.0f,TEX1DFETCH(float2,SPINORTEXHALF,in_idx+1*param.sp_stride));
    out[out_idx + 2*out_stride] = float22short2(1.0f,TEX1DFETCH(float2,SPINORTEXHALF,in_idx+2*param.sp_stride));
    outNorm[out_idx] = TEX1DFETCH(float, SPINORTEXHALFNORM, in_idx);
  }

  __device__ void packFaceStaggeredCore(char2 *out, float *outNorm, const int out_idx, 
          const int out_stride, const char2 *in, 
          const float *inNorm, const int in_idx, 
          const PackParam<char2> &param) {
    out[out_idx + 0*out_stride] = float22char2(1.0f,TEX1DFETCH(float2,SPINORTEXQUARTER,in_idx+0*param.sp_stride));
    out[out_idx + 1*out_stride] = float22char2(1.0f,TEX1DFETCH(float2,SPINORTEXQUARTER,in_idx+1*param.sp_stride));
    out[out_idx + 2*out_stride] = float22char2(1.0f,TEX1DFETCH(float2,SPINORTEXQUARTER,in_idx+2*param.sp_stride));
    outNorm[out_idx] = TEX1DFETCH(float, SPINORTEXQUARTERNORM, in_idx);
  }
#endif


  template <typename FloatN, int nFace>
    __global__ void packFaceStaggeredKernel(PackParam<FloatN> param)
  {

#ifdef STRIPED
    const int sites_per_block = param.sites_per_block;
    int local_tid = threadIdx.x;
    int tid = sites_per_block * blockIdx.x + local_tid;
#else
    int tid = block_idx(param.swizzle) * blockDim.x + threadIdx.x;
    constexpr int sites_per_block = 1;
    constexpr int local_tid = 0;
#endif

    while ( local_tid < sites_per_block && tid < param.threads ) {

      const int Ls = param.dc.X[4];

      // determine which dimension we are packing
      int face_idx;
      const int dim = dimFromFaceIndex(face_idx, tid, param);

      // compute where the output is located
      // compute an index into the local volume from the index into the face
      // read spinor and write to face
      if (dim == 0) {
        // face_num determines which end of the lattice we are packing: 0 = start, 1 = end
        const int face_num = (param.face_num==2) ? ((face_idx >= Ls*nFace*param.dc.ghostFace[0]) ? 1 : 0) : param.face_num;
        if(param.face_num==2) face_idx -= face_num*Ls*nFace*param.dc.ghostFace[0];
        if (face_num == 0) {
          const int idx = indexFromFaceIndexStaggered<0,nFace,0>(face_idx,param);
          packFaceStaggeredCore(param.out[0], param.outNorm[0], face_idx,
                                Ls*nFace*param.dc.ghostFace[0], param.in, param.inNorm, idx, param);
        } else {
          const int idx = indexFromFaceIndexStaggered<0,nFace,1>(face_idx,param);
          packFaceStaggeredCore(param.out[1], param.outNorm[1], face_idx,
                                Ls*nFace*param.dc.ghostFace[0], param.in, param.inNorm, idx, param);
        }
      } else if (dim == 1) {
        const int face_num = (param.face_num==2) ? ((face_idx >= Ls*nFace*param.dc.ghostFace[1]) ? 1 : 0) : param.face_num;
        if(param.face_num==2) face_idx -= face_num*Ls*nFace*param.dc.ghostFace[1];
        if (face_num == 0) {
          const int idx = indexFromFaceIndexStaggered<1,nFace,0>(face_idx,param);
          packFaceStaggeredCore(param.out[2], param.outNorm[2], face_idx,
                                Ls*nFace*param.dc.ghostFace[1], param.in, param.inNorm, idx, param);
        } else {
          const int idx = indexFromFaceIndexStaggered<1,nFace,1>(face_idx,param);
          packFaceStaggeredCore(param.out[3], param.outNorm[3], face_idx,
                                Ls*nFace*param.dc.ghostFace[1], param.in, param.inNorm, idx, param);
        }
      } else if (dim == 2) {
        const int face_num = (param.face_num==2) ? ((face_idx >= Ls*nFace*param.dc.ghostFace[2]) ? 1 : 0) : param.face_num;
        if(param.face_num==2) face_idx -= face_num*Ls*nFace*param.dc.ghostFace[2];
        if (face_num == 0) {
          const int idx = indexFromFaceIndexStaggered<2,nFace,0>(face_idx,param);
          packFaceStaggeredCore(param.out[4], param.outNorm[4], face_idx,
                                Ls*nFace*param.dc.ghostFace[2], param.in, param.inNorm, idx, param);
        } else {
          const int idx = indexFromFaceIndexStaggered<2,nFace,1>(face_idx,param);
          packFaceStaggeredCore(param.out[5], param.outNorm[5], face_idx,
                                Ls*nFace*param.dc.ghostFace[2], param.in, param.inNorm, idx, param);
        }
      } else {
        const int face_num = (param.face_num==2) ? ((face_idx >= Ls*nFace*param.dc.ghostFace[3]) ? 1 : 0) : param.face_num;
        if(param.face_num==2) face_idx -= face_num*Ls*nFace*param.dc.ghostFace[3];
        if (face_num == 0) {
          const int idx = indexFromFaceIndexStaggered<3,nFace,0>(face_idx,param);
          packFaceStaggeredCore(param.out[6], param.outNorm[6], face_idx,
                                Ls*nFace*param.dc.ghostFace[3], param.in, param.inNorm,idx, param);
        } else {
          const int idx = indexFromFaceIndexStaggered<3,nFace,1>(face_idx,param);
          packFaceStaggeredCore(param.out[7], param.outNorm[7], face_idx,
                                Ls*nFace*param.dc.ghostFace[3], param.in, param.inNorm, idx, param);
        }
      }

#ifdef STRIPED
      local_tid += blockDim.x;
      tid += blockDim.x;
#else
      tid += blockDim.x*gridDim.x;
#endif
    } // while tid

  }


  template <typename FloatN, int nFace>
    __global__ void packFaceExtendedStaggeredKernel(PackExtendedParam<FloatN> param)
  {

#ifdef STRIPED
    const int sites_per_block = param.sites_per_block;
    int local_tid = threadIdx.x;
    int tid = sites_per_block * blockIdx.x + local_tid;
#else
    int tid = block_idx(param.swizzle) * blockDim.x + threadIdx.x;
    constexpr int sites_per_block = 1;
    constexpr int local_tid = 0;
#endif

    while ( local_tid < sites_per_block && tid < param.threads ) {

      // determine which dimension we are packing
      int face_idx;
      const int dim = dimFromFaceIndex(face_idx, tid, param);

      // compute where the output is located
      // compute an index into the local volume from the index into the face
      // read spinor and write half spinor to face
      if (dim == 0) {
        // face_num determines which end of the lattice we are packing: 0 = start, 1 = end
        // if param.face_num==2 pack both the start and the end, otherwise pack the region of the
        // lattice specified by param.face_num
        const int face_num = (param.face_num==2) ? ((face_idx >= nFace*param.dc.ghostFace[0]) ? 1 : 0) : param.face_num;
        if(param.face_num==2) face_idx -= face_num*nFace*param.dc.ghostFace[0];
        if (face_num == 0) {
          const int idx = indexFromFaceIndexExtendedStaggered<0,nFace,0>(face_idx,param);
          packFaceStaggeredCore(param.out[0], param.outNorm[0], face_idx,
                                nFace*param.dc.ghostFace[0], param.in, param.inNorm, idx, param);
        } else {
          const int idx = indexFromFaceIndexExtendedStaggered<0,nFace,1>(face_idx,param);
          packFaceStaggeredCore(param.out[1], param.outNorm[1], face_idx,
                                nFace*param.dc.ghostFace[0], param.in, param.inNorm, idx, param);
        }
      } else if (dim == 1) {
        const int face_num = (param.face_num==2) ? ((face_idx >= nFace*param.dc.ghostFace[1]) ? 1 : 0) : param.face_num;
        if(param.face_num==2) face_idx -= face_num*nFace*param.dc.ghostFace[1];
        if (face_num == 0) {
          const int idx = indexFromFaceIndexExtendedStaggered<1,nFace,0>(face_idx,param);
          packFaceStaggeredCore(param.out[2], param.outNorm[2], face_idx,
                                nFace*param.dc.ghostFace[1], param.in, param.inNorm, idx, param);
        } else {
          const int idx = indexFromFaceIndexExtendedStaggered<1,nFace,1>(face_idx,param);
          packFaceStaggeredCore(param.out[3], param.outNorm[3], face_idx,
                                nFace*param.dc.ghostFace[1], param.in, param.inNorm, idx, param);
        }
      } else if (dim == 2) {
        const int face_num = (param.face_num==2) ? ((face_idx >= nFace*param.dc.ghostFace[2]) ? 1 : 0) : param.face_num;
        if(param.face_num==2) face_idx -= face_num*nFace*param.dc.ghostFace[2];
        if (face_num == 0) {
          const int idx = indexFromFaceIndexExtendedStaggered<2,nFace,0>(face_idx,param);
          packFaceStaggeredCore(param.out[4], param.outNorm[4], face_idx,
                                nFace*param.dc.ghostFace[2], param.in, param.inNorm, idx, param);
        } else {
          const int idx = indexFromFaceIndexExtendedStaggered<2,nFace,1>(face_idx,param);
          packFaceStaggeredCore(param.out[5], param.outNorm[5], face_idx,
                                nFace*param.dc.ghostFace[2], param.in, param.inNorm, idx, param);
        }
      } else {
        const int face_num = (param.face_num==2) ? ((face_idx >= nFace*param.dc.ghostFace[3]) ? 1 : 0) : param.face_num;
        if(param.face_num==2) face_idx -= face_num*nFace*param.dc.ghostFace[3];
        if (face_num == 0) {
          const int idx = indexFromFaceIndexExtendedStaggered<3,nFace,0>(face_idx,param);
          packFaceStaggeredCore(param.out[6], param.outNorm[6], face_idx,
                                nFace*param.dc.ghostFace[3], param.in, param.inNorm,idx, param);
        } else {
          const int idx = indexFromFaceIndexExtendedStaggered<3,nFace,1>(face_idx,param);
          packFaceStaggeredCore(param.out[7], param.outNorm[7], face_idx,
                                nFace*param.dc.ghostFace[3], param.in, param.inNorm, idx, param);
        }
      }

#ifdef STRIPED
      local_tid += blockDim.x;
      tid += blockDim.x;
#else
      tid += blockDim.x*gridDim.x;
#endif
    } // while tid

  }


  template <typename FloatN, int nFace>
    __global__ void unpackFaceExtendedStaggeredKernel(PackExtendedParam<FloatN> param)
  {

#ifdef STRIPED
    const int sites_per_block = param.sites_per_block;
    int local_tid = threadIdx.x;
    int tid = sites_per_block * blockIdx.x + local_tid;
#else
    int tid = block_idx(param.swizzle) * blockDim.x + threadIdx.x;
    constexpr int sites_per_block = 1;
    constexpr int local_tid = 0;
#endif

    while ( local_tid < sites_per_block && tid < param.threads ) {

      // determine which dimension we are packing
      int face_idx;
      const int dim = dimFromFaceIndex(face_idx, tid, param);

      // compute where the output is located
      // compute an index into the local volume from the index into the face
      // read spinor, spin-project, and write half spinor to face
      if (dim == 0) {
        // face_num determines which end of the lattice we are packing: 0 = start, 1 = end
        // if param.face_num==2 pack both the start and the end, otherwist pack the region of the
        // lattice specified by param.face_num
        const int face_num = (param.face_num==2) ? ((face_idx >= nFace*param.dc.ghostFace[0]) ? 1 : 0) : param.face_num;
        if(param.face_num==2) face_idx -= face_num*nFace*param.dc.ghostFace[0];
        if (face_num == 0) {
          const int idx = indexFromFaceIndexExtendedStaggered<0,nFace,0>(face_idx,param);
          packFaceStaggeredCore(param.in, param.inNorm, idx,
                                param.sp_stride, param.out[0], param.outNorm[0], face_idx, nFace*param.dc.ghostFace[0]);
        } else {
          const int idx = indexFromFaceIndexExtendedStaggered<0,nFace,1>(face_idx,param);
          packFaceStaggeredCore(param.in, param.inNorm, idx,
                                param.sp_stride, param.out[1], param.outNorm[1], face_idx, nFace*param.dc.ghostFace[0]);
        }
      } else if (dim == 1) {
        const int face_num = (param.face_num==2) ? ((face_idx >= nFace*param.dc.ghostFace[1]) ? 1 : 0) : param.face_num;
        if(param.face_num==2) face_idx -= face_num*nFace*param.dc.ghostFace[1];
        if (face_num == 0) {
          const int idx = indexFromFaceIndexExtendedStaggered<1,nFace,0>(face_idx,param);
          packFaceStaggeredCore(param.in, param.inNorm, idx,
                                param.sp_stride, param.out[2], param.outNorm[2], face_idx, nFace*param.dc.ghostFace[1]);
        } else {
          const int idx = indexFromFaceIndexExtendedStaggered<1,nFace,1>(face_idx,param);
          packFaceStaggeredCore(param.in, param.inNorm, idx,
                                param.sp_stride, param.out[3], param.outNorm[3], face_idx, nFace*param.dc.ghostFace[1]);
        }
      } else if (dim == 2) {
        const int face_num = (param.face_num==2) ? ((face_idx >= nFace*param.dc.ghostFace[2]) ? 1 : 0) : param.face_num;
        if(param.face_num==2) face_idx -= face_num*nFace*param.dc.ghostFace[2];
        if (face_num == 0) {
          const int idx = indexFromFaceIndexExtendedStaggered<2,nFace,0>(face_idx,param);
          packFaceStaggeredCore(param.in, param.inNorm, idx,
                                param.sp_stride, param.out[4], param.outNorm[4], face_idx, nFace*param.dc.ghostFace[2]);
        } else {
          const int idx = indexFromFaceIndexExtendedStaggered<2,nFace,1>(face_idx,param);
          packFaceStaggeredCore(param.in, param.inNorm, idx,
                                param.sp_stride, param.out[5], param.outNorm[5], face_idx, nFace*param.dc.ghostFace[2]);
        }
      } else {
        const int face_num = (param.face_num==2) ? ((face_idx >= nFace*param.dc.ghostFace[3]) ? 1 : 0) : param.face_num;
        if(param.face_num==2) face_idx -= face_num*nFace*param.dc.ghostFace[3];
        if (face_num == 0) {
          const int idx = indexFromFaceIndexExtendedStaggered<3,nFace,0>(face_idx,param);
          packFaceStaggeredCore(param.in, param.inNorm, idx,
                                param.sp_stride, param.out[6], param.outNorm[6], face_idx, nFace*param.dc.ghostFace[3]);
        } else {
          const int idx = indexFromFaceIndexExtendedStaggered<3,nFace,1>(face_idx,param);
          packFaceStaggeredCore(param.in, param.inNorm, idx,
                                param.sp_stride, param.out[7], param.outNorm[7], face_idx, nFace*param.dc.ghostFace[3]);
        }
      }

#ifdef STRIPED
      local_tid += blockDim.x;
      tid += blockDim.x;
#else
      tid += blockDim.x*gridDim.x;
#endif
    } // while tid

  }


#undef SPINORTEXDOUBLE
#undef SPINORTEXSINGLE
#undef SPINORTEXHALF
#undef SPINORTEXQUARTER

#endif // GPU_STAGGERED_DIRAC


  template <typename FloatN, typename Float>
    class PackFaceStaggered : public PackFace<FloatN, Float> {

  private:
    const int* R; // boundary dimensions for extended field
    const bool unpack;

    int inputPerSite() const { return 6; } // input is full spinor
    int outputPerSite() const { return 6; } // output is full spinor


  public:
    PackFaceStaggered(void *faces[], const cudaColorSpinorField *in, MemoryLocation location,
		      const int nFace, const int dagger, const int parity,
		      const int dim, const int face_num, const int* R=NULL, const bool unpack=false)
      : PackFace<FloatN, Float>(faces, in, location, dagger, parity, nFace, dim, face_num), R(R), unpack(unpack) { }
    virtual ~PackFaceStaggered() { }

    void apply(const cudaStream_t &stream) {
      TuneParam tp = tuneLaunch(*this, getTuning(), getVerbosity());

#ifdef GPU_STAGGERED_DIRAC

      static PackParam<FloatN> param;
      this->prepareParam(param,tp,this->dim,this->face_num);
      if(!R){
        void *args[] = { &param };
        void (*func)(PackParam<FloatN>) = PackFace<FloatN,Float>::nFace==1 ? &(packFaceStaggeredKernel<FloatN,1>) : &(packFaceStaggeredKernel<FloatN,3>);
        cudaLaunchKernel( (const void*)func, tp.grid, tp.block, args, tp.shared_bytes, stream);
      }else{ // R!=NULL => this is an extended field
        PackExtendedParam<FloatN> extendedParam(param);
        if(!unpack){
          for(int d=0; d<QUDA_MAX_DIM; ++d) extendedParam.R[d] = R[d];
	  switch(PackFace<FloatN,Float>::nFace){
	  case 1:
	    packFaceExtendedStaggeredKernel<FloatN,1><<<tp.grid, tp.block, tp.shared_bytes, stream>>>(extendedParam);
	    break;

	  case 2:
	    packFaceExtendedStaggeredKernel<FloatN,2><<<tp.grid, tp.block, tp.shared_bytes, stream>>>(extendedParam);
	    break;

	  case 3:
	    packFaceExtendedStaggeredKernel<FloatN,3><<<tp.grid, tp.block, tp.shared_bytes, stream>>>(extendedParam);
	    break;

	  case 4:
	    packFaceExtendedStaggeredKernel<FloatN,4><<<tp.grid, tp.block, tp.shared_bytes, stream>>>(extendedParam);
	    break;

	  default:
	    errorQuda("Unsupported boundary width");
	    break;
	  }
        }else{ // extended field unpack
	  switch(PackFace<FloatN,Float>::nFace){
	  case 1:
	    unpackFaceExtendedStaggeredKernel<FloatN,1><<<tp.grid, tp.block, tp.shared_bytes, stream>>>(extendedParam);
	    break;

	  case 2:
	    unpackFaceExtendedStaggeredKernel<FloatN,2><<<tp.grid, tp.block, tp.shared_bytes, stream>>>(extendedParam);
	    break;

	  case 3:
	    unpackFaceExtendedStaggeredKernel<FloatN,3><<<tp.grid, tp.block, tp.shared_bytes, stream>>>(extendedParam);
	    break;

	  case 4:
	    unpackFaceExtendedStaggeredKernel<FloatN,4><<<tp.grid, tp.block, tp.shared_bytes, stream>>>(extendedParam);
	    break;

	  default:
	    errorQuda("Unsupported boundary width");
	    break;
	  }
	}
      }
#else
      errorQuda("Staggered face packing kernel is not built");
#endif
    }

    long long flops() const { return 0; }
  };


  void packFaceStaggered(void *ghost_buf[], cudaColorSpinorField &in, MemoryLocation location, int nFace,
			 int dagger, int parity, const int dim, const int face_num, const cudaStream_t &stream) {

    switch(in.Precision()) {
    case QUDA_DOUBLE_PRECISION:
      {
        PackFaceStaggered<double2, double> pack(ghost_buf, &in, location, nFace, dagger, parity, dim, face_num);
        pack.apply(stream);
      }
      break;
    case QUDA_SINGLE_PRECISION:
      {
        PackFaceStaggered<float2, float> pack(ghost_buf, &in, location, nFace, dagger, parity, dim, face_num);
        pack.apply(stream);
      }
      break;
    case QUDA_HALF_PRECISION:
      {
        PackFaceStaggered<short2, float> pack(ghost_buf, &in, location, nFace, dagger, parity, dim, face_num);
        pack.apply(stream);
      }
      break;
    case QUDA_QUARTER_PRECISION:
      {
        PackFaceStaggered<char2, float> pack(ghost_buf, &in, location, nFace, dagger, parity, dim, face_num);
        pack.apply(stream);
      }
      break;
    default:
      errorQuda("Precision %d not supported", in.Precision());
    }
  }

  void packFaceExtendedStaggered(void *buffer[], cudaColorSpinorField &field, MemoryLocation location,  const int nFace, const int R[],
				 int dagger, int parity, const int dim, const int face_num, const cudaStream_t &stream, bool unpack=false)
  {
    switch(field.Precision()){
    case QUDA_DOUBLE_PRECISION:
      {
        PackFaceStaggered<double2,double> pack(buffer, &field, location, nFace, dagger, parity, dim, face_num, R, unpack);
        pack.apply(stream);
      }
      break;
    case QUDA_SINGLE_PRECISION:
      {
        PackFaceStaggered<float2,float> pack(buffer, &field, location, nFace, dagger, parity, dim, face_num, R, unpack);
        pack.apply(stream);
      }
      break;
    case QUDA_HALF_PRECISION:
      {
        PackFaceStaggered<short2,float> pack(buffer, &field, location, nFace, dagger, parity, dim, face_num, R, unpack);
        pack.apply(stream);
      }
      break;
    case QUDA_QUARTER_PRECISION:
      {
        PackFaceStaggered<char2,float> pack(buffer, &field, location, nFace, dagger, parity, dim, face_num, R, unpack);
        pack.apply(stream);  
      }
      break;
    default:
      errorQuda("Precision %d not supported", field.Precision());
    } // switch(field.Precision())
  }

#ifdef GPU_DOMAIN_WALL_DIRAC
  template <int dagger, typename FloatN>
    __global__ void packFaceDWKernel(PackParam<FloatN> param)
  {
    const int nFace = 1; // 1 face for dwf

#ifdef STRIPED
    const int sites_per_block = param.sites_per_block;
    int local_tid = threadIdx.x;
    int tid = sites_per_block * blockIdx.x + local_tid;
#else
    int tid = block_idx(param.swizzle) * blockDim.x + threadIdx.x;
    constexpr int sites_per_block = 1;
    constexpr int local_tid = 0;
#endif

    while ( local_tid < sites_per_block && tid < param.threads ) {

      // determine which dimension we are packing
      int face_idx;
      const int dim = dimFromFaceIndex(face_idx, tid, param);

      const int Ls = param.dc.X[4];

      // compute where the output is located
      // compute an index into the local volume from the index into the face
      // read spinor, spin-project, and write half spinor to face
      if (dim == 0) {
        // face_num determines which end of the lattice we are packing: 0 = beginning, 1 = end
        // FIXME these param.dc.ghostFace constants do not incude the Ls dimension
        const int face_num = (face_idx >= nFace*Ls*param.dc.ghostFace[0]) ? 1 : 0;
        face_idx -= face_num*nFace*Ls*param.dc.ghostFace[0];
        if (face_num == 0) {
          const int idx = indexFromFaceIndex<5,QUDA_5D_PC,0,nFace,0>(face_idx,param);
          packFaceWilsonCore<0,dagger,0>(param.out[0], param.outNorm[0], param.in,
                                         param.inNorm, idx, face_idx, Ls*param.dc.ghostFace[0], param);
        } else {
          const int idx = indexFromFaceIndex<5,QUDA_5D_PC,0,nFace,1>(face_idx,param);
          packFaceWilsonCore<0,dagger,1>(param.out[1], param.outNorm[1], param.in,
                                         param.inNorm, idx, face_idx, Ls*param.dc.ghostFace[0], param);
        }
      } else if (dim == 1) {
        const int face_num = (face_idx >= nFace*Ls*param.dc.ghostFace[1]) ? 1 : 0;
        face_idx -= face_num*nFace*Ls*param.dc.ghostFace[1];
        if (face_num == 0) {
          const int idx = indexFromFaceIndex<5,QUDA_5D_PC,1,nFace,0>(face_idx,param);
          packFaceWilsonCore<1, dagger,0>(param.out[2], param.outNorm[2], param.in,
                                          param.inNorm, idx, face_idx, Ls*param.dc.ghostFace[1], param);
        } else {
          const int idx = indexFromFaceIndex<5,QUDA_5D_PC,1,nFace,1>(face_idx,param);
          packFaceWilsonCore<1, dagger,1>(param.out[3], param.outNorm[3], param.in,
                                          param.inNorm, idx, face_idx, Ls*param.dc.ghostFace[1], param);
        }
      } else if (dim == 2) {
        const int face_num = (face_idx >= nFace*Ls*param.dc.ghostFace[2]) ? 1 : 0;
        face_idx -= face_num*nFace*Ls*param.dc.ghostFace[2];
        if (face_num == 0) {
          const int idx = indexFromFaceIndex<5,QUDA_5D_PC,2,nFace,0>(face_idx,param);
          packFaceWilsonCore<2, dagger,0>(param.out[4], param.outNorm[4], param.in,
                                          param.inNorm, idx, face_idx, Ls*param.dc.ghostFace[2], param);
        } else {
          const int idx = indexFromFaceIndex<5,QUDA_5D_PC,2,nFace,1>(face_idx,param);
          packFaceWilsonCore<2, dagger,1>(param.out[5], param.outNorm[5], param.in,
                                          param.inNorm, idx, face_idx, Ls*param.dc.ghostFace[2], param);
        }
      } else {
        const int face_num = (face_idx >= nFace*Ls*param.dc.ghostFace[3]) ? 1 : 0;
        face_idx -= face_num*nFace*Ls*param.dc.ghostFace[3];
        if (face_num == 0) {
          const int idx = indexFromFaceIndex<5,QUDA_5D_PC,3,nFace,0>(face_idx,param);
          packFaceWilsonCore<3, dagger,0>(param.out[6], param.outNorm[6], param.in,
                                          param.inNorm, idx, face_idx, Ls*param.dc.ghostFace[3], param);
        } else {
          const int idx = indexFromFaceIndex<5,QUDA_5D_PC,3,nFace,1>(face_idx,param);
          packFaceWilsonCore<3, dagger,1>(param.out[7], param.outNorm[7], param.in,
                                          param.inNorm, idx, face_idx, Ls*param.dc.ghostFace[3], param);
        }
      }

#ifdef STRIPED
      local_tid += blockDim.x;
      tid += blockDim.x;
#else
      tid += blockDim.x*gridDim.x;
#endif
    } // while tid

  }


  template <int dagger, typename FloatN>
    __global__ void packFaceDW4DKernel(PackParam<FloatN> param)
  {
    const int nFace = 1; // 1 face for Wilson

#ifdef STRIPED
    const int sites_per_block = param.sites_per_block;
    int local_tid = threadIdx.x;
    int tid = sites_per_block * blockIdx.x + local_tid;
#else
    int tid = block_idx(param.swizzle) * blockDim.x + threadIdx.x;
    constexpr int sites_per_block = 1;
    constexpr int local_tid = 0;
#endif

    while ( local_tid < sites_per_block && tid < param.threads ) {

      const int Ls = param.dc.X[4];

      // determine which dimension we are packing
      int face_idx;
      const int dim = dimFromFaceIndex(face_idx, tid, param);

      // compute where the output is located
      // compute an index into the local volume from the index into the face
      // read spinor, spin-project, and write half spinor to face
      if (dim == 0) {
        // face_num determines which end of the lattice we are packing: 0 = beginning, 1 = end
        // FIXME these param.dc.ghostFace constants do not incude the Ls dimension
        const int face_num = (face_idx >= nFace*Ls*param.dc.ghostFace[0]) ? 1 : 0;
        face_idx -= face_num*nFace*Ls*param.dc.ghostFace[0];
        if (face_num == 0) {
          const int idx = indexFromFaceIndex<5,QUDA_4D_PC,0,nFace,0>(face_idx,param);
          packFaceWilsonCore<0,dagger,0>(param.out[0], param.outNorm[0], param.in,
                                         param.inNorm, idx, face_idx, Ls*param.dc.ghostFace[0], param);
        } else {
          const int idx = indexFromFaceIndex<5,QUDA_4D_PC,0,nFace,1>(face_idx,param);
          packFaceWilsonCore<0,dagger,1>(param.out[1], param.outNorm[1], param.in,
                                         param.inNorm, idx, face_idx, Ls*param.dc.ghostFace[0], param);
        }
      } else if (dim == 1) {
        const int face_num = (face_idx >= nFace*Ls*param.dc.ghostFace[1]) ? 1 : 0;
        face_idx -= face_num*nFace*Ls*param.dc.ghostFace[1];
        if (face_num == 0) {
          const int idx = indexFromFaceIndex<5,QUDA_4D_PC,1,nFace,0>(face_idx,param);
          packFaceWilsonCore<1, dagger,0>(param.out[2], param.outNorm[2], param.in,
                                          param.inNorm, idx, face_idx, Ls*param.dc.ghostFace[1], param);
        } else {
          const int idx = indexFromFaceIndex<5,QUDA_4D_PC,1,nFace,1>(face_idx,param);
          packFaceWilsonCore<1, dagger,1>(param.out[3], param.outNorm[3], param.in,
                                          param.inNorm, idx, face_idx, Ls*param.dc.ghostFace[1], param);
        }
      } else if (dim == 2) {
        const int face_num = (face_idx >= nFace*Ls*param.dc.ghostFace[2]) ? 1 : 0;
        face_idx -= face_num*nFace*Ls*param.dc.ghostFace[2];
        if (face_num == 0) {
          const int idx = indexFromFaceIndex<5,QUDA_4D_PC,2,nFace,0>(face_idx,param);
          packFaceWilsonCore<2, dagger,0>(param.out[4], param.outNorm[4], param.in,
                                          param.inNorm, idx, face_idx, Ls*param.dc.ghostFace[2], param);
        } else {
          const int idx = indexFromFaceIndex<5,QUDA_4D_PC,2,nFace,1>(face_idx,param);
          packFaceWilsonCore<2, dagger,1>(param.out[5], param.outNorm[5], param.in,
                                          param.inNorm, idx, face_idx, Ls*param.dc.ghostFace[2], param);
        }
      } else {
        const int face_num = (face_idx >= nFace*Ls*param.dc.ghostFace[3]) ? 1 : 0;
        face_idx -= face_num*nFace*Ls*param.dc.ghostFace[3];
        if (face_num == 0) {
          const int idx = indexFromFaceIndex<5,QUDA_4D_PC,3,nFace,0>(face_idx,param);
          packFaceWilsonCore<3, dagger,0>(param.out[6], param.outNorm[6], param.in,
                                          param.inNorm, idx, face_idx, Ls*param.dc.ghostFace[3], param);
        } else {
          const int idx = indexFromFaceIndex<5,QUDA_4D_PC,3,nFace,1>(face_idx,param);
          packFaceWilsonCore<3, dagger,1>(param.out[7], param.outNorm[7], param.in,
                                          param.inNorm, idx, face_idx, Ls*param.dc.ghostFace[3], param);
        }
      }

#ifdef STRIPED
      local_tid += blockDim.x;
      tid += blockDim.x;
#else
      tid += blockDim.x*gridDim.x;
#endif
    } // while tid

  }

#endif

  template <typename FloatN, typename Float>
    class PackFaceDW : public PackFace<FloatN, Float> {

  private:

    int inputPerSite() const { return 24; } // input is full spinor
    int outputPerSite() const { return 12; } // output is spin projected

  public:
    PackFaceDW(void *faces[], const cudaColorSpinorField *in, MemoryLocation location,
	       const int dagger, const int parity)
    : PackFace<FloatN, Float>(faces, in, location, dagger, parity, 1) { }
    virtual ~PackFaceDW() { }

    void apply(const cudaStream_t &stream) {
      TuneParam tp = tuneLaunch(*this, getTuning(), getVerbosity());

#ifdef GPU_DOMAIN_WALL_DIRAC
      static PackParam<FloatN> param;
      this->prepareParam(param,tp);
      void *args[] = { &param };
      void (*func)(PackParam<FloatN>) = this->dagger ? &(packFaceDWKernel<1,FloatN>) : &(packFaceDWKernel<0,FloatN>);
      cudaLaunchKernel( (const void*)func, tp.grid, tp.block, args, tp.shared_bytes, stream);
#else
      errorQuda("DW face packing kernel is not built");
#endif
    }

    long long flops() const { return outputPerSite()*this->threads(); }
  };

  template <typename FloatN, typename Float>
    class PackFaceDW4D : public PackFace<FloatN, Float> {

  private:

    int inputPerSite() const { return 24; } // input is full spinor
    int outputPerSite() const { return 12; } // output is spin projected

  public:
    PackFaceDW4D(void *faces[], const cudaColorSpinorField *in, MemoryLocation location,
		 const int dagger, const int parity)
      : PackFace<FloatN, Float>(faces, in, location, dagger, parity, 1) { }
    virtual ~PackFaceDW4D() { }

    void apply(const cudaStream_t &stream) {
      TuneParam tp = tuneLaunch(*this, getTuning(), getVerbosity());

#ifdef GPU_DOMAIN_WALL_DIRAC
      static PackParam<FloatN> param;
      this->prepareParam(param,tp);
      void *args[] = { &param };
      void (*func)(PackParam<FloatN>) = this->dagger ? &(packFaceDW4DKernel<1,FloatN>) : &(packFaceDW4DKernel<0,FloatN>);
      cudaLaunchKernel( (const void*)func, tp.grid, tp.block, args, tp.shared_bytes, stream);
#else
      errorQuda("4D preconditioned DW face packing kernel is not built");
#endif
    }

    long long flops() const { return outputPerSite()*this->threads(); }
  };

  void packFaceDW(void *ghost_buf[], cudaColorSpinorField &in, MemoryLocation location, const int dagger,
		  const int parity, const cudaStream_t &stream) {


    if(in.DWFPCtype() == QUDA_4D_PC)
      {
	switch(in.Precision()) {
	case QUDA_DOUBLE_PRECISION:
	  {
	    PackFaceDW4D<double2, double> pack(ghost_buf, &in, location, dagger, parity);
	    pack.apply(stream);
	  }
	  break;
	case QUDA_SINGLE_PRECISION:
	  {
	    PackFaceDW4D<float4, float> pack(ghost_buf, &in, location, dagger, parity);
	    pack.apply(stream);
	  }
	  break;
	case QUDA_HALF_PRECISION:
	  {
	    PackFaceDW4D<short4, float> pack(ghost_buf, &in, location, dagger, parity);
	    pack.apply(stream);
	  }
	  break;
  case QUDA_QUARTER_PRECISION:
    {
      PackFaceDW4D<char4, float> pack(ghost_buf, &in, location, dagger, parity);
      pack.apply(stream);
    }
    break;
	default:
	  errorQuda("Precision %d not supported", in.Precision());
	}
      }
    else
      {
	switch(in.Precision()) {
	case QUDA_DOUBLE_PRECISION:
	  {
	    PackFaceDW<double2, double> pack(ghost_buf, &in, location, dagger, parity);
	    pack.apply(stream);
	  }
	  break;
	case QUDA_SINGLE_PRECISION:
	  {
	    PackFaceDW<float4, float> pack(ghost_buf, &in, location, dagger, parity);
	    pack.apply(stream);
	  }
	  break;
	case QUDA_HALF_PRECISION:
	  {
	    PackFaceDW<short4, float> pack(ghost_buf, &in, location, dagger, parity);
	    pack.apply(stream);
	  }
	  break;
  case QUDA_QUARTER_PRECISION:
    {
      PackFaceDW<char4, float> pack(ghost_buf, &in, location, dagger, parity);
      pack.apply(stream);
    }
    break;
	default:
	  errorQuda("Precision %d not supported", in.Precision());
	}
      }
  }

#ifdef GPU_NDEG_TWISTED_MASS_DIRAC
  template <int dagger, typename FloatN>
    __global__ void packFaceNdegTMKernel(PackParam<FloatN> param)
  {
    const int nFace = 1; // 1 face for Wilson
    const int Nf = 2;

#ifdef STRIPED
    const int sites_per_block = param.sites_per_block;
    int local_tid = threadIdx.x;
    int tid = sites_per_block * blockIdx.x + local_tid;
#else
    int tid = block_idx(param.swizzle) * blockDim.x + threadIdx.x;
    constexpr int sites_per_block = 1;
    constexpr int local_tid = 0;
#endif

    while ( local_tid < sites_per_block && tid < param.threads ) {

      // determine which dimension we are packing
      int face_idx;
      const int dim = dimFromFaceIndex(face_idx, tid, param);

      // compute where the output is located
      // compute an index into the local volume from the index into the face
      // read spinor, spin-project, and write half spinor to face
      if (dim == 0) {
        // face_num determines which end of the lattice we are packing:
        // 0 = beginning, 1 = end FIXME these param.dc.ghostFace constants
        // do not include the Nf dimension
        const int face_num = (face_idx >= nFace*Nf*param.dc.ghostFace[0]) ? 1 : 0;
        face_idx -= face_num*nFace*Nf*param.dc.ghostFace[0];
        if (face_num == 0) {
          const int idx = indexFromFaceIndex<5,QUDA_4D_PC,0,nFace,0>(face_idx,param);
          packFaceWilsonCore<0,dagger,0>(param.out[0], param.outNorm[0], param.in,
                                         param.inNorm, idx, face_idx, Nf*param.dc.ghostFace[0], param);
        } else {
          const int idx = indexFromFaceIndex<5,QUDA_4D_PC,0,nFace,1>(face_idx,param);
          packFaceWilsonCore<0,dagger,1>(param.out[1], param.outNorm[1], param.in,
                                         param.inNorm, idx, face_idx, Nf*param.dc.ghostFace[0], param);
        }
      } else if (dim == 1) {
        const int face_num = (face_idx >= nFace*Nf*param.dc.ghostFace[1]) ? 1 : 0;
        face_idx -= face_num*nFace*Nf*param.dc.ghostFace[1];
        if (face_num == 0) {
          const int idx = indexFromFaceIndex<5,QUDA_4D_PC,1,nFace,0>(face_idx,param);
          packFaceWilsonCore<1, dagger,0>(param.out[2], param.outNorm[2], param.in,
                                          param.inNorm, idx, face_idx, Nf*param.dc.ghostFace[1], param);
        } else {
          const int idx = indexFromFaceIndex<5,QUDA_4D_PC,1,nFace,1>(face_idx,param);
          packFaceWilsonCore<1, dagger,1>(param.out[3], param.outNorm[3], param.in,
                                          param.inNorm, idx, face_idx, Nf*param.dc.ghostFace[1], param);
        }
      } else if (dim == 2) {
        const int face_num = (face_idx >= nFace*Nf*param.dc.ghostFace[2]) ? 1 : 0;
        face_idx -= face_num*nFace*Nf*param.dc.ghostFace[2];
        if (face_num == 0) {
          const int idx = indexFromFaceIndex<5,QUDA_4D_PC,2,nFace,0>(face_idx,param);
          packFaceWilsonCore<2, dagger,0>(param.out[4], param.outNorm[4], param.in,
                                          param.inNorm, idx, face_idx, Nf*param.dc.ghostFace[2], param);
        } else {
          const int idx = indexFromFaceIndex<5,QUDA_4D_PC,2,nFace,1>(face_idx,param);
          packFaceWilsonCore<2, dagger,1>(param.out[5], param.outNorm[5], param.in,
                                          param.inNorm, idx, face_idx, Nf*param.dc.ghostFace[2], param);
        }
      } else {
        const int face_num = (face_idx >= nFace*Nf*param.dc.ghostFace[3]) ? 1 : 0;
        face_idx -= face_num*nFace*Nf*param.dc.ghostFace[3];
        if (face_num == 0) {
          const int idx = indexFromFaceIndex<5,QUDA_4D_PC,3,nFace,0>(face_idx,param);
          packFaceWilsonCore<3, dagger,0>(param.out[6], param.outNorm[6], param.in,
                                          param.inNorm, idx, face_idx, Nf*param.dc.ghostFace[3], param);
        } else {
          const int idx = indexFromFaceIndex<5,QUDA_4D_PC,3,nFace,1>(face_idx,param);
          packFaceWilsonCore<3, dagger,1>(param.out[7], param.outNorm[7], param.in,
                                          param.inNorm, idx, face_idx, Nf*param.dc.ghostFace[3], param);
        }
      }

#ifdef STRIPED
      local_tid += blockDim.x;
      tid += blockDim.x;
#else
      tid += blockDim.x*gridDim.x;
#endif
    } // while tid

  }

#endif

  template <typename FloatN, typename Float>
    class PackFaceNdegTM : public PackFace<FloatN, Float> {

  private:

    int inputPerSite() const { return 24; } // input is full spinor
    int outputPerSite() const { return 12; } // output is spin projected

  public:
    PackFaceNdegTM(void *faces[], const cudaColorSpinorField *in, MemoryLocation location,
		   const int dagger, const int parity)
      : PackFace<FloatN, Float>(faces, in, location, dagger, parity, 1) { }
    virtual ~PackFaceNdegTM() { }

    void apply(const cudaStream_t &stream) {
      TuneParam tp = tuneLaunch(*this, getTuning(), getVerbosity());

#ifdef GPU_NDEG_TWISTED_MASS_DIRAC
      static PackParam<FloatN> param;
      this->prepareParam(param,tp);
      void *args[] = { &param };
      void (*func)(PackParam<FloatN>) = this->dagger ? &(packFaceNdegTMKernel<1,FloatN>) : &(packFaceNdegTMKernel<0,FloatN>);
      cudaLaunchKernel( (const void*)func, tp.grid, tp.block, args, tp.shared_bytes, stream);
#else
      errorQuda("Non-degenerate twisted mass face packing kernel is not built");
#endif
    }

    long long flops() const { return outputPerSite()*this->threads(); }
  };

  void packFaceNdegTM(void *ghost_buf[], cudaColorSpinorField &in, MemoryLocation location, const int dagger,
		      const int parity, const cudaStream_t &stream) {

    switch(in.Precision()) {
    case QUDA_DOUBLE_PRECISION:
      {
        PackFaceNdegTM<double2, double> pack(ghost_buf, &in, location, dagger, parity);
        pack.apply(stream);
      }
      break;
    case QUDA_SINGLE_PRECISION:
      {
        PackFaceNdegTM<float4, float> pack(ghost_buf, &in, location, dagger, parity);
        pack.apply(stream);
      }
      break;
    case QUDA_HALF_PRECISION:
      {
        PackFaceNdegTM<short4, float> pack(ghost_buf, &in, location, dagger, parity);
        pack.apply(stream);
      }
      break;
    case QUDA_QUARTER_PRECISION:
      {
        PackFaceNdegTM<char4, float> pack(ghost_buf, &in, location, dagger, parity);
        pack.apply(stream);
      }
      break;
    default:
      errorQuda("Precision %d not supported", in.Precision());
    }
  }

  void packFace(void *ghost_buf[2*QUDA_MAX_DIM], cudaColorSpinorField &in,
		MemoryLocation location, const int nFace,
		const int dagger, const int parity,
		const int dim, const int face_num,
		const cudaStream_t &stream,
		const double a, const double b)
  {
    int nDimPack = 0;
    if(dim < 0){
      for (int d=0; d<4; d++) {
	if(!commDim[d]) continue;
	if (d != 3 || getKernelPackT() || a != 0.0 || b!= 0.0) nDimPack++;
      }
    }else{
      if(commDim[dim]){
	if(dim!=3 || getKernelPackT() || a!=0.0 || b != 0.0) nDimPack++;
      }
    }
    if (!nDimPack) return; // if zero then we have nothing to pack

    if (nFace != 1 && in.Nspin() != 1)
      errorQuda("Unsupported number of faces %d", nFace);

    // Need to update this logic for other multi-src dslash packing
    if (in.Nspin() == 1) {
      packFaceStaggered(ghost_buf, in, location, nFace, dagger, parity, dim, face_num, stream);
    } else if (a!=0.0 || b!=0.0) {
      // Need to update this logic for other multi-src dslash packing
      if(in.TwistFlavor() == QUDA_TWIST_SINGLET) {
	packTwistedFaceWilson(ghost_buf, in, location, dagger, parity, a, b, stream);
      } else {
	errorQuda("Cannot perform twisted packing for the spinor.");
      }
    } else if (in.Ndim() == 5) {
      if(in.TwistFlavor() == QUDA_TWIST_INVALID) {
	packFaceDW(ghost_buf, in, location, dagger, parity, stream);
      } else {
	packFaceNdegTM(ghost_buf, in, location, dagger, parity, stream);
      }
    } else {
      packFaceWilson(ghost_buf, in, location, dagger, parity, stream);
    }
  }



  void packFaceExtended(void* buffer[2*QUDA_MAX_DIM], cudaColorSpinorField &field,
			MemoryLocation location, const int nFace, const int R[],
			const int dagger, const int parity, const int dim, const int face_num,
			const cudaStream_t &stream, const bool unpack)
  {
    int nDimPack = 0;
    if(dim < 0){
      for(int d=0; d<4; d++){
	if(R[d]) nDimPack++;
      }
    }else{
      if(R[dim]) nDimPack++;
    }

    if(!nDimPack) return; // if zero then we have nothing to pack
    if(field.Nspin() == 1){
      packFaceExtendedStaggered(buffer, field, location, nFace, R, dagger, parity, dim, face_num, stream, unpack);
    }else{
      errorQuda("Extended quark field is not supported");
    }

  }

#endif // MULTI_GPU

}<|MERGE_RESOLUTION|>--- conflicted
+++ resolved
@@ -1263,15 +1263,11 @@
   // this is rather dumb: undoing the texture load because cudaNormalizedReadMode is used
   // should really bind to an appropriate texture instead of reusing
   inline __device__ short2 float22short2(float c, float2 a) {
-<<<<<<< HEAD
-    return make_short2((short)(a.x*c*fixedMaxValue<short>::value), (short)(a.y*c*fixedMaxValue<short>::value));
+    return make_short2((short)(a.x*(c*fixedMaxValue<short>::value)), (short)(a.y*(c*fixedMaxValue<short>::value)));
   }
   
   inline __device__ char2 float22char2(float c, float2 a) {
-    return make_char2((short)(a.x*c*fixedMaxValue<char>::value), (short)(a.y*c*fixedMaxValue<char>::value));
-=======
-    return make_short2((short)(a.x*c*MAX_SHORT), (short)(a.y*c*MAX_SHORT));
->>>>>>> 726d84fc
+    return make_char2((char)(a.x*(c*fixedMaxValue<char>::value)), (char)(a.y*(c*fixedMaxValue<char>::value)));
   }
 
   __device__ void packFaceStaggeredCore(short2 *out, float *outNorm, const int out_idx,
