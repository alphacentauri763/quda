--- conflicted
+++ resolved
@@ -10,10 +10,7 @@
 #endif
 
 void BlasMagmaArgs::OpenMagma(){ 
-<<<<<<< HEAD
- 
-=======
->>>>>>> fb241847
+
 #ifdef MAGMA_LIB
     magma_err_t err = magma_init(); 
 
@@ -29,14 +26,10 @@
 #endif    
 
     return;
-#endif
 }
 
 void BlasMagmaArgs::CloseMagma(){  
-<<<<<<< HEAD
-
-=======
->>>>>>> fb241847
+
 #ifdef MAGMA_LIB
     magma_err_t err = magma_finalize();
     if(magma_finalize() != MAGMA_SUCCESS) printf("\nError: cannot close MAGMA library\n");
@@ -46,7 +39,6 @@
 #endif    
 
     return;
-#endif
 }
 
  BlasMagmaArgs::BlasMagmaArgs(const int prec) : m(0), nev(0), prec(prec), ldm(0), info(-1), llwork(0), 
