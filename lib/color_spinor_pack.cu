--- conflicted
+++ resolved
@@ -414,21 +414,14 @@
       } else if (a.GhostPrecision() == QUDA_HALF_PRECISION) {
 #if QUDA_PRECISION & 2
         genericPackGhost<float,short>(ghost, a, parity, nFace, dagger, destination);
-<<<<<<< HEAD
-#if 0 // ESW COMPILE TIME
-=======
 #else
         errorQuda("QUDA_PRECISION=%d does not enable half precision", QUDA_PRECISION);
 #endif
->>>>>>> bd6b516e
       } else if (a.GhostPrecision() == QUDA_QUARTER_PRECISION) {
 #if QUDA_PRECISION & 1
         genericPackGhost<float,char>(ghost, a, parity, nFace, dagger, destination);
-<<<<<<< HEAD
-=======
 #else
         errorQuda("QUDA_PRECISION=%d does not enable quarter precision", QUDA_PRECISION);
->>>>>>> bd6b516e
 #endif
       } else {
         errorQuda("precision = %d and ghost precision = %d not supported", a.Precision(), a.GhostPrecision());
