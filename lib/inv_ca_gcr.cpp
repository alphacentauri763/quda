--- conflicted
+++ resolved
@@ -4,20 +4,13 @@
 
 namespace quda {
 
-<<<<<<< HEAD
   CAGCR::CAGCR(DiracMatrix &mat, DiracMatrix &matSloppy, DiracMatrix &matPrecon, SolverParam &param,
                TimeProfile &profile) :
     Solver(param, profile),
     mat(mat),
     matSloppy(matSloppy),
     matPrecon(matPrecon),
-=======
-  CAGCR::CAGCR(DiracMatrix &mat, DiracMatrix &matSloppy, SolverParam &param, TimeProfile &profile) :
-    Solver(param, profile),
-    mat(mat),
-    matSloppy(matSloppy),
     matMdagM(mat.Expose()),
->>>>>>> 3fa55816
     init(false),
     basis(param.ca_basis),
     alpha(nullptr),
@@ -46,19 +39,7 @@
       if (rp) delete rp;
     }
 
-<<<<<<< HEAD
-    if (deflate_init) {
-      for (auto veci : evecs)
-        if (veci) delete veci;
-      evecs.resize(0);
-      delete defl_tmp1[0];
-      delete defl_tmp2[0];
-      defl_tmp1.resize(0);
-      defl_tmp2.resize(0);
-    }
-=======
     destroyDeflationSpace();
->>>>>>> 3fa55816
 
     if (!param.is_preconditioner) profile.TPSTOP(QUDA_PROFILE_FREE);
   }
@@ -217,42 +198,22 @@
     double r2 = 0.0; // if zero source then we will exit immediately doing no work
 
     if (param.deflate) {
-<<<<<<< HEAD
-      if (!deflate_init) {
-        profile.TPSTART(QUDA_PROFILE_INIT);
-        // Construct the eigensolver and deflation space if requested.
-        constructDeflationSpace(b, DiracMdagM(matPrecon.Expose()));
-        profile.TPSTOP(QUDA_PROFILE_INIT);
-        deflate_init = true;
-      }
-=======
       // Construct the eigensolver and deflation space if requested.
       constructDeflationSpace(b, matMdagM);
-
->>>>>>> 3fa55816
       if (deflate_compute) {
         // compute the deflation space.
         (*eig_solve)(evecs, evals);
         extendSVDDeflationSpace();
-<<<<<<< HEAD
-        eig_solve->computeSVD(DiracMdagM(matPrecon.Expose()), evecs, evals);
-        deflate_compute = false;
-      }
-      if (recompute_evals) {
-        eig_solve->computeEvals(DiracMdagM(matPrecon.Expose()), evecs, evals);
-        eig_solve->computeSVD(DiracMdagM(matPrecon.Expose()), evecs, evals);
-=======
         eig_solve->computeSVD(matMdagM, evecs, evals);
         deflate_compute = false;
       }
       if (recompute_evals) {
         eig_solve->computeEvals(matMdagM, evecs, evals);
         eig_solve->computeSVD(matMdagM, evecs, evals);
->>>>>>> 3fa55816
         recompute_evals = false;
       }
     }
-
+    
     // compute intitial residual depending on whether we have an initial guess or not
     if (param.use_init_guess == QUDA_USE_INIT_GUESS_YES) {
       mat(r, x, tmp);
