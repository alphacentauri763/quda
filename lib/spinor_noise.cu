#include "hip/hip_runtime.h"
/*
  Spinor reordering and copying routines.  These are implemented to
  un on both CPU and GPU.  Here we are templating on the following:
  - input precision
  - output precision
  - number of colors
  - number of spins
  - field ordering
*/

#include <color_spinor_field.h>
#include <color_spinor_field_order.h>
#include <tune_quda.h>
#include <utility> // for std::swap
#include <random_quda.h>

namespace quda {

  using namespace colorspinor;

  template<typename real, int Ns, int Nc, QudaFieldOrder order>
  struct Arg {
    typedef typename colorspinor::FieldOrderCB<real,Ns,Nc,1,order> V;
    V v;
    const int nParity;
    const int volumeCB;
    RNG rng;
    Arg(ColorSpinorField &v, RNG &rng) : v(v), nParity(v.SiteSubset()), volumeCB(v.VolumeCB()), rng(rng) { }
  };

  template<typename real, typename Arg> // Gauss
  __device__ __host__ inline void genGauss(Arg &arg, cuRNGState& localState, int parity, int x_cb, int s, int c) {
    real phi = 2.0*M_PI*Random<real>(localState);
    real radius = Random<real>(localState);
    radius = sqrt(-1.0 * log(radius));
    arg.v(parity, x_cb, s, c) = complex<real>(radius*cos(phi),radius*sin(phi));
  }

  template<typename real, typename Arg> // Uniform
  __device__ __host__ inline void genUniform(Arg &arg, cuRNGState& localState, int parity, int x_cb, int s, int c) {
    real x = Random<real>(localState);
    real y = Random<real>(localState);
    arg.v(parity, x_cb, s, c) = complex<real>(x, y);
  }

  /** CPU function to reorder spinor fields.  */
  template <typename real, int Ns, int Nc, QudaNoiseType type, typename Arg> void SpinorNoiseCPU(Arg &arg)
  {

    for (int parity = 0; parity < arg.nParity; parity++) {
      for (int x_cb = 0; x_cb < arg.volumeCB; x_cb++) {
        for (int s = 0; s < Ns; s++) {
          for (int c = 0; c < Nc; c++) {
            cuRNGState localState = arg.rng.State()[parity * arg.volumeCB + x_cb];
            if (type == QUDA_NOISE_GAUSS)
              genGauss<real>(arg, localState, parity, x_cb, s, c);
            else if (type == QUDA_NOISE_UNIFORM)
              genUniform<real>(arg, localState, parity, x_cb, s, c);
            arg.rng.State()[parity * arg.volumeCB + x_cb] = localState;
          }
        }
      }
    }
  }

  /** CUDA kernel to reorder spinor fields.  Adopts a similar form as the CPU version, using the same inlined functions. */
  template <typename real, int Ns, int Nc, QudaNoiseType type, typename Arg>
    __global__ void SpinorNoiseGPU(Arg arg) {

    int x_cb = blockIdx.x * blockDim.x + threadIdx.x;
    if (x_cb >= arg.volumeCB) return;

    int parity = blockIdx.y * blockDim.y + threadIdx.y;
    if (parity >= arg.nParity) return;

    cuRNGState localState = arg.rng.State()[parity * arg.volumeCB + x_cb];
    for (int s=0; s<Ns; s++) {
      for (int c=0; c<Nc; c++) {
        if (type == QUDA_NOISE_GAUSS) genGauss<real>(arg, localState, parity, x_cb, s, c);
        else if (type == QUDA_NOISE_UNIFORM) genUniform<real>(arg, localState, parity, x_cb, s, c);
      }
    }
    arg.rng.State()[parity * arg.volumeCB + x_cb] = localState;
  }

  template <typename real, int Ns, int Nc, QudaNoiseType type, typename Arg>
  class SpinorNoise : TunableVectorY {
    Arg &arg;
    const ColorSpinorField &meta; // this reference is for meta data only

  private:
    unsigned int sharedBytesPerThread() const { return 0; }
    unsigned int sharedBytesPerBlock(const TuneParam &param) const { return 0; }
    bool tuneGridDim() const { return false; } // Don't tune the grid dimensions.
    unsigned int minThreads() const { return meta.VolumeCB(); }

  public:
    SpinorNoise(Arg &arg, const ColorSpinorField &meta)
      : TunableVectorY(meta.SiteSubset()), arg(arg), meta(meta) {
      strcpy(aux, meta.AuxString());
      strcat(aux, meta.Location()==QUDA_CUDA_FIELD_LOCATION ? ",GPU" : ",CPU");
    }

<<<<<<< HEAD
    void apply(const hipStream_t &stream) {
=======
    void apply(const qudaStream_t &stream) {
>>>>>>> 4f390279
      TuneParam tp = tuneLaunch(*this, getTuning(), getVerbosity());
      SpinorNoiseGPU<real, Ns, Nc, type><<<tp.grid, tp.block, tp.shared_bytes, stream>>>(arg);
    }

    bool advanceTuneParam(TuneParam &param) const {
      if (meta.Location() == QUDA_CUDA_FIELD_LOCATION) return Tunable::advanceTuneParam(param);
      else return false;
    }

    TuneKey tuneKey() const { return TuneKey(meta.VolString(), typeid(*this).name(), aux); }
    long long flops() const { return 0; }
    long long bytes() const { return meta.Bytes(); }
    void preTune() { arg.rng.backup(); }
    void postTune(){ arg.rng.restore(); }
  };

  template <typename real, int Ns, int Nc, QudaFieldOrder order>
  void spinorNoise(ColorSpinorField &in, RNG &rngstate, QudaNoiseType type) {
    Arg<real, Ns, Nc, order> arg(in, rngstate);
    switch (type) {
    case QUDA_NOISE_GAUSS:
      {
        SpinorNoise<real, Ns, Nc, QUDA_NOISE_GAUSS, Arg<real, Ns, Nc, order> > noise(arg, in);
        noise.apply(0);
        break;
      }
    case QUDA_NOISE_UNIFORM:
      {
        SpinorNoise<real, Ns, Nc, QUDA_NOISE_UNIFORM, Arg<real, Ns, Nc, order> > noise(arg, in);
        noise.apply(0);
        break;
      }
    default:
      errorQuda("Noise type %d not implemented", type);
    }
  }

  /** Decide on the input order*/
  template <typename real, int Ns, int Nc>
  void spinorNoise(ColorSpinorField &in, RNG &rngstate, QudaNoiseType type)
  {
    if (in.FieldOrder() == QUDA_FLOAT2_FIELD_ORDER) {
      spinorNoise<real,Ns,Nc,QUDA_FLOAT2_FIELD_ORDER>(in, rngstate, type);
    } else if (in.FieldOrder() == QUDA_FLOAT4_FIELD_ORDER) {
      spinorNoise<real,Ns,Nc,QUDA_FLOAT4_FIELD_ORDER>(in, rngstate, type);
    } else {
      errorQuda("Order %d not defined (Ns=%d, Nc=%d)", in.FieldOrder(), Ns, Nc);
    }
  }

  template <typename real, int Ns>
  void spinorNoise(ColorSpinorField &src, RNG& randstates, QudaNoiseType type)
  {
    if (src.Ncolor() == 3) {
      spinorNoise<real,Ns,3>(src, randstates, type);
    } else if (src.Ncolor() == 6) {
      spinorNoise<real,Ns,6>(src, randstates, type);
    } else if (src.Ncolor() == 24) {
      spinorNoise<real,Ns,24>(src, randstates, type);
    } else if (src.Ncolor() == 32) {
      spinorNoise<real,Ns,32>(src, randstates, type);
    } else if (src.Ncolor() == 64) {
      spinorNoise<real,Ns,64>(src, randstates, type);
    } else if (src.Ncolor() == 96) {
      spinorNoise<real,Ns,96>(src, randstates, type);
    } else {
      errorQuda("nColor = %d not implemented", src.Ncolor());
    }
  }

  template <typename real>
  void spinorNoise(ColorSpinorField &src, RNG& randstates, QudaNoiseType type)
  {
    if (src.Nspin() == 4) {
#ifdef NSPIN4
      spinorNoise<real,4>(src, randstates, type);
#else
      errorQuda("spinorNoise has not been built for nSpin=%d fields", src.Nspin());
#endif
    } else if (src.Nspin() == 2) {
#ifdef NSPIN2
      spinorNoise<real,2>(src, randstates, type);
#else
      errorQuda("spinorNoise has not been built for nSpin=%d fields", src.Nspin());
#endif
    } else if (src.Nspin() == 1) {
#ifdef NSPIN1
      spinorNoise<real,1>(src, randstates, type);
#else
      errorQuda("spinorNoise has not been built for nSpin=%d fields", src.Nspin());
#endif
    } else {
      errorQuda("Nspin = %d not implemented", src.Nspin());
    }
  }

  void spinorNoise(ColorSpinorField &src_, RNG &randstates, QudaNoiseType type)
  {
    // if src is a CPU field then create GPU field
    ColorSpinorField *src = &src_;

    printfQuda("make noise vector on GPU\n");

    if (src_.Location() == QUDA_CPU_FIELD_LOCATION || src_.Precision() < QUDA_SINGLE_PRECISION) {
      ColorSpinorParam param(src_);
      QudaPrecision prec = std::max(src_.Precision(), QUDA_SINGLE_PRECISION);
      param.setPrecision(prec, prec, true); // change to native field order
      param.create = QUDA_NULL_FIELD_CREATE;
      param.location = QUDA_CUDA_FIELD_LOCATION;
      src = ColorSpinorField::Create(param);
    }

    switch (src->Precision()) {
    case QUDA_DOUBLE_PRECISION: spinorNoise<double>(*src, randstates, type); break;
    case QUDA_SINGLE_PRECISION: spinorNoise<float>(*src, randstates, type); break;
    default: errorQuda("Precision %d not implemented", src->Precision());
    }

    if (src != &src_) {
      src_ = *src; // upload result
      delete src;
    }
  }

  void spinorNoise(ColorSpinorField &src, unsigned long long seed, QudaNoiseType type)
  {
    RNG *randstates = new RNG(src, seed);
    randstates->Init();
    spinorNoise(src, *randstates, type);
    randstates->Release();
    delete randstates;
  }

} // namespace quda<|MERGE_RESOLUTION|>--- conflicted
+++ resolved
@@ -1,4 +1,3 @@
-#include "hip/hip_runtime.h"
 /*
   Spinor reordering and copying routines.  These are implemented to
   un on both CPU and GPU.  Here we are templating on the following:
@@ -102,11 +101,7 @@
       strcat(aux, meta.Location()==QUDA_CUDA_FIELD_LOCATION ? ",GPU" : ",CPU");
     }
 
-<<<<<<< HEAD
-    void apply(const hipStream_t &stream) {
-=======
     void apply(const qudaStream_t &stream) {
->>>>>>> 4f390279
       TuneParam tp = tuneLaunch(*this, getTuning(), getVerbosity());
       SpinorNoiseGPU<real, Ns, Nc, type><<<tp.grid, tp.block, tp.shared_bytes, stream>>>(arg);
     }
