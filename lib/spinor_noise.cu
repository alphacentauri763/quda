/*
  Spinor reordering and copying routines.  These are implemented to
  un on both CPU and GPU.  Here we are templating on the following:
  - input precision
  - output precision
  - number of colors
  - number of spins
  - field ordering
*/

#include <color_spinor_field.h>
#include <color_spinor_field_order.h>
#include <tune_quda.h>
#include <utility> // for std::swap
#include <random_quda.h>

namespace quda {

  using namespace colorspinor;

  template<typename real, int Ns, int Nc, QudaFieldOrder order>
  struct Arg {
    typedef typename colorspinor::FieldOrderCB<real,Ns,Nc,1,order> V;
    V v;
    const int nParity;
    const int volumeCB;
    RNG rng;
    Arg(ColorSpinorField &v, RNG &rng) : v(v), nParity(v.SiteSubset()), volumeCB(v.VolumeCB()), rng(rng) { }
  };

  template<typename real, typename Arg> // Gauss
  __device__ __host__ inline void genGauss(Arg &arg, cuRNGState& localState, int parity, int x_cb, int s, int c) {
    real phi = 2.0*M_PI*Random<real>(localState);
    real radius = Random<real>(localState);
    radius = sqrt(-1.0 * log(radius));
    arg.v(parity, x_cb, s, c) = complex<real>(radius*cos(phi),radius*sin(phi));
  }

  template<typename real, typename Arg> // Uniform
  __device__ __host__ inline void genUniform(Arg &arg, cuRNGState& localState, int parity, int x_cb, int s, int c) {
    real x = Random<real>(localState);
    real y = Random<real>(localState);
    arg.v(parity, x_cb, s, c) = complex<real>(x, y);
  }

<<<<<<< HEAD
  /** CPU function to reorder spinor fields.  */
  template <typename real, int Ns, int Nc, QudaNoiseType type, typename Arg>
  void SpinorNoiseCPU(Arg &arg) {

    for (int parity=0; parity<arg.nParity; parity++) {
      for (int x_cb=0; x_cb<arg.volumeCB; x_cb++) {
        for (int s=0; s<Ns; s++) {
          for (int c=0; c<Nc; c++) {
            cuRNGState localState = arg.rng.State()[parity*arg.volumeCB+x_cb];
            if (type == QUDA_NOISE_GAUSS) genGauss<real>(arg, localState, parity, x_cb, s, c);
            else if (type == QUDA_NOISE_UNIFORM) genUniform<real>(arg, localState, parity, x_cb, s, c);
            arg.rng.State()[parity*arg.volumeCB+x_cb] = localState;
          }
        }
      }
    }
  }

=======
>>>>>>> 8448b3ae
  /** CUDA kernel to reorder spinor fields.  Adopts a similar form as the CPU version, using the same inlined functions. */
  template <typename real, int Ns, int Nc, QudaNoiseType type, typename Arg>
    __global__ void SpinorNoiseGPU(Arg arg) {

    int x_cb = blockIdx.x * blockDim.x + threadIdx.x;
    if (x_cb >= arg.volumeCB) return;

    int parity = blockIdx.y * blockDim.y + threadIdx.y;
    if (parity >= arg.nParity) return;

    cuRNGState localState = arg.rng.State()[parity*arg.volumeCB+x_cb];
    for (int s=0; s<Ns; s++) {
      for (int c=0; c<Nc; c++) {
        if (type == QUDA_NOISE_GAUSS) genGauss<real>(arg, localState, parity, x_cb, s, c);
        else if (type == QUDA_NOISE_UNIFORM) genUniform<real>(arg, localState, parity, x_cb, s, c);
      }
    }
    arg.rng.State()[parity*arg.volumeCB+x_cb] = localState;
  }

  template <typename real, int Ns, int Nc, QudaNoiseType type, typename Arg>
  class SpinorNoise : TunableVectorY {
    Arg &arg;
    const ColorSpinorField &meta; // this reference is for meta data only

  private:
    unsigned int sharedBytesPerThread() const { return 0; }
    unsigned int sharedBytesPerBlock(const TuneParam &param) const { return 0; }
    bool tuneGridDim() const { return false; } // Don't tune the grid dimensions.
    unsigned int minThreads() const { return meta.VolumeCB(); }

  public:
    SpinorNoise(Arg &arg, const ColorSpinorField &meta)
      : TunableVectorY(meta.SiteSubset()), arg(arg), meta(meta) {
      strcpy(aux, meta.AuxString());
      strcat(aux, meta.Location()==QUDA_CUDA_FIELD_LOCATION ? ",GPU" : ",CPU");
    }

    void apply(const cudaStream_t &stream) {
      TuneParam tp = tuneLaunch(*this, getTuning(), getVerbosity());
      SpinorNoiseGPU<real, Ns, Nc, type><<<tp.grid, tp.block, tp.shared_bytes, stream>>>(arg);
    }

    bool advanceTuneParam(TuneParam &param) const {
      if (meta.Location() == QUDA_CUDA_FIELD_LOCATION) return Tunable::advanceTuneParam(param);
      else return false;
    }

    TuneKey tuneKey() const { return TuneKey(meta.VolString(), typeid(*this).name(), aux); }
    long long flops() const { return 0; }
    long long bytes() const { return meta.Bytes(); }
    void preTune() { arg.rng.backup(); }
    void postTune(){ arg.rng.restore(); }
  };

  template <typename real, int Ns, int Nc, QudaFieldOrder order>
  void spinorNoise(ColorSpinorField &in, RNG &rngstate, QudaNoiseType type) {
    Arg<real, Ns, Nc, order> arg(in, rngstate);
    switch (type) {
    case QUDA_NOISE_GAUSS:
      {
        SpinorNoise<real, Ns, Nc, QUDA_NOISE_GAUSS, Arg<real, Ns, Nc, order> > noise(arg, in);
        noise.apply(0);
        break;
      }
    case QUDA_NOISE_UNIFORM:
      {
        SpinorNoise<real, Ns, Nc, QUDA_NOISE_UNIFORM, Arg<real, Ns, Nc, order> > noise(arg, in);
        noise.apply(0);
        break;
      }
    default:
      errorQuda("Noise type %d not implemented", type);
    }
  }

  /** Decide on the input order*/
  template <typename real, int Ns, int Nc>
  void spinorNoise(ColorSpinorField &in, RNG &rngstate, QudaNoiseType type)
  {
    if (in.FieldOrder() == QUDA_FLOAT2_FIELD_ORDER) {
      spinorNoise<real,Ns,Nc,QUDA_FLOAT2_FIELD_ORDER>(in, rngstate, type);
    } else if (in.FieldOrder() == QUDA_FLOAT4_FIELD_ORDER) {
      spinorNoise<real,Ns,Nc,QUDA_FLOAT4_FIELD_ORDER>(in, rngstate, type);
    } else {
      errorQuda("Order %d not defined (Ns=%d, Nc=%d)", in.FieldOrder(), Ns, Nc);
    }
  }

  template <typename real, int Ns>
  void spinorNoise(ColorSpinorField &src, RNG& randstates, QudaNoiseType type)
  {
    if (src.Ncolor() == 3) {
      spinorNoise<real,Ns,3>(src, randstates, type);
    } else if (src.Ncolor() == 6) {
      spinorNoise<real,Ns,6>(src, randstates, type);
    } else if (src.Ncolor() == 24) {
      spinorNoise<real,Ns,24>(src, randstates, type);
    } else if (src.Ncolor() == 32) {
      spinorNoise<real,Ns,32>(src, randstates, type);
    } else {
      errorQuda("nColor = %d not implemented", src.Ncolor());
    }
  }

  template <typename real>
  void spinorNoise(ColorSpinorField &src, RNG& randstates, QudaNoiseType type)
  {
    if (src.Nspin() == 4) {
      spinorNoise<real,4>(src, randstates, type);
    } else if (src.Nspin() == 2) {
      spinorNoise<real,2>(src, randstates, type);
    } else if (src.Nspin() == 1) {
      spinorNoise<real,1>(src, randstates, type);
    } else {
      errorQuda("Nspin = %d not implemented", src.Nspin());
    }
  }

  void spinorNoise(ColorSpinorField &src_, RNG &randstates, QudaNoiseType type)
  {
    // if src is a CPU field then create GPU field
    ColorSpinorField *src = &src_;
    if (src_.Location() == QUDA_CPU_FIELD_LOCATION) {
      ColorSpinorParam param(src_);
      param.setPrecision(param.Precision(), param.Precision(), true); // change to native field order
      param.create = QUDA_NULL_FIELD_CREATE;
      param.location = QUDA_CUDA_FIELD_LOCATION;
      src = ColorSpinorField::Create(param);
    }

    switch (src->Precision()) {
    case QUDA_DOUBLE_PRECISION: spinorNoise<double>(*src, randstates, type); break;
    case QUDA_SINGLE_PRECISION: spinorNoise<float>(*src, randstates, type); break;
    default: errorQuda("Precision %d not implemented", src->Precision());
    }

    if (src != &src_) {
      src_ = *src; // upload result
      delete src;
    }
  }

  void spinorNoise(ColorSpinorField &src, int seed, QudaNoiseType type)
  {
    RNG* randstates = new RNG(src.Volume(), seed, src.X());
    randstates->Init();
    spinorNoise(src, *randstates, type);
    randstates->Release();
    delete randstates;
  }

} // namespace quda<|MERGE_RESOLUTION|>--- conflicted
+++ resolved
@@ -43,7 +43,6 @@
     arg.v(parity, x_cb, s, c) = complex<real>(x, y);
   }
 
-<<<<<<< HEAD
   /** CPU function to reorder spinor fields.  */
   template <typename real, int Ns, int Nc, QudaNoiseType type, typename Arg>
   void SpinorNoiseCPU(Arg &arg) {
@@ -62,8 +61,6 @@
     }
   }
 
-=======
->>>>>>> 8448b3ae
   /** CUDA kernel to reorder spinor fields.  Adopts a similar form as the CPU version, using the same inlined functions. */
   template <typename real, int Ns, int Nc, QudaNoiseType type, typename Arg>
     __global__ void SpinorNoiseGPU(Arg arg) {
