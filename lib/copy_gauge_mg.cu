#include <gauge_field_order.h>

#define FINE_GRAINED_ACCESS

#include <copy_gauge_helper.cuh>

namespace quda {
  
  template <typename FloatOut, typename FloatIn, int length, typename InOrder>
  void copyGaugeMG(const InOrder &inOrder, GaugeField &out, QudaFieldLocation location,
		   FloatOut *Out, FloatOut **outGhost, int type) {
    if (out.Reconstruct() != QUDA_RECONSTRUCT_NO) 
      errorQuda("Reconstruct type %d not supported", out.Reconstruct());

    int faceVolumeCB[QUDA_MAX_DIM];
    for (int i=0; i<4; i++) faceVolumeCB[i] = out.SurfaceCB(i) * out.Nface(); 
    if (out.isNative()) {

#ifdef FINE_GRAINED_ACCESS
      typedef typename gauge::FieldOrder<FloatOut,Ncolor(length),1,QUDA_FLOAT2_GAUGE_ORDER> G;
      copyGauge<FloatOut,FloatIn,length>(G(out,(void*)Out,(void**)outGhost), inOrder, out.Volume(), faceVolumeCB,
					 out.Ndim(), out.Geometry(), out, location, type);
#else
      typedef typename gauge_mapper<FloatOut,QUDA_RECONSTRUCT_NO,length>::type G;
      copyGauge<FloatOut,FloatIn,length>
	(G(out,Out,outGhost), inOrder, out.Volume(), faceVolumeCB,
	 out.Ndim(), out.Geometry(), out, location, type);
#endif

    } else if (out.Order() == QUDA_QDP_GAUGE_ORDER) {

#ifdef BUILD_QDP_INTERFACE

#ifdef FINE_GRAINED_ACCESS
      typedef typename gauge::FieldOrder<FloatOut,Ncolor(length),1,QUDA_QDP_GAUGE_ORDER> G;
      copyGauge<FloatOut,FloatIn,length>(G(out,(void*)Out,(void**)outGhost), inOrder, out.Volume(),
					 faceVolumeCB, out.Ndim(), out.Geometry(), out, location, type);
#else
      typedef typename QDPOrder<FloatOut,length> G;
      copyGauge<FloatOut,FloatIn,length>(G(out, Out, outGhost), inOrder, out.Volume(),
					 faceVolumeCB, out.Ndim(), out.Geometry(), out, location, type);
#endif


#else
      errorQuda("QDP interface has not been built\n");
#endif

    } else {
      errorQuda("Gauge field %d order not supported", out.Order());
    }

  }

  template <typename FloatOut, typename FloatIn, int length>
    void copyGaugeMG(GaugeField &out, const GaugeField &in, QudaFieldLocation location,
		     FloatOut *Out, FloatIn *In, FloatOut **outGhost, FloatIn **inGhost, int type) {

    if (in.Reconstruct() != QUDA_RECONSTRUCT_NO) 
      errorQuda("Reconstruct type %d not supported", in.Reconstruct());

    // reconstruction only supported on FloatN fields currently
    if (in.isNative()) {      
#ifdef FINE_GRAINED_ACCESS
      typedef typename gauge::FieldOrder<FloatIn,Ncolor(length),1,QUDA_FLOAT2_GAUGE_ORDER> G;
      copyGaugeMG<FloatOut,FloatIn,length> (G(const_cast<GaugeField&>(in),(void*)In,(void**)inGhost), out, location, Out, outGhost, type);
#else
      typedef typename gauge_mapper<FloatIn,QUDA_RECONSTRUCT_NO,length>::type G;
      copyGaugeMG<FloatOut,FloatIn,length> (G(in, In,inGhost), out, location, Out, outGhost, type);
#endif
    } else if (in.Order() == QUDA_QDP_GAUGE_ORDER) {

#ifdef BUILD_QDP_INTERFACE

#ifdef FINE_GRAINED_ACCESS
      typedef typename gauge::FieldOrder<FloatIn,Ncolor(length),1,QUDA_QDP_GAUGE_ORDER> G;
      copyGaugeMG<FloatOut,FloatIn,length>(G(const_cast<GaugeField&>(in),(void*)In,(void**)inGhost), out, location, Out, outGhost, type);
#else
      typedef typename QDPOrder<FloatIn,length> G;
      copyGaugeMG<FloatOut,FloatIn,length>(G(in, In, inGhost), out, location, Out, outGhost, type);
#endif

#else
      errorQuda("QDP interface has not been built\n");
#endif

    } else {
      errorQuda("Gauge field %d order not supported", in.Order());
    }

  }

  template <typename FloatOut, typename FloatIn>
  void copyGaugeMG(GaugeField &out, const GaugeField &in, QudaFieldLocation location, FloatOut *Out, 
		   FloatIn *In, FloatOut **outGhost, FloatIn **inGhost, int type) {

#ifdef GPU_MULTIGRID
    if (in.Ncolor() == 4) {
      const int Nc = 4;
      copyGaugeMG<FloatOut,FloatIn,2*Nc*Nc>(out, in, location, Out, In, outGhost, inGhost, type);
    } else  if (in.Ncolor() == 8) {
      const int Nc = 8;
      copyGaugeMG<FloatOut,FloatIn,2*Nc*Nc>(out, in, location, Out, In, outGhost, inGhost, type);
    } else  if (in.Ncolor() == 16) {
      const int Nc = 16;
      copyGaugeMG<FloatOut,FloatIn,2*Nc*Nc>(out, in, location, Out, In, outGhost, inGhost, type);
    } else  if (in.Ncolor() == 24) {
      const int Nc = 24;
      copyGaugeMG<FloatOut,FloatIn,2*Nc*Nc>(out, in, location, Out, In, outGhost, inGhost, type);
    } else  if (in.Ncolor() == 32) {
      const int Nc = 32;
      copyGaugeMG<FloatOut,FloatIn,2*Nc*Nc>(out, in, location, Out, In, outGhost, inGhost, type);
    } else  if (in.Ncolor() == 40) {
      const int Nc = 40;
      copyGaugeMG<FloatOut,FloatIn,2*Nc*Nc>(out, in, location, Out, In, outGhost, inGhost, type);
    } else  if (in.Ncolor() == 48) {
      const int Nc = 48;
      copyGaugeMG<FloatOut,FloatIn,2*Nc*Nc>(out, in, location, Out, In, outGhost, inGhost, type); 
    } else  if (in.Ncolor() == 96) {
      const int Nc = 96;
      copyGaugeMG<FloatOut,FloatIn,2*Nc*Nc>(out, in, location, Out, In, outGhost, inGhost, type);
<<<<<<< HEAD
    } else  if (in.Ncolor() == 192) {
      const int Nc = 192;
      copyGaugeMG<FloatOut,FloatIn,2*Nc*Nc>(out, in, location, Out, In, outGhost, inGhost, type);
    } else
=======
    } else  if (in.Ncolor() == 64) {
      const int Nc = 64;
      copyGaugeMG<FloatOut,FloatIn,2*Nc*Nc>(out, in, location, Out, In, outGhost, inGhost, type);
    } else 
>>>>>>> 4f32a88d
#endif // GPU_MULTIGRID
    {
      errorQuda("Unsupported number of colors; out.Nc=%d, in.Nc=%d", out.Ncolor(), in.Ncolor());
    }
  }

  // this is the function that is actually called, from here on down we instantiate all required templates
  void copyGenericGaugeMG(GaugeField &out, const GaugeField &in, QudaFieldLocation location,
			  void *Out, void *In, void **ghostOut, void **ghostIn, int type) {
    if (out.Precision() == QUDA_DOUBLE_PRECISION) {
#ifdef GPU_MULTIGRID_DOUBLE
      if (in.Precision() == QUDA_DOUBLE_PRECISION) {
	copyGaugeMG(out, in, location, (double*)Out, (double*)In, (double**)ghostOut, (double**)ghostIn, type);
      } else if (in.Precision() == QUDA_SINGLE_PRECISION) {
	copyGaugeMG(out, in, location, (double*)Out, (float*)In, (double**)ghostOut, (float**)ghostIn, type);
      } else {
	errorQuda("Precision %d not supported", in.Precision());
      }
#else
      errorQuda("Double precision multigrid has not been enabled");
#endif
    } else if (out.Precision() == QUDA_SINGLE_PRECISION) {
      if (in.Precision() == QUDA_DOUBLE_PRECISION) {
#ifdef GPU_MULTIGRID_DOUBLE
	copyGaugeMG(out, in, location, (float*)Out, (double*)In, (float**)ghostOut, (double**)ghostIn, type);
#else
	errorQuda("Double precision multigrid has not been enabled");
#endif
      } else if (in.Precision() == QUDA_SINGLE_PRECISION) {
	copyGaugeMG(out, in, location, (float*)Out, (float*)In, (float**)ghostOut, (float**)ghostIn, type);
      } else {
	errorQuda("Precision %d not supported", in.Precision());
      }
    } else {
      errorQuda("Precision %d not supported", out.Precision());
    } 
  } 



} // namespace quda<|MERGE_RESOLUTION|>--- conflicted
+++ resolved
@@ -116,20 +116,16 @@
     } else  if (in.Ncolor() == 48) {
       const int Nc = 48;
       copyGaugeMG<FloatOut,FloatIn,2*Nc*Nc>(out, in, location, Out, In, outGhost, inGhost, type); 
+    } else  if (in.Ncolor() == 64) {
+      const int Nc = 64;
+      copyGaugeMG<FloatOut,FloatIn,2*Nc*Nc>(out, in, location, Out, In, outGhost, inGhost, type);
     } else  if (in.Ncolor() == 96) {
       const int Nc = 96;
       copyGaugeMG<FloatOut,FloatIn,2*Nc*Nc>(out, in, location, Out, In, outGhost, inGhost, type);
-<<<<<<< HEAD
     } else  if (in.Ncolor() == 192) {
       const int Nc = 192;
       copyGaugeMG<FloatOut,FloatIn,2*Nc*Nc>(out, in, location, Out, In, outGhost, inGhost, type);
     } else
-=======
-    } else  if (in.Ncolor() == 64) {
-      const int Nc = 64;
-      copyGaugeMG<FloatOut,FloatIn,2*Nc*Nc>(out, in, location, Out, In, outGhost, inGhost, type);
-    } else 
->>>>>>> 4f32a88d
 #endif // GPU_MULTIGRID
     {
       errorQuda("Unsupported number of colors; out.Nc=%d, in.Nc=%d", out.Ncolor(), in.Ncolor());
