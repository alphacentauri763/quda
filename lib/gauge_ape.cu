#include <quda_internal.h>
#include <quda_matrix.h>
#include <tune_quda.h>
#include <gauge_field.h>
#include <gauge_field_order.h>
#include <index_helper.cuh>

#define  DOUBLE_TOL	1e-15
#define  SINGLE_TOL	2e-6

namespace quda {

#ifdef GPU_GAUGE_TOOLS

  template <typename Float, typename GaugeOr, typename GaugeDs>
  struct GaugeAPEArg {
    int threads; // number of active threads required
    int X[4]; // grid dimensions
#ifdef MULTI_GPU
    int border[4]; 
#endif
    GaugeOr origin;
    const Float alpha;
    const Float tolerance;
    
    GaugeDs dest;

    GaugeAPEArg(GaugeOr &origin, GaugeDs &dest, const GaugeField &data, const Float alpha, const Float tolerance) 
      : origin(origin), dest(dest), alpha(alpha), tolerance(tolerance) {
#ifdef MULTI_GPU
        for(int dir=0; dir<4; ++dir){
          border[dir] = 2;
        }
        for(int dir=0; dir<4; ++dir) X[dir] = data.X()[dir] - border[dir]*2;
#else
        for(int dir=0; dir<4; ++dir) X[dir] = data.X()[dir];
#endif
	threads = X[0]*X[1]*X[2]*X[3];
    }
  };

 
  template <typename Float2, typename Float>
  __host__ __device__ int checkUnitary(Matrix<Float2,3> in, Matrix<Float2,3> *inv, const Float tol)
  {
    computeMatrixInverse(in, inv);

    for (int i=0;i<3;i++)
      for (int j=0;j<3;j++)
      {
        if (fabs(in(i,j).x - (*inv)(j,i).x) > tol)
          return 1;
        if (fabs(in(i,j).y + (*inv)(j,i).y) > tol)
          return 1;
      }
    return 0;
  }

  template <typename Float2>
  __host__ __device__ int checkUnitaryPrint(Matrix<Float2,3> in, Matrix<Float2,3> *inv)
  {
    computeMatrixInverse(in, inv);
    for (int i=0;i<3;i++)
      for (int j=0;j<3;j++)
      {
        printf("TESTR: %+.3le %+.3le %+.3le\n", in(i,j).x, (*inv)(j,i).x, fabs(in(i,j).x - (*inv)(j,i).x));
	printf("TESTI: %+.3le %+.3le %+.3le\n", in(i,j).y, (*inv)(j,i).y, fabs(in(i,j).y + (*inv)(j,i).y));
        cudaDeviceSynchronize();
        if (fabs(in(i,j).x - (*inv)(j,i).x) > 1e-14)
          return 1;
        if (fabs(in(i,j).y + (*inv)(j,i).y) > 1e-14)
          return 1;
      }
    return 0;  
  }

  template <typename Float2,typename Float>
  __host__ __device__ void polarSu3(Matrix<Float2,3> *in, Float tol)
  {
    typedef typename ComplexTypeId<Float>::Type Cmplx;
    Matrix<Cmplx,3> inv, out;

    out = *in;
    computeMatrixInverse(out, &inv);

    do
    {
      out = out + conj(inv);
      out = out*0.5;
    } while(checkUnitary(out, &inv, tol));
/*
    printf("Convergence after %d iterations\n", N);
    cudaDeviceSynchronize();
    printf("%+.3lf %+.3lfi    %+.3lf %+.3lfi    %+.3lf %+.3lfi\n", out(0,0).x, out(0,0).y, out(0,1).x, out(0,1).y, out(0,2).x, out(0,2).y);
    printf("%+.3lf %+.3lfi    %+.3lf %+.3lfi    %+.3lf %+.3lfi\n", out(1,0).x, out(1,0).y, out(1,1).x, out(1,1).y, out(1,2).x, out(1,2).y);
    printf("%+.3lf %+.3lfi    %+.3lf %+.3lfi    %+.3lf %+.3lfi\n", out(2,0).x, out(2,0).y, out(2,1).x, out(2,1).y, out(2,2).x, out(2,2).y);
    printf("\n\n");
    printf("%+.3lf %+.3lfi    %+.3lf %+.3lfi    %+.3lf %+.3lfi\n", inv(0,0).x, inv(0,0).y, inv(0,1).x, inv(0,1).y, inv(0,2).x, inv(0,2).y);
    printf("%+.3lf %+.3lfi    %+.3lf %+.3lfi    %+.3lf %+.3lfi\n", inv(1,0).x, inv(1,0).y, inv(1,1).x, inv(1,1).y, inv(1,2).x, inv(1,2).y);
    printf("%+.3lf %+.3lfi    %+.3lf %+.3lfi    %+.3lf %+.3lfi\n", inv(2,0).x, inv(2,0).y, inv(2,1).x, inv(2,1).y, inv(2,2).x, inv(2,2).y);
    printf("\n\n\n\n");
    cudaDeviceSynchronize();
*/
    Cmplx  det = getDeterminant(out);
    double mod = det.x*det.x + det.y*det.y;
    mod = pow(mod, (1./6.));
    double angle = atan2(det.y, det.x);
    angle /= -3.;
    
    Cmplx cTemp;

    cTemp.x = cos(angle)/mod;
    cTemp.y = sin(angle)/mod;

//    out = out*cTemp;
    *in = out*cTemp;
/*    if (checkUnitary(out, &inv))
    {
    	cTemp = getDeterminant(out);
	printf ("DetX: %+.3lf  %+.3lfi, %.3lf %.3lf\nDetN: %+.3lf  %+.3lfi", det.x, det.y, mod, angle, cTemp.x, cTemp.y);
        cudaDeviceSynchronize();
	checkUnitaryPrint(out, &inv);
	setIdentity(in);
        *in = *in * 0.5;
    }
    else
    {
      cTemp = getDeterminant(out);
//      printf("Det: %+.3lf %+.3lf\n", cTemp.x, cTemp.y);
      cudaDeviceSynchronize();

      if (fabs(cTemp.x - 1.0) > 1e-8)
	setIdentity(in);
      else if (fabs(cTemp.y) > 1e-8)
      {
	setIdentity(in);
        printf("DadadaUnitary failed\n");
        *in = *in * 0.1;
      }
      else
        *in = out;
    }*/
  }


  template <typename Float, typename GaugeOr, typename GaugeDs, typename Float2>
  __host__ __device__ void computeStaple(GaugeAPEArg<Float,GaugeOr,GaugeDs>& arg, int idx, int parity, int dir, Matrix<Float2,3> &staple) {

    typedef typename ComplexTypeId<Float>::Type Cmplx;
      // compute spacetime dimensions and parity

    int X[4]; 
    for(int dr=0; dr<4; ++dr) X[dr] = arg.X[dr];

    int x[4];
    getCoords(x, idx, X, parity);
#ifdef MULTI_GPU
    for(int dr=0; dr<4; ++dr) {
         x[dr] += arg.border[dr];
         X[dr] += 2*arg.border[dr];
    }
#endif

    setZero(&staple);

    for (int mu=0; mu<4; mu++) {
      if (mu == dir) {
        continue;
      }

      int nu = dir;

      {
        int dx[4] = {0, 0, 0, 0};
        Matrix<Cmplx,3> U1;
        arg.origin.load((Float*)(U1.data),linkIndexShift(x,dx,X), mu, parity); 

        Matrix<Cmplx,3> U2;
        dx[mu]++;
        arg.origin.load((Float*)(U2.data),linkIndexShift(x,dx,X), nu, 1-parity); 

        Matrix<Cmplx,3> U3;
        dx[mu]--;
        dx[nu]++;
        arg.origin.load((Float*)(U3.data),linkIndexShift(x,dx,X), mu, 1-parity); 
   
        Matrix<Cmplx,3> tmpS;

        tmpS	= U1 * U2;
	tmpS	= tmpS * conj(U3);

	staple = staple + tmpS;

        dx[mu]--;
        dx[nu]--;
        arg.origin.load((Float*)(U1.data),linkIndexShift(x,dx,X), mu, 1-parity); 
        arg.origin.load((Float*)(U2.data),linkIndexShift(x,dx,X), nu, 1-parity); 

        dx[nu]++;
        arg.origin.load((Float*)(U3.data),linkIndexShift(x,dx,X), mu, parity); 

        tmpS	= conj(U1);
	tmpS	= tmpS * U2;
	tmpS	= tmpS * U3;

	staple = staple + tmpS;
      }
    }
  }

  template<typename Float, typename GaugeOr, typename GaugeDs>
    __global__ void computeAPEStep(GaugeAPEArg<Float,GaugeOr,GaugeDs> arg){
      int idx = threadIdx.x + blockIdx.x*blockDim.x;
      if(idx >= arg.threads) return;
      typedef typename ComplexTypeId<Float>::Type Cmplx;

      int parity = 0;
      if(idx >= arg.threads/2) {
        parity = 1;
        idx -= arg.threads/2;
      }

      int X[4]; 
      for(int dr=0; dr<4; ++dr) X[dr] = arg.X[dr];

      int x[4];
      getCoords(x, idx, X, parity);
#ifdef MULTI_GPU
      for(int dr=0; dr<4; ++dr) {
           x[dr] += arg.border[dr];
           X[dr] += 2*arg.border[dr];
      }
#endif

      int dx[4] = {0, 0, 0, 0};
      for (int dir=0; dir < 3; dir++) {				//Only spatial dimensions are smeared
        Matrix<Cmplx,3> U, S;

        computeStaple<Float,GaugeOr,GaugeDs,Cmplx>(arg,idx,parity,dir,S);

        arg.origin.load((Float*)(U.data),linkIndexShift(x,dx,X), dir, parity);

	U  = U * (1. - arg.alpha);
	S  = S * (arg.alpha/6.);

	U  = U + S;

        polarSu3<Cmplx,Float>(&U, arg.tolerance);
        arg.dest.save((Float*)(U.data),linkIndexShift(x,dx,X), dir, parity); 
    }
  }

  template<typename Float, typename GaugeOr, typename GaugeDs>
    class GaugeAPE : Tunable {
      GaugeAPEArg<Float,GaugeOr,GaugeDs> arg;
      const QudaFieldLocation location;

      private:
      unsigned int sharedBytesPerThread() const { return 0; }
      unsigned int sharedBytesPerBlock(const TuneParam &param) const { return 0; }

      bool tuneSharedBytes() const { return false; } // Don't tune shared memory
      bool tuneGridDim() const { return false; } // Don't tune the grid dimensions.
      unsigned int minThreads() const { return arg.threads; }

      public:
      GaugeAPE(GaugeAPEArg<Float,GaugeOr, GaugeDs> &arg, QudaFieldLocation location)
        : arg(arg), location(location) {}
      virtual ~GaugeAPE () {}

      void apply(const cudaStream_t &stream){
        if(location == QUDA_CUDA_FIELD_LOCATION){
#if (__COMPUTE_CAPABILITY__ >= 200)
          TuneParam tp = tuneLaunch(*this, getTuning(), getVerbosity());
          computeAPEStep<<<tp.grid,tp.block,tp.shared_bytes>>>(arg);
#else
	  errorQuda("GaugeAPE not supported on pre-Fermi architecture");
#endif
        }else{
          errorQuda("CPU not supported yet\n");
          //computeAPEStepCPU(arg);
        }
      }

      TuneKey tuneKey() const {
        std::stringstream vol, aux;
        vol << arg.X[0] << "x";
        vol << arg.X[1] << "x";
        vol << arg.X[2] << "x";
        vol << arg.X[3];
        aux << "threads=" << arg.threads << ",prec="  << sizeof(Float);
        return TuneKey(vol.str().c_str(), typeid(*this).name(), aux.str().c_str());
      }


      std::string paramString(const TuneParam &param) const {
        std::stringstream ps;
        ps << "block=(" << param.block.x << "," << param.block.y << "," << param.block.z << ")";
        ps << "shared=" << param.shared_bytes;
        return ps.str();
      }

      void preTune(){}
      void postTune(){}
      long long flops() const { return (1)*6*arg.threads; }
      long long bytes() const { return (1)*6*arg.threads*sizeof(Float); } // Only correct if there is no link reconstruction

    }; // GaugeAPE

  template<typename Float,typename GaugeOr, typename GaugeDs>
    void APEStep(GaugeOr origin, GaugeDs dest, const GaugeField& dataOr, Float alpha, QudaFieldLocation location) {
      if (dataOr.Precision() == QUDA_DOUBLE_PRECISION) {
        GaugeAPEArg<Float,GaugeOr,GaugeDs> arg(origin, dest, dataOr, alpha, DOUBLE_TOL);
        GaugeAPE<Float,GaugeOr,GaugeDs> gaugeAPE(arg, location);
        gaugeAPE.apply(0);
      } else {
        GaugeAPEArg<Float,GaugeOr,GaugeDs> arg(origin, dest, dataOr, alpha, SINGLE_TOL);
        GaugeAPE<Float,GaugeOr,GaugeDs> gaugeAPE(arg, location);
        gaugeAPE.apply(0);
      }
      cudaDeviceSynchronize();
    }

  template<typename Float>
    void APEStep(GaugeField &dataDs, const GaugeField& dataOr, Float alpha, QudaFieldLocation location) {

<<<<<<< HEAD
      // Switching to gauge::FloatNOrder for the gauge field in order to support RECONSTRUCT_12
      // Need to fix this!!

      if(dataDs.Order() == QUDA_FLOAT2_GAUGE_ORDER) {
        if(dataOr.Order() == QUDA_FLOAT2_GAUGE_ORDER) {
          if(dataDs.Reconstruct() == QUDA_RECONSTRUCT_NO) {
            if(dataOr.Reconstruct() == QUDA_RECONSTRUCT_NO) {
              APEStep(gauge::FloatNOrder<Float, 18, 2, 18>(dataOr), gauge::FloatNOrder<Float, 18, 2, 18>(dataDs), dataOr, alpha, location);
            }else if(dataOr.Reconstruct() == QUDA_RECONSTRUCT_12){
              APEStep(gauge::FloatNOrder<Float, 18, 2, 12>(dataOr), gauge::FloatNOrder<Float, 18, 2, 18>(dataDs), dataOr, alpha, location);
            }else if(dataOr.Reconstruct() == QUDA_RECONSTRUCT_8){
              APEStep(gauge::FloatNOrder<Float, 18, 2,  8>(dataOr), gauge::FloatNOrder<Float, 18, 2, 18>(dataDs), dataOr, alpha, location);
            }else{
              errorQuda("Reconstruction type %d of origin gauge field not supported", dataOr.Reconstruct());
            }
          } else if(dataDs.Reconstruct() == QUDA_RECONSTRUCT_12){
            if(dataOr.Reconstruct() == QUDA_RECONSTRUCT_NO){
              APEStep(gauge::FloatNOrder<Float, 18, 2, 18>(dataOr), gauge::FloatNOrder<Float, 18, 2, 12>(dataDs), dataOr, alpha, location);
            }else if(dataOr.Reconstruct() == QUDA_RECONSTRUCT_12){
              APEStep(gauge::FloatNOrder<Float, 18, 2, 12>(dataOr), gauge::FloatNOrder<Float, 18, 2, 12>(dataDs), dataOr, alpha, location);
            }else if(dataOr.Reconstruct() == QUDA_RECONSTRUCT_8){
              APEStep(gauge::FloatNOrder<Float, 18, 2,  8>(dataOr), gauge::FloatNOrder<Float, 18, 2, 12>(dataDs), dataOr, alpha, location);
            }else{
              errorQuda("Reconstruction type %d of origin gauge field not supported", dataOr.Reconstruct());
            }
          } else if(dataDs.Reconstruct() == QUDA_RECONSTRUCT_8){
            if(dataOr.Reconstruct() == QUDA_RECONSTRUCT_NO){
              APEStep(gauge::FloatNOrder<Float, 18, 2, 18>(dataOr), gauge::FloatNOrder<Float, 18, 2,  8>(dataDs), dataOr, alpha, location);
            }else if(dataOr.Reconstruct() == QUDA_RECONSTRUCT_12){
              APEStep(gauge::FloatNOrder<Float, 18, 2, 12>(dataOr), gauge::FloatNOrder<Float, 18, 2,  8>(dataDs), dataOr, alpha, location);
            }else if(dataOr.Reconstruct() == QUDA_RECONSTRUCT_8){
              APEStep(gauge::FloatNOrder<Float, 18, 2,  8>(dataOr), gauge::FloatNOrder<Float, 18, 2,  8>(dataDs), dataOr, alpha, location);
            }else{
              errorQuda("Reconstruction type %d of origin gauge field not supported", dataOr.Reconstruct());
            }
          } else {
            errorQuda("Reconstruction type %d of destination gauge field not supported", dataDs.Reconstruct());
          }
        } else if(dataOr.Order() == QUDA_FLOAT4_GAUGE_ORDER) {
          if(dataDs.Reconstruct() == QUDA_RECONSTRUCT_NO) {
            if(dataOr.Reconstruct() == QUDA_RECONSTRUCT_NO) {
              APEStep(gauge::FloatNOrder<Float, 18, 4, 18>(dataOr), gauge::FloatNOrder<Float, 18, 2, 18>(dataDs), dataOr, alpha, location);
            }else if(dataOr.Reconstruct() == QUDA_RECONSTRUCT_12){
              APEStep(gauge::FloatNOrder<Float, 18, 4, 12>(dataOr), gauge::FloatNOrder<Float, 18, 2, 18>(dataDs), dataOr, alpha, location);
            }else if(dataOr.Reconstruct() == QUDA_RECONSTRUCT_8){
              APEStep(gauge::FloatNOrder<Float, 18, 4,  8>(dataOr), gauge::FloatNOrder<Float, 18, 2, 18>(dataDs), dataOr, alpha, location);
            }else{
              errorQuda("Reconstruction type %d of origin gauge field not supported", dataOr.Reconstruct());
            }
          } else if(dataDs.Reconstruct() == QUDA_RECONSTRUCT_12){
            if(dataOr.Reconstruct() == QUDA_RECONSTRUCT_NO){
              APEStep(gauge::FloatNOrder<Float, 18, 4, 18>(dataOr), gauge::FloatNOrder<Float, 18, 2, 12>(dataDs), dataOr, alpha, location);
            }else if(dataOr.Reconstruct() == QUDA_RECONSTRUCT_12){
              APEStep(gauge::FloatNOrder<Float, 18, 4, 12>(dataOr), gauge::FloatNOrder<Float, 18, 2, 12>(dataDs), dataOr, alpha, location);
            }else if(dataOr.Reconstruct() == QUDA_RECONSTRUCT_8){
              APEStep(gauge::FloatNOrder<Float, 18, 4,  8>(dataOr), gauge::FloatNOrder<Float, 18, 2, 12>(dataDs), dataOr, alpha, location);
            }else{
              errorQuda("Reconstruction type %d of origin gauge field not supported", dataOr.Reconstruct());
            }
          } else if(dataDs.Reconstruct() == QUDA_RECONSTRUCT_8){
            if(dataOr.Reconstruct() == QUDA_RECONSTRUCT_NO){
              APEStep(gauge::FloatNOrder<Float, 18, 4, 18>(dataOr), gauge::FloatNOrder<Float, 18, 2,  8>(dataDs), dataOr, alpha, location);
            }else if(dataOr.Reconstruct() == QUDA_RECONSTRUCT_12){
              APEStep(gauge::FloatNOrder<Float, 18, 4, 12>(dataOr), gauge::FloatNOrder<Float, 18, 2,  8>(dataDs), dataOr, alpha, location);
            }else if(dataOr.Reconstruct() == QUDA_RECONSTRUCT_8){
              APEStep(gauge::FloatNOrder<Float, 18, 4,  8>(dataOr), gauge::FloatNOrder<Float, 18, 2,  8>(dataDs), dataOr, alpha, location);
            }else{
              errorQuda("Reconstruction type %d of origin gauge field not supported", dataOr.Reconstruct());
            }
          } else {
            errorQuda("Reconstruction type %d of destination gauge field not supported", dataDs.Reconstruct());
          }
        } else {
	  errorQuda("Invalid Gauge Order origin field\n");
        }
      } else if(dataDs.Order() == QUDA_FLOAT4_GAUGE_ORDER) {
        if(dataOr.Order() == QUDA_FLOAT2_GAUGE_ORDER) {
          if(dataDs.Reconstruct() == QUDA_RECONSTRUCT_NO) {
            if(dataOr.Reconstruct() == QUDA_RECONSTRUCT_NO) {
              APEStep(gauge::FloatNOrder<Float, 18, 2, 18>(dataOr), gauge::FloatNOrder<Float, 18, 4, 18>(dataDs), dataOr, alpha, location);
            }else if(dataOr.Reconstruct() == QUDA_RECONSTRUCT_12){
              APEStep(gauge::FloatNOrder<Float, 18, 2, 12>(dataOr), gauge::FloatNOrder<Float, 18, 4, 18>(dataDs), dataOr, alpha, location);
            }else if(dataOr.Reconstruct() == QUDA_RECONSTRUCT_8){
              APEStep(gauge::FloatNOrder<Float, 18, 2,  8>(dataOr), gauge::FloatNOrder<Float, 18, 4, 18>(dataDs), dataOr, alpha, location);
            }else{
              errorQuda("Reconstruction type %d of origin gauge field not supported", dataOr.Reconstruct());
            }
          } else if(dataDs.Reconstruct() == QUDA_RECONSTRUCT_12){
            if(dataOr.Reconstruct() == QUDA_RECONSTRUCT_NO){
              APEStep(gauge::FloatNOrder<Float, 18, 2, 18>(dataOr), gauge::FloatNOrder<Float, 18, 4, 12>(dataDs), dataOr, alpha, location);
            }else if(dataOr.Reconstruct() == QUDA_RECONSTRUCT_12){
              APEStep(gauge::FloatNOrder<Float, 18, 2, 12>(dataOr), gauge::FloatNOrder<Float, 18, 4, 12>(dataDs), dataOr, alpha, location);
            }else if(dataOr.Reconstruct() == QUDA_RECONSTRUCT_8){
              APEStep(gauge::FloatNOrder<Float, 18, 2,  8>(dataOr), gauge::FloatNOrder<Float, 18, 4, 12>(dataDs), dataOr, alpha, location);
            }else{
              errorQuda("Reconstruction type %d of origin gauge field not supported", dataOr.Reconstruct());
            }
          } else if(dataDs.Reconstruct() == QUDA_RECONSTRUCT_8){
            if(dataOr.Reconstruct() == QUDA_RECONSTRUCT_NO){
              APEStep(gauge::FloatNOrder<Float, 18, 2, 18>(dataOr), gauge::FloatNOrder<Float, 18, 4,  8>(dataDs), dataOr, alpha, location);
            }else if(dataOr.Reconstruct() == QUDA_RECONSTRUCT_12){
              APEStep(gauge::FloatNOrder<Float, 18, 2, 12>(dataOr), gauge::FloatNOrder<Float, 18, 4,  8>(dataDs), dataOr, alpha, location);
            }else if(dataOr.Reconstruct() == QUDA_RECONSTRUCT_8){
              APEStep(gauge::FloatNOrder<Float, 18, 2,  8>(dataOr), gauge::FloatNOrder<Float, 18, 4,  8>(dataDs), dataOr, alpha, location);
            }else{
              errorQuda("Reconstruction type %d of origin gauge field not supported", dataOr.Reconstruct());
            }
          } else {
            errorQuda("Reconstruction type %d of destination gauge field not supported", dataDs.Reconstruct());
          }
        } else if(dataOr.Order() == QUDA_FLOAT4_GAUGE_ORDER) {
          if(dataDs.Reconstruct() == QUDA_RECONSTRUCT_NO) {
            if(dataOr.Reconstruct() == QUDA_RECONSTRUCT_NO) {
              APEStep(gauge::FloatNOrder<Float, 18, 4, 18>(dataOr), gauge::FloatNOrder<Float, 18, 4, 18>(dataDs), dataOr, alpha, location);
            }else if(dataOr.Reconstruct() == QUDA_RECONSTRUCT_12){
              APEStep(gauge::FloatNOrder<Float, 18, 4, 12>(dataOr), gauge::FloatNOrder<Float, 18, 4, 18>(dataDs), dataOr, alpha, location);
            }else if(dataOr.Reconstruct() == QUDA_RECONSTRUCT_8){
              APEStep(gauge::FloatNOrder<Float, 18, 4,  8>(dataOr), gauge::FloatNOrder<Float, 18, 4, 18>(dataDs), dataOr, alpha, location);
            }else{
              errorQuda("Reconstruction type %d of origin gauge field not supported", dataOr.Reconstruct());
            }
          } else if(dataDs.Reconstruct() == QUDA_RECONSTRUCT_12){
            if(dataOr.Reconstruct() == QUDA_RECONSTRUCT_NO){
              APEStep(gauge::FloatNOrder<Float, 18, 4, 18>(dataOr), gauge::FloatNOrder<Float, 18, 4, 12>(dataDs), dataOr, alpha, location);
            }else if(dataOr.Reconstruct() == QUDA_RECONSTRUCT_12){
              APEStep(gauge::FloatNOrder<Float, 18, 4, 12>(dataOr), gauge::FloatNOrder<Float, 18, 4, 12>(dataDs), dataOr, alpha, location);
            }else if(dataOr.Reconstruct() == QUDA_RECONSTRUCT_8){
              APEStep(gauge::FloatNOrder<Float, 18, 4,  8>(dataOr), gauge::FloatNOrder<Float, 18, 4, 12>(dataDs), dataOr, alpha, location);
            }else{
              errorQuda("Reconstruction type %d of origin gauge field not supported", dataOr.Reconstruct());
            }
          } else if(dataDs.Reconstruct() == QUDA_RECONSTRUCT_8){
            if(dataOr.Reconstruct() == QUDA_RECONSTRUCT_NO){
              APEStep(gauge::FloatNOrder<Float, 18, 4, 18>(dataOr), gauge::FloatNOrder<Float, 18, 4,  8>(dataDs), dataOr, alpha, location);
            }else if(dataOr.Reconstruct() == QUDA_RECONSTRUCT_12){
              APEStep(gauge::FloatNOrder<Float, 18, 4, 12>(dataOr), gauge::FloatNOrder<Float, 18, 4,  8>(dataDs), dataOr, alpha, location);
            }else if(dataOr.Reconstruct() == QUDA_RECONSTRUCT_8){
              APEStep(gauge::FloatNOrder<Float, 18, 4,  8>(dataOr), gauge::FloatNOrder<Float, 18, 4,  8>(dataDs), dataOr, alpha, location);
            }else{
              errorQuda("Reconstruction type %d of origin gauge field not supported", dataOr.Reconstruct());
            }
          } else {
            errorQuda("Reconstruction type %d of destination gauge field not supported", dataDs.Reconstruct());
          }
        } else {
	  errorQuda("Invalid Gauge Order origin field\n");
        }
      } else {
        errorQuda("Invalid Gauge Order destination field\n");
      }
=======
    if(dataDs.Reconstruct() == QUDA_RECONSTRUCT_NO) {
      typedef typename gauge_mapper<Float,QUDA_RECONSTRUCT_NO>::type GDs;

      if(dataOr.Reconstruct() == QUDA_RECONSTRUCT_NO) {
	typedef typename gauge_mapper<Float,QUDA_RECONSTRUCT_NO>::type GOr;
	APEStep(GOr(dataOr), GDs(dataDs), dataOr, alpha, location);
      }else if(dataOr.Reconstruct() == QUDA_RECONSTRUCT_12){
	typedef typename gauge_mapper<Float,QUDA_RECONSTRUCT_12>::type GOr;
	APEStep(GOr(dataOr), GDs(dataDs), dataOr, alpha, location);
      }else if(dataOr.Reconstruct() == QUDA_RECONSTRUCT_8){
	typedef typename gauge_mapper<Float,QUDA_RECONSTRUCT_8>::type GOr;
	APEStep(GOr(dataOr), GDs(dataDs), dataOr, alpha, location);
      }else{
	errorQuda("Reconstruction type %d of origin gauge field not supported", dataOr.Reconstruct());
      }
    } else if(dataDs.Reconstruct() == QUDA_RECONSTRUCT_12){
      typedef typename gauge_mapper<Float,QUDA_RECONSTRUCT_12>::type GDs;
      if(dataOr.Reconstruct() == QUDA_RECONSTRUCT_NO){
	typedef typename gauge_mapper<Float,QUDA_RECONSTRUCT_NO>::type GOr;
	APEStep(GOr(dataOr), GDs(dataDs), dataOr, alpha, location);
      }else if(dataOr.Reconstruct() == QUDA_RECONSTRUCT_12){
	typedef typename gauge_mapper<Float,QUDA_RECONSTRUCT_12>::type GOr;
	APEStep(GOr(dataOr), GDs(dataDs), dataOr, alpha, location);
      }else if(dataOr.Reconstruct() == QUDA_RECONSTRUCT_8){
	typedef typename gauge_mapper<Float,QUDA_RECONSTRUCT_8>::type GOr;
	APEStep(GOr(dataOr), GDs(dataDs), dataOr, alpha, location);
      }else{
	errorQuda("Reconstruction type %d of origin gauge field not supported", dataOr.Reconstruct());
      }
    } else if(dataDs.Reconstruct() == QUDA_RECONSTRUCT_8){
      typedef typename gauge_mapper<Float,QUDA_RECONSTRUCT_8>::type GDs;
      if(dataOr.Reconstruct() == QUDA_RECONSTRUCT_NO){
	typedef typename gauge_mapper<Float,QUDA_RECONSTRUCT_NO>::type GOr;
	APEStep(GOr(dataOr), GDs(dataDs), dataOr, alpha, location);
      }else if(dataOr.Reconstruct() == QUDA_RECONSTRUCT_12){
	typedef typename gauge_mapper<Float,QUDA_RECONSTRUCT_12>::type GOr;
	APEStep(GOr(dataOr), GDs(dataDs), dataOr, alpha, location);
      }else if(dataOr.Reconstruct() == QUDA_RECONSTRUCT_8){
	typedef typename gauge_mapper<Float,QUDA_RECONSTRUCT_8>::type GOr;
	APEStep(GOr(dataOr), GDs(dataDs), dataOr, alpha, location);
      }else{
	errorQuda("Reconstruction type %d of origin gauge field not supported", dataOr.Reconstruct());
            }
    } else {
      errorQuda("Reconstruction type %d of destination gauge field not supported", dataDs.Reconstruct());
    }
>>>>>>> 9cfad35c

  }

#endif

  void APEStep(GaugeField &dataDs, const GaugeField& dataOr, double alpha, QudaFieldLocation location) {

#ifdef GPU_GAUGE_TOOLS

    if(dataOr.Precision() != dataDs.Precision()) {
      errorQuda("Oriign and destination fields must have the same precision\n");
    }

    if(dataDs.Precision() == QUDA_HALF_PRECISION){
      errorQuda("Half precision not supported\n");
    }

    if (!dataOr.isNative())
      errorQuda("Order %d with %d reconstruct not supported", dataOr.Order(), dataOr.Reconstruct());

    if (!dataDs.isNative())
      errorQuda("Order %d with %d reconstruct not supported", dataDs.Order(), dataDs.Reconstruct());

    if (dataDs.Precision() == QUDA_SINGLE_PRECISION){
      APEStep<float>(dataDs, dataOr, (float) alpha, location);
    } else if(dataDs.Precision() == QUDA_DOUBLE_PRECISION) {
      APEStep<double>(dataDs, dataOr, alpha, location);
    } else {
      errorQuda("Precision %d not supported", dataDs.Precision());
    }
    return;
#else
  errorQuda("Gauge tools are not build");
#endif
  }

}<|MERGE_RESOLUTION|>--- conflicted
+++ resolved
@@ -324,158 +324,6 @@
   template<typename Float>
     void APEStep(GaugeField &dataDs, const GaugeField& dataOr, Float alpha, QudaFieldLocation location) {
 
-<<<<<<< HEAD
-      // Switching to gauge::FloatNOrder for the gauge field in order to support RECONSTRUCT_12
-      // Need to fix this!!
-
-      if(dataDs.Order() == QUDA_FLOAT2_GAUGE_ORDER) {
-        if(dataOr.Order() == QUDA_FLOAT2_GAUGE_ORDER) {
-          if(dataDs.Reconstruct() == QUDA_RECONSTRUCT_NO) {
-            if(dataOr.Reconstruct() == QUDA_RECONSTRUCT_NO) {
-              APEStep(gauge::FloatNOrder<Float, 18, 2, 18>(dataOr), gauge::FloatNOrder<Float, 18, 2, 18>(dataDs), dataOr, alpha, location);
-            }else if(dataOr.Reconstruct() == QUDA_RECONSTRUCT_12){
-              APEStep(gauge::FloatNOrder<Float, 18, 2, 12>(dataOr), gauge::FloatNOrder<Float, 18, 2, 18>(dataDs), dataOr, alpha, location);
-            }else if(dataOr.Reconstruct() == QUDA_RECONSTRUCT_8){
-              APEStep(gauge::FloatNOrder<Float, 18, 2,  8>(dataOr), gauge::FloatNOrder<Float, 18, 2, 18>(dataDs), dataOr, alpha, location);
-            }else{
-              errorQuda("Reconstruction type %d of origin gauge field not supported", dataOr.Reconstruct());
-            }
-          } else if(dataDs.Reconstruct() == QUDA_RECONSTRUCT_12){
-            if(dataOr.Reconstruct() == QUDA_RECONSTRUCT_NO){
-              APEStep(gauge::FloatNOrder<Float, 18, 2, 18>(dataOr), gauge::FloatNOrder<Float, 18, 2, 12>(dataDs), dataOr, alpha, location);
-            }else if(dataOr.Reconstruct() == QUDA_RECONSTRUCT_12){
-              APEStep(gauge::FloatNOrder<Float, 18, 2, 12>(dataOr), gauge::FloatNOrder<Float, 18, 2, 12>(dataDs), dataOr, alpha, location);
-            }else if(dataOr.Reconstruct() == QUDA_RECONSTRUCT_8){
-              APEStep(gauge::FloatNOrder<Float, 18, 2,  8>(dataOr), gauge::FloatNOrder<Float, 18, 2, 12>(dataDs), dataOr, alpha, location);
-            }else{
-              errorQuda("Reconstruction type %d of origin gauge field not supported", dataOr.Reconstruct());
-            }
-          } else if(dataDs.Reconstruct() == QUDA_RECONSTRUCT_8){
-            if(dataOr.Reconstruct() == QUDA_RECONSTRUCT_NO){
-              APEStep(gauge::FloatNOrder<Float, 18, 2, 18>(dataOr), gauge::FloatNOrder<Float, 18, 2,  8>(dataDs), dataOr, alpha, location);
-            }else if(dataOr.Reconstruct() == QUDA_RECONSTRUCT_12){
-              APEStep(gauge::FloatNOrder<Float, 18, 2, 12>(dataOr), gauge::FloatNOrder<Float, 18, 2,  8>(dataDs), dataOr, alpha, location);
-            }else if(dataOr.Reconstruct() == QUDA_RECONSTRUCT_8){
-              APEStep(gauge::FloatNOrder<Float, 18, 2,  8>(dataOr), gauge::FloatNOrder<Float, 18, 2,  8>(dataDs), dataOr, alpha, location);
-            }else{
-              errorQuda("Reconstruction type %d of origin gauge field not supported", dataOr.Reconstruct());
-            }
-          } else {
-            errorQuda("Reconstruction type %d of destination gauge field not supported", dataDs.Reconstruct());
-          }
-        } else if(dataOr.Order() == QUDA_FLOAT4_GAUGE_ORDER) {
-          if(dataDs.Reconstruct() == QUDA_RECONSTRUCT_NO) {
-            if(dataOr.Reconstruct() == QUDA_RECONSTRUCT_NO) {
-              APEStep(gauge::FloatNOrder<Float, 18, 4, 18>(dataOr), gauge::FloatNOrder<Float, 18, 2, 18>(dataDs), dataOr, alpha, location);
-            }else if(dataOr.Reconstruct() == QUDA_RECONSTRUCT_12){
-              APEStep(gauge::FloatNOrder<Float, 18, 4, 12>(dataOr), gauge::FloatNOrder<Float, 18, 2, 18>(dataDs), dataOr, alpha, location);
-            }else if(dataOr.Reconstruct() == QUDA_RECONSTRUCT_8){
-              APEStep(gauge::FloatNOrder<Float, 18, 4,  8>(dataOr), gauge::FloatNOrder<Float, 18, 2, 18>(dataDs), dataOr, alpha, location);
-            }else{
-              errorQuda("Reconstruction type %d of origin gauge field not supported", dataOr.Reconstruct());
-            }
-          } else if(dataDs.Reconstruct() == QUDA_RECONSTRUCT_12){
-            if(dataOr.Reconstruct() == QUDA_RECONSTRUCT_NO){
-              APEStep(gauge::FloatNOrder<Float, 18, 4, 18>(dataOr), gauge::FloatNOrder<Float, 18, 2, 12>(dataDs), dataOr, alpha, location);
-            }else if(dataOr.Reconstruct() == QUDA_RECONSTRUCT_12){
-              APEStep(gauge::FloatNOrder<Float, 18, 4, 12>(dataOr), gauge::FloatNOrder<Float, 18, 2, 12>(dataDs), dataOr, alpha, location);
-            }else if(dataOr.Reconstruct() == QUDA_RECONSTRUCT_8){
-              APEStep(gauge::FloatNOrder<Float, 18, 4,  8>(dataOr), gauge::FloatNOrder<Float, 18, 2, 12>(dataDs), dataOr, alpha, location);
-            }else{
-              errorQuda("Reconstruction type %d of origin gauge field not supported", dataOr.Reconstruct());
-            }
-          } else if(dataDs.Reconstruct() == QUDA_RECONSTRUCT_8){
-            if(dataOr.Reconstruct() == QUDA_RECONSTRUCT_NO){
-              APEStep(gauge::FloatNOrder<Float, 18, 4, 18>(dataOr), gauge::FloatNOrder<Float, 18, 2,  8>(dataDs), dataOr, alpha, location);
-            }else if(dataOr.Reconstruct() == QUDA_RECONSTRUCT_12){
-              APEStep(gauge::FloatNOrder<Float, 18, 4, 12>(dataOr), gauge::FloatNOrder<Float, 18, 2,  8>(dataDs), dataOr, alpha, location);
-            }else if(dataOr.Reconstruct() == QUDA_RECONSTRUCT_8){
-              APEStep(gauge::FloatNOrder<Float, 18, 4,  8>(dataOr), gauge::FloatNOrder<Float, 18, 2,  8>(dataDs), dataOr, alpha, location);
-            }else{
-              errorQuda("Reconstruction type %d of origin gauge field not supported", dataOr.Reconstruct());
-            }
-          } else {
-            errorQuda("Reconstruction type %d of destination gauge field not supported", dataDs.Reconstruct());
-          }
-        } else {
-	  errorQuda("Invalid Gauge Order origin field\n");
-        }
-      } else if(dataDs.Order() == QUDA_FLOAT4_GAUGE_ORDER) {
-        if(dataOr.Order() == QUDA_FLOAT2_GAUGE_ORDER) {
-          if(dataDs.Reconstruct() == QUDA_RECONSTRUCT_NO) {
-            if(dataOr.Reconstruct() == QUDA_RECONSTRUCT_NO) {
-              APEStep(gauge::FloatNOrder<Float, 18, 2, 18>(dataOr), gauge::FloatNOrder<Float, 18, 4, 18>(dataDs), dataOr, alpha, location);
-            }else if(dataOr.Reconstruct() == QUDA_RECONSTRUCT_12){
-              APEStep(gauge::FloatNOrder<Float, 18, 2, 12>(dataOr), gauge::FloatNOrder<Float, 18, 4, 18>(dataDs), dataOr, alpha, location);
-            }else if(dataOr.Reconstruct() == QUDA_RECONSTRUCT_8){
-              APEStep(gauge::FloatNOrder<Float, 18, 2,  8>(dataOr), gauge::FloatNOrder<Float, 18, 4, 18>(dataDs), dataOr, alpha, location);
-            }else{
-              errorQuda("Reconstruction type %d of origin gauge field not supported", dataOr.Reconstruct());
-            }
-          } else if(dataDs.Reconstruct() == QUDA_RECONSTRUCT_12){
-            if(dataOr.Reconstruct() == QUDA_RECONSTRUCT_NO){
-              APEStep(gauge::FloatNOrder<Float, 18, 2, 18>(dataOr), gauge::FloatNOrder<Float, 18, 4, 12>(dataDs), dataOr, alpha, location);
-            }else if(dataOr.Reconstruct() == QUDA_RECONSTRUCT_12){
-              APEStep(gauge::FloatNOrder<Float, 18, 2, 12>(dataOr), gauge::FloatNOrder<Float, 18, 4, 12>(dataDs), dataOr, alpha, location);
-            }else if(dataOr.Reconstruct() == QUDA_RECONSTRUCT_8){
-              APEStep(gauge::FloatNOrder<Float, 18, 2,  8>(dataOr), gauge::FloatNOrder<Float, 18, 4, 12>(dataDs), dataOr, alpha, location);
-            }else{
-              errorQuda("Reconstruction type %d of origin gauge field not supported", dataOr.Reconstruct());
-            }
-          } else if(dataDs.Reconstruct() == QUDA_RECONSTRUCT_8){
-            if(dataOr.Reconstruct() == QUDA_RECONSTRUCT_NO){
-              APEStep(gauge::FloatNOrder<Float, 18, 2, 18>(dataOr), gauge::FloatNOrder<Float, 18, 4,  8>(dataDs), dataOr, alpha, location);
-            }else if(dataOr.Reconstruct() == QUDA_RECONSTRUCT_12){
-              APEStep(gauge::FloatNOrder<Float, 18, 2, 12>(dataOr), gauge::FloatNOrder<Float, 18, 4,  8>(dataDs), dataOr, alpha, location);
-            }else if(dataOr.Reconstruct() == QUDA_RECONSTRUCT_8){
-              APEStep(gauge::FloatNOrder<Float, 18, 2,  8>(dataOr), gauge::FloatNOrder<Float, 18, 4,  8>(dataDs), dataOr, alpha, location);
-            }else{
-              errorQuda("Reconstruction type %d of origin gauge field not supported", dataOr.Reconstruct());
-            }
-          } else {
-            errorQuda("Reconstruction type %d of destination gauge field not supported", dataDs.Reconstruct());
-          }
-        } else if(dataOr.Order() == QUDA_FLOAT4_GAUGE_ORDER) {
-          if(dataDs.Reconstruct() == QUDA_RECONSTRUCT_NO) {
-            if(dataOr.Reconstruct() == QUDA_RECONSTRUCT_NO) {
-              APEStep(gauge::FloatNOrder<Float, 18, 4, 18>(dataOr), gauge::FloatNOrder<Float, 18, 4, 18>(dataDs), dataOr, alpha, location);
-            }else if(dataOr.Reconstruct() == QUDA_RECONSTRUCT_12){
-              APEStep(gauge::FloatNOrder<Float, 18, 4, 12>(dataOr), gauge::FloatNOrder<Float, 18, 4, 18>(dataDs), dataOr, alpha, location);
-            }else if(dataOr.Reconstruct() == QUDA_RECONSTRUCT_8){
-              APEStep(gauge::FloatNOrder<Float, 18, 4,  8>(dataOr), gauge::FloatNOrder<Float, 18, 4, 18>(dataDs), dataOr, alpha, location);
-            }else{
-              errorQuda("Reconstruction type %d of origin gauge field not supported", dataOr.Reconstruct());
-            }
-          } else if(dataDs.Reconstruct() == QUDA_RECONSTRUCT_12){
-            if(dataOr.Reconstruct() == QUDA_RECONSTRUCT_NO){
-              APEStep(gauge::FloatNOrder<Float, 18, 4, 18>(dataOr), gauge::FloatNOrder<Float, 18, 4, 12>(dataDs), dataOr, alpha, location);
-            }else if(dataOr.Reconstruct() == QUDA_RECONSTRUCT_12){
-              APEStep(gauge::FloatNOrder<Float, 18, 4, 12>(dataOr), gauge::FloatNOrder<Float, 18, 4, 12>(dataDs), dataOr, alpha, location);
-            }else if(dataOr.Reconstruct() == QUDA_RECONSTRUCT_8){
-              APEStep(gauge::FloatNOrder<Float, 18, 4,  8>(dataOr), gauge::FloatNOrder<Float, 18, 4, 12>(dataDs), dataOr, alpha, location);
-            }else{
-              errorQuda("Reconstruction type %d of origin gauge field not supported", dataOr.Reconstruct());
-            }
-          } else if(dataDs.Reconstruct() == QUDA_RECONSTRUCT_8){
-            if(dataOr.Reconstruct() == QUDA_RECONSTRUCT_NO){
-              APEStep(gauge::FloatNOrder<Float, 18, 4, 18>(dataOr), gauge::FloatNOrder<Float, 18, 4,  8>(dataDs), dataOr, alpha, location);
-            }else if(dataOr.Reconstruct() == QUDA_RECONSTRUCT_12){
-              APEStep(gauge::FloatNOrder<Float, 18, 4, 12>(dataOr), gauge::FloatNOrder<Float, 18, 4,  8>(dataDs), dataOr, alpha, location);
-            }else if(dataOr.Reconstruct() == QUDA_RECONSTRUCT_8){
-              APEStep(gauge::FloatNOrder<Float, 18, 4,  8>(dataOr), gauge::FloatNOrder<Float, 18, 4,  8>(dataDs), dataOr, alpha, location);
-            }else{
-              errorQuda("Reconstruction type %d of origin gauge field not supported", dataOr.Reconstruct());
-            }
-          } else {
-            errorQuda("Reconstruction type %d of destination gauge field not supported", dataDs.Reconstruct());
-          }
-        } else {
-	  errorQuda("Invalid Gauge Order origin field\n");
-        }
-      } else {
-        errorQuda("Invalid Gauge Order destination field\n");
-      }
-=======
     if(dataDs.Reconstruct() == QUDA_RECONSTRUCT_NO) {
       typedef typename gauge_mapper<Float,QUDA_RECONSTRUCT_NO>::type GDs;
 
@@ -522,7 +370,6 @@
     } else {
       errorQuda("Reconstruction type %d of destination gauge field not supported", dataDs.Reconstruct());
     }
->>>>>>> 9cfad35c
 
   }
 
