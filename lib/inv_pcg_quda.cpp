--- conflicted
+++ resolved
@@ -48,11 +48,7 @@
 
 
   PreconCG::PreconCG(DiracMatrix &mat, DiracMatrix &matSloppy, DiracMatrix &matPrecon, SolverParam &param, TimeProfile &profile) :
-<<<<<<< HEAD
-    Solver(param, profile), mat(mat), matSloppy(matSloppy), matPrecon(matPrecon), K(0), Kparam(param), nKrylov(1)
-=======
     Solver(param, profile), mat(mat), matSloppy(matSloppy), matPrecon(matPrecon), K(0), Kparam(param), nKrylov(param.Nkrylov), init(false)
->>>>>>> ad389632
   {
     fillInnerSolverParam(Kparam, param);
 
@@ -70,33 +66,17 @@
     }else if(param.inv_type_precondition != QUDA_INVALID_INVERTER){ // unknown preconditioner
       errorQuda("Unknown inner solver %d", param.inv_type_precondition);
     }
-<<<<<<< HEAD
-
-    p.resize(nKrylov);
-    Ap.resize(nKrylov);
-    pAp = new double[nKrylov];
-=======
     //
     p.reserve(nKrylov+1);
     Ap.reserve(nKrylov+1);
     //if we actually want to run a regular CG:
     if(param.inv_type_precondition == QUDA_INVALID_INVERTER)  K = new CG(mat, matSloppy, param, profile);
->>>>>>> ad389632
   }
   
   //Flexible version of CG
   PreconCG::PreconCG(DiracMatrix &mat, Solver &K, DiracMatrix &matSloppy, DiracMatrix &matPrecon, 
 	   SolverParam &param, TimeProfile &profile) :
     Solver(param, profile), mat(mat), matSloppy(matSloppy), matPrecon(matPrecon), K(&K), Kparam(param),
-<<<<<<< HEAD
-    nKrylov(param.Nkrylov)
-  {
-    if(nKrylov <= 1) errorQuda("Running flexible CG with restart length m_max >= 1 (%d provided)\n", (nKrylov - 1));
-    printfQuda("Running flexible CG with restart length m_max = %d\n", (nKrylov - 1));
-    p.resize(nKrylov);
-    Ap.resize(nKrylov);
-    pAp = new double[nKrylov];
-=======
     nKrylov(param.Nkrylov), init(false)
   {
     use_ipcg_iters = nKrylov == 0 ? true : false;
@@ -106,7 +86,6 @@
     //
     p.reserve(nKrylov+1);
     Ap.reserve(nKrylov+1);
->>>>>>> ad389632
   }
 
   PreconCG::~PreconCG(){
@@ -138,8 +117,6 @@
     }
 
     if(K) delete K;
-
-    delete pAp;
 
     profile.TPSTOP(QUDA_PROFILE_FREE);
   }
@@ -159,16 +136,8 @@
 
     blas::reDotProduct(beta, _Ap, _wp); // vectorized dot product
 
-<<<<<<< HEAD
-    cudaColorSpinorField* minvrPre = NULL;
-    cudaColorSpinorField* rPre = NULL;
-    cudaColorSpinorField* minvr = NULL;
-    cudaColorSpinorField* minvrSloppy = NULL;
-    //cudaColorSpinorField* p = NULL;
-=======
     for (int  l = 0; l < size; l++) beta[l] /= pAp[begin+l];
   }
->>>>>>> ad389632
 
   void PreconCG::UpdateP(double *beta, int begin, int j, int size)
   {
@@ -180,16 +149,6 @@
   }
 
 
-<<<<<<< HEAD
-    csParam.setPrecision(param.precision_sloppy);
-    cudaColorSpinorField tmpSloppy(x,csParam);
-    //cudaColorSpinorField Ap(x,csParam);
-
-    for (int i=0; i<nKrylov; i++) {
-      p[i] = ColorSpinorField::Create(x, csParam);
-      Ap[i] = ColorSpinorField::Create(x, csParam);
-    }
-=======
   void PreconCG::orthoDir(int mk, int j, int pipeline) 
   {
     double *beta_ = new double[pipeline+1]; 
@@ -233,7 +192,6 @@
 
     delete beta_;
   }
->>>>>>> ad389632
 
   void PreconCG::operator()(ColorSpinorField &x, ColorSpinorField &b)
   {
@@ -313,23 +271,6 @@
 
     mat(r, x, y); // => r = A*x;
 
-<<<<<<< HEAD
-    if(K){
-      csParam.create = QUDA_COPY_FIELD_CREATE;
-      csParam.setPrecision(param.precision_precondition);
-      rPre = new cudaColorSpinorField(rSloppy,csParam);
-      // Create minvrPre 
-      minvrPre = new cudaColorSpinorField(*rPre);
-      commGlobalReductionSet(false);
-      (*K)(*minvrPre, *rPre);  
-      commGlobalReductionSet(true);
-      *minvrSloppy = *minvrPre;
-      //p = new cudaColorSpinorField(*minvrSloppy);
-      *p[0] = *minvrSloppy;
-    }else{
-      //p = new cudaColorSpinorField(rSloppy);
-      *p[0] = rSloppy;
-=======
     double r2 = blas::xmyNorm(b,r);
 
     if(&x != &xSloppy){
@@ -337,7 +278,6 @@
       blas::zero(xSloppy);
     }else{
       blas::zero(y); // no reliable updates // NB: check this
->>>>>>> ad389632
     }
     blas::copy(rSloppy, r);
 
@@ -352,15 +292,6 @@
     if(use_heavy_quark_res) heavy_quark_res = sqrt(HeavyQuarkResidualNorm(x,r).z);
 
     double alpha = 0.0, beta=0.0;
-<<<<<<< HEAD
-    //double pAp;
-    double rMinvr  = 0;
-    double rMinvr_old = 0.0;
-    double r_new_Minvr_old = 0.0;
-    double r2_old = 0;
-    r2 = norm2(r);
-=======
->>>>>>> ad389632
 
     double rNorm = sqrt(r2);
     double r0Norm = rNorm;
@@ -388,57 +319,6 @@
     int resIncrease = 0;
     int resIncreaseTotal = 0;
 
-<<<<<<< HEAD
-      double sigma; 
-      Complex cg_norm;     
-
-      for(int j = 0; j <= nKrylov; j++)
-      {
-        matSloppy(*Ap[j], *p[j], tmpSloppy);
-
-        pAp[j]   = reDotProduct(*p[j],*Ap[j]);
-
-        alpha = (K) ? rMinvr/pAp[j] : r2/pAp[j];
-        cg_norm = axpyCGNorm(-alpha, *Ap[j], rSloppy); 
-        // r --> r - alpha*A*p
-        r2_old = r2;
-        r2 = real(cg_norm);
-  
-        if(nKrylov > 1)
-        {
-          axpy(+alpha, *p[j], xSloppy);
-
-          *rPre = rSloppy;
-
-	  commGlobalReductionSet(false);
-          (*K)(*minvrPre, *rPre);
-	  commGlobalReductionSet(true);
-          *minvrSloppy = *minvrPre;
-
-          rMinvr = reDotProduct(rSloppy,*minvrSloppy);
-
-          *p[j] = *minvrSloppy;
- 
-          for(int l = 1; l < j; l++)
-          {
-             double rMinvr_old = reDotProduct(*Ap[l],*minvrSloppy) / pAp[l];
-
-             axpy(- rMinvr_old, *p[l], *p[j]);
-          } 
-        }
-      }
-
-      if(nKrylov = 1)//non-flexible part
-      {
-        sigma = imag(cg_norm) >= 0.0 ? imag(cg_norm) : r2; // use r2 if (r_k+1, r_k-1 - r_k) breaks
-
-        if(K) rMinvr_old = rMinvr;
-
-        rNorm = sqrt(r2);
-        if(rNorm > maxrx) maxrx = rNorm;
-        if(rNorm > maxrr) maxrr = rNorm;
-
-=======
     int k = 0, rUpdate = 0;
 
     Complex cg_norm = 0.0;
@@ -531,104 +411,17 @@
           // reuse r0Norm for this 
           warningQuda("PCG: new reliable residual norm %e is greater than previous reliable residual norm %e (total #inc %i)", sqrt(r2), r0Norm, resIncreaseTotal);
 	  if (resIncrease > maxResIncrease or resIncreaseTotal > maxResIncreaseTotal) break;
->>>>>>> ad389632
-
-        int updateX = (rNorm < delta*r0Norm && r0Norm <= maxrx) ? 1 : 0;
-        int updateR = ((rNorm < delta*maxrr && r0Norm <= maxrr) || updateX) ? 1 : 0;
-  
-        // force a reliable update if we are within target tolerance (only if doing reliable updates)
-        if( convergence(r2, heavy_quark_res, stop, param.tol_hq) && delta >= param.tol) updateX = 1;
-
-        if( !(updateR || updateX) ){
-
-<<<<<<< HEAD
-          if(K){
-            r_new_Minvr_old = reDotProduct(rSloppy,*minvrSloppy);
-            *rPre = rSloppy;
-	    commGlobalReductionSet(false);
-            (*K)(*minvrPre, *rPre);
-	    commGlobalReductionSet(true);
-
-            *minvrSloppy = *minvrPre;
-
-            rMinvr = reDotProduct(rSloppy,*minvrSloppy);
-            beta = (rMinvr - r_new_Minvr_old)/rMinvr_old; 
-            axpyZpbx(alpha, *p[0], xSloppy, *minvrSloppy, beta);
-          }else{
-            beta = sigma/r2_old; // use the alternative beta computation
-            axpyZpbx(alpha, *p[0], xSloppy, rSloppy, beta);
-          }
-
-
-        } else { // reliable update
-
-          axpy(alpha, *p[0], xSloppy); // xSloppy += alpha*p
-          copy(x, xSloppy);
-          xpy(x, y); // y += x
-          // Now compute r 
-          mat(r, y, x); // x is just a temporary here
-          r2 = xmyNorm(b, r);
-          copy(rSloppy, r); // copy r to rSloppy
-          zero(xSloppy);
-
-
-          // break-out check if we have reached the limit of the precision
-          if(sqrt(r2) > r0Norm && updateX) { 
-          resIncrease++;
-          resIncreaseTotal++;
-          // reuse r0Norm for this 
-          warningQuda("PCG: new reliable residual norm %e is greater than previous reliable residual norm %e (total #inc %i)", sqrt(r2), r0Norm, resIncreaseTotal);
-
-	  if (resIncrease > maxResIncrease or resIncreaseTotal > maxResIncreaseTotal) break;
-
-          } else {
-	    resIncrease = 0;
-	  }
-
-          rNorm = sqrt(r2);
-          maxrr = rNorm;
-          maxrx = rNorm;
-          r0Norm = rNorm;
-          ++rUpdate;
-
-          if(K){
-            *rPre = rSloppy;
-	    commGlobalReductionSet(false);
-            (*K)(*minvrPre, *rPre);
-	    commGlobalReductionSet(true);
-
-            *minvrSloppy = *minvrPre;
-
-            rMinvr = reDotProduct(rSloppy,*minvrSloppy);
-            beta = rMinvr/rMinvr_old;        
-
-            xpay(*minvrSloppy, beta, *p[0]); // p = minvrSloppy + beta*p
-          }else{ // standard CG - no preconditioning
-
-            // explicitly restore the orthogonality of the gradient vector
-            double rp = reDotProduct(rSloppy, *p[0])/(r2);
-            axpy(-rp, rSloppy, *p[0]);
-
-            beta = r2/r2_old;
-            xpay(rSloppy, beta, *p[0]);
-          }
-        }
-      }//flexible branch:
-      else
-      {
-          axpy(alpha, *p[0], xSloppy); // xSloppy += alpha*p
-          copy(x, xSloppy);
-          xpy(x, y); // y += x
-          // Now compute r 
-          mat(r, y, x); // x is just a temporary here
-          r2 = xmyNorm(b, r);
-          copy(rSloppy, r); // copy r to rSloppy
-          zero(xSloppy);
-      }
-      
-      k += nKrylov;//+1 for the regular pcg
-      PrintStats("PCG", k, r2, b2, heavy_quark_res);
-=======
+
+        } else {
+	  resIncrease = 0;
+	}
+
+        rNorm = sqrt(r2);
+        maxrr = rNorm;
+        maxrx = rNorm;
+        r0Norm = rNorm;
+        ++rUpdate;
+
         if( !precMatch )  blas::copy(rPre, rSloppy);
         commGlobalReductionSet(false);
         blas::zero(pPre);
@@ -666,7 +459,6 @@
      
       k += 1;
       PrintStats( use_ipcg_iters ? "IPCG" : "FCG", k, r2, b2, heavy_quark_res);
->>>>>>> ad389632
     }
 
     //profile.TPSTOP(QUDA_PROFILE_COMPUTE);
@@ -700,27 +492,6 @@
     profile.TPSTOP(QUDA_PROFILE_EPILOGUE);
     profile.TPSTART(QUDA_PROFILE_FREE);
 
-<<<<<<< HEAD
-    if(K){ // These are only needed if preconditioning is used
-      delete minvrPre;
-      delete rPre;
-      delete minvr;
-      if(x.Precision() != param.precision_sloppy)  delete minvrSloppy;
-    }
-    
-    for(int i = 0; i < nKrylov; i++)
-    {
-      delete p[i];
-      delete Ap[i];
-    }
-
-    if(x.Precision() != param.precision_sloppy){
-      delete x_sloppy;
-      delete r_sloppy;
-    }
-
-=======
->>>>>>> ad389632
     profile.TPSTOP(QUDA_PROFILE_FREE);
 
     return;
