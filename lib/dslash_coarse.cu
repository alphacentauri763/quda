--- conflicted
+++ resolved
@@ -343,22 +343,22 @@
 
     if (dir==0 && dim==0) {
       const int my_spinor_parity = (arg.nParity == 2) ? parity : 0;
-#if __CUDA_ARCH__ >= 300
+#if __CUDA_ARCH__ >= 300 // only have warp shuffle on Kepler and above
+
+#pragma unroll
+      for (int color_local=0; color_local<Mc; color_local++) {
 	// reduce down to the first group of column-split threads
 	constexpr int warp_size = 32; // FIXME - this is buggy when x-dim * color_stride < 32
 #pragma unroll
-<<<<<<< HEAD
-	for (int offset = warp_size/2; offset >= warp_size/color_stride; offset /= 2) out += __shfl_down(out, offset);
-=======
 	for (int offset = warp_size/2; offset >= warp_size/color_stride; offset /= 2)
-#if (__CUDACC_VER_MAJOR__ >= 9)
+#if (CUDA_VERSION >= 9000)
 	  out[color_local] += __shfl_down_sync(WARP_CONVERGED, out[color_local], offset);
 #else
 	  out[color_local] += __shfl_down(out[color_local], offset);
 #endif
-
->>>>>>> 0dd4f753
-#endif
+      }
+
+#endif // __CUDA_VERSION__ >= 300
 
 #pragma unroll
       for (int color_local=0; color_local<Mc; color_local++) {
