--- conflicted
+++ resolved
@@ -204,15 +204,6 @@
     }
   }
 
-<<<<<<< HEAD
-  //template <typename T, typename Arg>
-  //inline void launch(T *f, const TuneParam &tp, Arg &arg, const qudaStream_t &stream)
-  //{
-  //  qudaLaunchKernel(f, tp, stream, arg);
-  //}
-
-=======
->>>>>>> aea144ea
   template <int nSpin, bool dagger = false, int twist = 0, QudaPCType pc_type = QUDA_4D_PC> using Arg =
     PackArg<Float, nColor, nSpin, spin_project, dagger, twist, pc_type>;
 
