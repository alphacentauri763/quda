--- conflicted
+++ resolved
@@ -19,13 +19,8 @@
     for (int i = 4; i < QUDA_MAX_DIM; i++) commDim[i] = 0;
   }
 
-<<<<<<< HEAD
   template <typename Float, int nSpin, int nColor, bool spin_project>
   std::ostream& operator<<(std::ostream& out, const PackArg<Float,nSpin,nColor,spin_project> &arg)
-=======
-  template <typename Float, int nSpin, int nColor>
-  std::ostream &operator<<(std::ostream &out, const PackArg<Float, nSpin, nColor> &arg)
->>>>>>> 50ea7fdb
   {
     out << "parity = " << arg.parity << std::endl;
     out << "nParity = " << arg.nParity << std::endl;
@@ -49,13 +44,8 @@
 
   // FIXME - add CPU variant
 
-<<<<<<< HEAD
   template <typename Float, int nColor, bool spin_project>
   class Pack : TunableVectorYZ {
-=======
-  template <typename Float, int nColor> class Pack : TunableVectorYZ
-  {
->>>>>>> 50ea7fdb
 
 protected:
     void **ghost;
@@ -216,13 +206,8 @@
       TuneParam tp = tuneLaunch(*this, getTuning(), getVerbosity());
 
       if (in.Nspin() == 4) {
-<<<<<<< HEAD
         using Arg = PackArg<Float,nColor,4,spin_project>;
 	Arg arg(ghost, in, nFace, dagger, parity, threads, a, b, c);
-=======
-        using Arg = PackArg<Float, nColor, 4>;
-        Arg arg(ghost, in, nFace, dagger, parity, threads, a, b, c);
->>>>>>> 50ea7fdb
         arg.swizzle = tp.aux.x;
         arg.sites_per_block = (arg.threads + tp.grid.x - 1) / tp.grid.x;
         arg.blocks_per_dir = tp.grid.x / (2 * arg.active_dims); // set number of blocks per direction
@@ -287,13 +272,8 @@
         }
 #endif
       } else if (in.Nspin() == 1) {
-<<<<<<< HEAD
         using Arg = PackArg<Float,nColor,1,false>;
 	Arg arg(ghost, in, nFace, dagger, parity, threads, a, b, c);
-=======
-        using Arg = PackArg<Float, nColor, 1>;
-        Arg arg(ghost, in, nFace, dagger, parity, threads, a, b, c);
->>>>>>> 50ea7fdb
         arg.swizzle = tp.aux.x;
         arg.sites_per_block = (arg.threads + tp.grid.x - 1) / tp.grid.x;
         arg.blocks_per_dir = tp.grid.x / (2 * arg.active_dims); // set number of blocks per direction
@@ -362,7 +342,6 @@
   };
 
   template <typename Float, int nColor>
-<<<<<<< HEAD
   void PackGhost(void *ghost[], const ColorSpinorField &in,
                  MemoryLocation location, int nFace, bool dagger, int parity,
                  bool spin_project, double a, double b, double c, const cudaStream_t &stream)
@@ -374,46 +353,26 @@
       Pack<Float,nColor,false> pack(ghost, in, location, nFace, dagger, parity, a, b, c);
       pack.apply(stream);
     }
-=======
-  void PackGhost(void *ghost[], const ColorSpinorField &in, MemoryLocation location, int nFace, bool dagger, int parity,
-      double a, double b, double c, const cudaStream_t &stream)
-  {
-    Pack<Float, nColor> pack(ghost, in, location, nFace, dagger, parity, a, b, c);
-    pack.apply(stream);
->>>>>>> 50ea7fdb
   }
 
   // template on the number of colors
   template <typename Float>
-<<<<<<< HEAD
   void PackGhost(void *ghost[], const ColorSpinorField &in,
                  MemoryLocation location, int nFace, bool dagger, int parity,
                  bool spin_project, double a, double b, double c, const cudaStream_t &stream)
   {
     if (in.Ncolor() == 3) {
       PackGhost<Float,3>(ghost, in, location, nFace, dagger, parity, spin_project, a, b, c, stream);
-=======
-  void PackGhost(void *ghost[], const ColorSpinorField &in, MemoryLocation location, int nFace, bool dagger, int parity,
-      double a, double b, double c, const cudaStream_t &stream)
-  {
-    if (in.Ncolor() == 3) {
-      PackGhost<Float, 3>(ghost, in, location, nFace, dagger, parity, a, b, c, stream);
->>>>>>> 50ea7fdb
     } else {
       errorQuda("Unsupported number of colors %d\n", in.Ncolor());
     }
   }
 
   // Pack the ghost for the Dslash operator
-<<<<<<< HEAD
   void PackGhost(void *ghost[2*QUDA_MAX_DIM], const ColorSpinorField &in,
                  MemoryLocation location, int nFace, bool dagger, int parity,
                  bool spin_project, double a, double b, double c,
                  const cudaStream_t &stream)
-=======
-  void PackGhost(void *ghost[2 * QUDA_MAX_DIM], const ColorSpinorField &in, MemoryLocation location, int nFace,
-      bool dagger, int parity, double a, double b, double c, const cudaStream_t &stream)
->>>>>>> 50ea7fdb
   {
     int nDimPack = 0;
     for (int d = 0; d < 4; d++) {
