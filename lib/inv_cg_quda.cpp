#include <stdio.h>
#include <stdlib.h>
#include <math.h>

#include <quda_internal.h>
#include <color_spinor_field.h>
#include <blas_quda.h>
#include <dslash_quda.h>
#include <invert_quda.h>
#include <util_quda.h>
#include <sys/time.h>
#include <limits>
#include <cmath>

#include <face_quda.h>

#include <iostream>

#ifdef BLOCKSOLVER
#include <Eigen/Dense>
#endif


namespace quda {

  CG::CG(DiracMatrix &mat, DiracMatrix &matSloppy, SolverParam &param, TimeProfile &profile) :
    Solver(param, profile), mat(mat), matSloppy(matSloppy), init(false) {
    rnewp = nullptr;
  }

  CG::~CG() {
    if ( init ) {
      for (auto pi : p) delete pi;
      delete rp;
      delete pp;
      delete yp;
      delete App;
      if(param.precision != param.precision_sloppy) {
	delete rSloppyp;
	delete xSloppyp;
      }
      delete tmpp;
      if(!mat.isStaggered()) {
	delete tmp2p;
	if(param.precision != param.precision_sloppy) delete tmp3p;
      }
      if (rnewp) delete rnewp;

      init = false;
    }
  }

  CGNE::CGNE(DiracMatrix &mat, DiracMatrix &matSloppy, SolverParam &param, TimeProfile &profile) :
    CG(mmdag, mmdagSloppy, param, profile), mmdag(mat.Expose()), mmdagSloppy(mat.Expose()), init(false) {
  }

  CGNE::~CGNE() {
    if ( init ) {
      delete xp;
      init = false;
    }
  }

  // CGNE: M Mdag y = b is solved; x = Mdag y is returned as solution.
  void CGNE::operator()(ColorSpinorField &x, ColorSpinorField &b) {

    if (!init) {
      ColorSpinorParam csParam(x);
      csParam.create = QUDA_COPY_FIELD_CREATE;
      xp = ColorSpinorField::Create(x, csParam);

      init = true;

    } else if(param.use_init_guess == QUDA_USE_INIT_GUESS_YES) {
      warningQuda("Initial guess may not work as expected with CGNE\n");
      *xp = x;
    }

    CG::operator()(*xp,b);

    mmdag.Expose()->Mdag(x,*xp);

    // with preserve_source == QUDA_PRESERVE_SOURCE_NO; b is expected to be the residual.
    // here the residual is the same of CG, so one could improve this computing it in CG directly (ref. MR)
    if(param.preserve_source == QUDA_PRESERVE_SOURCE_NO) {
      mmdag.Expose()->M(*xp, x);
      blas::axpby(-1.0, *xp, 1.0, b);
    }
  }

  CGNR::CGNR(DiracMatrix &mat, DiracMatrix &matSloppy, SolverParam &param, TimeProfile &profile) :
    CG(mdagm, mdagmSloppy, param, profile), mdagm(mat.Expose()), mdagmSloppy(mat.Expose()), init(false) {
  }

  CGNR::~CGNR() {
    if ( init ) {
      delete bp;
      init = false;
    }
  }

  // CGNR: Mdag M x = Mdag b is solved.
  void CGNR::operator()(ColorSpinorField &x, ColorSpinorField &b) {
    const int iter0 = param.iter;

    if (!init) {
      ColorSpinorParam csParam(b);
      csParam.create = QUDA_ZERO_FIELD_CREATE;
      bp = ColorSpinorField::Create(csParam);

      init = true;

    }

    mdagm.Expose()->Mdag(*bp,b);
    CG::operator()(x,*bp);

    if (param.compute_true_res || param.preserve_source == QUDA_PRESERVE_SOURCE_NO) {
      // compute the true residuals
      const double b2 = blas::norm2(b);
      double r2;
      mdagm.Expose()->M(*bp, x);
      if(param.preserve_source == QUDA_PRESERVE_SOURCE_NO) {
	blas::axpby(-1.0, *bp, 1.0, b);
	r2 = blas::norm2(b) / b2;
        param.true_res_hq = sqrt(blas::HeavyQuarkResidualNorm(x, b).z);
      } else {
	r2 = blas::xmyNorm(b, *bp) / b2;
        param.true_res_hq = sqrt(blas::HeavyQuarkResidualNorm(x, *bp).z);
      }
      param.true_res = sqrt(r2);

      PrintSummary("CGNR", param.iter - iter0, r2, b2);
    } else if(param.preserve_source == QUDA_PRESERVE_SOURCE_NO) {
      mdagm.Expose()->M(*bp, x);
      blas::axpby(-1.0, *bp, 1.0, b);
    }

  }

  void CG::operator()(ColorSpinorField &x, ColorSpinorField &b) {
    if (Location(x, b) != QUDA_CUDA_FIELD_LOCATION)
      errorQuda("Not supported");
    if (x.Precision() != param.precision || b.Precision() != param.precision)
      errorQuda("Precision mismatch");


    const int Np = (param.solution_accumulator_pipeline == 0 ? 1 : param.solution_accumulator_pipeline);
    if (Np < 0 || Np > 16) errorQuda("Invalid value %d for solution_accumulator_pipeline\n", Np);

#ifdef ALTRELIABLE
    // hack to select alternative reliable updates
    constexpr bool alternative_reliable = true;
    warningQuda("Using alternative reliable updates. This feature is mostly ok but needs a little more testing in the real world.\n");
#else
    constexpr bool alternative_reliable = false;
#endif
    profile.TPSTART(QUDA_PROFILE_INIT);

    // Check to see that we're not trying to invert on a zero-field source
    double b2 = blas::norm2(b);

    // Check to see that we're not trying to invert on a zero-field source
    if (b2 == 0 && param.compute_null_vector == QUDA_COMPUTE_NULL_VECTOR_NO) {
      profile.TPSTOP(QUDA_PROFILE_INIT);
      printfQuda("Warning: inverting on zero-field source\n");
      x = b;
      param.true_res = 0.0;
      param.true_res_hq = 0.0;
      return;
    }

    if (!init) {
      ColorSpinorParam csParam(x);
      csParam.create = QUDA_ZERO_FIELD_CREATE;
      rp = ColorSpinorField::Create(csParam);
      yp = ColorSpinorField::Create(csParam);

      // sloppy fields
      csParam.setPrecision(param.precision_sloppy);
      pp = ColorSpinorField::Create(csParam);
      App = ColorSpinorField::Create(csParam);
      if(param.precision != param.precision_sloppy) {
	rSloppyp = ColorSpinorField::Create(csParam);
	xSloppyp = ColorSpinorField::Create(csParam);
      } else {
	rSloppyp = rp;
	param.use_sloppy_partial_accumulator = false;
      }

      // temporary fields
      tmpp = ColorSpinorField::Create(csParam);
      if(!mat.isStaggered()) {
	// tmp2 only needed for multi-gpu Wilson-like kernels
	tmp2p = ColorSpinorField::Create(csParam);
	// additional high-precision temporary if Wilson and mixed-precision
	csParam.setPrecision(param.precision);
	tmp3p = (param.precision != param.precision_sloppy) ?
	  ColorSpinorField::Create(csParam) : tmpp;
      } else {
	tmp3p = tmp2p = tmpp;
      }

      init = true;
    }

    ColorSpinorField &r = *rp;
    ColorSpinorField &y = *yp;
    ColorSpinorField &p = *pp;
    ColorSpinorField &Ap = *App;
    ColorSpinorField &tmp = *tmpp;
<<<<<<< HEAD
    ColorSpinorField &tmp2 = *tmp2p;
    ColorSpinorField &tmp3 = *tmp3p;
    ColorSpinorField &rSloppy = *rSloppyp;
    ColorSpinorField &xSloppy = param.use_sloppy_partial_accumulator ? *xSloppyp : x;
=======

    csParam.setPrecision(param.precision_sloppy);
    csParam.create = QUDA_ZERO_FIELD_CREATE;

    // tmp2 only needed for multi-gpu Wilson-like kernels
    ColorSpinorField *tmp2_p = !mat.isStaggered() ? ColorSpinorField::Create(x, csParam) : &tmp;
    ColorSpinorField &tmp2 = *tmp2_p;

    // additional high-precision temporary if Wilson and mixed-precision
    csParam.setPrecision(param.precision);
    ColorSpinorField *tmp3_p = (x.Precision() != param.precision_sloppy && !mat.isStaggered()) ?
      ColorSpinorField::Create(x, csParam) : &tmp;
    ColorSpinorField &tmp3 = *tmp3_p;
>>>>>>> 310fcd9c

    // alternative reliable updates
    // alternative reliable updates - set precision - does not hurt performance here

    const double u= param.precision_sloppy == 8 ? std::numeric_limits<double>::epsilon()/2. : ((param.precision_sloppy == 4) ? std::numeric_limits<float>::epsilon()/2. : pow(2.,-13));
    const double uhigh= param.precision == 8 ? std::numeric_limits<double>::epsilon()/2. : ((param.precision == 4) ? std::numeric_limits<float>::epsilon()/2. : pow(2.,-13));
    const double deps=sqrt(u);
    constexpr double dfac = 1.1;
    double d_new =0 ;
    double d =0 ;
    double dinit =0;
    double xNorm = 0;
    double xnorm = 0;
    double pnorm = 0;
    double ppnorm = 0;
    double Anorm = 0;
    
    // for alternative reliable updates
    if(alternative_reliable){
      // estimate norm for reliable updates
      mat(r, b, y, tmp3);
      Anorm = sqrt(blas::norm2(r)/b2);
    }


    // compute initial residual
<<<<<<< HEAD
    double r2 = 0;
    if (param.use_init_guess == QUDA_USE_INIT_GUESS_YES) {
      mat(r, x, y, tmp3);
      r2 = blas::xmyNorm(b, r);
      if (b2 == 0) b2 = r2;
      if (&x != &xSloppy) {
	blas::copy(y, x);
	blas::zero(xSloppy);
      } else {
	blas::zero(y);
      }
=======
    mat(r, x, y, tmp3);
    double r2 = blas::xmyNorm(b, r);
    if (b2 == 0) {
      b2 = r2;
    }

    csParam.setPrecision(param.precision_sloppy);
    ColorSpinorField *r_sloppy;
    if (param.precision_sloppy == x.Precision()) {
      r_sloppy = &r;
    } else {
      csParam.create = QUDA_COPY_FIELD_CREATE;
      r_sloppy = ColorSpinorField::Create(r, csParam);
    }

    ColorSpinorField *x_sloppy;
    if (param.precision_sloppy == x.Precision() ||
        !param.use_sloppy_partial_accumulator) {
      x_sloppy = &x;
    } else {
      csParam.create = QUDA_COPY_FIELD_CREATE;
      x_sloppy = ColorSpinorField::Create(x, csParam);
    }

    ColorSpinorField &xSloppy = *x_sloppy;
    ColorSpinorField &rSloppy = *r_sloppy;

    csParam.create = QUDA_COPY_FIELD_CREATE;
    csParam.setPrecision(param.precision_sloppy);

    if (Np != (int)p.size()) {
      for (auto &pi : p) delete pi;
      p.resize(Np);
      for (auto &pi : p) pi = ColorSpinorField::Create(rSloppy, csParam);
    }

    if (&x != &xSloppy) {
      blas::copy(y, x);
      blas::zero(xSloppy);
>>>>>>> 310fcd9c
    } else {
      if (&r != &b) blas::copy(r, b);
      r2 = b2;
      blas::zero(x);
      blas::zero(y);
      if (&x != &xSloppy) blas::zero(xSloppy);
    }

    blas::copy(rSloppy,r);
    blas::copy(p,rSloppy);

    const bool use_heavy_quark_res =
      (param.residual_type & QUDA_HEAVY_QUARK_RESIDUAL) ? true : false;
    bool heavy_quark_restart = false;

    profile.TPSTOP(QUDA_PROFILE_INIT);
    profile.TPSTART(QUDA_PROFILE_PREAMBLE);

    double r2_old;

    double stop = stopping(param.tol, b2, param.residual_type);  // stopping condition of solver

    double heavy_quark_res = 0.0;  // heavy quark res idual
    double heavy_quark_res_old = 0.0;  // heavy quark residual

    if (use_heavy_quark_res) {
      heavy_quark_res = sqrt(blas::HeavyQuarkResidualNorm(x, r).z);
      heavy_quark_res_old = heavy_quark_res;   // heavy quark residual
    }
    const int heavy_quark_check = param.heavy_quark_check; // how often to check the heavy quark residual

    double alpha[Np];
    double beta = 0.0;
    double pAp;
    int rUpdate = 0;

    double rNorm = sqrt(r2);
    double r0Norm = rNorm;
    double maxrx = rNorm;
    double maxrr = rNorm;
    double delta = param.delta;


    // this parameter determines how many consective reliable update
    // residual increases we tolerate before terminating the solver,
    // i.e., how long do we want to keep trying to converge
    const int maxResIncrease = (use_heavy_quark_res ? 0 : param.max_res_increase); //  check if we reached the limit of our tolerance
    const int maxResIncreaseTotal = param.max_res_increase_total;
    // 0 means we have no tolerance
    // maybe we should expose this as a parameter
    const int hqmaxresIncrease = maxResIncrease + 1;

    int resIncrease = 0;
    int resIncreaseTotal = 0;
    int hqresIncrease = 0;

    // set this to true if maxResIncrease has been exceeded but when we use heavy quark residual we still want to continue the CG
    // only used if we use the heavy_quark_res
    bool L2breakdown = false;

    profile.TPSTOP(QUDA_PROFILE_PREAMBLE);
    profile.TPSTART(QUDA_PROFILE_COMPUTE);
    blas::flops = 0;

    int k = 0;
    int j = 0;

    PrintStats("CG", k, r2, b2, heavy_quark_res);

    int steps_since_reliable = 1;
    bool converged = convergence(r2, heavy_quark_res, stop, param.tol_hq);

    // alternative reliable updates
    if(alternative_reliable){
      dinit = uhigh * (rNorm + Anorm * xNorm);
      d = dinit;
    }

    while ( !converged && k < param.maxiter ) {
      matSloppy(Ap, *p[j], tmp, tmp2);  // tmp as tmp
      double sigma;

      bool breakdown = false;
      if (param.pipeline) {
        double Ap2;
        //TODO: alternative reliable updates - need r2, Ap2, pAp, p norm
        if(alternative_reliable){
          double4 quadruple = blas::quadrupleCGReduction(rSloppy, Ap, *p[j]);
          r2 = quadruple.x; Ap2 = quadruple.y; pAp = quadruple.z; ppnorm= quadruple.w;
        }
        else{
          double3 triplet = blas::tripleCGReduction(rSloppy, Ap, *p[j]);
          r2 = triplet.x; Ap2 = triplet.y; pAp = triplet.z;
        }
        r2_old = r2;
        alpha[j] = r2 / pAp;
        sigma = alpha[j]*(alpha[j] * Ap2 - pAp);
        if (sigma < 0.0 || steps_since_reliable == 0) { // sigma condition has broken down
          r2 = blas::axpyNorm(-alpha[j], Ap, rSloppy);
          sigma = r2;
          breakdown = true;
        }

        r2 = sigma;
      } else {
        r2_old = r2;

        // alternative reliable updates,
        if(alternative_reliable){
          double3 pAppp = blas::cDotProductNormA(*p[j],Ap);
          pAp = pAppp.x;
          ppnorm = pAppp.z;
        }
        else{
          pAp = blas::reDotProduct(*p[j], Ap);
        }

        alpha[j] = r2 / pAp;

        // here we are deploying the alternative beta computation
        Complex cg_norm = blas::axpyCGNorm(-alpha[j], Ap, rSloppy);
        r2 = real(cg_norm);  // (r_new, r_new)
        sigma = imag(cg_norm) >= 0.0 ? imag(cg_norm) : r2;  // use r2 if (r_k+1, r_k+1-r_k) breaks
      }

      // reliable update conditions
      rNorm = sqrt(r2);
      int updateX;
      int updateR;

      if(alternative_reliable){
        // alternative reliable updates
        updateX = ( (d <= deps*sqrt(r2_old)) or (dfac * dinit > deps * r0Norm) ) and (d_new > deps*rNorm) and (d_new > dfac * dinit);
        updateR = 0;
        // if(updateX)
          // printfQuda("new reliable update conditions (%i) d_n-1 < eps r2_old %e %e;\t dn > eps r_n %e %e;\t (dnew > 1.1 dinit %e %e)\n",
        // updateX,d,deps*sqrt(r2_old),d_new,deps*rNorm,d_new,dinit);
      }
      else{
        if (rNorm > maxrx) maxrx = rNorm;
        if (rNorm > maxrr) maxrr = rNorm;
        updateX = (rNorm < delta*r0Norm && r0Norm <= maxrx) ? 1 : 0;
        updateR = ((rNorm < delta*maxrr && r0Norm <= maxrr) || updateX) ? 1 : 0;
      }

      // force a reliable update if we are within target tolerance (only if doing reliable updates)
      if ( convergence(r2, heavy_quark_res, stop, param.tol_hq) && param.delta >= param.tol ) updateX = 1;

      // For heavy-quark inversion force a reliable update if we continue after
      if ( use_heavy_quark_res and L2breakdown and convergenceHQ(r2, heavy_quark_res, stop, param.tol_hq) and param.delta >= param.tol ) {
        updateX = 1;
      }

      if ( !(updateR || updateX )) {
        beta = sigma / r2_old;  // use the alternative beta computation


        if (param.pipeline && !breakdown) {

	  if (Np == 1) {
	    blas::tripleCGUpdate(alpha[j], beta, Ap, xSloppy, rSloppy, *p[j]);
	  } else {
	    errorQuda("Not implemented pipelined CG with Np > 1");
	  }
	} else {
	  if (Np == 1) {
	    // with Np=1 we just run regular fusion between x and p updates
	    blas::axpyZpbx(alpha[k%Np], *p[k%Np], xSloppy, rSloppy, beta);
	  } else {

	    if ( (j+1)%Np == 0 ) {
	      Complex alpha_[Np];
	      for (int i=0; i<Np; i++) alpha_[i] = alpha[i];
	      std::vector<ColorSpinorField*> x_;
	      x_.push_back(&xSloppy);
	      blas::caxpy(alpha_, p, x_);
	      blas::flops -= 4*j*xSloppy.RealLength(); // correct for over flop count since using caxpy
	    }

	    //p[(k+1)%Np] = r + beta * p[k%Np]
	    blas::xpayz(rSloppy, beta, *p[j], *p[(j+1)%Np]);
	  }
	}

	if (use_heavy_quark_res && k%heavy_quark_check==0) {
	  if (&x != &xSloppy) {
	    blas::copy(tmp,y);
	    heavy_quark_res = sqrt(blas::xpyHeavyQuarkResidualNorm(xSloppy, tmp, rSloppy).z);
	  } else {
	    blas::copy(r, rSloppy);
	    heavy_quark_res = sqrt(blas::xpyHeavyQuarkResidualNorm(x, y, r).z);
	  }
	}
<<<<<<< HEAD
	// alternative reliable updates
	if(alternative_reliable){
	  d = d_new;
	  pnorm = pnorm + alpha * alpha* (ppnorm);
=======

	// alternative reliable updates
	if(alternative_reliable){
	  d = d_new;
	  pnorm = pnorm + alpha[j] * alpha[j]* (ppnorm);
>>>>>>> 310fcd9c
	  xnorm = sqrt(pnorm);
	  d_new = d + u*rNorm + uhigh*Anorm * xnorm;
	  if(steps_since_reliable==0)
	    printfQuda("New dnew: %e (r %e , y %e)\n",d_new,u*rNorm,uhigh*Anorm * sqrt(blas::norm2(y)) );
	}
	steps_since_reliable++;

      } else {

	{
	  Complex alpha_[Np];
	  for (int i=0; i<=j; i++) alpha_[i] = alpha[i];
	  std::vector<ColorSpinorField*> x_;
	  x_.push_back(&xSloppy);
	  std::vector<ColorSpinorField*> p_;
	  for (int i=0; i<=j; i++) p_.push_back(p[i]);
	  blas::caxpy(alpha_, p_, x_);
	  blas::flops -= 4*j*xSloppy.RealLength(); // correct for over flop count since using caxpy
	}

        blas::copy(x, xSloppy); // nop when these pointers alias

        blas::xpy(x, y); // swap these around?
        mat(r, y, x, tmp3); //  here we can use x as tmp
        r2 = blas::xmyNorm(b, r);

        blas::copy(rSloppy, r); //nop when these pointers alias
        blas::zero(xSloppy);

        // alternative reliable updates
        if(alternative_reliable){
          dinit = uhigh*(sqrt(r2) + Anorm * sqrt(blas::norm2(y)));
          d = d_new;
          xnorm = 0;//sqrt(norm2(x));
          pnorm = 0;//pnorm + alpha * sqrt(norm2(p));
          printfQuda("New dinit: %e (r %e , y %e)\n",dinit,uhigh*sqrt(r2),uhigh*Anorm*sqrt(blas::norm2(y)));
          d_new = dinit;
          r0Norm = sqrt(r2);
        }
        else{
          rNorm = sqrt(r2);
          maxrr = rNorm;
          maxrx = rNorm;
          r0Norm = rNorm;
        }


        // calculate new reliable HQ resididual
        if (use_heavy_quark_res) heavy_quark_res = sqrt(blas::HeavyQuarkResidualNorm(y, r).z);

        // break-out check if we have reached the limit of the precision
        if (sqrt(r2) > r0Norm && updateX) { // reuse r0Norm for this
          resIncrease++;
          resIncreaseTotal++;
          warningQuda("CG: new reliable residual norm %e is greater than previous reliable residual norm %e (total #inc %i)",
          sqrt(r2), r0Norm, resIncreaseTotal);
          if ( resIncrease > maxResIncrease or resIncreaseTotal > maxResIncreaseTotal) {
            if (use_heavy_quark_res) {
              L2breakdown = true;
            } else {
              warningQuda("CG: solver exiting due to too many true residual norm increases");
              break;
            }
          }
        } else {
          resIncrease = 0;
        }
        // if L2 broke down already we turn off reliable updates and restart the CG
        if (use_heavy_quark_res and L2breakdown) {
          delta = 0;
          warningQuda("CG: Restarting without reliable updates for heavy-quark residual");
          heavy_quark_restart = true;
          if (heavy_quark_res > heavy_quark_res_old) {
            hqresIncrease++;
            warningQuda("CG: new reliable HQ residual norm %e is greater than previous reliable residual norm %e", heavy_quark_res, heavy_quark_res_old);
            // break out if we do not improve here anymore
            if (hqresIncrease > hqmaxresIncrease) {
              warningQuda("CG: solver exiting due to too many heavy quark residual norm increases");
              break;
            }
          }
        }

        if (use_heavy_quark_res and heavy_quark_restart) {
          // perform a restart
          blas::copy(*p[0], rSloppy);
          heavy_quark_restart = false;
        } else {
          // explicitly restore the orthogonality of the gradient vector
          Complex rp = blas::cDotProduct(rSloppy, *p[j]) / (r2);
          blas::caxpy(-rp, rSloppy, *p[j]);

          beta = r2 / r2_old;
          blas::xpayz(rSloppy, beta, *p[j], *p[0]);
        }

        steps_since_reliable = 0;
        rUpdate++;

        heavy_quark_res_old = heavy_quark_res;
      }

      breakdown = false;
      k++;

      PrintStats("CG", k, r2, b2, heavy_quark_res);
      // check convergence, if convergence is satisfied we only need to check that we had a reliable update for the heavy quarks recently
      converged = convergence(r2, heavy_quark_res, stop, param.tol_hq);

      // check for recent enough reliable updates of the HQ residual if we use it
      if (use_heavy_quark_res) {
        // L2 is concverged or precision maxed out for L2
        bool L2done = L2breakdown or convergenceL2(r2, heavy_quark_res, stop, param.tol_hq);
        // HQ is converged and if we do reliable update the HQ residual has been calculated using a reliable update
        bool HQdone = (steps_since_reliable == 0 and param.delta > 0) and convergenceHQ(r2, heavy_quark_res, stop, param.tol_hq);
        converged = L2done and HQdone;
      }

      // if we have converged and need to update any trailing solutions
      if (converged && steps_since_reliable > 0 && (j+1)%Np != 0 ) {
	Complex alpha_[Np];
	for (int i=0; i<=j; i++) alpha_[i] = alpha[i];
	std::vector<ColorSpinorField*> x_;
	x_.push_back(&xSloppy);
	std::vector<ColorSpinorField*> p_;
	for (int i=0; i<=j; i++) p_.push_back(p[i]);
	blas::caxpy(alpha_, p_, x_);
	blas::flops -= 4*j*xSloppy.RealLength(); // correct for over flop count since using caxpy
      }

      j = steps_since_reliable == 0 ? 0 : (j+1)%Np; // if just done a reliable update then reset j
    }

    blas::copy(x, xSloppy);
    blas::xpy(y, x);

    profile.TPSTOP(QUDA_PROFILE_COMPUTE);
    profile.TPSTART(QUDA_PROFILE_EPILOGUE);

    param.secs = profile.Last(QUDA_PROFILE_COMPUTE);
    double gflops = (blas::flops + mat.flops() + matSloppy.flops())*1e-9;
    param.gflops = gflops;
    param.iter += k;

    if (k == param.maxiter)
      warningQuda("Exceeded maximum iterations %d", param.maxiter);

    if (getVerbosity() >= QUDA_VERBOSE)
      printfQuda("CG: Reliable updates = %d\n", rUpdate);

    if (param.compute_true_res) {
      // compute the true residuals
      mat(r, x, y, tmp3);
      param.true_res = sqrt(blas::xmyNorm(b, r) / b2);
      param.true_res_hq = sqrt(blas::HeavyQuarkResidualNorm(x, r).z);
    }

    PrintSummary("CG", k, r2, b2);

    // reset the flops counters
    blas::flops = 0;
    mat.flops();
    matSloppy.flops();

    profile.TPSTOP(QUDA_PROFILE_EPILOGUE);
<<<<<<< HEAD
=======
    profile.TPSTART(QUDA_PROFILE_FREE);

    if (&tmp3 != &tmp) delete tmp3_p;
    if (&tmp2 != &tmp) delete tmp2_p;

    if (rSloppy.Precision() != r.Precision()) delete r_sloppy;
    if (xSloppy.Precision() != x.Precision()) delete x_sloppy;

    profile.TPSTOP(QUDA_PROFILE_FREE);
>>>>>>> 310fcd9c

    return;
  }


// use BlockCGrQ algortithm or BlockCG (with / without GS, see BLOCKCG_GS option)
#define BCGRQ 1
#if BCGRQ
void CG::solve(ColorSpinorField& x, ColorSpinorField& b) {
  #ifndef BLOCKSOLVER
  errorQuda("QUDA_BLOCKSOLVER not built.");
  #else

  if (Location(x, b) != QUDA_CUDA_FIELD_LOCATION)
  errorQuda("Not supported");

  profile.TPSTART(QUDA_PROFILE_INIT);

  using Eigen::MatrixXcd;

  // Check to see that we're not trying to invert on a zero-field source
  //MW: it might be useful to check what to do here.
  double b2[QUDA_MAX_MULTI_SHIFT];
  double b2avg=0;
  for(int i=0; i< param.num_src; i++){
    b2[i]=blas::norm2(b.Component(i));
    b2avg += b2[i];
    if(b2[i] == 0){
      profile.TPSTOP(QUDA_PROFILE_INIT);
      errorQuda("Warning: inverting on zero-field source - undefined for block solver\n");
      x=b;
      param.true_res = 0.0;
      param.true_res_hq = 0.0;
      return;
    }
  }

  b2avg = b2avg / param.num_src;

  ColorSpinorParam csParam(x);
  if (!init) {
    csParam.setPrecision(param.precision);
    csParam.create = QUDA_ZERO_FIELD_CREATE;
    rp = ColorSpinorField::Create(csParam);
    yp = ColorSpinorField::Create(csParam);

    // sloppy fields
    csParam.setPrecision(param.precision_sloppy);
    pp = ColorSpinorField::Create(csParam);
    App = ColorSpinorField::Create(csParam);
    if(param.precision != param.precision_sloppy) {
      rSloppyp = ColorSpinorField::Create(csParam);
      xSloppyp = ColorSpinorField::Create(csParam);
    } else {
      rSloppyp = rp;
      param.use_sloppy_partial_accumulator = false;
    }

    // temporary fields
    tmpp = ColorSpinorField::Create(csParam);
    if(!mat.isStaggered()) {
      // tmp2 only needed for multi-gpu Wilson-like kernels
      tmp2p = ColorSpinorField::Create(csParam);
      // additional high-precision temporary if Wilson and mixed-precision
      csParam.setPrecision(param.precision);
      tmp3p = (param.precision != param.precision_sloppy) ?
	ColorSpinorField::Create(csParam) : tmpp;
    } else {
      tmp3p = tmp2p = tmpp;
    }

    init = true;
  }

  if(!rnewp) {
    csParam.create = QUDA_ZERO_FIELD_CREATE;
    csParam.setPrecision(param.precision_sloppy);
    ColorSpinorField *rpnew = ColorSpinorField::Create(csParam);
  }

  ColorSpinorField &r = *rp;
  ColorSpinorField &y = *yp;
  ColorSpinorField &p = *pp;
  ColorSpinorField &Ap = *App;
  ColorSpinorField &rnew = *rnewp;
  ColorSpinorField &tmp = *tmpp;
  ColorSpinorField &tmp2 = *tmp2p;
  ColorSpinorField &tmp3 = *tmp3p;
  ColorSpinorField &rSloppy = *rSloppyp;
  ColorSpinorField &xSloppy = param.use_sloppy_partial_accumulator ? *xSloppyp : x;

  // calculate residuals for all vectors
  // and initialize r2 matrix
  double r2avg=0;
  MatrixXcd r2(param.num_src, param.num_src);
  for(int i=0; i<param.num_src; i++){
    mat(r.Component(i), x.Component(i), y.Component(i));
    r2(i,i) = blas::xmyNorm(b.Component(i), r.Component(i));
    r2avg += r2(i,i).real();
    printfQuda("r2[%i] %e\n", i, r2(i,i).real());
  }
  for(int i=0; i<param.num_src; i++){
    for(int j=i+1; j < param.num_src; j++){
      r2(i,j) = blas::cDotProduct(r.Component(i),r.Component(j));
      r2(j,i) = std::conj(r2(i,j));
    }
  }

  blas::copy(rSloppy, r);
  blas::copy(p, rSloppy);
  blas::copy(rnew, rSloppy);

  if (&x != &xSloppy) {
    blas::copy(y, x);
    blas::zero(xSloppy);
  } else {
    blas::zero(y);
  }

  const bool use_heavy_quark_res =
  (param.residual_type & QUDA_HEAVY_QUARK_RESIDUAL) ? true : false;
  if(use_heavy_quark_res) errorQuda("ERROR: heavy quark residual not supported in block solver");

  profile.TPSTOP(QUDA_PROFILE_INIT);
  profile.TPSTART(QUDA_PROFILE_PREAMBLE);

  double stop[QUDA_MAX_MULTI_SHIFT];

  for(int i = 0; i < param.num_src; i++){
    stop[i] = stopping(param.tol, b2[i], param.residual_type);  // stopping condition of solver
  }

  // Eigen Matrices instead of scalars
  MatrixXcd alpha = MatrixXcd::Zero(param.num_src,param.num_src);
  MatrixXcd beta = MatrixXcd::Zero(param.num_src,param.num_src);
  MatrixXcd C = MatrixXcd::Zero(param.num_src,param.num_src);
  MatrixXcd S = MatrixXcd::Identity(param.num_src,param.num_src);
  MatrixXcd pAp = MatrixXcd::Identity(param.num_src,param.num_src);
  quda::Complex * AC = new quda::Complex[param.num_src*param.num_src];

  #ifdef MWVERBOSE
  MatrixXcd pTp =  MatrixXcd::Identity(param.num_src,param.num_src);
  #endif




  //FIXME:reliable updates currently not implemented
  /*
  double rNorm[QUDA_MAX_MULTI_SHIFT];
  double r0Norm[QUDA_MAX_MULTI_SHIFT];
  double maxrx[QUDA_MAX_MULTI_SHIFT];
  double maxrr[QUDA_MAX_MULTI_SHIFT];

  for(int i = 0; i < param.num_src; i++){
    rNorm[i] = sqrt(r2(i,i).real());
    r0Norm[i] = rNorm[i];
    maxrx[i] = rNorm[i];
    maxrr[i] = rNorm[i];
  }
  bool L2breakdown = false;
  int rUpdate = 0;
  nt steps_since_reliable = 1;
  */

  profile.TPSTOP(QUDA_PROFILE_PREAMBLE);
  profile.TPSTART(QUDA_PROFILE_COMPUTE);
  blas::flops = 0;

  int k = 0;

  PrintStats("CG", k, r2avg / param.num_src, b2avg, 0.);
  bool allconverged = true;
  bool converged[QUDA_MAX_MULTI_SHIFT];
  for(int i=0; i<param.num_src; i++){
    converged[i] = convergence(r2(i,i).real(), 0., stop[i], param.tol_hq);
    allconverged = allconverged && converged[i];
  }

  // CHolesky decomposition
  MatrixXcd L = r2.llt().matrixL();//// retrieve factor L  in the decomposition
  C = L.adjoint();
  MatrixXcd Linv = C.inverse();

  #ifdef MWVERBOSE
  std::cout << "r2\n " << r2 << std::endl;
  std::cout << "L\n " << L.adjoint() << std::endl;
  #endif

  // set p to QR decompsition of r
  // temporary hack - use AC to pass matrix arguments to multiblas
  for(int i=0; i<param.num_src; i++){
    blas::zero(p.Component(i));
    for(int j=0;j<param.num_src; j++){
      AC[i*param.num_src + j] = Linv(i,j);
    }
  }
  blas::caxpy(AC,r,p);

  // set rsloppy to to QR decompoistion of r (p)
  for(int i=0; i< param.num_src; i++){
    blas::copy(rSloppy.Component(i), p.Component(i));
  }

  #ifdef MWVERBOSE
  for(int i=0; i<param.num_src; i++){
    for(int j=0; j<param.num_src; j++){
      pTp(i,j) = blas::cDotProduct(p.Component(i), p.Component(j));
    }
  }
  std::cout << " pTp  " << std::endl << pTp << std::endl;
  std::cout << " L " << std::endl << L.adjoint() << std::endl;
  std::cout << " C " << std::endl << C << std::endl;
  #endif

  while ( !allconverged && k < param.maxiter ) {
    // apply matrix
    for(int i=0; i<param.num_src; i++){
      matSloppy(Ap.Component(i), p.Component(i), tmp.Component(i), tmp2.Component(i));  // tmp as tmp
    }

    // calculate pAp
    for(int i=0; i<param.num_src; i++){
      for(int j=i; j < param.num_src; j++){
        pAp(i,j) = blas::cDotProduct(p.Component(i), Ap.Component(j));
        if (i!=j) pAp(j,i) = std::conj(pAp(i,j));
      }
    }

    // update Xsloppy
    alpha = pAp.inverse() * C;
    // temporary hack using AC
    for(int i=0; i<param.num_src; i++){
      for(int j=0;j<param.num_src; j++){
        AC[i*param.num_src + j] = alpha(i,j);
      }
    }
    blas::caxpy(AC,p,xSloppy);

    // update rSloppy
    beta = pAp.inverse();
    // temporary hack
    for(int i=0; i<param.num_src; i++){
      for(int j=0;j<param.num_src; j++){
        AC[i*param.num_src + j] = -beta(i,j);
      }
    }
    blas::caxpy(AC,Ap,rSloppy);

    // orthorgonalize R
    // copy rSloppy to rnew as temporary
    for(int i=0; i< param.num_src; i++){
      blas::copy(rnew.Component(i), rSloppy.Component(i));
    }
    for(int i=0; i<param.num_src; i++){
      for(int j=i; j < param.num_src; j++){
        r2(i,j) = blas::cDotProduct(r.Component(i),r.Component(j));
        if (i!=j) r2(j,i) = std::conj(r2(i,j));
      }
    }
    // Cholesky decomposition
    L = r2.llt().matrixL();// retrieve factor L  in the decomposition
    S = L.adjoint();
    Linv = S.inverse();
    // temporary hack
    for(int i=0; i<param.num_src; i++){
      blas::zero(rSloppy.Component(i));
      for(int j=0;j<param.num_src; j++){
        AC[i*param.num_src + j] = Linv(i,j);
      }
    }
    blas::caxpy(AC,rnew,rSloppy);

    #ifdef MWVERBOSE
    for(int i=0; i<param.num_src; i++){
      for(int j=0; j<param.num_src; j++){
        pTp(i,j) = blas::cDotProduct(rSloppy.Component(i), rSloppy.Component(j));
      }
    }
    std::cout << " rTr " << std::endl << pTp << std::endl;
    std::cout <<  "QR" << S<<  std::endl << "QP " << S.inverse()*S << std::endl;;
    #endif

    // update p
    // use rnew as temporary again for summing up
    for(int i=0; i<param.num_src; i++){
      blas::copy(rnew.Component(i),rSloppy.Component(i));
    }
    // temporary hack
    for(int i=0; i<param.num_src; i++){
      for(int j=0;j<param.num_src; j++){
        AC[i*param.num_src + j] = std::conj(S(j,i));
      }
    }
    blas::caxpy(AC,p,rnew);
    // set p = rnew
    for(int i=0; i < param.num_src; i++){
      blas::copy(p.Component(i),rnew.Component(i));
    }

    // update C
    C = S * C;

    #ifdef MWVERBOSE
    for(int i=0; i<param.num_src; i++){
      for(int j=0; j<param.num_src; j++){
        pTp(i,j) = blas::cDotProduct(p.Component(i), p.Component(j));
      }
    }
    std::cout << " pTp " << std::endl << pTp << std::endl;
    std::cout <<  "S " << S<<  std::endl << "C " << C << std::endl;
    #endif

    // calculate the residuals for all shifts
    r2avg=0;
    for (int j=0; j<param.num_src; j++ ){
      r2(j,j) = C(0,j)*conj(C(0,j));
      for(int i=1; i < param.num_src; i++)
      r2(j,j) += C(i,j) * conj(C(i,j));
      r2avg += r2(j,j).real();
    }

    k++;
    PrintStats("CG", k, r2avg / param.num_src, b2avg, 0);
    // check convergence
    allconverged = true;
    for(int i=0; i<param.num_src; i++){
      converged[i] = convergence(r2(i,i).real(), 0, stop[i], param.tol_hq);
      allconverged = allconverged && converged[i];
    }


  }

  for(int i=0; i<param.num_src; i++){
    blas::xpy(y.Component(i), xSloppy.Component(i));
  }

  profile.TPSTOP(QUDA_PROFILE_COMPUTE);
  profile.TPSTART(QUDA_PROFILE_EPILOGUE);

  param.secs = profile.Last(QUDA_PROFILE_COMPUTE);
  double gflops = (blas::flops + mat.flops() + matSloppy.flops())*1e-9;
  param.gflops = gflops;
  param.iter += k;

  if (k == param.maxiter)
  warningQuda("Exceeded maximum iterations %d", param.maxiter);

  // if (getVerbosity() >= QUDA_VERBOSE)
  // printfQuda("CG: Reliable updates = %d\n", rUpdate);

  // compute the true residuals
  for(int i=0; i<param.num_src; i++){
    mat(r.Component(i), x.Component(i), y.Component(i), tmp3.Component(i));
    param.true_res = sqrt(blas::xmyNorm(b.Component(i), r.Component(i)) / b2[i]);
    param.true_res_hq = sqrt(blas::HeavyQuarkResidualNorm(x.Component(i), r.Component(i)).z);
    param.true_res_offset[i] = param.true_res;
    param.true_res_hq_offset[i] = param.true_res_hq;

    PrintSummary("CG", k, r2(i,i).real(), b2[i]);
  }

  // reset the flops counters
  blas::flops = 0;
  mat.flops();
  matSloppy.flops();

  profile.TPSTOP(QUDA_PROFILE_EPILOGUE);
  profile.TPSTART(QUDA_PROFILE_FREE);

  delete[] AC;
  profile.TPSTOP(QUDA_PROFILE_FREE);

  return;

  #endif
}

#else

// use Gram Schmidt in Block CG ?
#define BLOCKCG_GS 1
void CG::solve(ColorSpinorField& x, ColorSpinorField& b) {
  #ifndef BLOCKSOLVER
  errorQuda("QUDA_BLOCKSOLVER not built.");
  #else
  #ifdef BLOCKCG_GS
  printfQuda("BCGdQ Solver\n");
  #else
  printfQuda("BCQ Solver\n");
  #endif
  const bool use_block = true;
  if (Location(x, b) != QUDA_CUDA_FIELD_LOCATION)
  errorQuda("Not supported");

  profile.TPSTART(QUDA_PROFILE_INIT);

  using Eigen::MatrixXcd;
  MatrixXcd mPAP(param.num_src,param.num_src);
  MatrixXcd mRR(param.num_src,param.num_src);


  // Check to see that we're not trying to invert on a zero-field source
  //MW: it might be useful to check what to do here.
  double b2[QUDA_MAX_MULTI_SHIFT];
  double b2avg=0;
  double r2avg=0;
  for(int i=0; i< param.num_src; i++){
    b2[i]=blas::norm2(b.Component(i));
    b2avg += b2[i];
    if(b2[i] == 0){
      profile.TPSTOP(QUDA_PROFILE_INIT);
      errorQuda("Warning: inverting on zero-field source\n");
      x=b;
      param.true_res = 0.0;
      param.true_res_hq = 0.0;
      return;
    }
  }

  #ifdef MWVERBOSE
  MatrixXcd b2m(param.num_src,param.num_src);
  // just to check details of b
  for(int i=0; i<param.num_src; i++){
    for(int j=0; j<param.num_src; j++){
      b2m(i,j) = blas::cDotProduct(b.Component(i), b.Component(j));
    }
  }
  std::cout << "b2m\n" <<  b2m << std::endl;
  #endif

  ColorSpinorParam csParam(x);
  if (!init) {
    csParam.setPrecision(param.precision);
    csParam.create = QUDA_ZERO_FIELD_CREATE;
    rp = ColorSpinorField::Create(csParam);
    yp = ColorSpinorField::Create(csParam);

    // sloppy fields
    csParam.setPrecision(param.precision_sloppy);
    pp = ColorSpinorField::Create(csParam);
    App = ColorSpinorField::Create(csParam);
    if(param.precision != param.precision_sloppy) {
      rSloppyp = ColorSpinorField::Create(csParam);
      xSloppyp = ColorSpinorField::Create(csParam);
    } else {
      rSloppyp = rp;
      param.use_sloppy_partial_accumulator = false;
    }

    // temporary fields
    tmpp = ColorSpinorField::Create(csParam);
    if(!mat.isStaggered()) {
      // tmp2 only needed for multi-gpu Wilson-like kernels
      tmp2p = ColorSpinorField::Create(csParam);
      // additional high-precision temporary if Wilson and mixed-precision
      csParam.setPrecision(param.precision);
      tmp3p = (param.precision != param.precision_sloppy) ?
	ColorSpinorField::Create(csParam) : tmpp;
    } else {
      tmp3p = tmp2p = tmpp;
    }

    init = true;
  }

  if(!rnewp) {
    csParam.create = QUDA_ZERO_FIELD_CREATE;
    csParam.setPrecision(param.precision_sloppy);
    ColorSpinorField *rpnew = ColorSpinorField::Create(csParam);
  }

  ColorSpinorField &r = *rp;
  ColorSpinorField &y = *yp;
  ColorSpinorField &p = *pp;
  ColorSpinorField &pnew = *rnewp;
  ColorSpinorField &Ap = *App;
  ColorSpinorField &tmp = *tmpp;
  ColorSpinorField &tmp2 = *tmp2p;
  ColorSpinorField &tmp3 = *tmp3p;
  ColorSpinorField &rSloppy = *rSloppyp;
  ColorSpinorField &xSloppy = param.use_sloppy_partial_accumulator ? *xSloppyp : x;

  //  const int i = 0;  // MW: hack to be able to write Component(i) instead and try with i=0 for now

  for(int i=0; i<param.num_src; i++){
    mat(r.Component(i), x.Component(i), y.Component(i));
  }

  // double r2[QUDA_MAX_MULTI_SHIFT];
  MatrixXcd r2(param.num_src,param.num_src);
  for(int i=0; i<param.num_src; i++){
    r2(i,i) = blas::xmyNorm(b.Component(i), r.Component(i));
    printfQuda("r2[%i] %e\n", i, r2(i,i).real());
  }
  if(use_block){
    // MW need to initalize the full r2 matrix here
    for(int i=0; i<param.num_src; i++){
      for(int j=i+1; j<param.num_src; j++){
        r2(i,j) = blas::cDotProduct(r.Component(i), r.Component(j));
        r2(j,i) = std::conj(r2(i,j));
      }
    }
  }

  blas::copy(rSloppy, r);
  blas::copy(p, rSloppy);
  blas::copy(pnew, rSloppy);

  if (&x != &xSloppy) {
    blas::copy(y, x);
    blas::zero(xSloppy);
  } else {
    blas::zero(y);
  }

  const bool use_heavy_quark_res =
  (param.residual_type & QUDA_HEAVY_QUARK_RESIDUAL) ? true : false;
  bool heavy_quark_restart = false;

  profile.TPSTOP(QUDA_PROFILE_INIT);
  profile.TPSTART(QUDA_PROFILE_PREAMBLE);

  MatrixXcd r2_old(param.num_src, param.num_src);
  double heavy_quark_res[QUDA_MAX_MULTI_SHIFT] = {0.0};  // heavy quark res idual
  double heavy_quark_res_old[QUDA_MAX_MULTI_SHIFT] = {0.0};  // heavy quark residual
  double stop[QUDA_MAX_MULTI_SHIFT];

  for(int i = 0; i < param.num_src; i++){
    stop[i] = stopping(param.tol, b2[i], param.residual_type);  // stopping condition of solver
    if (use_heavy_quark_res) {
      heavy_quark_res[i] = sqrt(blas::HeavyQuarkResidualNorm(x.Component(i), r.Component(i)).z);
      heavy_quark_res_old[i] = heavy_quark_res[i];   // heavy quark residual
    }
  }
  const int heavy_quark_check = param.heavy_quark_check; // how often to check the heavy quark residual

  MatrixXcd alpha = MatrixXcd::Zero(param.num_src,param.num_src);
  MatrixXcd beta = MatrixXcd::Zero(param.num_src,param.num_src);
  MatrixXcd gamma = MatrixXcd::Identity(param.num_src,param.num_src);
  //  gamma = gamma * 2.0;

  MatrixXcd pAp(param.num_src, param.num_src);
  MatrixXcd pTp(param.num_src, param.num_src);
  int rUpdate = 0;

  double rNorm[QUDA_MAX_MULTI_SHIFT];
  double r0Norm[QUDA_MAX_MULTI_SHIFT];
  double maxrx[QUDA_MAX_MULTI_SHIFT];
  double maxrr[QUDA_MAX_MULTI_SHIFT];

  for(int i = 0; i < param.num_src; i++){
    rNorm[i] = sqrt(r2(i,i).real());
    r0Norm[i] = rNorm[i];
    maxrx[i] = rNorm[i];
    maxrr[i] = rNorm[i];
  }

  double delta = param.delta;//MW: hack no reliable updates param.delta;

  // this parameter determines how many consective reliable update
  // reisudal increases we tolerate before terminating the solver,
  // i.e., how long do we want to keep trying to converge
  const int maxResIncrease = (use_heavy_quark_res ? 0 : param.max_res_increase); //  check if we reached the limit of our tolerance
  const int maxResIncreaseTotal = param.max_res_increase_total;
  // 0 means we have no tolerance
  // maybe we should expose this as a parameter
  const int hqmaxresIncrease = maxResIncrease + 1;

  int resIncrease = 0;
  int resIncreaseTotal = 0;
  int hqresIncrease = 0;

  // set this to true if maxResIncrease has been exceeded but when we use heavy quark residual we still want to continue the CG
  // only used if we use the heavy_quark_res
  bool L2breakdown = false;

  profile.TPSTOP(QUDA_PROFILE_PREAMBLE);
  profile.TPSTART(QUDA_PROFILE_COMPUTE);
  blas::flops = 0;

  int k = 0;

  for(int i=0; i<param.num_src; i++){
    r2avg+=r2(i,i).real();
  }
  PrintStats("CG", k, r2avg, b2avg, heavy_quark_res[0]);
  int steps_since_reliable = 1;
  bool allconverged = true;
  bool converged[QUDA_MAX_MULTI_SHIFT];
  for(int i=0; i<param.num_src; i++){
    converged[i] = convergence(r2(i,i).real(), heavy_quark_res[i], stop[i], param.tol_hq);
    allconverged = allconverged && converged[i];
  }
  MatrixXcd sigma(param.num_src,param.num_src);

  #ifdef BLOCKCG_GS
  // begin ignore Gram-Schmidt for now

  for(int i=0; i < param.num_src; i++){
    double n = blas::norm2(p.Component(i));
    blas::ax(1/sqrt(n),p.Component(i));
    for(int j=i+1; j < param.num_src; j++) {
      std::complex<double> ri=blas::cDotProduct(p.Component(i),p.Component(j));
      blas::caxpy(-ri,p.Component(i),p.Component(j));
    }
  }

  gamma = MatrixXcd::Zero(param.num_src,param.num_src);
  for ( int i = 0; i < param.num_src; i++){
    for (int j=i; j < param.num_src; j++){
      gamma(i,j) = blas::cDotProduct(p.Component(i),pnew.Component(j));
    }
  }
  #endif
  // end ignore Gram-Schmidt for now

  #ifdef MWVERBOSE
  for(int i=0; i<param.num_src; i++){
    for(int j=0; j<param.num_src; j++){
      pTp(i,j) = blas::cDotProduct(p.Component(i), p.Component(j));
    }
  }

  std::cout << " pTp " << std::endl << pTp << std::endl;
  std::cout <<  "QR" << gamma<<  std::endl << "QP " << gamma.inverse()*gamma << std::endl;;
  #endif
  while ( !allconverged && k < param.maxiter ) {
    for(int i=0; i<param.num_src; i++){
      matSloppy(Ap.Component(i), p.Component(i), tmp.Component(i), tmp2.Component(i));  // tmp as tmp
    }


    bool breakdown = false;
    // FIXME: need to check breakdown
    // current implementation sets breakdown to true for pipelined CG if one rhs triggers breakdown
    // this is probably ok


    if (param.pipeline) {
      errorQuda("pipeline not implemented");
    } else {
      r2_old = r2;
      for(int i=0; i<param.num_src; i++){
        for(int j=0; j < param.num_src; j++){
          if(use_block or i==j)
          pAp(i,j) = blas::cDotProduct(p.Component(i), Ap.Component(j));
          else
          pAp(i,j) = 0.;
        }
      }

      alpha = pAp.inverse() * gamma.adjoint().inverse() * r2;
      #ifdef MWVERBOSE
      std::cout << "alpha\n" << alpha << std::endl;

      if(k==1){
        std::cout << "pAp " << std::endl <<pAp << std::endl;
        std::cout << "pAp^-1 " << std::endl <<pAp.inverse() << std::endl;
        std::cout << "r2 " << std::endl <<r2 << std::endl;
        std::cout << "alpha " << std::endl <<alpha << std::endl;
        std::cout << "pAp^-1r2" << std::endl << pAp.inverse()*r2 << std::endl;
      }
      #endif
      // here we are deploying the alternative beta computation
      for(int i=0; i<param.num_src; i++){
        for(int j=0; j < param.num_src; j++){

          blas::caxpy(-alpha(j,i), Ap.Component(j), rSloppy.Component(i));
        }
      }
      // MW need to calculate the full r2 matrix here, after update. Not sure how to do alternative sigma yet ...
      for(int i=0; i<param.num_src; i++){
        for(int j=0; j<param.num_src; j++){
          if(use_block or i==j)
          r2(i,j) = blas::cDotProduct(r.Component(i), r.Component(j));
          else
          r2(i,j) = 0.;
        }
      }
      sigma = r2;
    }


    bool updateX=false;
    bool updateR=false;
    //      int updateX = (rNorm < delta*r0Norm && r0Norm <= maxrx) ? true : false;
    //      int updateR = ((rNorm < delta*maxrr && r0Norm <= maxrr) || updateX) ? true : false;
    //
    // printfQuda("Checking reliable update %i %i\n",updateX,updateR);
    // reliable update conditions
    for(int i=0; i<param.num_src; i++){
      rNorm[i] = sqrt(r2(i,i).real());
      if (rNorm[i] > maxrx[i]) maxrx[i] = rNorm[i];
      if (rNorm[i] > maxrr[i]) maxrr[i] = rNorm[i];
      updateX = (rNorm[i] < delta * r0Norm[i] && r0Norm[i] <= maxrx[i]) ? true : false;
      updateR = ((rNorm[i] < delta * maxrr[i] && r0Norm[i] <= maxrr[i]) || updateX) ? true : false;
    }
    if ( (updateR || updateX )) {
      // printfQuda("Suppressing reliable update %i %i\n",updateX,updateR);
      updateX=false;
      updateR=false;
      // printfQuda("Suppressing reliable update %i %i\n",updateX,updateR);
    }

    if ( !(updateR || updateX )) {

      beta = gamma * r2_old.inverse() * sigma;
      #ifdef MWVERBOSE
      std::cout << "beta\n" << beta << std::endl;
      #endif
      if (param.pipeline && !breakdown)
      errorQuda("pipeline not implemented");

      else{
        for(int i=0; i<param.num_src; i++){
          for(int j=0; j<param.num_src; j++){
            blas::caxpy(alpha(j,i),p.Component(j),xSloppy.Component(i));
          }
        }

        // set to zero
        for(int i=0; i < param.num_src; i++){
          blas::ax(0,pnew.Component(i)); // do we need components here?
        }
        // add r
        for(int i=0; i<param.num_src; i++){
          // for(int j=0;j<param.num_src; j++){
          // order of updating p might be relevant here
          blas::axpy(1.0,r.Component(i),pnew.Component(i));
          // blas::axpby(rcoeff,rSloppy.Component(i),beta(i,j),p.Component(j));
          // }
        }
        // beta = beta * gamma.inverse();
        for(int i=0; i<param.num_src; i++){
          for(int j=0;j<param.num_src; j++){
            double rcoeff= (j==0?1.0:0.0);
            // order of updating p might be relevant hereq
            blas::caxpy(beta(j,i),p.Component(j),pnew.Component(i));
            // blas::axpby(rcoeff,rSloppy.Component(i),beta(i,j),p.Component(j));
          }
        }
        // now need to do something with the p's

        for(int i=0; i< param.num_src; i++){
          blas::copy(p.Component(i), pnew.Component(i));
        }


        #ifdef BLOCKCG_GS
        for(int i=0; i < param.num_src; i++){
          double n = blas::norm2(p.Component(i));
          blas::ax(1/sqrt(n),p.Component(i));
          for(int j=i+1; j < param.num_src; j++) {
            std::complex<double> ri=blas::cDotProduct(p.Component(i),p.Component(j));
            blas::caxpy(-ri,p.Component(i),p.Component(j));

          }
        }


        gamma = MatrixXcd::Zero(param.num_src,param.num_src);
        for ( int i = 0; i < param.num_src; i++){
          for (int j=i; j < param.num_src; j++){
            gamma(i,j) = blas::cDotProduct(p.Component(i),pnew.Component(j));
          }
        }
        #endif

        #ifdef MWVERBOSE
        for(int i=0; i<param.num_src; i++){
          for(int j=0; j<param.num_src; j++){
            pTp(i,j) = blas::cDotProduct(p.Component(i), p.Component(j));
          }
        }
        std::cout << " pTp " << std::endl << pTp << std::endl;
        std::cout <<  "QR" << gamma<<  std::endl << "QP " << gamma.inverse()*gamma << std::endl;;
        #endif
      }


      if (use_heavy_quark_res && (k % heavy_quark_check) == 0) {
        if (&x != &xSloppy) {
          blas::copy(tmp, y);   //  FIXME: check whether copy works here
          for(int i=0; i<param.num_src; i++){
            heavy_quark_res[i] = sqrt(blas::xpyHeavyQuarkResidualNorm(xSloppy.Component(i), tmp.Component(i), rSloppy.Component(i)).z);
          }
        } else {
          blas::copy(r, rSloppy);  //  FIXME: check whether copy works here
          for(int i=0; i<param.num_src; i++){
            heavy_quark_res[i] = sqrt(blas::xpyHeavyQuarkResidualNorm(x.Component(i), y.Component(i), r.Component(i)).z);
          }
        }
      }

      steps_since_reliable++;
    } else {
      printfQuda("reliable update\n");
      for(int i=0; i<param.num_src; i++){
        blas::axpy(alpha(i,i).real(), p.Component(i), xSloppy.Component(i));
      }
      blas::copy(x, xSloppy); // nop when these pointers alias

      for(int i=0; i<param.num_src; i++){
        blas::xpy(x.Component(i), y.Component(i)); // swap these around?
      }
      for(int i=0; i<param.num_src; i++){
        mat(r.Component(i), y.Component(i), x.Component(i), tmp3.Component(i)); //  here we can use x as tmp
      }
      for(int i=0; i<param.num_src; i++){
        r2(i,i) = blas::xmyNorm(b.Component(i), r.Component(i));
      }

      for(int i=0; i<param.num_src; i++){
        blas::copy(rSloppy.Component(i), r.Component(i)); //nop when these pointers alias
        blas::zero(xSloppy.Component(i));
      }

      // calculate new reliable HQ resididual
      if (use_heavy_quark_res){
        for(int i=0; i<param.num_src; i++){
          heavy_quark_res[i] = sqrt(blas::HeavyQuarkResidualNorm(y.Component(i), r.Component(i)).z);
        }
      }

      // MW: FIXME as this probably goes terribly wrong right now
      for(int i = 0; i<param.num_src; i++){
        // break-out check if we have reached the limit of the precision
        if (sqrt(r2(i,i).real()) > r0Norm[i] && updateX) { // reuse r0Norm for this
          resIncrease++;
          resIncreaseTotal++;
          warningQuda("CG: new reliable residual norm %e is greater than previous reliable residual norm %e (total #inc %i)",
          sqrt(r2(i,i).real()), r0Norm[i], resIncreaseTotal);
          if ( resIncrease > maxResIncrease or resIncreaseTotal > maxResIncreaseTotal) {
            if (use_heavy_quark_res) {
              L2breakdown = true;
            } else {
              warningQuda("CG: solver exiting due to too many true residual norm increases");
              break;
            }
          }
        } else {
          resIncrease = 0;
        }
      }
      // if L2 broke down already we turn off reliable updates and restart the CG
      for(int i = 0; i<param.num_src; i++){
        if (use_heavy_quark_res and L2breakdown) {
          delta = 0;
          warningQuda("CG: Restarting without reliable updates for heavy-quark residual");
          heavy_quark_restart = true;
          if (heavy_quark_res[i] > heavy_quark_res_old[i]) {
            hqresIncrease++;
            warningQuda("CG: new reliable HQ residual norm %e is greater than previous reliable residual norm %e", heavy_quark_res[i], heavy_quark_res_old[i]);
            // break out if we do not improve here anymore
            if (hqresIncrease > hqmaxresIncrease) {
              warningQuda("CG: solver exiting due to too many heavy quark residual norm increases");
              break;
            }
          }
        }
      }

      for(int i=0; i<param.num_src; i++){
        rNorm[i] = sqrt(r2(i,i).real());
        maxrr[i] = rNorm[i];
        maxrx[i] = rNorm[i];
        r0Norm[i] = rNorm[i];
        heavy_quark_res_old[i] = heavy_quark_res[i];
      }
      rUpdate++;

      if (use_heavy_quark_res and heavy_quark_restart) {
        // perform a restart
        blas::copy(p, rSloppy);
        heavy_quark_restart = false;
      } else {
        // explicitly restore the orthogonality of the gradient vector
        for(int i=0; i<param.num_src; i++){
          double rp = blas::reDotProduct(rSloppy.Component(i), p.Component(i)) / (r2(i,i).real());
          blas::axpy(-rp, rSloppy.Component(i), p.Component(i));

          beta(i,i) = r2(i,i) / r2_old(i,i);
          blas::xpay(rSloppy.Component(i), beta(i,i).real(), p.Component(i));
        }
      }

      steps_since_reliable = 0;
    }

    breakdown = false;
    k++;

    allconverged = true;
    r2avg=0;
    for(int i=0; i<param.num_src; i++){
      r2avg+= r2(i,i).real();
      // check convergence, if convergence is satisfied we only need to check that we had a reliable update for the heavy quarks recently
      converged[i] = convergence(r2(i,i).real(), heavy_quark_res[i], stop[i], param.tol_hq);
      allconverged = allconverged && converged[i];
    }
    PrintStats("CG", k, r2avg, b2avg, heavy_quark_res[0]);

    // check for recent enough reliable updates of the HQ residual if we use it
    if (use_heavy_quark_res) {
      for(int i=0; i<param.num_src; i++){
        // L2 is concverged or precision maxed out for L2
        bool L2done = L2breakdown or convergenceL2(r2(i,i).real(), heavy_quark_res[i], stop[i], param.tol_hq);
        // HQ is converged and if we do reliable update the HQ residual has been calculated using a reliable update
        bool HQdone = (steps_since_reliable == 0 and param.delta > 0) and convergenceHQ(r2(i,i).real(), heavy_quark_res[i], stop[i], param.tol_hq);
        converged[i] = L2done and HQdone;
      }
    }

  }

  blas::copy(x, xSloppy);
  for(int i=0; i<param.num_src; i++){
    blas::xpy(y.Component(i), x.Component(i));
  }

  profile.TPSTOP(QUDA_PROFILE_COMPUTE);
  profile.TPSTART(QUDA_PROFILE_EPILOGUE);

  param.secs = profile.Last(QUDA_PROFILE_COMPUTE);
  double gflops = (blas::flops + mat.flops() + matSloppy.flops())*1e-9;
  param.gflops = gflops;
  param.iter += k;

  if (k == param.maxiter)
  warningQuda("Exceeded maximum iterations %d", param.maxiter);

  if (getVerbosity() >= QUDA_VERBOSE)
  printfQuda("CG: Reliable updates = %d\n", rUpdate);

  // compute the true residuals
  for(int i=0; i<param.num_src; i++){
    mat(r.Component(i), x.Component(i), y.Component(i), tmp3.Component(i));
    param.true_res = sqrt(blas::xmyNorm(b.Component(i), r.Component(i)) / b2[i]);
    param.true_res_hq = sqrt(blas::HeavyQuarkResidualNorm(x.Component(i), r.Component(i)).z);
    param.true_res_offset[i] = param.true_res;
    param.true_res_hq_offset[i] = param.true_res_hq;

    PrintSummary("CG", k, r2(i,i).real(), b2[i]);
  }

  // reset the flops counters
  blas::flops = 0;
  mat.flops();
  matSloppy.flops();

  profile.TPSTOP(QUDA_PROFILE_EPILOGUE);
  profile.TPSTART(QUDA_PROFILE_FREE);

  profile.TPSTOP(QUDA_PROFILE_FREE);

  return;

  #endif

}
#endif


}  // namespace quda<|MERGE_RESOLUTION|>--- conflicted
+++ resolved
@@ -24,30 +24,35 @@
 namespace quda {
 
   CG::CG(DiracMatrix &mat, DiracMatrix &matSloppy, SolverParam &param, TimeProfile &profile) :
-    Solver(param, profile), mat(mat), matSloppy(matSloppy), init(false) {
-    rnewp = nullptr;
+    Solver(param, profile), mat(mat), matSloppy(matSloppy), yp(nullptr), rp(nullptr),
+    rnewp(nullptr), pp(nullptr), App(nullptr), tmpp(nullptr), tmp2p(nullptr), tmp3p(nullptr),
+    rSloppyp(nullptr), xSloppyp(nullptr), init(false)
+  {
+
   }
 
   CG::~CG() {
+    profile.TPSTART(QUDA_PROFILE_FREE);
     if ( init ) {
-      for (auto pi : p) delete pi;
-      delete rp;
-      delete pp;
-      delete yp;
-      delete App;
+      for (auto pi : p) if (pi) delete pi;
+      if (rp) delete rp;
+      if (pp) delete pp;
+      if (yp) delete yp;
+      if (App) delete App;
       if(param.precision != param.precision_sloppy) {
-	delete rSloppyp;
-	delete xSloppyp;
-      }
-      delete tmpp;
+	if (rSloppyp) delete rSloppyp;
+	if (xSloppyp) delete xSloppyp;
+      }
+      if (tmpp) delete tmpp;
       if(!mat.isStaggered()) {
-	delete tmp2p;
-	if(param.precision != param.precision_sloppy) delete tmp3p;
+	if (tmp2p && tmpp != tmp2p) delete tmp2p;
+	if (tmp3p && tmpp != tmp3p && param.precision != param.precision_sloppy) delete tmp3p;
       }
       if (rnewp) delete rnewp;
 
       init = false;
     }
+    profile.TPSTOP(QUDA_PROFILE_FREE);
   }
 
   CGNE::CGNE(DiracMatrix &mat, DiracMatrix &matSloppy, SolverParam &param, TimeProfile &profile) :
@@ -178,7 +183,6 @@
 
       // sloppy fields
       csParam.setPrecision(param.precision_sloppy);
-      pp = ColorSpinorField::Create(csParam);
       App = ColorSpinorField::Create(csParam);
       if(param.precision != param.precision_sloppy) {
 	rSloppyp = ColorSpinorField::Create(csParam);
@@ -206,29 +210,24 @@
 
     ColorSpinorField &r = *rp;
     ColorSpinorField &y = *yp;
-    ColorSpinorField &p = *pp;
     ColorSpinorField &Ap = *App;
     ColorSpinorField &tmp = *tmpp;
-<<<<<<< HEAD
     ColorSpinorField &tmp2 = *tmp2p;
     ColorSpinorField &tmp3 = *tmp3p;
     ColorSpinorField &rSloppy = *rSloppyp;
     ColorSpinorField &xSloppy = param.use_sloppy_partial_accumulator ? *xSloppyp : x;
-=======
-
-    csParam.setPrecision(param.precision_sloppy);
-    csParam.create = QUDA_ZERO_FIELD_CREATE;
-
-    // tmp2 only needed for multi-gpu Wilson-like kernels
-    ColorSpinorField *tmp2_p = !mat.isStaggered() ? ColorSpinorField::Create(x, csParam) : &tmp;
-    ColorSpinorField &tmp2 = *tmp2_p;
-
-    // additional high-precision temporary if Wilson and mixed-precision
-    csParam.setPrecision(param.precision);
-    ColorSpinorField *tmp3_p = (x.Precision() != param.precision_sloppy && !mat.isStaggered()) ?
-      ColorSpinorField::Create(x, csParam) : &tmp;
-    ColorSpinorField &tmp3 = *tmp3_p;
->>>>>>> 310fcd9c
+
+    {
+      ColorSpinorParam csParam(r);
+      csParam.create = QUDA_NULL_FIELD_CREATE;
+      csParam.setPrecision(param.precision_sloppy);
+
+      if (Np != (int)p.size()) {
+	for (auto &pi : p) delete pi;
+	p.resize(Np);
+	for (auto &pi : p) pi = ColorSpinorField::Create(csParam);
+      }
+    }
 
     // alternative reliable updates
     // alternative reliable updates - set precision - does not hurt performance here
@@ -255,8 +254,7 @@
 
 
     // compute initial residual
-<<<<<<< HEAD
-    double r2 = 0;
+    double r2 = 0.0;
     if (param.use_init_guess == QUDA_USE_INIT_GUESS_YES) {
       mat(r, x, y, tmp3);
       r2 = blas::xmyNorm(b, r);
@@ -267,47 +265,6 @@
       } else {
 	blas::zero(y);
       }
-=======
-    mat(r, x, y, tmp3);
-    double r2 = blas::xmyNorm(b, r);
-    if (b2 == 0) {
-      b2 = r2;
-    }
-
-    csParam.setPrecision(param.precision_sloppy);
-    ColorSpinorField *r_sloppy;
-    if (param.precision_sloppy == x.Precision()) {
-      r_sloppy = &r;
-    } else {
-      csParam.create = QUDA_COPY_FIELD_CREATE;
-      r_sloppy = ColorSpinorField::Create(r, csParam);
-    }
-
-    ColorSpinorField *x_sloppy;
-    if (param.precision_sloppy == x.Precision() ||
-        !param.use_sloppy_partial_accumulator) {
-      x_sloppy = &x;
-    } else {
-      csParam.create = QUDA_COPY_FIELD_CREATE;
-      x_sloppy = ColorSpinorField::Create(x, csParam);
-    }
-
-    ColorSpinorField &xSloppy = *x_sloppy;
-    ColorSpinorField &rSloppy = *r_sloppy;
-
-    csParam.create = QUDA_COPY_FIELD_CREATE;
-    csParam.setPrecision(param.precision_sloppy);
-
-    if (Np != (int)p.size()) {
-      for (auto &pi : p) delete pi;
-      p.resize(Np);
-      for (auto &pi : p) pi = ColorSpinorField::Create(rSloppy, csParam);
-    }
-
-    if (&x != &xSloppy) {
-      blas::copy(y, x);
-      blas::zero(xSloppy);
->>>>>>> 310fcd9c
     } else {
       if (&r != &b) blas::copy(r, b);
       r2 = b2;
@@ -317,7 +274,7 @@
     }
 
     blas::copy(rSloppy,r);
-    blas::copy(p,rSloppy);
+    for (auto &pi : p) blas::copy(*pi,rSloppy);
 
     const bool use_heavy_quark_res =
       (param.residual_type & QUDA_HEAVY_QUARK_RESIDUAL) ? true : false;
@@ -501,18 +458,11 @@
 	    heavy_quark_res = sqrt(blas::xpyHeavyQuarkResidualNorm(x, y, r).z);
 	  }
 	}
-<<<<<<< HEAD
+
 	// alternative reliable updates
-	if(alternative_reliable){
-	  d = d_new;
-	  pnorm = pnorm + alpha * alpha* (ppnorm);
-=======
-
-	// alternative reliable updates
-	if(alternative_reliable){
+	if (alternative_reliable) {
 	  d = d_new;
 	  pnorm = pnorm + alpha[j] * alpha[j]* (ppnorm);
->>>>>>> 310fcd9c
 	  xnorm = sqrt(pnorm);
 	  d_new = d + u*rNorm + uhigh*Anorm * xnorm;
 	  if(steps_since_reliable==0)
@@ -678,18 +628,6 @@
     matSloppy.flops();
 
     profile.TPSTOP(QUDA_PROFILE_EPILOGUE);
-<<<<<<< HEAD
-=======
-    profile.TPSTART(QUDA_PROFILE_FREE);
-
-    if (&tmp3 != &tmp) delete tmp3_p;
-    if (&tmp2 != &tmp) delete tmp2_p;
-
-    if (rSloppy.Precision() != r.Precision()) delete r_sloppy;
-    if (xSloppy.Precision() != x.Precision()) delete x_sloppy;
-
-    profile.TPSTOP(QUDA_PROFILE_FREE);
->>>>>>> 310fcd9c
 
     return;
   }
