--- conflicted
+++ resolved
@@ -53,9 +53,6 @@
           CalculateYhatCPU<Float, n, false, Arg>(arg);
 
       } else {
-<<<<<<< HEAD
-        if (compute_max_only) arg.max_d = static_cast<Float *>(pool_device_malloc(sizeof(Float)));
-=======
         if (compute_max_only) {
           arg.max_d = static_cast<Float*>(pool_device_malloc(sizeof(Float)));
           if (!activeTuning())
@@ -63,7 +60,6 @@
             cudaMemset(arg.max_d, 0, sizeof(Float));
           }
         }
->>>>>>> 0e0942e8
 #ifdef JITIFY
         using namespace jitify::reflection;
         jitify_error = program->kernel("quda::CalculateYhatGPU")
