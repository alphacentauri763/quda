--- conflicted
+++ resolved
@@ -1,14 +1,6 @@
 #include <invert_quda.h>
 #include <blas_quda.h>
-<<<<<<< HEAD
-#ifdef HAVE_OPENBLAS
-#define EIGEN_USE_LAPACKE
-#define EIGEN_USE_BLAS
-#endif
-#include <Eigen/Dense>
-=======
 #include <eigen_helper.h>
->>>>>>> 994d810f
 
 /**
    @file inv_ca_cg.cpp
