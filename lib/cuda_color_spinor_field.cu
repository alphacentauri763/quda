--- conflicted
+++ resolved
@@ -573,14 +573,9 @@
     } else {
       void *Src=nullptr, *srcNorm=nullptr, *buffer=nullptr;
       if (!zeroCopy) {
-<<<<<<< HEAD
 	buffer = pool_device_malloc(src.Bytes()+src.NormBytes());
 	Src = buffer;
-	srcNorm = static_cast<char*>(buffer)+src.Bytes();
-=======
-	Src = pool_device_malloc(src.Bytes()+src.NormBytes());
 	srcNorm = static_cast<char*>(Src) + src.Bytes();
->>>>>>> fb248144
 	qudaMemcpy(Src, src.V(), src.Bytes(), cudaMemcpyHostToDevice);
 	qudaMemcpy(srcNorm, src.Norm(), src.NormBytes(), cudaMemcpyHostToDevice);
       } else {
@@ -588,22 +583,14 @@
 	memcpy(buffer, src.V(), src.Bytes());
 	memcpy(static_cast<char*>(buffer)+src.Bytes(), src.Norm(), src.NormBytes());
 	cudaHostGetDevicePointer(&Src, buffer, 0);
-<<<<<<< HEAD
-	srcNorm = static_cast<void*>(static_cast<char*>(Src) + src.Bytes());
-=======
 	srcNorm = static_cast<char*>(Src) + src.Bytes();
->>>>>>> fb248144
       }
 
       cudaMemset(v, 0, bytes); // FIXME (temporary?) bug fix for padding
       copyGenericColorSpinor(*this, src, QUDA_CUDA_FIELD_LOCATION, 0, Src, 0, srcNorm);
 
-<<<<<<< HEAD
       if (zeroCopy) pool_pinned_free(buffer);
       else pool_device_free(buffer);
-=======
-      if (zeroCopy) { pool_pinned_free(buffer); } else { pool_device_free(Src); }
->>>>>>> fb248144
     }
 
     return;
@@ -624,14 +611,9 @@
     } else {
       void *dst=nullptr, *dstNorm=nullptr, *buffer=nullptr;
       if (!zeroCopy) {
-<<<<<<< HEAD
 	buffer = pool_device_malloc(dest.Bytes()+dest.NormBytes());
 	dst = buffer;
-	dstNorm = (char*)buffer+dest.Bytes();
-=======
-	dst = pool_device_malloc(dest.Bytes()+dest.NormBytes());
 	dstNorm = static_cast<char*>(dst) + dest.Bytes();
->>>>>>> fb248144
       } else {
 	buffer = pool_pinned_malloc(dest.Bytes()+dest.NormBytes());
 	cudaHostGetDevicePointer(&dst, buffer, 0);
@@ -647,12 +629,8 @@
 	memcpy(dest.Norm(), static_cast<char*>(buffer) + dest.Bytes(), dest.NormBytes());
       }
 
-<<<<<<< HEAD
       if (zeroCopy) pool_pinned_free(buffer);
       else pool_device_free(buffer);
-=======
-      if (zeroCopy) { pool_pinned_free(buffer); } else { pool_device_free(dst); }
->>>>>>> fb248144
     }
 
     return;
