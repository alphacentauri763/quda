--- conflicted
+++ resolved
@@ -25,11 +25,7 @@
   void* cudaColorSpinorField::ghostFaceBuffer; //gpu memory
   void* cudaColorSpinorField::fwdGhostFaceBuffer[QUDA_MAX_DIM]; //pointers to ghostFaceBuffer
   void* cudaColorSpinorField::backGhostFaceBuffer[QUDA_MAX_DIM]; //pointers to ghostFaceBuffer
-<<<<<<< HEAD
-  QudaPrecision cudaColorSpinorField::facePrecision; 
-=======
   size_t cudaColorSpinorField::ghostFaceBytes = 0;
->>>>>>> 1584726e
 
   /*cudaColorSpinorField::cudaColorSpinorField() : 
     ColorSpinorField(), v(0), norm(0), alloc(false), init(false) {
@@ -37,12 +33,8 @@
     }*/
 
   cudaColorSpinorField::cudaColorSpinorField(const ColorSpinorParam &param) : 
-<<<<<<< HEAD
-    ColorSpinorField(param), alloc(false), init(true), texInit(false) {
-=======
     ColorSpinorField(param), alloc(false), init(true), texInit(false), 
     initComms(false), nFaceComms(0) {
->>>>>>> 1584726e
 
     // this must come before create
     if (param.create == QUDA_REFERENCE_FIELD_CREATE) {
@@ -65,12 +57,8 @@
   }
 
   cudaColorSpinorField::cudaColorSpinorField(const cudaColorSpinorField &src) : 
-<<<<<<< HEAD
-    ColorSpinorField(src), alloc(false), init(true), texInit(false) {
-=======
     ColorSpinorField(src), alloc(false), init(true), texInit(false), 
     initComms(false), nFaceComms(0) {
->>>>>>> 1584726e
     create(QUDA_COPY_FIELD_CREATE);
     copySpinorField(src);
   }
@@ -78,12 +66,8 @@
   // creates a copy of src, any differences defined in param
   cudaColorSpinorField::cudaColorSpinorField(const ColorSpinorField &src, 
 					     const ColorSpinorParam &param) :
-<<<<<<< HEAD
-    ColorSpinorField(src), alloc(false), init(true), texInit(false) {  
-=======
     ColorSpinorField(src), alloc(false), init(true), texInit(false), 
     initComms(false), nFaceComms(0) {  
->>>>>>> 1584726e
 
     // can only overide if we are not using a reference or parity special case
     if (param.create != QUDA_REFERENCE_FIELD_CREATE || 
@@ -146,16 +130,10 @@
     if (&src != this) {
       // keep current attributes unless unset
       if (!ColorSpinorField::init) { // note this will turn a reference field into a regular field
-<<<<<<< HEAD
-        destroy();
-        ColorSpinorField::operator=(src);
-        create(QUDA_COPY_FIELD_CREATE);
-=======
 	destroy();
 	destroyComms(); // not sure if this necessary
 	ColorSpinorField::operator=(src);
 	create(QUDA_COPY_FIELD_CREATE);
->>>>>>> 1584726e
       }
       copySpinorField(src);
     }
@@ -208,34 +186,11 @@
     if (create != QUDA_REFERENCE_FIELD_CREATE) {
       v = device_malloc(bytes);
       if (precision == QUDA_HALF_PRECISION) {
-        norm = device_malloc(norm_bytes);
+	norm = device_malloc(norm_bytes);
       }
       alloc = true;
     }
 
-<<<<<<< HEAD
-    // Check if buffer isn't big enough
-    if ((bytes > bufferBytes) && bufferInit) {
-      host_free(buffer_h);
-      buffer_h = NULL;
-      if (REORDER_LOCATION == QUDA_CUDA_FIELD_LOCATION) {
-        device_free(buffer_d);
-        buffer_d = NULL;
-      }
-      bufferInit = false;
-    }
-
-    if (!bufferInit) {
-      bufferBytes = bytes;
-      buffer_h = pinned_malloc(bufferBytes);
-      if (REORDER_LOCATION == QUDA_CUDA_FIELD_LOCATION) {
-        buffer_d = device_malloc(bufferBytes);
-      }
-      bufferInit = true;
-    }
-
-=======
->>>>>>> 1584726e
     if (siteSubset == QUDA_FULL_SITE_SUBSET) {
       // create the associated even and odd subsets
       ColorSpinorParam param;
@@ -411,43 +366,6 @@
     copyCuda(*this, src);
   }
 
-<<<<<<< HEAD
-#include <pack_spinor.h>
-
-#define REORDER_SPINOR_FIELD_NS(DST, SRC, dst, src, myNs, loc)		\
-  if ((dst).Precision() == QUDA_DOUBLE_PRECISION) {			\
-    if ((src).Precision() == QUDA_DOUBLE_PRECISION) {			\
-      packSpinor<myNs>((double*)DST, (double*)SRC, dst, src, loc);	\
-    } else {								\
-      packSpinor<myNs>((double*)DST, (float*)SRC, dst, src, loc);	\
-    }									\
-  } else {								\
-    if ((src).Precision() == QUDA_DOUBLE_PRECISION) {			\
-      packSpinor<myNs>((float*)DST, (double*)SRC, dst, src, loc);	\
-    } else {								\
-      packSpinor<myNs>((float*)DST, (float*)SRC, dst, src, loc);	\
-    }									\
-  }
-
-#define REORDER_SPINOR_FIELD(out, in, dst, src, nSpin, location)	\
-  switch(nSpin){							\
-  case 1:								\
-    REORDER_SPINOR_FIELD_NS(out, in, dst, src, 1, location);		\
-    break;								\
-  case 4:								\
-    REORDER_SPINOR_FIELD_NS(out, in, dst, src, 4, location);		\
-    break;								\
-  default:								\
-    errorQuda("invalid number of spinors");				\
-  }  
-
-  void cudaColorSpinorField::resizeBuffer(size_t bytes) const {
-    if (bytes > bufferBytes) {
-      device_free(buffer_d);
-      host_free(buffer_h);
-      buffer_d = device_malloc(bytes);
-      buffer_h = pinned_malloc(bytes);
-=======
   void cudaColorSpinorField::copySpinorField(const ColorSpinorField &src) {
     
     // src is on the device and is native
@@ -460,67 +378,11 @@
       loadSpinorField(src);
     } else {
       errorQuda("Unknown input ColorSpinorField %s", typeid(src).name());
->>>>>>> 1584726e
     }
   } 
 
-  void cudaColorSpinorField::copySpinorField(const ColorSpinorField &src) {
-    
-    // src is on the device and is native
-    if (typeid(src) == typeid(cudaColorSpinorField) && 
-	isNative() && dynamic_cast<const cudaColorSpinorField &>(src).isNative()) {
-      copy(dynamic_cast<const cudaColorSpinorField&>(src));
-    } else if (typeid(src) == typeid(cudaColorSpinorField)) {
-
-<<<<<<< HEAD
-      // both on the device but at least one of the src/dst fields is not native
-      if (precision == QUDA_HALF_PRECISION || src.Precision() == QUDA_HALF_PRECISION) 
-	errorQuda("Half precision is not supported here");
-      if (fieldOrder == QUDA_QOP_DOMAIN_WALL_FIELD_ORDER || 
-	  src.FieldOrder() == QUDA_QOP_DOMAIN_WALL_FIELD_ORDER)
-	errorQuda("QUDA_QOP_DOMAIN_WALL_FIELD_ORDER not supported here");      
-
-      REORDER_SPINOR_FIELD(dynamic_cast<const cudaColorSpinorField&>(*this).V(),
-			   dynamic_cast<const cudaColorSpinorField&>(src).V(), 
-			   *this, src, nSpin, QUDA_CUDA_FIELD_LOCATION);
-
-    } else if (typeid(src) == typeid(cpuColorSpinorField)) { // src is on the host
-      loadSpinorField(src);
-    } else {
-      errorQuda("Unknown input ColorSpinorField %s", typeid(src).name());
-    }
-  } 
-
   void cudaColorSpinorField::loadSpinorField(const ColorSpinorField &src) {
 
-    if (precision == QUDA_HALF_PRECISION) {
-      ColorSpinorParam param(*this); // acquire all attributes of this
-      param.setPrecision(QUDA_SINGLE_PRECISION); // change precision
-      param.create = QUDA_COPY_FIELD_CREATE;
-      cudaColorSpinorField tmp(src, param);
-      copy(tmp);
-      return;
-    }
-
-    // no native support for this yet - copy to a native supported order
-    if (src.FieldOrder() == QUDA_QOP_DOMAIN_WALL_FIELD_ORDER) {
-      ColorSpinorParam param(src); // acquire all attributes of this
-      param.fieldOrder = QUDA_SPACE_SPIN_COLOR_FIELD_ORDER;
-      param.create = QUDA_NULL_FIELD_CREATE;
-      cpuColorSpinorField tmp(param);
-      tmp.copy(src);
-      loadSpinorField(tmp);
-      return;
-    }
-
-    if (REORDER_LOCATION == QUDA_CPU_FIELD_LOCATION && 
-	typeid(src) == typeid(cpuColorSpinorField)) {
-
-      memset(buffer_h, 0, bytes); // FIXME (temporary?) bug fix for padding
-      REORDER_SPINOR_FIELD(buffer_h, dynamic_cast<const cpuColorSpinorField&>(src).V(), 
-			   *this, src, nSpin, QUDA_CPU_FIELD_LOCATION); 
-      cudaMemcpy(v, buffer_h, bytes, cudaMemcpyHostToDevice);
-=======
     if (REORDER_LOCATION == QUDA_CPU_FIELD_LOCATION && 
 	typeid(src) == typeid(cpuColorSpinorField)) {
       resizeBufferPinned(bytes + norm_bytes);
@@ -528,27 +390,12 @@
 
       copyGenericColorSpinor(*this, src, QUDA_CPU_FIELD_LOCATION, 
 			     bufferPinned, 0, (char*)bufferPinned+bytes, 0);
->>>>>>> 1584726e
 
       cudaMemcpy(v, bufferPinned, bytes, cudaMemcpyHostToDevice);
       cudaMemcpy(norm, (char*)bufferPinned+bytes, norm_bytes, cudaMemcpyHostToDevice);
     } else if (typeid(src) == typeid(cudaColorSpinorField)) {
       copyGenericColorSpinor(*this, src, QUDA_CUDA_FIELD_LOCATION);
     } else {
-<<<<<<< HEAD
-      cudaMemset(v, 0, bytes); // FIXME (temporary?) bug fix for padding
-
-      if (typeid(src) == typeid(cpuColorSpinorField)) {
-	resizeBuffer(src.Bytes());
-	cudaMemcpy(buffer_d, dynamic_cast<const cpuColorSpinorField&>(src).V(), 
-		   src.Bytes(), cudaMemcpyHostToDevice);
-      }
-
-      const void *source = typeid(src) == typeid(cudaColorSpinorField) ?
-	dynamic_cast<const cudaColorSpinorField&>(src).V() : buffer_d;
-
-      REORDER_SPINOR_FIELD(v, source, *this, src, nSpin, QUDA_CUDA_FIELD_LOCATION);
-=======
       void *Src, *srcNorm;
       if (!zeroCopy) {
 	resizeBufferDevice(src.Bytes()+src.NormBytes());
@@ -567,7 +414,6 @@
 
       cudaMemset(v, 0, bytes); // FIXME (temporary?) bug fix for padding
       copyGenericColorSpinor(*this, src, QUDA_CUDA_FIELD_LOCATION, 0, Src, 0, srcNorm);
->>>>>>> 1584726e
     }
 
     checkCudaError();
@@ -577,42 +423,6 @@
 
   void cudaColorSpinorField::saveSpinorField(ColorSpinorField &dest) const {
 
-<<<<<<< HEAD
-    if (precision == QUDA_HALF_PRECISION) {
-      ColorSpinorParam param(*this); // acquire all attributes of this
-      param.setPrecision(QUDA_SINGLE_PRECISION); // change precision
-      param.create = QUDA_COPY_FIELD_CREATE; 
-      cudaColorSpinorField tmp(*this, param);
-      tmp.saveSpinorField(dest);
-      return;
-    }
-
-    // no native support for this yet - copy to a native supported order
-    if (dest.FieldOrder() == QUDA_QOP_DOMAIN_WALL_FIELD_ORDER) {
-      if (typeid(dest) == typeid(cudaColorSpinorField)) 
-	errorQuda("Must use a cpuColorSpinorField here");
-      ColorSpinorParam param(dest); // acquire all attributes of this
-      param.fieldOrder = QUDA_SPACE_SPIN_COLOR_FIELD_ORDER;
-      param.create = QUDA_NULL_FIELD_CREATE;
-      cpuColorSpinorField tmp(param);
-      saveSpinorField(tmp);
-      dynamic_cast<cpuColorSpinorField&>(dest).copy(tmp);
-      return;
-    }
-
-    if (REORDER_LOCATION == QUDA_CPU_FIELD_LOCATION && typeid(dest) == typeid(cpuColorSpinorField)) {
-      cudaMemcpy(buffer_h, v, bytes, cudaMemcpyDeviceToHost);
-      REORDER_SPINOR_FIELD(dynamic_cast<cpuColorSpinorField&>(dest).V(), buffer_h, 
-			   dest, *this, nSpin, QUDA_CPU_FIELD_LOCATION); 
-    } else {
-
-      if (typeid(dest)==typeid(cpuColorSpinorField)) resizeBuffer(dest.Bytes());
-
-      void *dst = (typeid(dest)==typeid(cudaColorSpinorField)) ? 
-	dynamic_cast<cudaColorSpinorField&>(dest).V() : buffer_d;
-
-      REORDER_SPINOR_FIELD(dst, v, dest, *this, nSpin, QUDA_CUDA_FIELD_LOCATION); 
-=======
     if (REORDER_LOCATION == QUDA_CPU_FIELD_LOCATION && 
 	typeid(dest) == typeid(cpuColorSpinorField)) {
       resizeBufferPinned(bytes+norm_bytes);
@@ -635,7 +445,6 @@
 	dstNorm = (char*)dst+dest.Bytes();
       }
       copyGenericColorSpinor(dest, *this, QUDA_CUDA_FIELD_LOCATION, dst, v, dstNorm, 0);
->>>>>>> 1584726e
 
       if (!zeroCopy) {
 	cudaMemcpy(dest.V(), dst, dest.Bytes(), cudaMemcpyDeviceToHost);
@@ -654,26 +463,6 @@
     int Nint = nColor * nSpin * 2; // number of internal degrees of freedom
     if (nSpin == 4) Nint /= 2; // spin projection for Wilson
 
-<<<<<<< HEAD
-    // only allocate if not already allocated or precision is greater then previously
-    if(initGhostFaceBuffer == 0 || precision > facePrecision){    
-
-      if (initGhostFaceBuffer) device_free(ghostFaceBuffer); 
-
-      // allocate a single contiguous buffer for the buffers
-      size_t faceBytes = 0;
-      for (int i=0; i<4; i++) {
-	if(!commDimPartitioned(i)) continue;
-	faceBytes += 2*nFace*ghostFace[i]*Nint*precision;
-	// add extra space for the norms for half precision
-	if (precision == QUDA_HALF_PRECISION) faceBytes += 2*nFace*ghostFace[i]*sizeof(float);
-      }
-
-      if (faceBytes > 0) {
-	ghostFaceBuffer = device_malloc(faceBytes);
-	initGhostFaceBuffer = 1;
-	facePrecision = precision;
-=======
     // compute size of buffer required
     size_t faceBytes = 0;
     for (int i=0; i<4; i++) {
@@ -692,7 +481,6 @@
 	ghostFaceBuffer = device_malloc(faceBytes);
 	initGhostFaceBuffer = 1;
 	ghostFaceBytes = faceBytes;
->>>>>>> 1584726e
       }
 
     }
@@ -728,15 +516,11 @@
   }
 
   // pack the ghost zone into a contiguous buffer for communications
-<<<<<<< HEAD
-  void cudaColorSpinorField::packGhost(const QudaParity parity, const int dagger, cudaStream_t *stream) 
-=======
   void cudaColorSpinorField::packGhost(FullClover &clov, FullClover &clovInv,
 				       const int nFace, const QudaParity parity, 
                                        const int dim, const QudaDirection dir,
 				       const int dagger, cudaStream_t *stream, 
 				       void *buffer, double a) 
->>>>>>> 1584726e
   {
     int face_num;
     if(dir == QUDA_BACKWARDS){
@@ -747,9 +531,6 @@
       face_num = 2;
     }
 #ifdef MULTI_GPU
-<<<<<<< HEAD
-    packFace(ghostFaceBuffer, *this, dagger, parity, *stream); 
-=======
     void *packBuffer = buffer ? buffer : ghostFaceBuffer;
     packFace(packBuffer, *this, clov, clovInv, nFace, dagger, parity, dim, face_num, *stream, a); 
 #else
@@ -775,19 +556,8 @@
 #ifdef MULTI_GPU
     void *packBuffer = buffer ? buffer : ghostFaceBuffer;
     packFace(packBuffer, *this, nFace, dagger, parity, dim, face_num, *stream, a, b); 
->>>>>>> 1584726e
 #else
     errorQuda("packGhost not built on single-GPU build");
-#endif
-
-  }
-
-  void cudaColorSpinorField::packTwistedGhost(const QudaParity parity, const int dagger, double a, double b, cudaStream_t *stream) 
-  {
-#ifdef MULTI_GPU
-    packTwistedFace(ghostFaceBuffer, *this, dagger, parity, a, b, *stream); 
-#else
-    errorQuda("packTwistedGhost not built on single-GPU build");
 #endif
 
   }
@@ -800,11 +570,7 @@
 #ifdef MULTI_GPU
     int Nvec = (nSpin == 1 || precision == QUDA_DOUBLE_PRECISION) ? 2 : 4;
     int Nint = (nColor * nSpin * 2) / (nSpin == 4 ? 2 : 1);  // (spin proj.) degrees of freedom
-<<<<<<< HEAD
-
-=======
     
->>>>>>> 1584726e
     if (dim !=3 || getKernelPackT() || getTwistPack()) { // use kernels to pack into contiguous buffers then a single cudaMemcpy
 
       size_t bytes = nFace*Nint*ghostFace[dim]*precision;
@@ -900,14 +666,9 @@
   }
 
 
-<<<<<<< HEAD
-  void cudaColorSpinorField::unpackGhost(void* ghost_spinor, const int dim, 
-					 const QudaDirection dir, 
-=======
 
   void cudaColorSpinorField::unpackGhost(const void* ghost_spinor, const int nFace, 
 					 const int dim, const QudaDirection dir, 
->>>>>>> 1584726e
 					 const int dagger, cudaStream_t* stream) 
   {
     int Nint = (nColor * nSpin * 2) / (nSpin == 4 ? 2 : 1);  // (spin proj.) degrees of freedom
