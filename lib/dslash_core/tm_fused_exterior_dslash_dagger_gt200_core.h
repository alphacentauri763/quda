#ifdef MULTI_GPU

// *** CUDA DSLASH DAGGER ***

#define DSLASH_SHARED_FLOATS_PER_THREAD 0


#if ((CUDA_VERSION >= 4010) && (__COMPUTE_CAPABILITY__ >= 200)) // NVVM compiler
#define VOLATILE
#else // Open64 compiler
#define VOLATILE volatile
#endif
// input spinor
#ifdef SPINOR_DOUBLE
#define spinorFloat double
#define i00_re I0.x
#define i00_im I0.y
#define i01_re I1.x
#define i01_im I1.y
#define i02_re I2.x
#define i02_im I2.y
#define i10_re I3.x
#define i10_im I3.y
#define i11_re I4.x
#define i11_im I4.y
#define i12_re I5.x
#define i12_im I5.y
#define i20_re I6.x
#define i20_im I6.y
#define i21_re I7.x
#define i21_im I7.y
#define i22_re I8.x
#define i22_im I8.y
#define i30_re I9.x
#define i30_im I9.y
#define i31_re I10.x
#define i31_im I10.y
#define i32_re I11.x
#define i32_im I11.y
#define acc00_re accum0.x
#define acc00_im accum0.y
#define acc01_re accum1.x
#define acc01_im accum1.y
#define acc02_re accum2.x
#define acc02_im accum2.y
#define acc10_re accum3.x
#define acc10_im accum3.y
#define acc11_re accum4.x
#define acc11_im accum4.y
#define acc12_re accum5.x
#define acc12_im accum5.y
#define acc20_re accum6.x
#define acc20_im accum6.y
#define acc21_re accum7.x
#define acc21_im accum7.y
#define acc22_re accum8.x
#define acc22_im accum8.y
#define acc30_re accum9.x
#define acc30_im accum9.y
#define acc31_re accum10.x
#define acc31_im accum10.y
#define acc32_re accum11.x
#define acc32_im accum11.y
#else
#define spinorFloat float
#define i00_re I0.x
#define i00_im I0.y
#define i01_re I0.z
#define i01_im I0.w
#define i02_re I1.x
#define i02_im I1.y
#define i10_re I1.z
#define i10_im I1.w
#define i11_re I2.x
#define i11_im I2.y
#define i12_re I2.z
#define i12_im I2.w
#define i20_re I3.x
#define i20_im I3.y
#define i21_re I3.z
#define i21_im I3.w
#define i22_re I4.x
#define i22_im I4.y
#define i30_re I4.z
#define i30_im I4.w
#define i31_re I5.x
#define i31_im I5.y
#define i32_re I5.z
#define i32_im I5.w
#define acc00_re accum0.x
#define acc00_im accum0.y
#define acc01_re accum0.z
#define acc01_im accum0.w
#define acc02_re accum1.x
#define acc02_im accum1.y
#define acc10_re accum1.z
#define acc10_im accum1.w
#define acc11_re accum2.x
#define acc11_im accum2.y
#define acc12_re accum2.z
#define acc12_im accum2.w
#define acc20_re accum3.x
#define acc20_im accum3.y
#define acc21_re accum3.z
#define acc21_im accum3.w
#define acc22_re accum4.x
#define acc22_im accum4.y
#define acc30_re accum4.z
#define acc30_im accum4.w
#define acc31_re accum5.x
#define acc31_im accum5.y
#define acc32_re accum5.z
#define acc32_im accum5.w
#endif // SPINOR_DOUBLE

// gauge link
#ifdef GAUGE_FLOAT2
#define g00_re G0.x
#define g00_im G0.y
#define g01_re G1.x
#define g01_im G1.y
#define g02_re G2.x
#define g02_im G2.y
#define g10_re G3.x
#define g10_im G3.y
#define g11_re G4.x
#define g11_im G4.y
#define g12_re G5.x
#define g12_im G5.y
#define g20_re G6.x
#define g20_im G6.y
#define g21_re G7.x
#define g21_im G7.y
#define g22_re G8.x
#define g22_im G8.y

#else
#define g00_re G0.x
#define g00_im G0.y
#define g01_re G0.z
#define g01_im G0.w
#define g02_re G1.x
#define g02_im G1.y
#define g10_re G1.z
#define g10_im G1.w
#define g11_re G2.x
#define g11_im G2.y
#define g12_re G2.z
#define g12_im G2.w
#define g20_re G3.x
#define g20_im G3.y
#define g21_re G3.z
#define g21_im G3.w
#define g22_re G4.x
#define g22_im G4.y

#endif // GAUGE_DOUBLE

// conjugated gauge link
#define gT00_re (+g00_re)
#define gT00_im (-g00_im)
#define gT01_re (+g10_re)
#define gT01_im (-g10_im)
#define gT02_re (+g20_re)
#define gT02_im (-g20_im)
#define gT10_re (+g01_re)
#define gT10_im (-g01_im)
#define gT11_re (+g11_re)
#define gT11_im (-g11_im)
#define gT12_re (+g21_re)
#define gT12_im (-g21_im)
#define gT20_re (+g02_re)
#define gT20_im (-g02_im)
#define gT21_re (+g12_re)
#define gT21_im (-g12_im)
#define gT22_re (+g22_re)
#define gT22_im (-g22_im)

// output spinor
VOLATILE spinorFloat o00_re;
VOLATILE spinorFloat o00_im;
VOLATILE spinorFloat o01_re;
VOLATILE spinorFloat o01_im;
VOLATILE spinorFloat o02_re;
VOLATILE spinorFloat o02_im;
VOLATILE spinorFloat o10_re;
VOLATILE spinorFloat o10_im;
VOLATILE spinorFloat o11_re;
VOLATILE spinorFloat o11_im;
VOLATILE spinorFloat o12_re;
VOLATILE spinorFloat o12_im;
VOLATILE spinorFloat o20_re;
VOLATILE spinorFloat o20_im;
VOLATILE spinorFloat o21_re;
VOLATILE spinorFloat o21_im;
VOLATILE spinorFloat o22_re;
VOLATILE spinorFloat o22_im;
VOLATILE spinorFloat o30_re;
VOLATILE spinorFloat o30_im;
VOLATILE spinorFloat o31_re;
VOLATILE spinorFloat o31_im;
VOLATILE spinorFloat o32_re;
VOLATILE spinorFloat o32_im;

#include "read_gauge.h"
#include "io_spinor.h"

int x1, x2, x3, x4;
int X;

#if (DD_PREC==2) // half precision
int sp_norm_idx;
#endif // half precision

int sid;

int dim;
int face_idx;
int face_num;
int Y[4] = {X1,X2,X3,X4};

  sid = blockIdx.x*blockDim.x + threadIdx.x;
  if (sid >= param.threads) return;


  dim = dimFromFaceIndex(sid, param); // sid is also modified

  const int face_volume = ((param.threadDimMapUpper[dim] - param.threadDimMapLower[dim]) >> 1);  
  face_num = (sid >= face_volume);              // is this thread updating face 0 or 1
  face_idx = sid - face_num*face_volume;        // index into the respective face


  const int dims[] = {X1, X2, X3, X4};
  coordsFromFaceIndex<1>(X, sid, x1, x2, x3, x4, face_idx, face_volume, dim, face_num, param.parity, dims);

  bool active = false;
  for(int dir=0; dir<4; ++dir){
    active = active || isActive(dim,dir,+1,x1,x2,x3,x4,param.commDim,param.X);
  }
  if(!active) return;


  READ_INTERMEDIATE_SPINOR(INTERTEX, param.sp_stride, sid, sid);

  o00_re = i00_re;  o00_im = i00_im;
  o01_re = i01_re;  o01_im = i01_im;
  o02_re = i02_re;  o02_im = i02_im;
  o10_re = i10_re;  o10_im = i10_im;
  o11_re = i11_re;  o11_im = i11_im;
  o12_re = i12_re;  o12_im = i12_im;
  o20_re = i20_re;  o20_im = i20_im;
  o21_re = i21_re;  o21_im = i21_im;
  o22_re = i22_re;  o22_im = i22_im;
  o30_re = i30_re;  o30_im = i30_im;
  o31_re = i31_re;  o31_im = i31_im;
  o32_re = i32_re;  o32_im = i32_im;
if (isActive(dim,0,+1,x1,x2,x3,x4,param.commDim,param.X) && x1==X1m1 )
{
  // Projector P0+
  // 1 0 0 i 
  // 0 1 i 0 
  // 0 -i 1 0 
  // -i 0 0 1 
  
  faceIndexFromCoords<1>(face_idx,x1,x2,x3,x4,0,Y);
  const int sp_idx = face_idx + param.ghostOffset[0][1];
#if (DD_PREC==2)
<<<<<<< HEAD
    sp_norm_idx = face_idx + param.ghostNormOffset[0][1];
=======
    sp_norm_idx = face_idx + ghostFace[0] + param.ghostNormOffset[0];
>>>>>>> aa3046b9
#endif
  
  const int ga_idx = sid;
  
  spinorFloat a0_re, a0_im;
  spinorFloat a1_re, a1_im;
  spinorFloat a2_re, a2_im;
  spinorFloat b0_re, b0_im;
  spinorFloat b1_re, b1_im;
  spinorFloat b2_re, b2_im;
  
  
  const int sp_stride_pad = ghostFace[0];
  
  // read half spinor from device memory
  READ_HALF_SPINOR(GHOSTSPINORTEX, sp_stride_pad, sp_idx, sp_norm_idx);
  
  a0_re = i00_re;  a0_im = i00_im;
  a1_re = i01_re;  a1_im = i01_im;
  a2_re = i02_re;  a2_im = i02_im;
  b0_re = i10_re;  b0_im = i10_im;
  b1_re = i11_re;  b1_im = i11_im;
  b2_re = i12_re;  b2_im = i12_im;
  
  // read gauge matrix from device memory
  READ_GAUGE_MATRIX(G, GAUGE0TEX, 0, ga_idx, ga_stride);
  
  // reconstruct gauge matrix
  RECONSTRUCT_GAUGE_MATRIX(0);
  
  // multiply row 0
  spinorFloat A0_re = 0;
  A0_re += g00_re * a0_re;
  A0_re -= g00_im * a0_im;
  A0_re += g01_re * a1_re;
  A0_re -= g01_im * a1_im;
  A0_re += g02_re * a2_re;
  A0_re -= g02_im * a2_im;
  spinorFloat A0_im = 0;
  A0_im += g00_re * a0_im;
  A0_im += g00_im * a0_re;
  A0_im += g01_re * a1_im;
  A0_im += g01_im * a1_re;
  A0_im += g02_re * a2_im;
  A0_im += g02_im * a2_re;
  spinorFloat B0_re = 0;
  B0_re += g00_re * b0_re;
  B0_re -= g00_im * b0_im;
  B0_re += g01_re * b1_re;
  B0_re -= g01_im * b1_im;
  B0_re += g02_re * b2_re;
  B0_re -= g02_im * b2_im;
  spinorFloat B0_im = 0;
  B0_im += g00_re * b0_im;
  B0_im += g00_im * b0_re;
  B0_im += g01_re * b1_im;
  B0_im += g01_im * b1_re;
  B0_im += g02_re * b2_im;
  B0_im += g02_im * b2_re;
  
  // multiply row 1
  spinorFloat A1_re = 0;
  A1_re += g10_re * a0_re;
  A1_re -= g10_im * a0_im;
  A1_re += g11_re * a1_re;
  A1_re -= g11_im * a1_im;
  A1_re += g12_re * a2_re;
  A1_re -= g12_im * a2_im;
  spinorFloat A1_im = 0;
  A1_im += g10_re * a0_im;
  A1_im += g10_im * a0_re;
  A1_im += g11_re * a1_im;
  A1_im += g11_im * a1_re;
  A1_im += g12_re * a2_im;
  A1_im += g12_im * a2_re;
  spinorFloat B1_re = 0;
  B1_re += g10_re * b0_re;
  B1_re -= g10_im * b0_im;
  B1_re += g11_re * b1_re;
  B1_re -= g11_im * b1_im;
  B1_re += g12_re * b2_re;
  B1_re -= g12_im * b2_im;
  spinorFloat B1_im = 0;
  B1_im += g10_re * b0_im;
  B1_im += g10_im * b0_re;
  B1_im += g11_re * b1_im;
  B1_im += g11_im * b1_re;
  B1_im += g12_re * b2_im;
  B1_im += g12_im * b2_re;
  
  // multiply row 2
  spinorFloat A2_re = 0;
  A2_re += g20_re * a0_re;
  A2_re -= g20_im * a0_im;
  A2_re += g21_re * a1_re;
  A2_re -= g21_im * a1_im;
  A2_re += g22_re * a2_re;
  A2_re -= g22_im * a2_im;
  spinorFloat A2_im = 0;
  A2_im += g20_re * a0_im;
  A2_im += g20_im * a0_re;
  A2_im += g21_re * a1_im;
  A2_im += g21_im * a1_re;
  A2_im += g22_re * a2_im;
  A2_im += g22_im * a2_re;
  spinorFloat B2_re = 0;
  B2_re += g20_re * b0_re;
  B2_re -= g20_im * b0_im;
  B2_re += g21_re * b1_re;
  B2_re -= g21_im * b1_im;
  B2_re += g22_re * b2_re;
  B2_re -= g22_im * b2_im;
  spinorFloat B2_im = 0;
  B2_im += g20_re * b0_im;
  B2_im += g20_im * b0_re;
  B2_im += g21_re * b1_im;
  B2_im += g21_im * b1_re;
  B2_im += g22_re * b2_im;
  B2_im += g22_im * b2_re;
  
  o00_re += A0_re;
  o00_im += A0_im;
  o10_re += B0_re;
  o10_im += B0_im;
  o20_re += B0_im;
  o20_im -= B0_re;
  o30_re += A0_im;
  o30_im -= A0_re;
  
  o01_re += A1_re;
  o01_im += A1_im;
  o11_re += B1_re;
  o11_im += B1_im;
  o21_re += B1_im;
  o21_im -= B1_re;
  o31_re += A1_im;
  o31_im -= A1_re;
  
  o02_re += A2_re;
  o02_im += A2_im;
  o12_re += B2_re;
  o12_im += B2_im;
  o22_re += B2_im;
  o22_im -= B2_re;
  o32_re += A2_im;
  o32_im -= A2_re;
  
}

if (isActive(dim,0,-1,x1,x2,x3,x4,param.commDim,param.X) && x1==0 )
{
  // Projector P0-
  // 1 0 0 -i 
  // 0 1 -i 0 
  // 0 i 1 0 
  // i 0 0 1 
  
  faceIndexFromCoords<1>(face_idx,x1,x2,x3,x4,0,Y);
  const int sp_idx = face_idx + param.ghostOffset[0][0];
#if (DD_PREC==2)
    sp_norm_idx = face_idx + param.ghostNormOffset[0][0];
#endif
  
  const int ga_idx = Vh+face_idx;
  
  spinorFloat a0_re, a0_im;
  spinorFloat a1_re, a1_im;
  spinorFloat a2_re, a2_im;
  spinorFloat b0_re, b0_im;
  spinorFloat b1_re, b1_im;
  spinorFloat b2_re, b2_im;
  
  
  const int sp_stride_pad = ghostFace[0];
  
  // read half spinor from device memory
  READ_HALF_SPINOR(GHOSTSPINORTEX, sp_stride_pad, sp_idx, sp_norm_idx);
  
  a0_re = i00_re;  a0_im = i00_im;
  a1_re = i01_re;  a1_im = i01_im;
  a2_re = i02_re;  a2_im = i02_im;
  b0_re = i10_re;  b0_im = i10_im;
  b1_re = i11_re;  b1_im = i11_im;
  b2_re = i12_re;  b2_im = i12_im;
  
  // read gauge matrix from device memory
  READ_GAUGE_MATRIX(G, GAUGE1TEX, 1, ga_idx, ga_stride);
  
  // reconstruct gauge matrix
  RECONSTRUCT_GAUGE_MATRIX(1);
  
  // multiply row 0
  spinorFloat A0_re = 0;
  A0_re += gT00_re * a0_re;
  A0_re -= gT00_im * a0_im;
  A0_re += gT01_re * a1_re;
  A0_re -= gT01_im * a1_im;
  A0_re += gT02_re * a2_re;
  A0_re -= gT02_im * a2_im;
  spinorFloat A0_im = 0;
  A0_im += gT00_re * a0_im;
  A0_im += gT00_im * a0_re;
  A0_im += gT01_re * a1_im;
  A0_im += gT01_im * a1_re;
  A0_im += gT02_re * a2_im;
  A0_im += gT02_im * a2_re;
  spinorFloat B0_re = 0;
  B0_re += gT00_re * b0_re;
  B0_re -= gT00_im * b0_im;
  B0_re += gT01_re * b1_re;
  B0_re -= gT01_im * b1_im;
  B0_re += gT02_re * b2_re;
  B0_re -= gT02_im * b2_im;
  spinorFloat B0_im = 0;
  B0_im += gT00_re * b0_im;
  B0_im += gT00_im * b0_re;
  B0_im += gT01_re * b1_im;
  B0_im += gT01_im * b1_re;
  B0_im += gT02_re * b2_im;
  B0_im += gT02_im * b2_re;
  
  // multiply row 1
  spinorFloat A1_re = 0;
  A1_re += gT10_re * a0_re;
  A1_re -= gT10_im * a0_im;
  A1_re += gT11_re * a1_re;
  A1_re -= gT11_im * a1_im;
  A1_re += gT12_re * a2_re;
  A1_re -= gT12_im * a2_im;
  spinorFloat A1_im = 0;
  A1_im += gT10_re * a0_im;
  A1_im += gT10_im * a0_re;
  A1_im += gT11_re * a1_im;
  A1_im += gT11_im * a1_re;
  A1_im += gT12_re * a2_im;
  A1_im += gT12_im * a2_re;
  spinorFloat B1_re = 0;
  B1_re += gT10_re * b0_re;
  B1_re -= gT10_im * b0_im;
  B1_re += gT11_re * b1_re;
  B1_re -= gT11_im * b1_im;
  B1_re += gT12_re * b2_re;
  B1_re -= gT12_im * b2_im;
  spinorFloat B1_im = 0;
  B1_im += gT10_re * b0_im;
  B1_im += gT10_im * b0_re;
  B1_im += gT11_re * b1_im;
  B1_im += gT11_im * b1_re;
  B1_im += gT12_re * b2_im;
  B1_im += gT12_im * b2_re;
  
  // multiply row 2
  spinorFloat A2_re = 0;
  A2_re += gT20_re * a0_re;
  A2_re -= gT20_im * a0_im;
  A2_re += gT21_re * a1_re;
  A2_re -= gT21_im * a1_im;
  A2_re += gT22_re * a2_re;
  A2_re -= gT22_im * a2_im;
  spinorFloat A2_im = 0;
  A2_im += gT20_re * a0_im;
  A2_im += gT20_im * a0_re;
  A2_im += gT21_re * a1_im;
  A2_im += gT21_im * a1_re;
  A2_im += gT22_re * a2_im;
  A2_im += gT22_im * a2_re;
  spinorFloat B2_re = 0;
  B2_re += gT20_re * b0_re;
  B2_re -= gT20_im * b0_im;
  B2_re += gT21_re * b1_re;
  B2_re -= gT21_im * b1_im;
  B2_re += gT22_re * b2_re;
  B2_re -= gT22_im * b2_im;
  spinorFloat B2_im = 0;
  B2_im += gT20_re * b0_im;
  B2_im += gT20_im * b0_re;
  B2_im += gT21_re * b1_im;
  B2_im += gT21_im * b1_re;
  B2_im += gT22_re * b2_im;
  B2_im += gT22_im * b2_re;
  
  o00_re += A0_re;
  o00_im += A0_im;
  o10_re += B0_re;
  o10_im += B0_im;
  o20_re -= B0_im;
  o20_im += B0_re;
  o30_re -= A0_im;
  o30_im += A0_re;
  
  o01_re += A1_re;
  o01_im += A1_im;
  o11_re += B1_re;
  o11_im += B1_im;
  o21_re -= B1_im;
  o21_im += B1_re;
  o31_re -= A1_im;
  o31_im += A1_re;
  
  o02_re += A2_re;
  o02_im += A2_im;
  o12_re += B2_re;
  o12_im += B2_im;
  o22_re -= B2_im;
  o22_im += B2_re;
  o32_re -= A2_im;
  o32_im += A2_re;
  
}

if (isActive(dim,1,+1,x1,x2,x3,x4,param.commDim,param.X) && x2==X2m1 )
{
  // Projector P1+
  // 1 0 0 1 
  // 0 1 -1 0 
  // 0 -1 1 0 
  // 1 0 0 1 
  
  faceIndexFromCoords<1>(face_idx,x1,x2,x3,x4,1,Y);
  const int sp_idx = face_idx + param.ghostOffset[1][1];
#if (DD_PREC==2)
<<<<<<< HEAD
    sp_norm_idx = face_idx + param.ghostNormOffset[1][1];
=======
    sp_norm_idx = face_idx + ghostFace[1] + param.ghostNormOffset[1];
>>>>>>> aa3046b9
#endif
  
  const int ga_idx = sid;
  
  spinorFloat a0_re, a0_im;
  spinorFloat a1_re, a1_im;
  spinorFloat a2_re, a2_im;
  spinorFloat b0_re, b0_im;
  spinorFloat b1_re, b1_im;
  spinorFloat b2_re, b2_im;
  
  
  const int sp_stride_pad = ghostFace[1];
  
  // read half spinor from device memory
  READ_HALF_SPINOR(GHOSTSPINORTEX, sp_stride_pad, sp_idx, sp_norm_idx);
  
  a0_re = i00_re;  a0_im = i00_im;
  a1_re = i01_re;  a1_im = i01_im;
  a2_re = i02_re;  a2_im = i02_im;
  b0_re = i10_re;  b0_im = i10_im;
  b1_re = i11_re;  b1_im = i11_im;
  b2_re = i12_re;  b2_im = i12_im;
  
  // read gauge matrix from device memory
  READ_GAUGE_MATRIX(G, GAUGE0TEX, 2, ga_idx, ga_stride);
  
  // reconstruct gauge matrix
  RECONSTRUCT_GAUGE_MATRIX(2);
  
  // multiply row 0
  spinorFloat A0_re = 0;
  A0_re += g00_re * a0_re;
  A0_re -= g00_im * a0_im;
  A0_re += g01_re * a1_re;
  A0_re -= g01_im * a1_im;
  A0_re += g02_re * a2_re;
  A0_re -= g02_im * a2_im;
  spinorFloat A0_im = 0;
  A0_im += g00_re * a0_im;
  A0_im += g00_im * a0_re;
  A0_im += g01_re * a1_im;
  A0_im += g01_im * a1_re;
  A0_im += g02_re * a2_im;
  A0_im += g02_im * a2_re;
  spinorFloat B0_re = 0;
  B0_re += g00_re * b0_re;
  B0_re -= g00_im * b0_im;
  B0_re += g01_re * b1_re;
  B0_re -= g01_im * b1_im;
  B0_re += g02_re * b2_re;
  B0_re -= g02_im * b2_im;
  spinorFloat B0_im = 0;
  B0_im += g00_re * b0_im;
  B0_im += g00_im * b0_re;
  B0_im += g01_re * b1_im;
  B0_im += g01_im * b1_re;
  B0_im += g02_re * b2_im;
  B0_im += g02_im * b2_re;
  
  // multiply row 1
  spinorFloat A1_re = 0;
  A1_re += g10_re * a0_re;
  A1_re -= g10_im * a0_im;
  A1_re += g11_re * a1_re;
  A1_re -= g11_im * a1_im;
  A1_re += g12_re * a2_re;
  A1_re -= g12_im * a2_im;
  spinorFloat A1_im = 0;
  A1_im += g10_re * a0_im;
  A1_im += g10_im * a0_re;
  A1_im += g11_re * a1_im;
  A1_im += g11_im * a1_re;
  A1_im += g12_re * a2_im;
  A1_im += g12_im * a2_re;
  spinorFloat B1_re = 0;
  B1_re += g10_re * b0_re;
  B1_re -= g10_im * b0_im;
  B1_re += g11_re * b1_re;
  B1_re -= g11_im * b1_im;
  B1_re += g12_re * b2_re;
  B1_re -= g12_im * b2_im;
  spinorFloat B1_im = 0;
  B1_im += g10_re * b0_im;
  B1_im += g10_im * b0_re;
  B1_im += g11_re * b1_im;
  B1_im += g11_im * b1_re;
  B1_im += g12_re * b2_im;
  B1_im += g12_im * b2_re;
  
  // multiply row 2
  spinorFloat A2_re = 0;
  A2_re += g20_re * a0_re;
  A2_re -= g20_im * a0_im;
  A2_re += g21_re * a1_re;
  A2_re -= g21_im * a1_im;
  A2_re += g22_re * a2_re;
  A2_re -= g22_im * a2_im;
  spinorFloat A2_im = 0;
  A2_im += g20_re * a0_im;
  A2_im += g20_im * a0_re;
  A2_im += g21_re * a1_im;
  A2_im += g21_im * a1_re;
  A2_im += g22_re * a2_im;
  A2_im += g22_im * a2_re;
  spinorFloat B2_re = 0;
  B2_re += g20_re * b0_re;
  B2_re -= g20_im * b0_im;
  B2_re += g21_re * b1_re;
  B2_re -= g21_im * b1_im;
  B2_re += g22_re * b2_re;
  B2_re -= g22_im * b2_im;
  spinorFloat B2_im = 0;
  B2_im += g20_re * b0_im;
  B2_im += g20_im * b0_re;
  B2_im += g21_re * b1_im;
  B2_im += g21_im * b1_re;
  B2_im += g22_re * b2_im;
  B2_im += g22_im * b2_re;
  
  o00_re += A0_re;
  o00_im += A0_im;
  o10_re += B0_re;
  o10_im += B0_im;
  o20_re -= B0_re;
  o20_im -= B0_im;
  o30_re += A0_re;
  o30_im += A0_im;
  
  o01_re += A1_re;
  o01_im += A1_im;
  o11_re += B1_re;
  o11_im += B1_im;
  o21_re -= B1_re;
  o21_im -= B1_im;
  o31_re += A1_re;
  o31_im += A1_im;
  
  o02_re += A2_re;
  o02_im += A2_im;
  o12_re += B2_re;
  o12_im += B2_im;
  o22_re -= B2_re;
  o22_im -= B2_im;
  o32_re += A2_re;
  o32_im += A2_im;
  
}

if (isActive(dim,1,-1,x1,x2,x3,x4,param.commDim,param.X) && x2==0 )
{
  // Projector P1-
  // 1 0 0 -1 
  // 0 1 1 0 
  // 0 1 1 0 
  // -1 0 0 1 
  
  faceIndexFromCoords<1>(face_idx,x1,x2,x3,x4,1,Y);
  const int sp_idx = face_idx + param.ghostOffset[1][0];
#if (DD_PREC==2)
    sp_norm_idx = face_idx + param.ghostNormOffset[1][0];
#endif
  
  const int ga_idx = Vh+face_idx;
  
  spinorFloat a0_re, a0_im;
  spinorFloat a1_re, a1_im;
  spinorFloat a2_re, a2_im;
  spinorFloat b0_re, b0_im;
  spinorFloat b1_re, b1_im;
  spinorFloat b2_re, b2_im;
  
  
  const int sp_stride_pad = ghostFace[1];
  
  // read half spinor from device memory
  READ_HALF_SPINOR(GHOSTSPINORTEX, sp_stride_pad, sp_idx, sp_norm_idx);
  
  a0_re = i00_re;  a0_im = i00_im;
  a1_re = i01_re;  a1_im = i01_im;
  a2_re = i02_re;  a2_im = i02_im;
  b0_re = i10_re;  b0_im = i10_im;
  b1_re = i11_re;  b1_im = i11_im;
  b2_re = i12_re;  b2_im = i12_im;
  
  // read gauge matrix from device memory
  READ_GAUGE_MATRIX(G, GAUGE1TEX, 3, ga_idx, ga_stride);
  
  // reconstruct gauge matrix
  RECONSTRUCT_GAUGE_MATRIX(3);
  
  // multiply row 0
  spinorFloat A0_re = 0;
  A0_re += gT00_re * a0_re;
  A0_re -= gT00_im * a0_im;
  A0_re += gT01_re * a1_re;
  A0_re -= gT01_im * a1_im;
  A0_re += gT02_re * a2_re;
  A0_re -= gT02_im * a2_im;
  spinorFloat A0_im = 0;
  A0_im += gT00_re * a0_im;
  A0_im += gT00_im * a0_re;
  A0_im += gT01_re * a1_im;
  A0_im += gT01_im * a1_re;
  A0_im += gT02_re * a2_im;
  A0_im += gT02_im * a2_re;
  spinorFloat B0_re = 0;
  B0_re += gT00_re * b0_re;
  B0_re -= gT00_im * b0_im;
  B0_re += gT01_re * b1_re;
  B0_re -= gT01_im * b1_im;
  B0_re += gT02_re * b2_re;
  B0_re -= gT02_im * b2_im;
  spinorFloat B0_im = 0;
  B0_im += gT00_re * b0_im;
  B0_im += gT00_im * b0_re;
  B0_im += gT01_re * b1_im;
  B0_im += gT01_im * b1_re;
  B0_im += gT02_re * b2_im;
  B0_im += gT02_im * b2_re;
  
  // multiply row 1
  spinorFloat A1_re = 0;
  A1_re += gT10_re * a0_re;
  A1_re -= gT10_im * a0_im;
  A1_re += gT11_re * a1_re;
  A1_re -= gT11_im * a1_im;
  A1_re += gT12_re * a2_re;
  A1_re -= gT12_im * a2_im;
  spinorFloat A1_im = 0;
  A1_im += gT10_re * a0_im;
  A1_im += gT10_im * a0_re;
  A1_im += gT11_re * a1_im;
  A1_im += gT11_im * a1_re;
  A1_im += gT12_re * a2_im;
  A1_im += gT12_im * a2_re;
  spinorFloat B1_re = 0;
  B1_re += gT10_re * b0_re;
  B1_re -= gT10_im * b0_im;
  B1_re += gT11_re * b1_re;
  B1_re -= gT11_im * b1_im;
  B1_re += gT12_re * b2_re;
  B1_re -= gT12_im * b2_im;
  spinorFloat B1_im = 0;
  B1_im += gT10_re * b0_im;
  B1_im += gT10_im * b0_re;
  B1_im += gT11_re * b1_im;
  B1_im += gT11_im * b1_re;
  B1_im += gT12_re * b2_im;
  B1_im += gT12_im * b2_re;
  
  // multiply row 2
  spinorFloat A2_re = 0;
  A2_re += gT20_re * a0_re;
  A2_re -= gT20_im * a0_im;
  A2_re += gT21_re * a1_re;
  A2_re -= gT21_im * a1_im;
  A2_re += gT22_re * a2_re;
  A2_re -= gT22_im * a2_im;
  spinorFloat A2_im = 0;
  A2_im += gT20_re * a0_im;
  A2_im += gT20_im * a0_re;
  A2_im += gT21_re * a1_im;
  A2_im += gT21_im * a1_re;
  A2_im += gT22_re * a2_im;
  A2_im += gT22_im * a2_re;
  spinorFloat B2_re = 0;
  B2_re += gT20_re * b0_re;
  B2_re -= gT20_im * b0_im;
  B2_re += gT21_re * b1_re;
  B2_re -= gT21_im * b1_im;
  B2_re += gT22_re * b2_re;
  B2_re -= gT22_im * b2_im;
  spinorFloat B2_im = 0;
  B2_im += gT20_re * b0_im;
  B2_im += gT20_im * b0_re;
  B2_im += gT21_re * b1_im;
  B2_im += gT21_im * b1_re;
  B2_im += gT22_re * b2_im;
  B2_im += gT22_im * b2_re;
  
  o00_re += A0_re;
  o00_im += A0_im;
  o10_re += B0_re;
  o10_im += B0_im;
  o20_re += B0_re;
  o20_im += B0_im;
  o30_re -= A0_re;
  o30_im -= A0_im;
  
  o01_re += A1_re;
  o01_im += A1_im;
  o11_re += B1_re;
  o11_im += B1_im;
  o21_re += B1_re;
  o21_im += B1_im;
  o31_re -= A1_re;
  o31_im -= A1_im;
  
  o02_re += A2_re;
  o02_im += A2_im;
  o12_re += B2_re;
  o12_im += B2_im;
  o22_re += B2_re;
  o22_im += B2_im;
  o32_re -= A2_re;
  o32_im -= A2_im;
  
}

if (isActive(dim,2,+1,x1,x2,x3,x4,param.commDim,param.X) && x3==X3m1 )
{
  // Projector P2+
  // 1 0 i 0 
  // 0 1 0 -i 
  // -i 0 1 0 
  // 0 i 0 1 
  
  faceIndexFromCoords<1>(face_idx,x1,x2,x3,x4,2,Y);
  const int sp_idx = face_idx + param.ghostOffset[2][1];
#if (DD_PREC==2)
<<<<<<< HEAD
    sp_norm_idx = face_idx + param.ghostNormOffset[2][1];
=======
    sp_norm_idx = face_idx + ghostFace[2] + param.ghostNormOffset[2];
>>>>>>> aa3046b9
#endif
  
  const int ga_idx = sid;
  
  spinorFloat a0_re, a0_im;
  spinorFloat a1_re, a1_im;
  spinorFloat a2_re, a2_im;
  spinorFloat b0_re, b0_im;
  spinorFloat b1_re, b1_im;
  spinorFloat b2_re, b2_im;
  
  
  const int sp_stride_pad = ghostFace[2];
  
  // read half spinor from device memory
  READ_HALF_SPINOR(GHOSTSPINORTEX, sp_stride_pad, sp_idx, sp_norm_idx);
  
  a0_re = i00_re;  a0_im = i00_im;
  a1_re = i01_re;  a1_im = i01_im;
  a2_re = i02_re;  a2_im = i02_im;
  b0_re = i10_re;  b0_im = i10_im;
  b1_re = i11_re;  b1_im = i11_im;
  b2_re = i12_re;  b2_im = i12_im;
  
  // read gauge matrix from device memory
  READ_GAUGE_MATRIX(G, GAUGE0TEX, 4, ga_idx, ga_stride);
  
  // reconstruct gauge matrix
  RECONSTRUCT_GAUGE_MATRIX(4);
  
  // multiply row 0
  spinorFloat A0_re = 0;
  A0_re += g00_re * a0_re;
  A0_re -= g00_im * a0_im;
  A0_re += g01_re * a1_re;
  A0_re -= g01_im * a1_im;
  A0_re += g02_re * a2_re;
  A0_re -= g02_im * a2_im;
  spinorFloat A0_im = 0;
  A0_im += g00_re * a0_im;
  A0_im += g00_im * a0_re;
  A0_im += g01_re * a1_im;
  A0_im += g01_im * a1_re;
  A0_im += g02_re * a2_im;
  A0_im += g02_im * a2_re;
  spinorFloat B0_re = 0;
  B0_re += g00_re * b0_re;
  B0_re -= g00_im * b0_im;
  B0_re += g01_re * b1_re;
  B0_re -= g01_im * b1_im;
  B0_re += g02_re * b2_re;
  B0_re -= g02_im * b2_im;
  spinorFloat B0_im = 0;
  B0_im += g00_re * b0_im;
  B0_im += g00_im * b0_re;
  B0_im += g01_re * b1_im;
  B0_im += g01_im * b1_re;
  B0_im += g02_re * b2_im;
  B0_im += g02_im * b2_re;
  
  // multiply row 1
  spinorFloat A1_re = 0;
  A1_re += g10_re * a0_re;
  A1_re -= g10_im * a0_im;
  A1_re += g11_re * a1_re;
  A1_re -= g11_im * a1_im;
  A1_re += g12_re * a2_re;
  A1_re -= g12_im * a2_im;
  spinorFloat A1_im = 0;
  A1_im += g10_re * a0_im;
  A1_im += g10_im * a0_re;
  A1_im += g11_re * a1_im;
  A1_im += g11_im * a1_re;
  A1_im += g12_re * a2_im;
  A1_im += g12_im * a2_re;
  spinorFloat B1_re = 0;
  B1_re += g10_re * b0_re;
  B1_re -= g10_im * b0_im;
  B1_re += g11_re * b1_re;
  B1_re -= g11_im * b1_im;
  B1_re += g12_re * b2_re;
  B1_re -= g12_im * b2_im;
  spinorFloat B1_im = 0;
  B1_im += g10_re * b0_im;
  B1_im += g10_im * b0_re;
  B1_im += g11_re * b1_im;
  B1_im += g11_im * b1_re;
  B1_im += g12_re * b2_im;
  B1_im += g12_im * b2_re;
  
  // multiply row 2
  spinorFloat A2_re = 0;
  A2_re += g20_re * a0_re;
  A2_re -= g20_im * a0_im;
  A2_re += g21_re * a1_re;
  A2_re -= g21_im * a1_im;
  A2_re += g22_re * a2_re;
  A2_re -= g22_im * a2_im;
  spinorFloat A2_im = 0;
  A2_im += g20_re * a0_im;
  A2_im += g20_im * a0_re;
  A2_im += g21_re * a1_im;
  A2_im += g21_im * a1_re;
  A2_im += g22_re * a2_im;
  A2_im += g22_im * a2_re;
  spinorFloat B2_re = 0;
  B2_re += g20_re * b0_re;
  B2_re -= g20_im * b0_im;
  B2_re += g21_re * b1_re;
  B2_re -= g21_im * b1_im;
  B2_re += g22_re * b2_re;
  B2_re -= g22_im * b2_im;
  spinorFloat B2_im = 0;
  B2_im += g20_re * b0_im;
  B2_im += g20_im * b0_re;
  B2_im += g21_re * b1_im;
  B2_im += g21_im * b1_re;
  B2_im += g22_re * b2_im;
  B2_im += g22_im * b2_re;
  
  o00_re += A0_re;
  o00_im += A0_im;
  o10_re += B0_re;
  o10_im += B0_im;
  o20_re += A0_im;
  o20_im -= A0_re;
  o30_re -= B0_im;
  o30_im += B0_re;
  
  o01_re += A1_re;
  o01_im += A1_im;
  o11_re += B1_re;
  o11_im += B1_im;
  o21_re += A1_im;
  o21_im -= A1_re;
  o31_re -= B1_im;
  o31_im += B1_re;
  
  o02_re += A2_re;
  o02_im += A2_im;
  o12_re += B2_re;
  o12_im += B2_im;
  o22_re += A2_im;
  o22_im -= A2_re;
  o32_re -= B2_im;
  o32_im += B2_re;
  
}

if (isActive(dim,2,-1,x1,x2,x3,x4,param.commDim,param.X) && x3==0 )
{
  // Projector P2-
  // 1 0 -i 0 
  // 0 1 0 i 
  // i 0 1 0 
  // 0 -i 0 1 
  
  faceIndexFromCoords<1>(face_idx,x1,x2,x3,x4,2,Y);
  const int sp_idx = face_idx + param.ghostOffset[2][0];
#if (DD_PREC==2)
    sp_norm_idx = face_idx + param.ghostNormOffset[2][0];
#endif
  
  const int ga_idx = Vh+face_idx;
  
  spinorFloat a0_re, a0_im;
  spinorFloat a1_re, a1_im;
  spinorFloat a2_re, a2_im;
  spinorFloat b0_re, b0_im;
  spinorFloat b1_re, b1_im;
  spinorFloat b2_re, b2_im;
  
  
  const int sp_stride_pad = ghostFace[2];
  
  // read half spinor from device memory
  READ_HALF_SPINOR(GHOSTSPINORTEX, sp_stride_pad, sp_idx, sp_norm_idx);
  
  a0_re = i00_re;  a0_im = i00_im;
  a1_re = i01_re;  a1_im = i01_im;
  a2_re = i02_re;  a2_im = i02_im;
  b0_re = i10_re;  b0_im = i10_im;
  b1_re = i11_re;  b1_im = i11_im;
  b2_re = i12_re;  b2_im = i12_im;
  
  // read gauge matrix from device memory
  READ_GAUGE_MATRIX(G, GAUGE1TEX, 5, ga_idx, ga_stride);
  
  // reconstruct gauge matrix
  RECONSTRUCT_GAUGE_MATRIX(5);
  
  // multiply row 0
  spinorFloat A0_re = 0;
  A0_re += gT00_re * a0_re;
  A0_re -= gT00_im * a0_im;
  A0_re += gT01_re * a1_re;
  A0_re -= gT01_im * a1_im;
  A0_re += gT02_re * a2_re;
  A0_re -= gT02_im * a2_im;
  spinorFloat A0_im = 0;
  A0_im += gT00_re * a0_im;
  A0_im += gT00_im * a0_re;
  A0_im += gT01_re * a1_im;
  A0_im += gT01_im * a1_re;
  A0_im += gT02_re * a2_im;
  A0_im += gT02_im * a2_re;
  spinorFloat B0_re = 0;
  B0_re += gT00_re * b0_re;
  B0_re -= gT00_im * b0_im;
  B0_re += gT01_re * b1_re;
  B0_re -= gT01_im * b1_im;
  B0_re += gT02_re * b2_re;
  B0_re -= gT02_im * b2_im;
  spinorFloat B0_im = 0;
  B0_im += gT00_re * b0_im;
  B0_im += gT00_im * b0_re;
  B0_im += gT01_re * b1_im;
  B0_im += gT01_im * b1_re;
  B0_im += gT02_re * b2_im;
  B0_im += gT02_im * b2_re;
  
  // multiply row 1
  spinorFloat A1_re = 0;
  A1_re += gT10_re * a0_re;
  A1_re -= gT10_im * a0_im;
  A1_re += gT11_re * a1_re;
  A1_re -= gT11_im * a1_im;
  A1_re += gT12_re * a2_re;
  A1_re -= gT12_im * a2_im;
  spinorFloat A1_im = 0;
  A1_im += gT10_re * a0_im;
  A1_im += gT10_im * a0_re;
  A1_im += gT11_re * a1_im;
  A1_im += gT11_im * a1_re;
  A1_im += gT12_re * a2_im;
  A1_im += gT12_im * a2_re;
  spinorFloat B1_re = 0;
  B1_re += gT10_re * b0_re;
  B1_re -= gT10_im * b0_im;
  B1_re += gT11_re * b1_re;
  B1_re -= gT11_im * b1_im;
  B1_re += gT12_re * b2_re;
  B1_re -= gT12_im * b2_im;
  spinorFloat B1_im = 0;
  B1_im += gT10_re * b0_im;
  B1_im += gT10_im * b0_re;
  B1_im += gT11_re * b1_im;
  B1_im += gT11_im * b1_re;
  B1_im += gT12_re * b2_im;
  B1_im += gT12_im * b2_re;
  
  // multiply row 2
  spinorFloat A2_re = 0;
  A2_re += gT20_re * a0_re;
  A2_re -= gT20_im * a0_im;
  A2_re += gT21_re * a1_re;
  A2_re -= gT21_im * a1_im;
  A2_re += gT22_re * a2_re;
  A2_re -= gT22_im * a2_im;
  spinorFloat A2_im = 0;
  A2_im += gT20_re * a0_im;
  A2_im += gT20_im * a0_re;
  A2_im += gT21_re * a1_im;
  A2_im += gT21_im * a1_re;
  A2_im += gT22_re * a2_im;
  A2_im += gT22_im * a2_re;
  spinorFloat B2_re = 0;
  B2_re += gT20_re * b0_re;
  B2_re -= gT20_im * b0_im;
  B2_re += gT21_re * b1_re;
  B2_re -= gT21_im * b1_im;
  B2_re += gT22_re * b2_re;
  B2_re -= gT22_im * b2_im;
  spinorFloat B2_im = 0;
  B2_im += gT20_re * b0_im;
  B2_im += gT20_im * b0_re;
  B2_im += gT21_re * b1_im;
  B2_im += gT21_im * b1_re;
  B2_im += gT22_re * b2_im;
  B2_im += gT22_im * b2_re;
  
  o00_re += A0_re;
  o00_im += A0_im;
  o10_re += B0_re;
  o10_im += B0_im;
  o20_re -= A0_im;
  o20_im += A0_re;
  o30_re += B0_im;
  o30_im -= B0_re;
  
  o01_re += A1_re;
  o01_im += A1_im;
  o11_re += B1_re;
  o11_im += B1_im;
  o21_re -= A1_im;
  o21_im += A1_re;
  o31_re += B1_im;
  o31_im -= B1_re;
  
  o02_re += A2_re;
  o02_im += A2_im;
  o12_re += B2_re;
  o12_im += B2_im;
  o22_re -= A2_im;
  o22_im += A2_re;
  o32_re += B2_im;
  o32_im -= B2_re;
  
}

if (isActive(dim,3,+1,x1,x2,x3,x4,param.commDim,param.X) && x4==X4m1 )
{
  // Projector P3+
  // 2 0 0 0 
  // 0 2 0 0 
  // 0 0 0 0 
  // 0 0 0 0 
  
  faceIndexFromCoords<1>(face_idx,x1,x2,x3,x4,3,Y);
  const int sp_idx = face_idx + param.ghostOffset[3][1];
#if (DD_PREC==2)
<<<<<<< HEAD
    sp_norm_idx = face_idx + param.ghostNormOffset[3][1];
=======
    sp_norm_idx = face_idx + ghostFace[3] + param.ghostNormOffset[3];
>>>>>>> aa3046b9
#endif
  
  const int ga_idx = sid;
  
  if (gauge_fixed && ga_idx < X4X3X2X1hmX3X2X1h)
  {
    spinorFloat a0_re, a0_im;
    spinorFloat a1_re, a1_im;
    spinorFloat a2_re, a2_im;
    spinorFloat b0_re, b0_im;
    spinorFloat b1_re, b1_im;
    spinorFloat b2_re, b2_im;
    
    
    const int sp_stride_pad = ghostFace[3];
    //const int t_proj_scale = TPROJSCALE;
    
    // read half spinor from device memory
    READ_HALF_SPINOR(GHOSTSPINORTEX, sp_stride_pad, sp_idx, sp_norm_idx);
    
#ifdef TWIST_INV_DSLASH
    a0_re = i00_re;  a0_im = i00_im;
    a1_re = i01_re;  a1_im = i01_im;
    a2_re = i02_re;  a2_im = i02_im;
    b0_re = i10_re;  b0_im = i10_im;
    b1_re = i11_re;  b1_im = i11_im;
    b2_re = i12_re;  b2_im = i12_im;
#else  
    a0_re = 2*i00_re;  a0_im = 2*i00_im;
    a1_re = 2*i01_re;  a1_im = 2*i01_im;
    a2_re = 2*i02_re;  a2_im = 2*i02_im;
    b0_re = 2*i10_re;  b0_im = 2*i10_im;
    b1_re = 2*i11_re;  b1_im = 2*i11_im;
    b2_re = 2*i12_re;  b2_im = 2*i12_im;
#endif 
    
    // identity gauge matrix
    spinorFloat A0_re = a0_re; spinorFloat A0_im = a0_im;
    spinorFloat B0_re = b0_re; spinorFloat B0_im = b0_im;
    spinorFloat A1_re = a1_re; spinorFloat A1_im = a1_im;
    spinorFloat B1_re = b1_re; spinorFloat B1_im = b1_im;
    spinorFloat A2_re = a2_re; spinorFloat A2_im = a2_im;
    spinorFloat B2_re = b2_re; spinorFloat B2_im = b2_im;
    
    o00_re += A0_re;
    o00_im += A0_im;
    o10_re += B0_re;
    o10_im += B0_im;
    
    o01_re += A1_re;
    o01_im += A1_im;
    o11_re += B1_re;
    o11_im += B1_im;
    
    o02_re += A2_re;
    o02_im += A2_im;
    o12_re += B2_re;
    o12_im += B2_im;
    
  } else {
    spinorFloat a0_re, a0_im;
    spinorFloat a1_re, a1_im;
    spinorFloat a2_re, a2_im;
    spinorFloat b0_re, b0_im;
    spinorFloat b1_re, b1_im;
    spinorFloat b2_re, b2_im;
    
    
    const int sp_stride_pad = ghostFace[3];
    //const int t_proj_scale = TPROJSCALE;
    
    // read half spinor from device memory
    READ_HALF_SPINOR(GHOSTSPINORTEX, sp_stride_pad, sp_idx, sp_norm_idx);
    
#ifdef TWIST_INV_DSLASH
    a0_re = i00_re;  a0_im = i00_im;
    a1_re = i01_re;  a1_im = i01_im;
    a2_re = i02_re;  a2_im = i02_im;
    b0_re = i10_re;  b0_im = i10_im;
    b1_re = i11_re;  b1_im = i11_im;
    b2_re = i12_re;  b2_im = i12_im;
#else  
    a0_re = 2*i00_re;  a0_im = 2*i00_im;
    a1_re = 2*i01_re;  a1_im = 2*i01_im;
    a2_re = 2*i02_re;  a2_im = 2*i02_im;
    b0_re = 2*i10_re;  b0_im = 2*i10_im;
    b1_re = 2*i11_re;  b1_im = 2*i11_im;
    b2_re = 2*i12_re;  b2_im = 2*i12_im;
#endif 
    
    // read gauge matrix from device memory
    READ_GAUGE_MATRIX(G, GAUGE0TEX, 6, ga_idx, ga_stride);
    
    // reconstruct gauge matrix
    RECONSTRUCT_GAUGE_MATRIX(6);
    
    // multiply row 0
    spinorFloat A0_re = 0;
    A0_re += g00_re * a0_re;
    A0_re -= g00_im * a0_im;
    A0_re += g01_re * a1_re;
    A0_re -= g01_im * a1_im;
    A0_re += g02_re * a2_re;
    A0_re -= g02_im * a2_im;
    spinorFloat A0_im = 0;
    A0_im += g00_re * a0_im;
    A0_im += g00_im * a0_re;
    A0_im += g01_re * a1_im;
    A0_im += g01_im * a1_re;
    A0_im += g02_re * a2_im;
    A0_im += g02_im * a2_re;
    spinorFloat B0_re = 0;
    B0_re += g00_re * b0_re;
    B0_re -= g00_im * b0_im;
    B0_re += g01_re * b1_re;
    B0_re -= g01_im * b1_im;
    B0_re += g02_re * b2_re;
    B0_re -= g02_im * b2_im;
    spinorFloat B0_im = 0;
    B0_im += g00_re * b0_im;
    B0_im += g00_im * b0_re;
    B0_im += g01_re * b1_im;
    B0_im += g01_im * b1_re;
    B0_im += g02_re * b2_im;
    B0_im += g02_im * b2_re;
    
    // multiply row 1
    spinorFloat A1_re = 0;
    A1_re += g10_re * a0_re;
    A1_re -= g10_im * a0_im;
    A1_re += g11_re * a1_re;
    A1_re -= g11_im * a1_im;
    A1_re += g12_re * a2_re;
    A1_re -= g12_im * a2_im;
    spinorFloat A1_im = 0;
    A1_im += g10_re * a0_im;
    A1_im += g10_im * a0_re;
    A1_im += g11_re * a1_im;
    A1_im += g11_im * a1_re;
    A1_im += g12_re * a2_im;
    A1_im += g12_im * a2_re;
    spinorFloat B1_re = 0;
    B1_re += g10_re * b0_re;
    B1_re -= g10_im * b0_im;
    B1_re += g11_re * b1_re;
    B1_re -= g11_im * b1_im;
    B1_re += g12_re * b2_re;
    B1_re -= g12_im * b2_im;
    spinorFloat B1_im = 0;
    B1_im += g10_re * b0_im;
    B1_im += g10_im * b0_re;
    B1_im += g11_re * b1_im;
    B1_im += g11_im * b1_re;
    B1_im += g12_re * b2_im;
    B1_im += g12_im * b2_re;
    
    // multiply row 2
    spinorFloat A2_re = 0;
    A2_re += g20_re * a0_re;
    A2_re -= g20_im * a0_im;
    A2_re += g21_re * a1_re;
    A2_re -= g21_im * a1_im;
    A2_re += g22_re * a2_re;
    A2_re -= g22_im * a2_im;
    spinorFloat A2_im = 0;
    A2_im += g20_re * a0_im;
    A2_im += g20_im * a0_re;
    A2_im += g21_re * a1_im;
    A2_im += g21_im * a1_re;
    A2_im += g22_re * a2_im;
    A2_im += g22_im * a2_re;
    spinorFloat B2_re = 0;
    B2_re += g20_re * b0_re;
    B2_re -= g20_im * b0_im;
    B2_re += g21_re * b1_re;
    B2_re -= g21_im * b1_im;
    B2_re += g22_re * b2_re;
    B2_re -= g22_im * b2_im;
    spinorFloat B2_im = 0;
    B2_im += g20_re * b0_im;
    B2_im += g20_im * b0_re;
    B2_im += g21_re * b1_im;
    B2_im += g21_im * b1_re;
    B2_im += g22_re * b2_im;
    B2_im += g22_im * b2_re;
    
    o00_re += A0_re;
    o00_im += A0_im;
    o10_re += B0_re;
    o10_im += B0_im;
    
    o01_re += A1_re;
    o01_im += A1_im;
    o11_re += B1_re;
    o11_im += B1_im;
    
    o02_re += A2_re;
    o02_im += A2_im;
    o12_re += B2_re;
    o12_im += B2_im;
    
  }
}

if (isActive(dim,3,-1,x1,x2,x3,x4,param.commDim,param.X) && x4==0 )
{
  // Projector P3-
  // 0 0 0 0 
  // 0 0 0 0 
  // 0 0 2 0 
  // 0 0 0 2 
  
  faceIndexFromCoords<1>(face_idx,x1,x2,x3,x4,3,Y);
  const int sp_idx = face_idx + param.ghostOffset[3][0];
#if (DD_PREC==2)
    sp_norm_idx = face_idx + param.ghostNormOffset[3][0];
#endif
  
  const int ga_idx = Vh+face_idx;
  
  if (gauge_fixed && ga_idx < X4X3X2X1hmX3X2X1h)
  {
    spinorFloat a0_re, a0_im;
    spinorFloat a1_re, a1_im;
    spinorFloat a2_re, a2_im;
    spinorFloat b0_re, b0_im;
    spinorFloat b1_re, b1_im;
    spinorFloat b2_re, b2_im;
    
    
    const int sp_stride_pad = ghostFace[3];
    //const int t_proj_scale = TPROJSCALE;
    
    // read half spinor from device memory
    READ_HALF_SPINOR(GHOSTSPINORTEX, sp_stride_pad, sp_idx, sp_norm_idx);
    
#ifdef TWIST_INV_DSLASH
    a0_re = i00_re;  a0_im = i00_im;
    a1_re = i01_re;  a1_im = i01_im;
    a2_re = i02_re;  a2_im = i02_im;
    b0_re = i10_re;  b0_im = i10_im;
    b1_re = i11_re;  b1_im = i11_im;
    b2_re = i12_re;  b2_im = i12_im;
#else  
    a0_re = 2*i00_re;  a0_im = 2*i00_im;
    a1_re = 2*i01_re;  a1_im = 2*i01_im;
    a2_re = 2*i02_re;  a2_im = 2*i02_im;
    b0_re = 2*i10_re;  b0_im = 2*i10_im;
    b1_re = 2*i11_re;  b1_im = 2*i11_im;
    b2_re = 2*i12_re;  b2_im = 2*i12_im;
#endif 
    
    // identity gauge matrix
    spinorFloat A0_re = a0_re; spinorFloat A0_im = a0_im;
    spinorFloat B0_re = b0_re; spinorFloat B0_im = b0_im;
    spinorFloat A1_re = a1_re; spinorFloat A1_im = a1_im;
    spinorFloat B1_re = b1_re; spinorFloat B1_im = b1_im;
    spinorFloat A2_re = a2_re; spinorFloat A2_im = a2_im;
    spinorFloat B2_re = b2_re; spinorFloat B2_im = b2_im;
    
    o20_re += A0_re;
    o20_im += A0_im;
    o30_re += B0_re;
    o30_im += B0_im;
    
    o21_re += A1_re;
    o21_im += A1_im;
    o31_re += B1_re;
    o31_im += B1_im;
    
    o22_re += A2_re;
    o22_im += A2_im;
    o32_re += B2_re;
    o32_im += B2_im;
    
  } else {
    spinorFloat a0_re, a0_im;
    spinorFloat a1_re, a1_im;
    spinorFloat a2_re, a2_im;
    spinorFloat b0_re, b0_im;
    spinorFloat b1_re, b1_im;
    spinorFloat b2_re, b2_im;
    
    
    const int sp_stride_pad = ghostFace[3];
    //const int t_proj_scale = TPROJSCALE;
    
    // read half spinor from device memory
    READ_HALF_SPINOR(GHOSTSPINORTEX, sp_stride_pad, sp_idx, sp_norm_idx);
    
#ifdef TWIST_INV_DSLASH
    a0_re = i00_re;  a0_im = i00_im;
    a1_re = i01_re;  a1_im = i01_im;
    a2_re = i02_re;  a2_im = i02_im;
    b0_re = i10_re;  b0_im = i10_im;
    b1_re = i11_re;  b1_im = i11_im;
    b2_re = i12_re;  b2_im = i12_im;
#else  
    a0_re = 2*i00_re;  a0_im = 2*i00_im;
    a1_re = 2*i01_re;  a1_im = 2*i01_im;
    a2_re = 2*i02_re;  a2_im = 2*i02_im;
    b0_re = 2*i10_re;  b0_im = 2*i10_im;
    b1_re = 2*i11_re;  b1_im = 2*i11_im;
    b2_re = 2*i12_re;  b2_im = 2*i12_im;
#endif 
    
    // read gauge matrix from device memory
    READ_GAUGE_MATRIX(G, GAUGE1TEX, 7, ga_idx, ga_stride);
    
    // reconstruct gauge matrix
    RECONSTRUCT_GAUGE_MATRIX(7);
    
    // multiply row 0
    spinorFloat A0_re = 0;
    A0_re += gT00_re * a0_re;
    A0_re -= gT00_im * a0_im;
    A0_re += gT01_re * a1_re;
    A0_re -= gT01_im * a1_im;
    A0_re += gT02_re * a2_re;
    A0_re -= gT02_im * a2_im;
    spinorFloat A0_im = 0;
    A0_im += gT00_re * a0_im;
    A0_im += gT00_im * a0_re;
    A0_im += gT01_re * a1_im;
    A0_im += gT01_im * a1_re;
    A0_im += gT02_re * a2_im;
    A0_im += gT02_im * a2_re;
    spinorFloat B0_re = 0;
    B0_re += gT00_re * b0_re;
    B0_re -= gT00_im * b0_im;
    B0_re += gT01_re * b1_re;
    B0_re -= gT01_im * b1_im;
    B0_re += gT02_re * b2_re;
    B0_re -= gT02_im * b2_im;
    spinorFloat B0_im = 0;
    B0_im += gT00_re * b0_im;
    B0_im += gT00_im * b0_re;
    B0_im += gT01_re * b1_im;
    B0_im += gT01_im * b1_re;
    B0_im += gT02_re * b2_im;
    B0_im += gT02_im * b2_re;
    
    // multiply row 1
    spinorFloat A1_re = 0;
    A1_re += gT10_re * a0_re;
    A1_re -= gT10_im * a0_im;
    A1_re += gT11_re * a1_re;
    A1_re -= gT11_im * a1_im;
    A1_re += gT12_re * a2_re;
    A1_re -= gT12_im * a2_im;
    spinorFloat A1_im = 0;
    A1_im += gT10_re * a0_im;
    A1_im += gT10_im * a0_re;
    A1_im += gT11_re * a1_im;
    A1_im += gT11_im * a1_re;
    A1_im += gT12_re * a2_im;
    A1_im += gT12_im * a2_re;
    spinorFloat B1_re = 0;
    B1_re += gT10_re * b0_re;
    B1_re -= gT10_im * b0_im;
    B1_re += gT11_re * b1_re;
    B1_re -= gT11_im * b1_im;
    B1_re += gT12_re * b2_re;
    B1_re -= gT12_im * b2_im;
    spinorFloat B1_im = 0;
    B1_im += gT10_re * b0_im;
    B1_im += gT10_im * b0_re;
    B1_im += gT11_re * b1_im;
    B1_im += gT11_im * b1_re;
    B1_im += gT12_re * b2_im;
    B1_im += gT12_im * b2_re;
    
    // multiply row 2
    spinorFloat A2_re = 0;
    A2_re += gT20_re * a0_re;
    A2_re -= gT20_im * a0_im;
    A2_re += gT21_re * a1_re;
    A2_re -= gT21_im * a1_im;
    A2_re += gT22_re * a2_re;
    A2_re -= gT22_im * a2_im;
    spinorFloat A2_im = 0;
    A2_im += gT20_re * a0_im;
    A2_im += gT20_im * a0_re;
    A2_im += gT21_re * a1_im;
    A2_im += gT21_im * a1_re;
    A2_im += gT22_re * a2_im;
    A2_im += gT22_im * a2_re;
    spinorFloat B2_re = 0;
    B2_re += gT20_re * b0_re;
    B2_re -= gT20_im * b0_im;
    B2_re += gT21_re * b1_re;
    B2_re -= gT21_im * b1_im;
    B2_re += gT22_re * b2_re;
    B2_re -= gT22_im * b2_im;
    spinorFloat B2_im = 0;
    B2_im += gT20_re * b0_im;
    B2_im += gT20_im * b0_re;
    B2_im += gT21_re * b1_im;
    B2_im += gT21_im * b1_re;
    B2_im += gT22_re * b2_im;
    B2_im += gT22_im * b2_re;
    
    o20_re += A0_re;
    o20_im += A0_im;
    o30_re += B0_re;
    o30_im += B0_im;
    
    o21_re += A1_re;
    o21_im += A1_im;
    o31_re += B1_re;
    o31_im += B1_im;
    
    o22_re += A2_re;
    o22_im += A2_im;
    o32_re += B2_re;
    o32_im += B2_im;
    
  }
}

{
#ifdef DSLASH_XPAY
  READ_ACCUM(ACCUMTEX, param.sp_stride)
  
#ifndef TWIST_XPAY
#ifndef TWIST_INV_DSLASH
  //perform invert twist first:
  APPLY_TWIST_INV(-a, b, o);
#endif
  o00_re += acc00_re;
  o00_im += acc00_im;
  o01_re += acc01_re;
  o01_im += acc01_im;
  o02_re += acc02_re;
  o02_im += acc02_im;
  o10_re += acc10_re;
  o10_im += acc10_im;
  o11_re += acc11_re;
  o11_im += acc11_im;
  o12_re += acc12_re;
  o12_im += acc12_im;
  o20_re += acc20_re;
  o20_im += acc20_im;
  o21_re += acc21_re;
  o21_im += acc21_im;
  o22_re += acc22_re;
  o22_im += acc22_im;
  o30_re += acc30_re;
  o30_im += acc30_im;
  o31_re += acc31_re;
  o31_im += acc31_im;
  o32_re += acc32_re;
  o32_im += acc32_im;
#else
  APPLY_TWIST(-a, acc);
  //warning! b is unrelated to the twisted mass parameter in this case!
  
  o00_re = b*o00_re+acc00_re;
  o00_im = b*o00_im+acc00_im;
  o01_re = b*o01_re+acc01_re;
  o01_im = b*o01_im+acc01_im;
  o02_re = b*o02_re+acc02_re;
  o02_im = b*o02_im+acc02_im;
  o10_re = b*o10_re+acc10_re;
  o10_im = b*o10_im+acc10_im;
  o11_re = b*o11_re+acc11_re;
  o11_im = b*o11_im+acc11_im;
  o12_re = b*o12_re+acc12_re;
  o12_im = b*o12_im+acc12_im;
  o20_re = b*o20_re+acc20_re;
  o20_im = b*o20_im+acc20_im;
  o21_re = b*o21_re+acc21_re;
  o21_im = b*o21_im+acc21_im;
  o22_re = b*o22_re+acc22_re;
  o22_im = b*o22_im+acc22_im;
  o30_re = b*o30_re+acc30_re;
  o30_im = b*o30_im+acc30_im;
  o31_re = b*o31_re+acc31_re;
  o31_im = b*o31_im+acc31_im;
  o32_re = b*o32_re+acc32_re;
  o32_im = b*o32_im+acc32_im;
#endif//TWIST_XPAY
#else //no XPAY
#ifndef TWIST_INV_DSLASH
     APPLY_TWIST_INV(-a, b, o);
#endif
#endif
}

// write spinor field back to device memory
WRITE_SPINOR(param.sp_stride);

// undefine to prevent warning when precision is changed
#undef spinorFloat
#undef g00_re
#undef g00_im
#undef g01_re
#undef g01_im
#undef g02_re
#undef g02_im
#undef g10_re
#undef g10_im
#undef g11_re
#undef g11_im
#undef g12_re
#undef g12_im
#undef g20_re
#undef g20_im
#undef g21_re
#undef g21_im
#undef g22_re
#undef g22_im

#undef i00_re
#undef i00_im
#undef i01_re
#undef i01_im
#undef i02_re
#undef i02_im
#undef i10_re
#undef i10_im
#undef i11_re
#undef i11_im
#undef i12_re
#undef i12_im
#undef i20_re
#undef i20_im
#undef i21_re
#undef i21_im
#undef i22_re
#undef i22_im
#undef i30_re
#undef i30_im
#undef i31_re
#undef i31_im
#undef i32_re
#undef i32_im

#undef acc00_re
#undef acc00_im
#undef acc01_re
#undef acc01_im
#undef acc02_re
#undef acc02_im
#undef acc10_re
#undef acc10_im
#undef acc11_re
#undef acc11_im
#undef acc12_re
#undef acc12_im
#undef acc20_re
#undef acc20_im
#undef acc21_re
#undef acc21_im
#undef acc22_re
#undef acc22_im
#undef acc30_re
#undef acc30_im
#undef acc31_re
#undef acc31_im
#undef acc32_re
#undef acc32_im



#undef VOLATILE

#endif // MULTI_GPU<|MERGE_RESOLUTION|>--- conflicted
+++ resolved
@@ -216,7 +216,6 @@
 
 int dim;
 int face_idx;
-int face_num;
 int Y[4] = {X1,X2,X3,X4};
 
   sid = blockIdx.x*blockDim.x + threadIdx.x;
@@ -225,8 +224,8 @@
 
   dim = dimFromFaceIndex(sid, param); // sid is also modified
 
-  const int face_volume = ((param.threadDimMapUpper[dim] - param.threadDimMapLower[dim]) >> 1);  
-  face_num = (sid >= face_volume);              // is this thread updating face 0 or 1
+  const int face_volume = ((param.threadDimMapUpper[dim] - param.threadDimMapLower[dim]) >> 1);
+  const int face_num = (sid >= face_volume);              // is this thread updating face 0 or 1
   face_idx = sid - face_num*face_volume;        // index into the respective face
 
 
@@ -265,11 +264,7 @@
   faceIndexFromCoords<1>(face_idx,x1,x2,x3,x4,0,Y);
   const int sp_idx = face_idx + param.ghostOffset[0][1];
 #if (DD_PREC==2)
-<<<<<<< HEAD
     sp_norm_idx = face_idx + param.ghostNormOffset[0][1];
-=======
-    sp_norm_idx = face_idx + ghostFace[0] + param.ghostNormOffset[0];
->>>>>>> aa3046b9
 #endif
   
   const int ga_idx = sid;
@@ -591,11 +586,7 @@
   faceIndexFromCoords<1>(face_idx,x1,x2,x3,x4,1,Y);
   const int sp_idx = face_idx + param.ghostOffset[1][1];
 #if (DD_PREC==2)
-<<<<<<< HEAD
     sp_norm_idx = face_idx + param.ghostNormOffset[1][1];
-=======
-    sp_norm_idx = face_idx + ghostFace[1] + param.ghostNormOffset[1];
->>>>>>> aa3046b9
 #endif
   
   const int ga_idx = sid;
@@ -917,11 +908,7 @@
   faceIndexFromCoords<1>(face_idx,x1,x2,x3,x4,2,Y);
   const int sp_idx = face_idx + param.ghostOffset[2][1];
 #if (DD_PREC==2)
-<<<<<<< HEAD
     sp_norm_idx = face_idx + param.ghostNormOffset[2][1];
-=======
-    sp_norm_idx = face_idx + ghostFace[2] + param.ghostNormOffset[2];
->>>>>>> aa3046b9
 #endif
   
   const int ga_idx = sid;
@@ -1243,11 +1230,7 @@
   faceIndexFromCoords<1>(face_idx,x1,x2,x3,x4,3,Y);
   const int sp_idx = face_idx + param.ghostOffset[3][1];
 #if (DD_PREC==2)
-<<<<<<< HEAD
     sp_norm_idx = face_idx + param.ghostNormOffset[3][1];
-=======
-    sp_norm_idx = face_idx + ghostFace[3] + param.ghostNormOffset[3];
->>>>>>> aa3046b9
 #endif
   
   const int ga_idx = sid;
