--- conflicted
+++ resolved
@@ -215,15 +215,8 @@
 #else
     DslashPolicyImp* dslashImp = DslashFactory::create(QUDA_GPU_COMMS_DSLASH);
 #endif
-<<<<<<< HEAD
- 
-
-//     DslashPolicyImp* dslashImp = new DslashFusedExterior;
-
-    (*dslashImp)(*dslash, const_cast<cudaColorSpinorField*>(in), regSize, parity, dagger, in->Volume(), in->GhostFace(), profile);
-=======
+
     (*dslashImp)(*dslash, const_cast<cudaColorSpinorField*>(in), regSize, parity, dagger, bulk_threads, ghost_threads, profile);
->>>>>>> bc5b19a7
     delete dslashImp;
 
     delete dslash;
