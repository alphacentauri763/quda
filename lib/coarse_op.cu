#include <transfer.h>
#include <color_spinor_field.h>
#include <gauge_field.h>
#include <clover_field.h>

// This define controls which kernels get compiled in `coarse_op.cuh`.
// This ensures only kernels relevant for coarsening Wilson-type
// operators get built, saving compile time.
#define WILSONCOARSE
#include <coarse_op.cuh>

namespace quda {

  template <typename Float, typename vFloat, int fineColor, int fineSpin, int coarseColor, int coarseSpin>
  void calculateY(GaugeField &Y, GaugeField &X, GaugeField &Yatomic, GaugeField &Xatomic,
                  ColorSpinorField &uv, ColorSpinorField &av, const Transfer &T,
		  const GaugeField &g, const CloverField &c, double kappa, double mass, double mu, double mu_factor, QudaDiracType dirac, QudaMatPCType matpc)
  {
    QudaFieldLocation location = Y.Location();

    bool need_bidirectional = false;
    if (dirac == QUDA_CLOVERPC_DIRAC || dirac == QUDA_TWISTED_MASSPC_DIRAC || dirac == QUDA_TWISTED_CLOVERPC_DIRAC) { need_bidirectional = QUDA_BOOLEAN_TRUE; }

    if (location == QUDA_CPU_FIELD_LOCATION) {

      constexpr QudaFieldOrder csOrder = QUDA_SPACE_SPIN_COLOR_FIELD_ORDER;
      constexpr QudaGaugeFieldOrder gOrder = QUDA_QDP_GAUGE_ORDER;
      constexpr QudaCloverFieldOrder clOrder = QUDA_PACKED_CLOVER_ORDER;

      if (T.Vectors(Y.Location()).FieldOrder() != csOrder)
        errorQuda("Unsupported field order %d\n", T.Vectors(Y.Location()).FieldOrder());
      if (g.FieldOrder() != gOrder) errorQuda("Unsupported field order %d\n", g.FieldOrder());
      if (c.Order() != clOrder && c.Bytes()) errorQuda("Unsupported field order %d\n", c.Order());

      typedef typename colorspinor::FieldOrderCB<Float,fineSpin,fineColor,coarseColor,csOrder,vFloat> V;
      typedef typename colorspinor::FieldOrderCB<Float,fineSpin,fineColor,coarseColor,csOrder,vFloat> F;
      typedef typename gauge::FieldOrder<Float,fineColor,1,gOrder> gFine;
      typedef typename gauge::FieldOrder<Float,coarseColor*coarseSpin,coarseSpin,gOrder,true,vFloat> gCoarse;
      typedef typename gauge::FieldOrder<Float,coarseColor*coarseSpin,coarseSpin,gOrder,true,storeType> gCoarseAtomic;
      typedef typename clover::FieldOrder<Float,fineColor,fineSpin,clOrder> cFine;

      const ColorSpinorField &v = T.Vectors(g.Location());

      V vAccessor(const_cast<ColorSpinorField&>(v));
      F uvAccessor(const_cast<ColorSpinorField&>(uv));
      F avAccessor(const_cast<ColorSpinorField&>(av));
      gFine gAccessor(const_cast<GaugeField&>(g));
      gCoarse yAccessor(const_cast<GaugeField&>(Y));
      gCoarse xAccessor(const_cast<GaugeField&>(X));
      gCoarseAtomic yAccessorAtomic(const_cast<GaugeField&>(Yatomic));
      gCoarseAtomic xAccessorAtomic(const_cast<GaugeField&>(Xatomic));
      cFine cAccessor(const_cast<CloverField&>(c), false);
      cFine cInvAccessor(const_cast<CloverField&>(c), true);

      calculateY<QUDA_CPU_FIELD_LOCATION, false,Float,fineSpin,fineColor,coarseSpin,coarseColor>
	(yAccessor, xAccessor, yAccessorAtomic, xAccessorAtomic, uvAccessor,
	 avAccessor, vAccessor, gAccessor, cAccessor, cInvAccessor, Y, X, Yatomic, Xatomic, uv, av, v, g, c,
         kappa, mass, mu, mu_factor, dirac, matpc, need_bidirectional,
	 T.fineToCoarse(location), T.coarseToFine(location));

    } else {

      constexpr QudaFieldOrder csOrder = QUDA_FLOAT2_FIELD_ORDER;
      constexpr QudaGaugeFieldOrder gOrder = QUDA_FLOAT2_GAUGE_ORDER;
      constexpr QudaCloverFieldOrder clOrder = QUDA_FLOAT4_CLOVER_ORDER;

      if (T.Vectors(Y.Location()).FieldOrder() != csOrder)
        errorQuda("Unsupported field order %d\n", T.Vectors(Y.Location()).FieldOrder());
      if (g.FieldOrder() != gOrder) errorQuda("Unsupported field order %d\n", g.FieldOrder());
      if (c.Order() != clOrder && c.Bytes()) errorQuda("Unsupported field order %d\n", c.Order());

      typedef typename colorspinor::FieldOrderCB<Float,fineSpin,fineColor,coarseColor,csOrder,vFloat,vFloat,false,false> F;
      typedef typename gauge::FieldOrder<Float,fineColor,1,gOrder,true,Float> gFine;
      typedef typename gauge::FieldOrder<Float,coarseColor*coarseSpin,coarseSpin,gOrder,true,vFloat> gCoarse;
      typedef typename gauge::FieldOrder<Float,coarseColor*coarseSpin,coarseSpin,gOrder,true,storeType> gCoarseAtomic;
      typedef typename clover::FieldOrder<Float,fineColor,fineSpin,clOrder> cFine;

      const ColorSpinorField &v = T.Vectors(g.Location());

      F vAccessor(const_cast<ColorSpinorField&>(v));
      F uvAccessor(const_cast<ColorSpinorField&>(uv));
      F avAccessor(const_cast<ColorSpinorField&>(av));
      gFine gAccessor(const_cast<GaugeField&>(g));
      gCoarse yAccessor(const_cast<GaugeField&>(Y));
      gCoarse xAccessor(const_cast<GaugeField&>(X));
      gCoarseAtomic yAccessorAtomic(const_cast<GaugeField&>(Yatomic));
      gCoarseAtomic xAccessorAtomic(const_cast<GaugeField&>(Xatomic));
      cFine cAccessor(const_cast<CloverField&>(c), false);
      cFine cInvAccessor(const_cast<CloverField&>(c), true);

      calculateY<QUDA_CUDA_FIELD_LOCATION, false,Float,fineSpin,fineColor,coarseSpin,coarseColor>
        (yAccessor, xAccessor, yAccessorAtomic, xAccessorAtomic, uvAccessor,
         avAccessor, vAccessor, gAccessor, cAccessor, cInvAccessor, Y, X, Yatomic, Xatomic, uv, av, v, g, c,
         kappa, mass, mu, mu_factor, dirac, matpc, need_bidirectional,
         T.fineToCoarse(location), T.coarseToFine(location));
    }

  }

  // template on the number of coarse degrees of freedom
  template <typename Float, typename vFloat, int fineColor, int fineSpin>
#ifdef NSPIN4
  void calculateY(GaugeField &Y, GaugeField &X, GaugeField &Yatomic, GaugeField &Xatomic,
                  ColorSpinorField &uv, ColorSpinorField &av, const Transfer &T, const GaugeField &g, const CloverField &c,
                  double kappa, double mass, double mu, double mu_factor, QudaDiracType dirac, QudaMatPCType matpc)
#else
  void calculateY(GaugeField &Y, GaugeField &, GaugeField &, GaugeField &,
                  ColorSpinorField &, ColorSpinorField &, const Transfer &T, const GaugeField &, const CloverField &,
                  double, double, double, double, QudaDiracType, QudaMatPCType)
#endif
  {
    if (T.Vectors().Nspin()/T.Spin_bs() != 2)
      errorQuda("Unsupported number of coarse spins %d\n",T.Vectors().Nspin()/T.Spin_bs());

#ifdef NSPIN4
    const int coarseSpin = 2;
<<<<<<< HEAD
    const int coarseColor = Y.Ncolor() / coarseSpin;
=======
    const int coarseColor = Y.Ncolor() / coarseSpin;    
>>>>>>> 9ce07f78
    if (coarseColor == 2*N_COLORS) { // free field Wilson
      calculateY<Float,vFloat,fineColor,fineSpin,2*N_COLORS,coarseSpin>(Y, X, Yatomic, Xatomic, uv, av, T, g, c, kappa, mass, mu, mu_factor, dirac, matpc);
    } else if (coarseColor == 24) {
      calculateY<Float,vFloat,fineColor,fineSpin,24,coarseSpin>(Y, X, Yatomic, Xatomic, uv, av, T, g, c, kappa, mass, mu, mu_factor, dirac, matpc);
    } else if (coarseColor == 32) {
      calculateY<Float,vFloat,fineColor,fineSpin,32,coarseSpin>(Y, X, Yatomic, Xatomic, uv, av, T, g, c, kappa, mass, mu, mu_factor, dirac, matpc);
    } else
#endif
    {
      errorQuda("Unsupported number of coarse dof %d\n", Y.Ncolor());
    }
  }

  // template on fine spin
  template <typename Float, typename vFloat, int fineColor>
  void calculateY(GaugeField &Y, GaugeField &X, GaugeField &Yatomic, GaugeField &Xatomic,
                  ColorSpinorField &uv, ColorSpinorField &av, const Transfer &T, const GaugeField &g, const CloverField &c,
                  double kappa, double mass, double mu, double mu_factor, QudaDiracType dirac, QudaMatPCType matpc)
  {
    if (uv.Nspin() == 4) {
      calculateY<Float,vFloat,fineColor,4>(Y, X, Yatomic, Xatomic, uv, av, T, g, c, kappa, mass, mu, mu_factor, dirac, matpc);
    } else {
      errorQuda("Unsupported number of spins %d\n", uv.Nspin());
    }
  }

  // template on fine colors
  template <typename Float, typename vFloat>
  void calculateY(GaugeField &Y, GaugeField &X, GaugeField &Yatomic, GaugeField &Xatomic,
                  ColorSpinorField &uv, ColorSpinorField &av, const Transfer &T, const GaugeField &g, const CloverField &c,
                  double kappa, double mass, double mu, double mu_factor, QudaDiracType dirac, QudaMatPCType matpc)
  {
    if (g.Ncolor() == N_COLORS) {
      calculateY<Float,vFloat,N_COLORS>(Y, X, Yatomic, Xatomic, uv, av, T, g, c, kappa, mass, mu, mu_factor, dirac, matpc);
    } else {
      errorQuda("Unsupported number of colors %d\n", g.Ncolor());
    }
  }

#ifdef GPU_MULTIGRID
  //Does the heavy lifting of creating the coarse color matrices Y
  void calculateY(GaugeField &Y, GaugeField &X, GaugeField &Yatomic, GaugeField &Xatomic,
                  ColorSpinorField &uv, ColorSpinorField &av, const Transfer &T, const GaugeField &g,
                  const CloverField &c, double kappa, double mass, double mu, double mu_factor, QudaDiracType dirac, QudaMatPCType matpc)
  {
    checkPrecision(Xatomic, Yatomic, g);
    checkPrecision(uv, av, T.Vectors(X.Location()), X, Y);

    if (getVerbosity() >= QUDA_SUMMARIZE) printfQuda("Computing Y field......\n");

    if (Y.Precision() == QUDA_DOUBLE_PRECISION) {
#ifdef GPU_MULTIGRID_DOUBLE
      if (T.Vectors(X.Location()).Precision() == QUDA_DOUBLE_PRECISION) {
        calculateY<double,double>(Y, X, Yatomic, Xatomic, uv, av, T, g, c, kappa, mass, mu, mu_factor, dirac, matpc);
      } else {
        errorQuda("Unsupported precision %d\n", Y.Precision());
      }
#else
      errorQuda("Double precision multigrid has not been enabled");
#endif
    } else if (Y.Precision() == QUDA_SINGLE_PRECISION) {
      if (T.Vectors(X.Location()).Precision() == QUDA_SINGLE_PRECISION) {
        calculateY<float,float>(Y, X, Yatomic, Xatomic, uv, av, T, g, c, kappa, mass, mu, mu_factor, dirac, matpc);
      } else {
        errorQuda("Unsupported precision %d\n", T.Vectors(X.Location()).Precision());
      }
    } else if (Y.Precision() == QUDA_HALF_PRECISION) {
      if (T.Vectors(X.Location()).Precision() == QUDA_HALF_PRECISION) {
        calculateY<float,short>(Y, X, Yatomic, Xatomic, uv, av, T, g, c, kappa, mass, mu, mu_factor, dirac, matpc);
      } else {
        errorQuda("Unsupported precision %d\n", T.Vectors(X.Location()).Precision());
      }
    } else {
      errorQuda("Unsupported precision %d\n", Y.Precision());
    }
    if (getVerbosity() >= QUDA_SUMMARIZE) printfQuda("....done computing Y field\n");
  }
#else
  //Does the heavy lifting of creating the coarse color matrices Y
  void calculateY(GaugeField &, GaugeField &, GaugeField &, GaugeField &,
                  ColorSpinorField &, ColorSpinorField &, const Transfer &, const GaugeField &,
                  const CloverField &, double, double, double, double, QudaDiracType, QudaMatPCType)
  {
    errorQuda("Multigrid has not been built");
  }
#endif // GPU_MULTIGRID

  //Calculates the coarse color matrix and puts the result in Y.
  //N.B. Assumes Y, X have been allocated.
  void CoarseOp(GaugeField &Y, GaugeField &X, const Transfer &T,
		const cudaGaugeField &gauge, const cudaCloverField *clover,
		double kappa, double mass, double mu, double mu_factor, QudaDiracType dirac, QudaMatPCType matpc)
  {
    QudaPrecision precision = Y.Precision();
    QudaFieldLocation location = checkLocation(Y, X);

    GaugeField *U = location == QUDA_CUDA_FIELD_LOCATION ? const_cast<cudaGaugeField*>(&gauge) : nullptr;
    CloverField *C = location == QUDA_CUDA_FIELD_LOCATION ? const_cast<cudaCloverField*>(clover) : nullptr;

    if (location == QUDA_CPU_FIELD_LOCATION) {
      //First make a cpu gauge field from the cuda gauge field
      int pad = 0;
      GaugeFieldParam gf_param(gauge.X(), precision, QUDA_RECONSTRUCT_NO, pad, gauge.Geometry());
      gf_param.order = QUDA_QDP_GAUGE_ORDER;
      gf_param.fixed = gauge.GaugeFixed();
      gf_param.link_type = gauge.LinkType();
      gf_param.t_boundary = gauge.TBoundary();
      gf_param.anisotropy = gauge.Anisotropy();
      gf_param.gauge = NULL;
      gf_param.create = QUDA_NULL_FIELD_CREATE;
      gf_param.siteSubset = QUDA_FULL_SITE_SUBSET;
      gf_param.nFace = 1;
      gf_param.ghostExchange = QUDA_GHOST_EXCHANGE_PAD;

      U = new cpuGaugeField(gf_param);

      //Copy the cuda gauge field to the cpu
      gauge.saveCPUField(*static_cast<cpuGaugeField*>(U));
    } else if (location == QUDA_CUDA_FIELD_LOCATION && gauge.Reconstruct() != QUDA_RECONSTRUCT_NO) {
      //Create a copy of the gauge field with no reconstruction, required for fine-grained access
      GaugeFieldParam gf_param(gauge);
      gf_param.reconstruct = QUDA_RECONSTRUCT_NO;
      gf_param.order = QUDA_FLOAT2_GAUGE_ORDER;
      gf_param.setPrecision(gf_param.Precision());
      U = new cudaGaugeField(gf_param);

      U->copy(gauge);
    }

    CloverFieldParam cf_param;
    cf_param.nDim = 4;
    cf_param.pad = 0;
    cf_param.setPrecision(clover ? clover->Precision() : QUDA_SINGLE_PRECISION);

    // if we have no clover term then create an empty clover field
    for(int i = 0; i < cf_param.nDim; i++) cf_param.x[i] = clover ? clover->X()[i] : 0;

    cf_param.direct = true;
    cf_param.inverse = true;
    cf_param.clover = NULL;
    cf_param.norm = 0;
    cf_param.cloverInv = NULL;
    cf_param.invNorm = 0;
    cf_param.create = QUDA_NULL_FIELD_CREATE;
    cf_param.siteSubset = QUDA_FULL_SITE_SUBSET;

    if (location == QUDA_CUDA_FIELD_LOCATION && !clover) {
      // create a dummy cudaCloverField if one is not defined
      cf_param.order = QUDA_INVALID_CLOVER_ORDER;
      C = new cudaCloverField(cf_param);
    } else if (location == QUDA_CPU_FIELD_LOCATION) {
      //Create a cpuCloverField from the cudaCloverField
      cf_param.order = QUDA_PACKED_CLOVER_ORDER;
      C = new cpuCloverField(cf_param);
      if (clover) clover->saveCPUField(*static_cast<cpuCloverField*>(C));
    }

    //Create a field UV which holds U*V.  Has the same structure as V.
    ColorSpinorParam UVparam(T.Vectors(location));
    UVparam.create = QUDA_ZERO_FIELD_CREATE;
    UVparam.location = location;
    UVparam.setPrecision(T.Vectors(location).Precision());
    UVparam.mem_type = Y.MemType(); // allocate temporaries to match coarse-grid link field

    ColorSpinorField *uv = ColorSpinorField::Create(UVparam);

    // if we are coarsening a preconditioned clover or twisted-mass operator we need
    // an additional vector to store the cloverInv * V field, else just alias v
    ColorSpinorField *av = ((matpc != QUDA_MATPC_INVALID && clover) || (dirac == QUDA_TWISTED_MASSPC_DIRAC)) ?
      ColorSpinorField::Create(UVparam) : &const_cast<ColorSpinorField&>(T.Vectors(location));

    GaugeField *Yatomic = &Y;
    GaugeField *Xatomic = &X;
    if (Y.Precision() < QUDA_SINGLE_PRECISION) {
      // we need to coarsen into single precision fields (float or int), so we allocate temporaries for this purpose
      // else we can just coarsen directly into the original fields
      GaugeFieldParam param(X); // use X since we want scalar geometry
      param.location = location;
      param.setPrecision(QUDA_SINGLE_PRECISION, location == QUDA_CUDA_FIELD_LOCATION ? true : false);

      Yatomic = GaugeField::Create(param);
      Xatomic = GaugeField::Create(param);
    }

    calculateY(Y, X, *Yatomic, *Xatomic, *uv, *av, T, *U, *C, kappa, mass, mu, mu_factor, dirac, matpc);

    if (Yatomic != &Y) delete Yatomic;
    if (Xatomic != &X) delete Xatomic;

    if (&T.Vectors(location) != av) delete av;
    delete uv;

    if (C != clover) delete C;
    if (U != &gauge) delete U;
  }

} //namespace quda<|MERGE_RESOLUTION|>--- conflicted
+++ resolved
@@ -114,11 +114,7 @@
 
 #ifdef NSPIN4
     const int coarseSpin = 2;
-<<<<<<< HEAD
-    const int coarseColor = Y.Ncolor() / coarseSpin;
-=======
     const int coarseColor = Y.Ncolor() / coarseSpin;    
->>>>>>> 9ce07f78
     if (coarseColor == 2*N_COLORS) { // free field Wilson
       calculateY<Float,vFloat,fineColor,fineSpin,2*N_COLORS,coarseSpin>(Y, X, Yatomic, Xatomic, uv, av, T, g, c, kappa, mass, mu, mu_factor, dirac, matpc);
     } else if (coarseColor == 24) {
