#include <stdio.h>
#include <stdlib.h>
#include <math.h>
#include <iostream>
#include <vector>
#include <algorithm>

#include <quda_internal.h>
#include <eigensolve_quda.h>
#include <qio_field.h>
#include <color_spinor_field.h>
#include <blas_quda.h>
#include <util_quda.h>
#include <vector_io.h>
#include <eigen_helper.h>

namespace quda
{

  // Eigensolver class
  //-----------------------------------------------------------------------------
  EigenSolver::EigenSolver(const DiracMatrix &mat, QudaEigParam *eig_param, TimeProfile &profile) :
    mat(mat),
    eig_param(eig_param),
    profile(profile),
    tmp1(nullptr),
    tmp2(nullptr)
  {
    bool profile_running = profile.isRunning(QUDA_PROFILE_INIT);
    if (!profile_running) profile.TPSTART(QUDA_PROFILE_INIT);

    if (getVerbosity() >= QUDA_DEBUG_VERBOSE) printQudaEigParam(eig_param);

    // Problem parameters
    n_ev = eig_param->n_ev;
    n_kr = eig_param->n_kr;
    n_conv = eig_param->n_conv;
    n_ev_deflate = (eig_param->n_ev_deflate == -1 ? n_conv : eig_param->n_ev_deflate);
    tol = eig_param->tol;
    reverse = false;

    // Algorithm variables
    converged = false;
    restart_iter = 0;
    max_restarts = eig_param->max_restarts;
    check_interval = eig_param->check_interval;
    batched_rotate = eig_param->batched_rotate;
    block_size = eig_param->block_size;
    iter = 0;
    iter_converged = 0;
    iter_locked = 0;
    iter_keep = 0;
    num_converged = 0;
    num_locked = 0;
    num_keep = 0;

    save_prec = eig_param->save_prec;

    // Sanity checks
    if (n_kr <= n_ev) errorQuda("n_kr = %d is less than or equal to n_ev = %d", n_kr, n_ev);
    if (n_ev < n_conv) errorQuda("n_conv=%d is greater than n_ev=%d", n_conv, n_ev);
    if (n_ev == 0) errorQuda("n_ev=0 passed to Eigensolver");
    if (n_kr == 0) errorQuda("n_kr=0 passed to Eigensolver");
    if (n_conv == 0) errorQuda("n_conv=0 passed to Eigensolver");
    if (n_ev_deflate > n_conv) errorQuda("deflation vecs = %d is greater than n_conv = %d", n_ev_deflate, n_conv);

    residua.reserve(n_kr);
    for (int i = 0; i < n_kr; i++) residua.push_back(0.0);

    // Part of the spectrum to be computed.
    switch (eig_param->spectrum) {
    case QUDA_SPECTRUM_LM_EIG: strcpy(spectrum, "LM"); break;
    case QUDA_SPECTRUM_SM_EIG: strcpy(spectrum, "SM"); break;
    case QUDA_SPECTRUM_LR_EIG: strcpy(spectrum, "LR"); break;
    case QUDA_SPECTRUM_SR_EIG: strcpy(spectrum, "SR"); break;
    case QUDA_SPECTRUM_LI_EIG: strcpy(spectrum, "LI"); break;
    case QUDA_SPECTRUM_SI_EIG: strcpy(spectrum, "SI"); break;
    default: errorQuda("Unexpected spectrum type %d", eig_param->spectrum);
    }

    // Deduce whether to reverse the sorting
    if (strncmp("L", spectrum, 1) == 0 && !eig_param->use_poly_acc) {
      reverse = true;
    } else if (strncmp("S", spectrum, 1) == 0 && eig_param->use_poly_acc) {
      reverse = true;
      spectrum[0] = 'L';
    } else if (strncmp("L", spectrum, 1) == 0 && eig_param->use_poly_acc) {
      reverse = true;
      spectrum[0] = 'S';
    }

    if (!profile_running) profile.TPSTOP(QUDA_PROFILE_INIT);
  }

  // We bake the matrix operator 'mat' and the eigensolver parameters into the
  // eigensolver.
  EigenSolver *EigenSolver::create(QudaEigParam *eig_param, const DiracMatrix &mat, TimeProfile &profile)
  {
    EigenSolver *eig_solver = nullptr;

    switch (eig_param->eig_type) {
    case QUDA_EIG_IR_ARNOLDI:
      if (getVerbosity() >= QUDA_VERBOSE) printfQuda("Creating IR Arnoldi eigensolver\n");
      eig_solver = new IRAM(mat, eig_param, profile);
      break;
    case QUDA_EIG_BLK_IR_ARNOLDI: errorQuda("Block IR Arnoldi not implemented");
    case QUDA_EIG_TR_LANCZOS:
      if (getVerbosity() >= QUDA_VERBOSE) printfQuda("Creating TR Lanczos eigensolver\n");
      eig_solver = new TRLM(mat, eig_param, profile);
      break;
    case QUDA_EIG_BLK_TR_LANCZOS:
      if (getVerbosity() >= QUDA_VERBOSE) printfQuda("Creating Block TR Lanczos eigensolver\n");
      eig_solver = new BLKTRLM(mat, eig_param, profile);
      break;
    default: errorQuda("Invalid eig solver type");
    }

<<<<<<< HEAD
    if (!mat.hermitian() && eig_solver->hermitian())
      errorQuda("Cannot solve non-Hermitian system with Hermitian eigensolver");
=======
    if (!mat.hermitian() && !eig_solver->hermitian()) errorQuda("Cannot solve non-Hermitian system with Hermitian eigensolver %d, %d", (int)!mat.hermitian(), (int)eig_solver->hermitian());
>>>>>>> 5962f0ab
    return eig_solver;
  }

  // Utilities and functions common to all Eigensolver instances
  //------------------------------------------------------------------------------
  void EigenSolver::prepareInitialGuess(std::vector<ColorSpinorField *> &kSpace)
  {
    if (kSpace[0]->Location() == QUDA_CPU_FIELD_LOCATION) {
      for (int b = 0; b < block_size; b++) {
        if (sqrt(blas::norm2(*kSpace[b])) == 0.0) { kSpace[b]->Source(QUDA_RANDOM_SOURCE); }
      }
    } else {
      RNG *rng = new RNG(*kSpace[0], 1234);
      rng->Init();
      for (int b = 0; b < block_size; b++) {
        if (sqrt(blas::norm2(*kSpace[b])) == 0.0) { spinorNoise(*kSpace[b], *rng, QUDA_NOISE_UNIFORM); }
      }
      rng->Release();
      delete rng;
    }
    bool orthed = false;
    int k = 0, kmax = 5;
    while (!orthed && k < kmax) {
      orthonormalizeMGS(kSpace, block_size);
      if (getVerbosity() >= QUDA_SUMMARIZE) {
        if (block_size > 1)
          printfQuda("Orthonormalising initial guesses with Modified Gram Schmidt, iter k=%d/5\n", (k + 1));
        else
          printfQuda("Orthonormalising initial guess\n");
      }
      orthed = orthoCheck(kSpace, block_size);
      k++;
    }
    if (!orthed) errorQuda("Failed to orthonormalise initial guesses");
  }

  void EigenSolver::checkChebyOpMax(const DiracMatrix &mat, std::vector<ColorSpinorField *> &kSpace)
  {
    if (eig_param->use_poly_acc && eig_param->a_max <= 0.0) {
      // Use part of the kSpace as temps
      eig_param->a_max = estimateChebyOpMax(mat, *kSpace[block_size + 2], *kSpace[block_size + 1]);
      if (getVerbosity() >= QUDA_SUMMARIZE) printfQuda("Chebyshev maximum estimate: %e.\n", eig_param->a_max);
    }
  }

  void EigenSolver::prepareKrylovSpace(std::vector<ColorSpinorField *> &kSpace, std::vector<Complex> &evals)
  {
    ColorSpinorParam csParamClone(*kSpace[0]);
    // Increase Krylov space to n_kr+block_size vectors, create residual
    kSpace.reserve(n_kr + block_size);
    for (int i = n_conv; i < n_kr + block_size; i++) kSpace.push_back(ColorSpinorField::Create(csParamClone));
    csParamClone.create = QUDA_ZERO_FIELD_CREATE;
    for (int b = 0; b < block_size; b++) { r.push_back(ColorSpinorField::Create(csParamClone)); }
    // Increase evals space to n_ev
    evals.reserve(n_kr);
    for (int i = n_conv; i < n_kr; i++) evals.push_back(0.0);
  }

  void EigenSolver::printEigensolverSetup()
  {
    if (getVerbosity() >= QUDA_SUMMARIZE) {
      printfQuda("********************************\n");
      printfQuda("**** START QUDA EIGENSOLVER ****\n");
      printfQuda("********************************\n");
    }

    if (getVerbosity() >= QUDA_VERBOSE) {
      printfQuda("spectrum %s\n", spectrum);
      printfQuda("tol %.4e\n", tol);
      printfQuda("n_conv %d\n", n_conv);
      printfQuda("n_ev %d\n", n_ev);
      printfQuda("n_kr %d\n", n_kr);
      if (block_size > 1) printfQuda("block size %d\n", block_size);
      if (eig_param->use_poly_acc) {
        printfQuda("polyDeg %d\n", eig_param->poly_deg);
        printfQuda("a-min %f\n", eig_param->a_min);
        printfQuda("a-max %f\n", eig_param->a_max);
      }
    }
  }

  double EigenSolver::setEpsilon(const QudaPrecision prec)
  {
    double eps = 0.0;
    switch (prec) {
    case QUDA_DOUBLE_PRECISION:
      eps = DBL_EPSILON;
      break;
    case QUDA_SINGLE_PRECISION:
      eps = FLT_EPSILON;
      break;
    case QUDA_HALF_PRECISION:
      eps = 2e-3;
      break;
    case QUDA_QUARTER_PRECISION:
      eps = 5e-2;
      break;
    default: errorQuda("Invalid precision %d", prec);
    }
    return eps;
  }

  void EigenSolver::queryPrec(const QudaPrecision prec)
  {
    switch (prec) {
    case QUDA_DOUBLE_PRECISION: printfQuda("Running eigensolver in double precision\n"); break;
    case QUDA_SINGLE_PRECISION: printfQuda("Running eigensolver in single precision\n"); break;
    case QUDA_HALF_PRECISION: printfQuda("Running eigensolver in half precision\n"); break;
    case QUDA_QUARTER_PRECISION: printfQuda("Running eigensolver in quarter precision\n"); break;
    default: errorQuda("Invalid precision %d", prec);
    }
  }

  void EigenSolver::cleanUpEigensolver(std::vector<ColorSpinorField *> &kSpace, std::vector<Complex> &evals)
  {
    for (int b = 0; b < block_size; b++) delete r[b];
    r.resize(0);

    // Resize Krylov Space
    for (unsigned int i = n_conv; i < kSpace.size(); i++) { delete kSpace[i]; }
    kSpace.resize(n_conv);
    evals.resize(n_conv);

    // Only save if outfile is defined
    if (strcmp(eig_param->vec_outfile, "") != 0) {
      if (getVerbosity() >= QUDA_SUMMARIZE) printfQuda("saving eigenvectors\n");
      // Make an array of size n_conv
      std::vector<ColorSpinorField *> vecs_ptr;
      vecs_ptr.reserve(n_conv);
      const QudaParity mat_parity = impliedParityFromMatPC(mat.getMatPCType());
      // We may wish to compute vectors in high prec, but use in a lower
      // prec. This allows the user to down copy the data for later use.
      QudaPrecision prec = kSpace[0]->Precision();
      if (save_prec < prec) {
        ColorSpinorParam csParamClone(*kSpace[0]);
        csParamClone.create = QUDA_REFERENCE_FIELD_CREATE;
        csParamClone.setPrecision(save_prec);
        for (unsigned int i = 0; i < kSpace.size(); i++) {
          kSpace[i]->setSuggestedParity(mat_parity);
          vecs_ptr.push_back(kSpace[i]->CreateAlias(csParamClone));
        }
        if (getVerbosity() >= QUDA_SUMMARIZE) {
          printfQuda("kSpace successfully down copied from prec %d to prec %d\n", kSpace[0]->Precision(),
                     vecs_ptr[0]->Precision());
        }
      } else {
        for (int i = 0; i < n_conv; i++) {
          kSpace[i]->setSuggestedParity(mat_parity);
          vecs_ptr.push_back(kSpace[i]);
        }
      }
      // save the vectors
      VectorIO io(eig_param->vec_outfile, eig_param->io_parity_inflate == QUDA_BOOLEAN_TRUE);
      io.save(vecs_ptr);
      for (unsigned int i = 0; i < kSpace.size() && save_prec < prec; i++) delete vecs_ptr[i];
    }

    // Save TRLM tuning
    saveTuneCache();

    mat.flops();

    if (getVerbosity() >= QUDA_SUMMARIZE) {
      printfQuda("********************************\n");
      printfQuda("***** END QUDA EIGENSOLVER *****\n");
      printfQuda("********************************\n");
    }
  }

  void EigenSolver::matVec(const DiracMatrix &mat, ColorSpinorField &out, const ColorSpinorField &in)
  {
    if (!tmp1 || !tmp2) {
      ColorSpinorParam param(in);
      if (!tmp1) tmp1 = ColorSpinorField::Create(param);
      if (!tmp2) tmp2 = ColorSpinorField::Create(param);
    }
    mat(out, in, *tmp1, *tmp2);

    // Save mattrix * vector tuning
    saveTuneCache();
  }

  void EigenSolver::chebyOp(const DiracMatrix &mat, ColorSpinorField &out, const ColorSpinorField &in)
  {
    // Just do a simple matVec if no poly acc is requested
    if (!eig_param->use_poly_acc) {
      matVec(mat, out, in);
      return;
    }

    if (eig_param->poly_deg == 0) { errorQuda("Polynomial acceleration requested with zero polynomial degree"); }

    // Compute the polynomial accelerated operator.
    double a = eig_param->a_min;
    double b = eig_param->a_max;
    double delta = (b - a) / 2.0;
    double theta = (b + a) / 2.0;
    double sigma1 = -delta / theta;
    double sigma;
    double d1 = sigma1 / delta;
    double d2 = 1.0;
    double d3;

    // out = d2 * in + d1 * out
    // C_1(x) = x
    matVec(mat, out, in);
    blas::caxpby(d2, const_cast<ColorSpinorField &>(in), d1, out);
    if (eig_param->poly_deg == 1) return;

    // C_0 is the current 'in'  vector.
    // C_1 is the current 'out' vector.

    // Clone 'in' to two temporary vectors.
    ColorSpinorField *tmp1 = ColorSpinorField::Create(in);
    ColorSpinorField *tmp2 = ColorSpinorField::Create(in);

    blas::copy(*tmp1, in);
    blas::copy(*tmp2, out);

    // Using Chebyshev polynomial recursion relation,
    // C_{m+1}(x) = 2*x*C_{m} - C_{m-1}

    double sigma_old = sigma1;

    // construct C_{m+1}(x)
    for (int i = 2; i < eig_param->poly_deg; i++) {
      sigma = 1.0 / (2.0 / sigma1 - sigma_old);

      d1 = 2.0 * sigma / delta;
      d2 = -d1 * theta;
      d3 = -sigma * sigma_old;

      // FIXME - we could introduce a fused matVec + blas kernel here, eliminating one temporary
      // mat*C_{m}(x)
      matVec(mat, out, *tmp2);

      Complex d1c(d1, 0.0);
      Complex d2c(d2, 0.0);
      Complex d3c(d3, 0.0);
      blas::caxpbypczw(d3c, *tmp1, d2c, *tmp2, d1c, out, *tmp1);
      std::swap(tmp1, tmp2);

      sigma_old = sigma;
    }
    blas::copy(out, *tmp2);

    delete tmp1;
    delete tmp2;

    // Save Chebyshev tuning
    saveTuneCache();
  }

  double EigenSolver::estimateChebyOpMax(const DiracMatrix &mat, ColorSpinorField &out, ColorSpinorField &in)
  {

    if (in.Location() == QUDA_CPU_FIELD_LOCATION) {
      in.Source(QUDA_RANDOM_SOURCE);
    } else {
      RNG *rng = new RNG(in, 1234);
      rng->Init();
      spinorNoise(in, *rng, QUDA_NOISE_UNIFORM);
      rng->Release();
      delete rng;
    }

    ColorSpinorField *in_ptr = &in;
    ColorSpinorField *out_ptr = &out;

    // Power iteration
    double norm = 0.0;
    for (int i = 0; i < 100; i++) {
      if ((i + 1) % 10 == 0) {
        norm = sqrt(blas::norm2(*in_ptr));
        blas::ax(1.0 / norm, *in_ptr);
      }
      matVec(mat, *out_ptr, *in_ptr);
      std::swap(out_ptr, in_ptr);
    }

    // Compute spectral radius estimate
    double result = blas::reDotProduct(*out_ptr, *in_ptr);

    // Increase final result by 10% for safety
    return result * 1.10;

    // Save Chebyshev Max tuning
    saveTuneCache();
  }

  bool EigenSolver::orthoCheck(std::vector<ColorSpinorField *> vecs, int size)
  {
    bool orthed = true;
    const Complex Unit(1.0, 0.0);
    std::vector<ColorSpinorField *> vecs_ptr;
    vecs_ptr.reserve(size);
    for (int i = 0; i < size; i++) vecs_ptr.push_back(vecs[i]);

    std::vector<Complex> H(size * size);
    blas::hDotProduct(H.data(), vecs_ptr, vecs_ptr);

    double epsilon = setEpsilon(vecs[0]->Precision());

    for (int i = 0; i < size; i++) {
      for (int j = 0; j < size; j++) {
        auto cnorm = H[i * size + j];
        if (j != i) {
          if (abs(cnorm) > 5.0 * epsilon) {
            if (getVerbosity() >= QUDA_SUMMARIZE)
              printfQuda("Norm <%d|%d>^2 = ||(%e,%e)|| = %e\n", i, j, cnorm.real(), cnorm.imag(), abs(cnorm));
            orthed = false;
          }
        } else {
          if (abs(Unit - cnorm) > 5.0 * epsilon) {
            if (getVerbosity() >= QUDA_SUMMARIZE)
              printfQuda("1 - Norm <%d|%d>^2 = 1 - ||(%e,%e)|| = %e\n", i, j, cnorm.real(), cnorm.imag(),
                         abs(Unit - cnorm));
            orthed = false;
          }
        }
      }
    }

    return orthed;
  }

  void EigenSolver::orthonormalizeMGS(std::vector<ColorSpinorField *> &vecs, int size)
  {
    std::vector<ColorSpinorField *> vecs_ptr;
    vecs_ptr.reserve(size);
    for (int i = 0; i < size; i++) vecs_ptr.push_back(vecs[i]);

    for (int i = 0; i < size; i++) {
      for (int j = 0; j < i; j++) {
        Complex cnorm = blas::cDotProduct(*vecs_ptr[j], *vecs_ptr[i]); // <j|i> with i normalised.
        blas::caxpy(-cnorm, *vecs_ptr[j], *vecs_ptr[i]);               // i = i - proj_{j}(i) = i - <j|i> * i
      }
      double norm = sqrt(blas::norm2(*vecs_ptr[i]));
      blas::ax(1.0 / norm, *vecs_ptr[i]); // i/<i|i>
    }
  }

  // Orthogonalise r[0:] against V_[0:j]
  void EigenSolver::blockOrthogonalize(std::vector<ColorSpinorField *> vecs, std::vector<ColorSpinorField *> &rvecs, int j)
  {
    int vecs_size = j;
    int r_size = (int)rvecs.size();
    int array_size = vecs_size * r_size;
    std::vector<Complex> s(array_size);

    std::vector<ColorSpinorField *> vecs_ptr;
    vecs_ptr.reserve(vecs_size);
    for (int i = 0; i < vecs_size; i++) { vecs_ptr.push_back(vecs[i]); }

    // Block dot products stored in s.
    blas::cDotProduct(s.data(), vecs_ptr, rvecs);

    // Block orthogonalise
    for (int i = 0; i < array_size; i++) s[i] *= -1.0;
    blas::caxpy(s.data(), vecs_ptr, rvecs);

    // Save orthonormalisation tuning
    saveTuneCache();
  }

  void EigenSolver::permuteVecs(std::vector<ColorSpinorField *> &kSpace, int *mat, int size)
  {
    std::vector<int> pivots(size);
    for (int i = 0; i < size; i++) {
      for (int j = 0; j < size; j++) {
        if (mat[j * size + i] == 1) { pivots[j] = i; }
      }
    }

    // Identify cycles in the permutation array.
    // We shall use the sign bit as a marker. If the
    // sign is negative, the vector has already been
    // swapped into the correct place. A positive
    // value indicates the start of a new cycle.

    for (int i = 0; i < size; i++) {
      // First cycle always starts at 0, hence OR statement
      if (pivots[i] > 0 || i == 0) {
        int k = i;
        // Identify vector to be placed at i
        int j = pivots[i];
        pivots[i] = -pivots[i];
        while (j > i) {
          std::swap(kSpace[k + num_locked], kSpace[j + num_locked]);
          pivots[j] = -pivots[j];
          k = j;
          j = -pivots[j];
        }
      }
    }
    // Sanity check
    for (int i = 0; i < size; i++) {
      if (pivots[i] > 0) errorQuda("Error at pivot %d", i);
    }
  }

  void EigenSolver::blockRotate(std::vector<ColorSpinorField *> &kSpace, double *array, int rank, const range &i_range,
                                const range &j_range, blockType b_type)
  {
    int block_i_rank = i_range.second - i_range.first;
    int block_j_rank = j_range.second - j_range.first;

    // Quick return if no op.
    if (block_i_rank == 0 || block_j_rank == 0) return;

    // Pointers to the relevant vectors
    std::vector<ColorSpinorField *> vecs_ptr;
    std::vector<ColorSpinorField *> kSpace_ptr;

    // Alias the vectors we wish to keep
    vecs_ptr.reserve(block_i_rank);
    for (int i = i_range.first; i < i_range.second; i++) { vecs_ptr.push_back(kSpace[num_locked + i]); }
    // Alias the extra space vectors
    kSpace_ptr.reserve(block_j_rank);
    for (int j = j_range.first; j < j_range.second; j++) {
      int k = n_kr + 1 + j - j_range.first;
      kSpace_ptr.push_back(kSpace[k]);
    }

    double *batch_array = (double *)safe_malloc((block_i_rank * block_j_rank) * sizeof(double));
    // Populate batch array (COLUMN major -> ROW major)
    for (int j = j_range.first; j < j_range.second; j++) {
      for (int i = i_range.first; i < i_range.second; i++) {
        int j_arr = j - j_range.first;
        int i_arr = i - i_range.first;
        batch_array[i_arr * block_j_rank + j_arr] = array[j * rank + i];
      }
    }
    switch (b_type) {
    case PENCIL: blas::axpy(batch_array, vecs_ptr, kSpace_ptr); break;
    case LOWER_TRI: blas::axpy_L(batch_array, vecs_ptr, kSpace_ptr); break;
    case UPPER_TRI: blas::axpy_U(batch_array, vecs_ptr, kSpace_ptr); break;
    default: errorQuda("Undefined MultiBLAS type in blockRotate");
    }
    host_free(batch_array);

    // Save Krylov block rotation tuning
    saveTuneCache();
  }

  void EigenSolver::blockReset(std::vector<ColorSpinorField *> &kSpace, int j_start, int j_end, int offset)
  {
    // copy back to correct position, zero out the workspace
    for (int j = j_start; j < j_end; j++) {
      int k = offset + j - j_start;
      std::swap(kSpace[j + num_locked], kSpace[k]);
      blas::zero(*kSpace[k]);
    }
  }

  void EigenSolver::blockRotateComplex(std::vector<ColorSpinorField *> &kSpace, Complex *array, int rank,
                                       const range &i_range, const range &j_range, blockType b_type, int offset)
  {
    int block_i_rank = i_range.second - i_range.first;
    int block_j_rank = j_range.second - j_range.first;

    // Quick return if no op.
    if (block_i_rank == 0 || block_j_rank == 0) return;

    // Pointers to the relevant vectors
    std::vector<ColorSpinorField *> vecs_ptr;
    std::vector<ColorSpinorField *> kSpace_ptr;

    // Alias the vectors we wish to keep
    vecs_ptr.reserve(block_i_rank);
    for (int i = i_range.first; i < i_range.second; i++) { vecs_ptr.push_back(kSpace[num_locked + i]); }
    // Alias the extra space vectors
    kSpace_ptr.reserve(block_j_rank);
    for (int j = j_range.first; j < j_range.second; j++) {
      int k = offset + j - j_range.first;
      kSpace_ptr.push_back(kSpace[k]);
    }

    Complex *batch_array = (Complex *)safe_malloc((block_i_rank * block_j_rank) * sizeof(Complex));
    // Populate batch array (COLUM major -> ROW major)
    for (int j = j_range.first; j < j_range.second; j++) {
      for (int i = i_range.first; i < i_range.second; i++) {
        int j_arr = j - j_range.first;
        int i_arr = i - i_range.first;
        batch_array[i_arr * block_j_rank + j_arr] = array[j * rank + i];
      }
    }
    switch (b_type) {
    case PENCIL: blas::caxpy(batch_array, vecs_ptr, kSpace_ptr); break;
    case LOWER_TRI: blas::caxpy_L(batch_array, vecs_ptr, kSpace_ptr); break;
    case UPPER_TRI: blas::caxpy_U(batch_array, vecs_ptr, kSpace_ptr); break;
    default: errorQuda("Undefined MultiBLAS type in blockRotate");
    }
    host_free(batch_array);

    // Save Krylov block rotation tuning
    saveTuneCache();
  }

  void EigenSolver::computeSVD(const DiracMatrix &mat, std::vector<ColorSpinorField *> &evecs, std::vector<Complex> &evals)
  {
    if (getVerbosity() >= QUDA_SUMMARIZE) printfQuda("Computing SVD of M\n");

    int n_conv = eig_param->n_conv;
    if (evecs.size() != (unsigned int)(2 * n_conv))
      errorQuda("Incorrect deflation space sized %d passed to computeSVD, expected %d", (int)(evecs.size()), 2 * n_conv);

    std::vector<double> sigma_tmp(n_conv);

    for (int i = 0; i < n_conv; i++) {

      // This function assumes that you have computed the eigenvectors
      // of MdagM(MMdag), ie, the right(left) SVD of M. The ith eigen vector in the
      // array corresponds to the ith right(left) singular vector. We place the
      // computed left(right) singular vectors in the second half of the array. We
      // assume that right vectors are given and we compute the left.
      //
      // As a cross check, we recompute the singular values from mat vecs rather
      // than make the direct relation (sigma_i)^2 = |lambda_i|
      //--------------------------------------------------------------------------

      // Lambda already contains the square root of the eigenvalue of the norm op.
      Complex lambda = evals[i];

      // M*Rev_i = M*Rsv_i = sigma_i Lsv_i
      mat.Expose()->M(*evecs[n_conv + i], *evecs[i]);

      // sigma_i = sqrt(sigma_i (Lsv_i)^dag * sigma_i * Lsv_i )
      sigma_tmp[i] = sqrt(blas::norm2(*evecs[n_conv + i]));

      // Normalise the Lsv: sigma_i Lsv_i -> Lsv_i
      blas::ax(1.0 / sigma_tmp[i], *evecs[n_conv + i]);

      if (getVerbosity() >= QUDA_SUMMARIZE)
        printfQuda("Sval[%04d] = %+.16e sigma - sqrt(|lambda|) = %+.16e\n", i, sigma_tmp[i],
                   sigma_tmp[i] - sqrt(abs(lambda.real())));

      evals[i] = sigma_tmp[i];
      //--------------------------------------------------------------------------
    }

    // Save SVD tuning
    saveTuneCache();
  }

  // Deflate vec, place result in vec_defl
  void EigenSolver::deflateSVD(std::vector<ColorSpinorField *> &sol, const std::vector<ColorSpinorField *> &src,
                               const std::vector<ColorSpinorField *> &evecs, const std::vector<Complex> &evals,
                               bool accumulate) const
  {
    // number of evecs
    if (n_ev_deflate == 0) {
      warningQuda("deflateSVD called with n_ev_deflate = 0");
      return;
    }

    int n_defl = n_ev_deflate;
    if (evecs.size() != (unsigned int)(2 * eig_param->n_conv))
      errorQuda("Incorrect deflation space sized %d passed to deflateSVD, expected %d", (int)(evecs.size()),
                2 * eig_param->n_conv);

    if (getVerbosity() >= QUDA_VERBOSE) printfQuda("Deflating %d left and right singular vectors\n", n_defl);

    // Perform Sum_i R_i * (\sigma_i)^{-1} * L_i^dag * vec = vec_defl
    // for all i computed eigenvectors and values.

    // 1. Take block inner product: L_i^dag * vec = A_i
    std::vector<ColorSpinorField *> left_vecs;
    left_vecs.reserve(n_defl);
    for (int i = eig_param->n_conv; i < eig_param->n_conv + n_defl; i++) left_vecs.push_back(evecs[i]);

    std::vector<Complex> s(n_defl * src.size());
    std::vector<ColorSpinorField *> src_ = const_cast<decltype(src) &>(src);
    blas::cDotProduct(s.data(), left_vecs, src_);

    // 2. Perform block caxpy
    //    A_i -> (\sigma_i)^{-1} * A_i
    //    vec_defl = Sum_i (R_i)^{-1} * A_i
    if (!accumulate)
      for (auto &x : sol) blas::zero(*x);
    std::vector<ColorSpinorField *> right_vecs;
    right_vecs.reserve(n_defl);
    for (int i = 0; i < n_defl; i++) {
      right_vecs.push_back(evecs[i]);
      s[i] /= evals[i].real();
    }
    blas::caxpy(s.data(), right_vecs, sol);

    // Save SVD deflation tuning
    saveTuneCache();
  }

  void EigenSolver::computeEvals(const DiracMatrix &mat, std::vector<ColorSpinorField *> &evecs,
                                 std::vector<Complex> &evals, int size)
  {
    if (size > (int)evecs.size()) errorQuda("Requesting %d eigenvectors with only storage allocated for %lu", size, evecs.size());
    if (size > (int)evals.size()) errorQuda("Requesting %d eigenvalues with only storage allocated for %lu", size, evals.size());

    ColorSpinorParam csParamClone(*evecs[0]);
    std::vector<ColorSpinorField *> temp;
    temp.push_back(ColorSpinorField::Create(csParamClone));

    for (int i = 0; i < size; i++) {
      // r = A * v_i
      matVec(mat, *temp[0], *evecs[i]);
      // lambda_i = v_i^dag A v_i / (v_i^dag * v_i)
      evals[i] = blas::cDotProduct(*evecs[i], *temp[0]) / sqrt(blas::norm2(*evecs[i]));
      // Measure ||lambda_i*v_i - A*v_i||
      Complex n_unit(-1.0, 0.0);
      blas::caxpby(evals[i], *evecs[i], n_unit, *temp[0]);
      residua[i] = sqrt(blas::norm2(*temp[0]));

      // If size = n_conv, this routine is called post sort
      if (getVerbosity() >= QUDA_SUMMARIZE && size == n_conv)
        printfQuda("Eval[%04d] = (%+.16e,%+.16e) residual = %+.16e\n", i, evals[i].real(), evals[i].imag(), residua[i]);
    }
    delete temp[0];

    // Save Eval tuning
    saveTuneCache();
  }

  // Deflate vec, place result in vec_defl
  void EigenSolver::deflate(std::vector<ColorSpinorField *> &sol, const std::vector<ColorSpinorField *> &src,
                            const std::vector<ColorSpinorField *> &evecs, const std::vector<Complex> &evals,
                            bool accumulate) const
  {
    // number of evecs
    if (n_ev_deflate == 0) {
      warningQuda("deflate called with n_ev_deflate = 0");
      return;
    }

    int n_defl = n_ev_deflate;

    if (getVerbosity() >= QUDA_VERBOSE) printfQuda("Deflating %d vectors\n", n_defl);

    // Perform Sum_i V_i * (L_i)^{-1} * (V_i)^dag * vec = vec_defl
    // for all i computed eigenvectors and values.

    // Pointers to the required Krylov space vectors,
    // no extra memory is allocated.
    std::vector<ColorSpinorField *> eig_vecs;
    eig_vecs.reserve(n_defl);
    for (int i = 0; i < n_defl; i++) eig_vecs.push_back(evecs[i]);

    // 1. Take block inner product: (V_i)^dag * vec = A_i
    std::vector<Complex> s(n_defl * src.size());
    std::vector<ColorSpinorField *> src_ = const_cast<decltype(src) &>(src);
    blas::cDotProduct(s.data(), eig_vecs, src_);

    // 2. Perform block caxpy: V_i * (L_i)^{-1} * A_i
    for (int i = 0; i < n_defl; i++) { s[i] /= evals[i].real(); }

    // 3. Accumulate sum vec_defl = Sum_i V_i * (L_i)^{-1} * A_i
    if (!accumulate)
      for (auto &x : sol) blas::zero(*x);
    blas::caxpy(s.data(), eig_vecs, sol);

    // Save Deflation tuning
    saveTuneCache();
  }

  void EigenSolver::loadFromFile(const DiracMatrix &mat, std::vector<ColorSpinorField *> &kSpace,
                                 std::vector<Complex> &evals)
  {
    // Set suggested parity of fields
    const QudaParity mat_parity = impliedParityFromMatPC(mat.getMatPCType());
    for (int i = 0; i < n_conv; i++) { kSpace[i]->setSuggestedParity(mat_parity); }

    // Make an array of size n_conv
    std::vector<ColorSpinorField *> vecs_ptr;
    vecs_ptr.reserve(n_conv);
    for (int i = 0; i < n_conv; i++) { vecs_ptr.push_back(kSpace[i]); }

    {
      // load the vectors
      VectorIO io(eig_param->vec_infile, eig_param->io_parity_inflate == QUDA_BOOLEAN_TRUE);
      io.load(vecs_ptr);
    }

    // Create the device side residual vector by cloning
    // the kSpace passed to the function.
    ColorSpinorParam csParam(*kSpace[0]);
    csParam.create = QUDA_ZERO_FIELD_CREATE;
    r.push_back(ColorSpinorField::Create(csParam));

    // Error estimates (residua) given by ||A*vec - lambda*vec||
    computeEvals(mat, kSpace, evals);
    delete r[0];
  }

  void EigenSolver::sortArrays(QudaEigSpectrumType spec_type, int n, std::vector<Complex> &x, std::vector<Complex> &y)
  {

    //  'LM' -> sort into increasing order of magnitude.
    //  'SM' -> sort into decreasing order of magnitude.
    //  'LR' -> sort with real(x) in increasing algebraic order
    //  'SR' -> sort with real(x) in decreasing algebraic order
    //  'LI' -> sort with imag(x) in increasing algebraic order
    //  'SI' -> sort with imag(x) in decreasing algebraic order

    std::vector<std::pair<Complex, Complex>> array(n);
    for (int i = 0; i < n; i++) array[i] = std::make_pair(x[i], y[i]);

    switch (spec_type) {
    case QUDA_SPECTRUM_LM_EIG:
      std::sort(array.begin(), array.begin() + n,
                [](const std::pair<Complex, Complex> &a, const std::pair<Complex, Complex> &b) {
                  return (abs(a.first) < abs(b.first));
                });
      break;
    case QUDA_SPECTRUM_SM_EIG:
      std::sort(array.begin(), array.begin() + n,
                [](const std::pair<Complex, Complex> &a, const std::pair<Complex, Complex> &b) {
                  return (abs(a.first) > abs(b.first));
                });
      break;
    case QUDA_SPECTRUM_LR_EIG:
      std::sort(array.begin(), array.begin() + n,
                [](const std::pair<Complex, Complex> &a, const std::pair<Complex, Complex> &b) {
                  return (a.first).real() < (b.first).real();
                });
      break;
    case QUDA_SPECTRUM_SR_EIG:
      std::sort(array.begin(), array.begin() + n,
                [](const std::pair<Complex, Complex> &a, const std::pair<Complex, Complex> &b) {
                  return (a.first).real() > (b.first).real();
                });
      break;
    case QUDA_SPECTRUM_LI_EIG:
      std::sort(array.begin(), array.begin() + n,
                [](const std::pair<Complex, Complex> &a, const std::pair<Complex, Complex> &b) {
                  return (a.first).imag() < (b.first).imag();
                });
      break;
    case QUDA_SPECTRUM_SI_EIG:
      std::sort(array.begin(), array.begin() + n,
                [](const std::pair<Complex, Complex> &a, const std::pair<Complex, Complex> &b) {
                  return (a.first).imag() > (b.first).imag();
                });
      break;
    default: errorQuda("Undefined spectrum type %d given", spec_type);
    }

    // Repopulate x and y arrays with sorted elements
    for (int i = 0; i < n; i++) {
      x[i] = array[i].first;
      y[i] = array[i].second;
    }
  }

  // Overloaded version of sortArrays to deal with real y array.
  void EigenSolver::sortArrays(QudaEigSpectrumType spec_type, int n, std::vector<Complex> &x, std::vector<double> &y)
  {

    std::vector<Complex> y_tmp(n, 0.0);
    for (int i = 0; i < n; i++) y_tmp[i].real(y[i]);
    sortArrays(spec_type, n, x, y_tmp);
    for (int i = 0; i < n; i++) y[i] = y_tmp[i].real();
  }

  // Overloaded version of sortArrays to deal with real x array.
  void EigenSolver::sortArrays(QudaEigSpectrumType spec_type, int n, std::vector<double> &x, std::vector<Complex> &y)
  {

    std::vector<Complex> x_tmp(n, 0.0);
    for (int i = 0; i < n; i++) x_tmp[i].real(x[i]);
    sortArrays(spec_type, n, x_tmp, y);
    for (int i = 0; i < n; i++) x[i] = x_tmp[i].real();
  }

  // Overloaded version of sortArrays to deal with real x and y array.
  void EigenSolver::sortArrays(QudaEigSpectrumType spec_type, int n, std::vector<double> &x, std::vector<double> &y)
  {

    std::vector<Complex> x_tmp(n, 0.0);
    std::vector<Complex> y_tmp(n, 0.0);
    for (int i = 0; i < n; i++) {
      x_tmp[i].real(x[i]);
      y_tmp[i].real(y[i]);
    }
    sortArrays(spec_type, n, x_tmp, y_tmp);
    for (int i = 0; i < n; i++) {
      x[i] = x_tmp[i].real();
      y[i] = y_tmp[i].real();
    }
  }

  void EigenSolver::rotateVecsComplex(std::vector<ColorSpinorField *> &kSpace, const Complex *rot_array, const int offset,
                                      const int dim, const int keep, const int locked, TimeProfile &profile)
  {
    // If we have memory availible, do the entire rotation
    if (batched_rotate <= 0 || batched_rotate >= keep) {
      if ((int)kSpace.size() < offset + keep) {
        ColorSpinorParam csParamClone(*kSpace[0]);
        csParamClone.create = QUDA_ZERO_FIELD_CREATE;
        if (getVerbosity() >= QUDA_VERBOSE) printfQuda("Resizing kSpace to %d vectors\n", n_kr + keep);
        kSpace.reserve(offset + keep);
        for (int i = kSpace.size(); i < offset + keep; i++) {
          kSpace.push_back(ColorSpinorField::Create(csParamClone));
        }
      }

      // Pointers to the relevant vectors
      std::vector<ColorSpinorField *> vecs_ptr;
      std::vector<ColorSpinorField *> kSpace_ptr;

      // Alias the extra space vectors, zero the workspace
      kSpace_ptr.reserve(keep);
      for (int i = 0; i < keep; i++) {
        kSpace_ptr.push_back(kSpace[offset + i]);
        blas::zero(*kSpace_ptr[i]);
      }

      // Alias the vectors we wish to compress.
      vecs_ptr.reserve(dim);
      for (int j = 0; j < dim; j++) vecs_ptr.push_back(kSpace[locked + j]);

      // multiBLAS caxpy
      profile.TPSTART(QUDA_PROFILE_COMPUTE);
      blas::caxpy(rot_array, vecs_ptr, kSpace_ptr);
      profile.TPSTOP(QUDA_PROFILE_COMPUTE);

      // Copy compressed Krylov
      for (int i = 0; i < keep; i++) std::swap(kSpace[locked + i], kSpace[offset + i]);

    } else {

      // Do batched rotation to save on memory
      int batch_size = batched_rotate;
      int full_batches = keep / batch_size;
      int batch_size_r = keep % batch_size;
      bool do_batch_remainder = (batch_size_r != 0 ? true : false);

      if ((int)kSpace.size() < offset + batch_size) {
        ColorSpinorParam csParamClone(*kSpace[0]);
        csParamClone.create = QUDA_ZERO_FIELD_CREATE;
        if (getVerbosity() >= QUDA_VERBOSE) printfQuda("Resizing kSpace to %d vectors\n", offset + batch_size);
        kSpace.reserve(offset + batch_size);
        for (int i = kSpace.size(); i < offset + batch_size; i++) {
          kSpace.push_back(ColorSpinorField::Create(csParamClone));
        }
      }

      profile.TPSTART(QUDA_PROFILE_EIGENLU);
      MatrixXcd mat = MatrixXcd::Zero(dim, keep);
      for (int j = 0; j < keep; j++)
        for (int i = 0; i < dim; i++) mat(i, j) = rot_array[i * keep + j];

      FullPivLU<MatrixXcd> matLU(mat);

      // Extract the upper triangular matrix
      MatrixXcd matUpper = MatrixXcd::Zero(keep, keep);
      matUpper = matLU.matrixLU().triangularView<Eigen::Upper>();
      matUpper.conservativeResize(keep, keep);

      // Extract the lower triangular matrix
      MatrixXcd matLower = MatrixXcd::Identity(dim, dim);
      matLower.block(0, 0, dim, keep).triangularView<Eigen::StrictlyLower>() = matLU.matrixLU();
      matLower.conservativeResize(dim, keep);

      // Extract the desired permutation matrices
      MatrixXi matP = MatrixXi::Zero(dim, dim);
      MatrixXi matQ = MatrixXi::Zero(keep, keep);
      matP = matLU.permutationP().inverse();
      matQ = matLU.permutationQ().inverse();
      profile.TPSTOP(QUDA_PROFILE_EIGENLU);

      profile.TPSTART(QUDA_PROFILE_COMPUTE);
      // Compute V * A = V * PLUQ

      // Do P Permute
      //---------------------------------------------------------------------------
      permuteVecs(kSpace, matP.data(), dim);

      // Do L Multiply
      //---------------------------------------------------------------------------
      // Loop over full batches
      for (int b = 0; b < full_batches; b++) {

        // batch triangle
        blockRotateComplex(kSpace, matLower.data(), dim, {b * batch_size, (b + 1) * batch_size},
                           {b * batch_size, (b + 1) * batch_size}, LOWER_TRI, offset);
        // batch pencil
        blockRotateComplex(kSpace, matLower.data(), dim, {(b + 1) * batch_size, dim},
                           {b * batch_size, (b + 1) * batch_size}, PENCIL, offset);
        blockReset(kSpace, b * batch_size, (b + 1) * batch_size, offset);
      }
      if (do_batch_remainder) {
        // remainder triangle
        blockRotateComplex(kSpace, matLower.data(), dim, {full_batches * batch_size, keep},
                           {full_batches * batch_size, keep}, LOWER_TRI, offset);
        // remainder pencil
        if (keep < dim) {
          blockRotateComplex(kSpace, matLower.data(), dim, {keep, dim}, {full_batches * batch_size, keep}, PENCIL,
                             offset);
        }
        blockReset(kSpace, full_batches * batch_size, keep, offset);
      }

      // Do U Multiply
      //---------------------------------------------------------------------------
      if (do_batch_remainder) {
        // remainder triangle
        blockRotateComplex(kSpace, matUpper.data(), keep, {full_batches * batch_size, keep},
                           {full_batches * batch_size, keep}, UPPER_TRI, offset);
        // remainder pencil
        blockRotateComplex(kSpace, matUpper.data(), keep, {0, full_batches * batch_size},
                           {full_batches * batch_size, keep}, PENCIL, offset);
        blockReset(kSpace, full_batches * batch_size, keep, offset);
      }

      // Loop over full batches
      for (int b = full_batches - 1; b >= 0; b--) {
        // batch triangle
        blockRotateComplex(kSpace, matUpper.data(), keep, {b * batch_size, (b + 1) * batch_size},
                           {b * batch_size, (b + 1) * batch_size}, UPPER_TRI, offset);
        if (b > 0) {
          // batch pencil
          blockRotateComplex(kSpace, matUpper.data(), keep, {0, b * batch_size}, {b * batch_size, (b + 1) * batch_size},
                             PENCIL, offset);
        }
        blockReset(kSpace, b * batch_size, (b + 1) * batch_size, offset);
      }

      // Do Q Permute
      //---------------------------------------------------------------------------
      permuteVecs(kSpace, matQ.data(), keep);
      profile.TPSTOP(QUDA_PROFILE_COMPUTE);
    }
  }

  void EigenSolver::rotateVecs(std::vector<ColorSpinorField *> &kSpace, const double *rot_array, const int offset,
                               const int dim, const int keep, const int locked, TimeProfile &profile)
  {
    // If we have memory availible, do the entire rotation
    if (batched_rotate <= 0 || batched_rotate >= keep) {
      if ((int)kSpace.size() < offset + keep) {
        ColorSpinorParam csParamClone(*kSpace[0]);
        csParamClone.create = QUDA_ZERO_FIELD_CREATE;
        if (getVerbosity() >= QUDA_VERBOSE) printfQuda("Resizing kSpace to %d vectors\n", offset + keep);
        kSpace.reserve(offset + keep);
        for (int i = kSpace.size(); i < offset + keep; i++) {
          kSpace.push_back(ColorSpinorField::Create(csParamClone));
        }
      }

      // Pointers to the relevant vectors
      std::vector<ColorSpinorField *> vecs_ptr;
      std::vector<ColorSpinorField *> kSpace_ptr;

      // Alias the extra space vectors, zero the workspace
      kSpace_ptr.reserve(keep);
      for (int i = 0; i < keep; i++) {
        kSpace_ptr.push_back(kSpace[offset + i]);
        blas::zero(*kSpace_ptr[i]);
      }

      // Alias the vectors we wish to keep.
      vecs_ptr.reserve(dim);
      for (int j = 0; j < dim; j++) vecs_ptr.push_back(kSpace[locked + j]);

      // multiBLAS axpy
      profile.TPSTART(QUDA_PROFILE_COMPUTE);
      blas::axpy(rot_array, vecs_ptr, kSpace_ptr);
      profile.TPSTOP(QUDA_PROFILE_COMPUTE);

      // Copy compressed Krylov
      for (int i = 0; i < keep; i++) std::swap(kSpace[locked + i], kSpace[offset + i]);

    } else {

      int batch_size = batched_rotate;
      int full_batches = keep / batch_size;
      int batch_size_r = keep % batch_size;
      bool do_batch_remainder = (batch_size_r != 0 ? true : false);

      if ((int)kSpace.size() < offset + batch_size) {
        ColorSpinorParam csParamClone(*kSpace[0]);
        csParamClone.create = QUDA_ZERO_FIELD_CREATE;
        if (getVerbosity() >= QUDA_VERBOSE) printfQuda("Resizing kSpace to %d vectors\n", offset + batch_size);
        kSpace.reserve(offset + batch_size);
        for (int i = kSpace.size(); i < offset + batch_size; i++) {
          kSpace.push_back(ColorSpinorField::Create(csParamClone));
        }
      }

      profile.TPSTART(QUDA_PROFILE_EIGEN);
      MatrixXd mat = MatrixXd::Zero(dim, keep);
      for (int j = 0; j < keep; j++)
        for (int i = 0; i < dim; i++) mat(i, j) = rot_array[i * keep + j];

      FullPivLU<MatrixXd> matLU(mat);

      // Extract the upper triangular matrix
      MatrixXd matUpper = MatrixXd::Zero(keep, keep);
      matUpper = matLU.matrixLU().triangularView<Eigen::Upper>();
      matUpper.conservativeResize(keep, keep);

      // Extract the lower triangular matrix
      MatrixXd matLower = MatrixXd::Identity(dim, dim);
      matLower.block(0, 0, dim, keep).triangularView<Eigen::StrictlyLower>() = matLU.matrixLU();
      matLower.conservativeResize(dim, keep);

      // Extract the desired permutation matrices
      MatrixXi matP = MatrixXi::Zero(dim, dim);
      MatrixXi matQ = MatrixXi::Zero(keep, keep);
      matP = matLU.permutationP().inverse();
      matQ = matLU.permutationQ().inverse();
      profile.TPSTOP(QUDA_PROFILE_EIGEN);

      profile.TPSTART(QUDA_PROFILE_COMPUTE);
      // Compute V * A = V * PLUQ

      // Do P Permute
      //---------------------------------------------------------------------------
      permuteVecs(kSpace, matP.data(), dim);

      // Do L Multiply
      //---------------------------------------------------------------------------
      // Loop over full batches
      for (int b = 0; b < full_batches; b++) {

        // batch triangle
        blockRotate(kSpace, matLower.data(), dim, {b * batch_size, (b + 1) * batch_size},
                    {b * batch_size, (b + 1) * batch_size}, LOWER_TRI);
        // batch pencil
        blockRotate(kSpace, matLower.data(), dim, {(b + 1) * batch_size, dim}, {b * batch_size, (b + 1) * batch_size},
                    PENCIL);
        blockReset(kSpace, b * batch_size, (b + 1) * batch_size, offset);
      }
      if (do_batch_remainder) {
        // remainder triangle
        blockRotate(kSpace, matLower.data(), dim, {full_batches * batch_size, keep}, {full_batches * batch_size, keep},
                    LOWER_TRI);
        // remainder pencil
        if (keep < dim) {
          blockRotate(kSpace, matLower.data(), dim, {keep, dim}, {full_batches * batch_size, keep}, PENCIL);
        }
        blockReset(kSpace, full_batches * batch_size, keep, offset);
      }

      // Do U Multiply
      //---------------------------------------------------------------------------
      if (do_batch_remainder) {
        // remainder triangle
        blockRotate(kSpace, matUpper.data(), keep, {full_batches * batch_size, keep}, {full_batches * batch_size, keep},
                    UPPER_TRI);
        // remainder pencil
        blockRotate(kSpace, matUpper.data(), keep, {0, full_batches * batch_size}, {full_batches * batch_size, keep},
                    PENCIL);
        blockReset(kSpace, full_batches * batch_size, keep, offset);
      }

      // Loop over full batches
      for (int b = full_batches - 1; b >= 0; b--) {
        // batch triangle
        blockRotate(kSpace, matUpper.data(), keep, {b * batch_size, (b + 1) * batch_size},
                    {b * batch_size, (b + 1) * batch_size}, UPPER_TRI);
        if (b > 0) {
          // batch pencil
          blockRotate(kSpace, matUpper.data(), keep, {0, b * batch_size}, {b * batch_size, (b + 1) * batch_size}, PENCIL);
        }
        blockReset(kSpace, b * batch_size, (b + 1) * batch_size, offset);
      }

      // Do Q Permute
      //---------------------------------------------------------------------------
      permuteVecs(kSpace, matQ.data(), keep);
      profile.TPSTOP(QUDA_PROFILE_COMPUTE);
    }
  }

  EigenSolver::~EigenSolver()
  {
    if (tmp1) delete tmp1;
    if (tmp2) delete tmp2;
  }
} // namespace quda<|MERGE_RESOLUTION|>--- conflicted
+++ resolved
@@ -115,12 +115,7 @@
     default: errorQuda("Invalid eig solver type");
     }
 
-<<<<<<< HEAD
-    if (!mat.hermitian() && eig_solver->hermitian())
-      errorQuda("Cannot solve non-Hermitian system with Hermitian eigensolver");
-=======
     if (!mat.hermitian() && !eig_solver->hermitian()) errorQuda("Cannot solve non-Hermitian system with Hermitian eigensolver %d, %d", (int)!mat.hermitian(), (int)eig_solver->hermitian());
->>>>>>> 5962f0ab
     return eig_solver;
   }
 
