--- conflicted
+++ resolved
@@ -243,11 +243,7 @@
       std::vector<ColorSpinorField *> vecs_ptr;
       vecs_ptr.reserve(n_conv);
       // Ensure the parity of the eigenvectors is correct
-<<<<<<< HEAD
-      const QudaParity mat_parity = impliedParityFromMatPC(mat.getMatPCType());      
-=======
       const QudaParity mat_parity = impliedParityFromMatPC(mat.getMatPCType());
->>>>>>> ea7a97fc
       for (unsigned int i = 0; i < kSpace.size(); i++) kSpace[i]->setSuggestedParity(mat_parity);
 
       // We may wish to compute vectors in high prec, but use in a lower
@@ -255,15 +251,6 @@
       // vectors, but in a lower precision.
       QudaPrecision prec = kSpace[0]->Precision();
       if (save_prec < prec) {
-<<<<<<< HEAD
-	io.downPrec(kSpace, vecs_ptr, save_prec);
-	// save the vectors      
-	io.save(vecs_ptr);
-	for (unsigned int i = 0; i < kSpace.size() && save_prec < prec; i++) delete vecs_ptr[i];	
-      } else {
-        for (int i = 0; i < n_conv; i++) vecs_ptr.push_back(kSpace[i]);
-	io.save(vecs_ptr);
-=======
         io.downPrec(kSpace, vecs_ptr, save_prec);
         // save the vectors
         io.save(vecs_ptr);
@@ -271,10 +258,9 @@
       } else {
         for (int i = 0; i < n_conv; i++) vecs_ptr.push_back(kSpace[i]);
         io.save(vecs_ptr);
->>>>>>> ea7a97fc
-      }
-    }
-    
+      }
+    }
+
     // Save TRLM tuning
     saveTuneCache();
 
