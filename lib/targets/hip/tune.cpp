--- conflicted
+++ resolved
@@ -205,26 +205,8 @@
       TuneKey key = entry->first;
       TuneParam param = entry->second;
 
-<<<<<<< HEAD
-      char tmp[14] = {};
-#if 0 
-      /* BJOO:
-	This throws a warning for me: 
-	error: ‘char* strncpy(char*, const char*, size_t)’ output may be 
-	truncated copying 13 bytes from a string of length 25
-
-	and if warnings are errors this is an error 
-      */
-      strncpy(tmp, key.aux, 13);
-#else
-      // BJOO: Hackaround
-      for(int i=0; i < 13; ++i) tmp[i] = key.aux[i];
-      tmp[13]='\0';
-#endif
-=======
       char tmp[TuneKey::aux_n] = {};
       strncpy(tmp, key.aux, TuneKey::aux_n);
->>>>>>> 74107e92
       bool is_policy_kernel = strncmp(tmp, "policy_kernel", 13) == 0 ? true : false;
       bool is_policy = (strncmp(tmp, "policy", 6) == 0 && !is_policy_kernel) ? true : false;
       if (param.n_calls > 0 && !is_policy) total_time += param.n_calls * param.time;
@@ -769,11 +751,7 @@
           hipDeviceSynchronize();
           hipGetLastError(); // clear error counter
           tunable.checkLaunchParam(param);
-<<<<<<< HEAD
-	  if (verbosity >= QUDA_DEBUG_VERBOSE) {
-=======
           if (verbosity >= QUDA_DEBUG_VERBOSE) {
->>>>>>> 74107e92
             printfQuda("About to call tunable.apply block=(%d,%d,%d) grid=(%d,%d,%d) shared_bytes=%d aux=(%d,%d,%d)\n",
                        int(param.block.x), int(param.block.y), int(param.block.z), int(param.grid.x), int(param.grid.y), 
 		       int(param.grid.z), int(param.shared_bytes), int(param.aux.x), int(param.aux.y), int(param.aux.z));
@@ -797,28 +775,11 @@
           }
 
           elapsed_time /= (1e3 * tunable.tuningIter());
-<<<<<<< HEAD
-          if ((elapsed_time < best_time) && (error == hipSuccess) /* && (tunable.jitifyError() == hipSuccess) */) {
-=======
           if ((elapsed_time < best_time) && (error == cudaSuccess) && (tunable.launchError() == QUDA_SUCCESS)) {
->>>>>>> 74107e92
             best_time = elapsed_time;
             best_param = param;
           }
           if ((verbosity >= QUDA_DEBUG_VERBOSE)) {
-<<<<<<< HEAD
-            if (error == hipSuccess /* && tunable.jitifyError() == hipSuccess */) {
-              printfQuda("    %s gives %s\n", tunable.paramString(param).c_str(),
-                         tunable.perfString(elapsed_time).c_str());
-            } else {
-
-	      // BJoo: must be regular error
-	      printfQuda("    %s gives %s\n", tunable.paramString(param).c_str(), hipGetErrorString(error));
-            }
-          }
-          tuning = tunable.advanceTuneParam(param);
-          /* tunable.jitifyError() = hipSuccess; */
-=======
             if (error == cudaSuccess && tunable.launchError() == QUDA_SUCCESS) {
               printfQuda("    %s gives %s\n", tunable.paramString(param).c_str(),
                          tunable.perfString(elapsed_time).c_str());
@@ -832,7 +793,6 @@
           }
           tuning = tunable.advanceTuneParam(param);
           tunable.launchError() = QUDA_SUCCESS;
->>>>>>> 74107e92
         }
 
         tune_timer.Stop(__func__, __FILE__, __LINE__);
@@ -854,15 +814,9 @@
         hipEventDestroy(end);
 
         if (verbosity >= QUDA_DEBUG_VERBOSE) printfQuda("PostTune %s\n", key.name);
-<<<<<<< HEAD
-	tuning = true; 
-        tunable.postTune();
-	tuning = false;
-=======
         tuning = true;
         tunable.postTune();
         tuning = false;
->>>>>>> 74107e92
         param = best_param;
         tunecache[key] = best_param;
       }
