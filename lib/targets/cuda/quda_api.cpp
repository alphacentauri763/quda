--- conflicted
+++ resolved
@@ -674,8 +674,6 @@
     if (error != cudaSuccess) errorQuda("(CUDA) %s\n (%s:%s in %s())\n", cudaGetErrorString(error), file, line, func);
   }
 
-<<<<<<< HEAD
-=======
   static std::string error_str("CUDA_SUCCESS");
 
   void qudaSetErrorString(const std::string &error_str_)
@@ -687,7 +685,6 @@
   {
     return error_str;
   }
->>>>>>> 74107e92
 
   void printAPIProfile() {
 #ifdef API_PROFILE
