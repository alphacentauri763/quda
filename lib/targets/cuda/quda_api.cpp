--- conflicted
+++ resolved
@@ -268,31 +268,6 @@
     }
   }
 
-<<<<<<< HEAD
-
-  void qudaMemcpyToSymbolAsync_(const void* symbol, const void *src, size_t count, size_t offset, cudaMemcpyKind kind, const qudaStream_t &stream,
-                        const char *func, const char *file, const char *line)
-  {
-    if (count == 0) return;
-    switch(kind) { 
-    case cudaMemcpyDeviceToHost:
-	PROFILE(cudaMemcpyToSymbolAsync(symbol, src, count, offset, kind, stream), QUDA_PROFILE_MEMCPY_D2H_ASYNC);
-	break;
-    case cudaMemcpyHostToDevice:
-        PROFILE(cudaMemcpyToSymbolAsync(symbol, src, count, offset, kind, stream), QUDA_PROFILE_MEMCPY_H2D_ASYNC);
-        break;
-    case cudaMemcpyDeviceToDevice:
-        PROFILE(cudaMemcpyToSymbolAsync(symbol, src, count, offset, kind, stream), QUDA_PROFILE_MEMCPY_D2D_ASYNC);
-        break;
-    case cudaMemcpyDefault:
-	PROFILE(cudaMemcpyToSymbolAsync(symbol, src, count, offset, kind, stream), QUDA_PROFILE_MEMCPY_DEFAULT_ASYNC);
-        break;
-     default: 
-	errorQuda("Unsupported cudaMemcpyToSymbolAsync: %d", kind);
-	break;
-     }
-   }
-=======
   void qudaMemcpy2D_(void *dst, size_t dpitch, const void *src, size_t spitch, size_t width, size_t height,
                      cudaMemcpyKind kind, const char *func, const char *file, const char *line)
   {
@@ -322,7 +297,6 @@
     PROFILE(cudaMemcpy2D(dst, dpitch, src, spitch, width, height, kind), QUDA_PROFILE_MEMCPY2D_D2H_ASYNC);
 #endif
   }
->>>>>>> 134d4007
 
   void qudaMemcpy2DAsync_(void *dst, size_t dpitch, const void *src, size_t spitch, size_t width, size_t height,
                           cudaMemcpyKind kind, const qudaStream_t &stream, const char *func, const char *file,
