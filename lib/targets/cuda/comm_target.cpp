--- conflicted
+++ resolved
@@ -109,7 +109,7 @@
   } // iterate over dim
 }
 #else
-void comm_destroy_neighbor_memory(array_2d<void *, QUDA_MAX_DIM, 2> &remote) {}
+void comm_destroy_neighbor_memory(array_2d<void *, QUDA_MAX_DIM, 2> &) { }
 #endif
 
 void comm_create_neighbor_event(array_2d<qudaEvent_t, QUDA_MAX_DIM, 2> &remote,
@@ -158,20 +158,10 @@
   for (int dim = 0; dim < 4; ++dim) {
     if (comm_dim(dim) == 1) continue;
     for (int dir = 0; dir < 2; ++dir) {
-<<<<<<< HEAD
-      if (!comm_peer2peer_enabled(dir, dim)) {
-        remote[dir][dim].event = nullptr;
-      } else {
-        cudaEvent_t event;
-        CHECK_CUDA_ERROR(cudaIpcOpenEventHandle(&event, ipcRemoteEventHandle[dir][dim]));
-        remote[dir][dim].event = reinterpret_cast<void *>(event);
-      }
-=======
       if (!comm_peer2peer_enabled(dir, dim)) continue;
       cudaEvent_t event;
       CHECK_CUDA_ERROR(cudaIpcOpenEventHandle(&event, ipcRemoteEventHandle[dim][dir]));
       remote[dim][dir].event = reinterpret_cast<void *>(event);
->>>>>>> 0123a9e1
     }
   }
 }
@@ -181,13 +171,8 @@
   for (int dim = 0; dim < 4; ++dim) {
     if (comm_dim(dim) == 1) continue;
     for (int dir = 0; dir < 2; dir++) {
-<<<<<<< HEAD
-      cudaEvent_t &event = reinterpret_cast<cudaEvent_t &>(local[dir][dim].event);
-      if (comm_peer2peer_enabled(dir, dim) && local[dir][dim].event) CHECK_CUDA_ERROR(cudaEventDestroy(event));
-=======
       cudaEvent_t &event = reinterpret_cast<cudaEvent_t &>(local[dim][dir].event);
       if (comm_peer2peer_enabled(dir, dim)) CHECK_CUDA_ERROR(cudaEventDestroy(event));
->>>>>>> 0123a9e1
     }
   } // iterate over dim
 }
