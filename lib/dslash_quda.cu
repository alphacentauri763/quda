--- conflicted
+++ resolved
@@ -190,225 +190,4 @@
 #endif
   }
 
-<<<<<<< HEAD
-  template <typename Float, int nColor> class GammaApply : public TunableKernel2D {
-    ColorSpinorField &out;
-    const ColorSpinorField &in;
-    const int d;
-    unsigned int minThreads() const { return in.VolumeCB(); }
-
-  public:
-    GammaApply(ColorSpinorField &out, const ColorSpinorField &in, int d) :
-      TunableKernel2D(in, in.SiteSubset()),
-      out(out),
-      in(in),
-      d(d)
-    {
-      apply(device::get_default_stream());
-    }
-
-    void apply(const qudaStream_t &stream) {
-      TuneParam tp = tuneLaunch(*this, getTuning(), getVerbosity());
-      launch<Gamma>(tp, stream, GammaArg<Float, nColor>(out, in, d));
-    }
-
-    void preTune() { out.backup(); }
-    void postTune() { out.restore(); }
-    long long flops() const { return 0; }
-    long long bytes() const { return out.Bytes() + in.Bytes(); }
-  };
-
-  //Apply the Gamma matrix to a colorspinor field
-  //out(x) = gamma_d*in
-  void ApplyGamma(ColorSpinorField &out, const ColorSpinorField &in, int d)
-  {
-    instantiate<GammaApply>(out, in, d);
-  }
-
-  template <typename Float, int nColor> class TwistGammaApply : public TunableKernel2D {
-    ColorSpinorField &out;
-    const ColorSpinorField &in;
-    int d;
-    double kappa;
-    double mu;
-    double epsilon;
-    int dagger;
-    QudaTwistGamma5Type type;
-    unsigned int minThreads() const { return in.VolumeCB() / (in.Ndim() == 5 ? in.X(4) : 1); }
-
-  public:
-    TwistGammaApply(ColorSpinorField &out, const ColorSpinorField &in, int d, double kappa, double mu,
-                    double epsilon, int dagger, QudaTwistGamma5Type type) :
-      TunableKernel2D(in, in.SiteSubset()),
-      out(out),
-      in(in),
-      d(d),
-      kappa(kappa),
-      mu(mu),
-      epsilon(epsilon),
-      dagger(dagger),
-      type(type)
-    {
-      if (d != 4) errorQuda("Unexpected d=%d", d);
-      apply(device::get_default_stream());
-    }
-
-    void apply(const qudaStream_t &stream)
-    {
-      TuneParam tp = tuneLaunch(*this, getTuning(), getVerbosity());
-      launch<TwistGamma>(tp, stream, GammaArg<Float, nColor>(out, in, d, kappa, mu, epsilon, dagger, type));
-    }
-
-    void preTune() { if (out.V() == in.V()) out.backup(); }
-    void postTune() { if (out.V() == in.V()) out.restore(); }
-    long long flops() const { return 0; }
-    long long bytes() const { return out.Bytes() + in.Bytes(); }
-  };
-
-  //Apply the Gamma matrix to a colorspinor field
-  //out(x) = gamma_d*in
-#ifdef GPU_TWISTED_MASS_DIRAC
-  void ApplyTwistGamma(ColorSpinorField &out, const ColorSpinorField &in, int d, double kappa, double mu, double epsilon, int dagger, QudaTwistGamma5Type type)
-  {
-    instantiate<TwistGammaApply>(out, in, d, kappa, mu, epsilon, dagger, type);
-  }
-#else
-  void ApplyTwistGamma(ColorSpinorField &, const ColorSpinorField &, int, double, double, double, int, QudaTwistGamma5Type)
-  {
-    errorQuda("Twisted mass dslash has not been built");
-  }
-#endif // GPU_TWISTED_MASS_DIRAC
-
-  // Applies a gamma5 matrix to a spinor (wrapper to ApplyGamma)
-  void gamma5(ColorSpinorField &out, const ColorSpinorField &in) { ApplyGamma(out,in,4); }
-
-  template <typename Float, int nColor> class Clover : public TunableKernel2D {
-    ColorSpinorField &out;
-    const ColorSpinorField &in;
-    const CloverField &clover;
-    bool inverse;
-    int parity;
-    unsigned int minThreads() const { return in.VolumeCB(); }
-
-  public:
-    Clover(ColorSpinorField &out, const ColorSpinorField &in, const CloverField &clover, bool inverse, int parity) :
-      TunableKernel2D(in, in.SiteSubset()),
-      out(out),
-      in(in),
-      clover(clover),
-      inverse(inverse),
-      parity(parity)
-    {
-      if (in.Nspin() != 4 || out.Nspin() != 4) errorQuda("Unsupported nSpin=%d %d", out.Nspin(), in.Nspin());
-      if (!inverse) errorQuda("Unsupported direct application");
-      apply(device::get_default_stream());
-    }
-
-    void apply(const qudaStream_t &stream)
-    {
-      TuneParam tp = tuneLaunch(*this, getTuning(), getVerbosity());
-      launch<CloverApply>(tp, stream, CloverArg<Float, nColor>(out, in, clover, parity));
-    }
-
-    void preTune() { if (out.V() == in.V()) out.backup(); }  // Backup if in and out fields alias
-    void postTune() { if (out.V() == in.V()) out.restore(); } // Restore if the in and out fields alias
-    long long flops() const { return in.Volume()*504ll; }
-    long long bytes() const { return out.Bytes() + in.Bytes() + clover.Bytes() / (3 - in.SiteSubset()); }
-  };
-
-#ifdef GPU_CLOVER_DIRAC
-  //Apply the clover matrix field to a colorspinor field
-  //out(x) = clover*in
-  void ApplyClover(ColorSpinorField &out, const ColorSpinorField &in, const CloverField &clover, bool inverse, int parity)
-  {
-    instantiate<Clover>(out, in, clover, inverse, parity);
-  }
-#else
-  void ApplyClover(ColorSpinorField &, const ColorSpinorField &, const CloverField &, bool, int)
-  {
-    errorQuda("Clover dslash has not been built");
-  }
-#endif // GPU_TWISTED_MASS_DIRAC
-
-  template <typename Float, int nColor> class TwistClover : public TunableKernel2D {
-    ColorSpinorField &out;
-    const ColorSpinorField &in;
-    const CloverField &clover;
-    double kappa;
-    double mu;
-    double epsilon;
-    int parity;
-    bool inverse;
-    int dagger;
-    QudaTwistGamma5Type twist;
-    unsigned int minThreads() const { return in.VolumeCB(); }
-
-  public:
-    TwistClover(ColorSpinorField &out, const ColorSpinorField &in, const CloverField &clover,
-                double kappa, double mu, double epsilon, int parity, int dagger, QudaTwistGamma5Type twist) :
-      TunableKernel2D(in, in.SiteSubset()),
-      out(out),
-      in(in),
-      clover(clover),
-      kappa(kappa),
-      mu(mu),
-      epsilon(epsilon),
-      parity(parity),
-      inverse(twist != QUDA_TWIST_GAMMA5_DIRECT),
-      dagger(dagger),
-      twist(twist)
-    {
-      if (in.Nspin() != 4 || out.Nspin() != 4) errorQuda("Unsupported nSpin=%d %d", out.Nspin(), in.Nspin());
-      strcat(aux, inverse ? ",inverse" : ",direct");
-      apply(device::get_default_stream());
-    }
-
-    void apply(const qudaStream_t &stream)
-    {
-      TuneParam tp = tuneLaunch(*this, getTuning(), getVerbosity());
-      if (inverse) {
-        CloverArg<Float, nColor, true> arg(out, in, clover, parity, kappa, mu, epsilon, dagger, twist);
-        if(in.TwistFlavor() == QUDA_TWIST_SINGLET){
-          launch<TwistCloverApply>(tp, stream, arg);
-        } else {
-          launch<NdegTwistCloverApply>(tp, stream, arg);
-        }
-      } else {
-        CloverArg<Float, nColor, false> arg(out, in, clover, parity, kappa, mu, epsilon, dagger, twist);
-        if(in.TwistFlavor() == QUDA_TWIST_SINGLET){
-          launch<TwistCloverApply>(tp, stream, arg);
-        } else {
-          launch<NdegTwistCloverApply>(tp, stream, arg);
-        }
-      }
-    }
-
-    void preTune() { if (out.V() == in.V()) out.backup(); } // Restore if the in and out fields alias
-    void postTune() { if (out.V() == in.V()) out.restore(); } // Restore if the in and out fields alias
-    long long flops() const { return (inverse ? 1056ll : 552ll) * in.Volume(); }
-    long long bytes() const {
-      long long rtn = out.Bytes() + in.Bytes() + clover.Bytes() / (3 - in.SiteSubset());
-      if (twist == QUDA_TWIST_GAMMA5_INVERSE && !dynamic_clover_inverse())
-	rtn += clover.Bytes() / (3 - in.SiteSubset());
-      return rtn;
-    }
-  };
-
-#ifdef GPU_CLOVER_DIRAC
-  //Apply the twisted-clover matrix field to a colorspinor field
-  void ApplyTwistClover(ColorSpinorField &out, const ColorSpinorField &in, const CloverField &clover,
-			double kappa, double mu, double epsilon, int parity, int dagger, QudaTwistGamma5Type twist)
-  {
-    instantiate<TwistClover>(out, in, clover, kappa, mu, epsilon, parity, dagger, twist);
-  }
-#else
-  void ApplyTwistClover(ColorSpinorField &, const ColorSpinorField &, const CloverField &,
-			double, double, double, int, int, QudaTwistGamma5Type)
-  {
-    errorQuda("Clover dslash has not been built");
-  }
-#endif // GPU_TWISTED_MASS_DIRAC
-
-=======
->>>>>>> a9c7cbde
 } // namespace quda