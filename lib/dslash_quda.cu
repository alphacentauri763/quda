--- conflicted
+++ resolved
@@ -6,13 +6,10 @@
 #include <dslash_policy.cuh>
 #include <tunable_nd.h>
 #include <instantiate.h>
-<<<<<<< HEAD
 #include <kernels/dslash_misc.cuh>
-=======
 #ifdef NVSHMEM_COMMS
 #include <cuda/atomic>
 #endif
->>>>>>> f9c80ba6
 
 namespace quda {
 
@@ -187,12 +184,8 @@
     }
 
     for (int i=0; i<2; i++) {
-<<<<<<< HEAD
       qudaEventDestroy(packEnd[i]);
       qudaEventDestroy(dslashStart[i]);
-=======
-      cudaEventDestroy(packEnd[i]);
-      cudaEventDestroy(dslashStart[i]);
     }
 #ifdef NVSHMEM_COMMS
     device_comms_pinned_free(sync_arr);
@@ -201,7 +194,6 @@
     device_pinned_free(_interior_done);
     device_pinned_free(_interior_count);
 #endif
-    checkCudaError();
   }
 
   /**
@@ -258,7 +250,6 @@
         }
         if (dagger) b *= -1.0;
       }
->>>>>>> f9c80ba6
     }
   }
 
