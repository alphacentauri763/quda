--- conflicted
+++ resolved
@@ -1,4 +1,3 @@
-#include "hip/hip_runtime.h"
 #include <quda_internal.h>
 #include <quda_matrix.h>
 #include <tune_quda.h>
@@ -687,11 +686,7 @@
       mu = _mu;
       parity = _parity;
     }
-<<<<<<< HEAD
-    void apply(const hipStream_t &stream){
-=======
     void apply(const qudaStream_t &stream){
->>>>>>> 4f390279
       TuneParam tp = tuneLaunch(*this, getTuning(), getVerbosity());
       compute_heatBath<Float, Gauge, NCOLORS, HeatbathOrRelax > <<< tp.grid,tp.block, tp.shared_bytes, stream >>> (arg, mu, parity);
     }
