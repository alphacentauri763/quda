<<<<<<< HEAD
__host__ __device__ inline double set(double &x) { return x;}
__host__ __device__ inline double2 set(double2 &x) { return x;}
__host__ __device__ inline double3 set(double3 &x) { return x;}
__host__ __device__ inline void sum(double &a, double &b) { a += b; }
__host__ __device__ inline void sum(double2 &a, double2 &b) { a.x += b.x; a.y += b.y; }
__host__ __device__ inline void sum(double3 &a, double3 &b) { a.x += b.x; a.y += b.y; a.z += b.z; }

#ifdef QUAD_SUM
__host__ __device__ inline double set(doubledouble &a) { return a.head(); }
__host__ __device__ inline double2 set(doubledouble2 &a) { return make_double2(a.x.head(),a.y.head()); }
__host__ __device__ inline double3 set(doubledouble3 &a) { return make_double3(a.x.head(),a.y.head(),a.z.head()); }
__host__ __device__ inline void sum(double &a, doubledouble &b) { a += b.head(); }
__host__ __device__ inline void sum(double2 &a, doubledouble2 &b) { a.x += b.x.head(); a.y += b.y.head(); }
__host__ __device__ inline void sum(double3 &a, doubledouble3 &b) { a.x += b.x.head(); a.y += b.y.head(); a.z += b.z.head(); }
#endif

//#define WARP_MULTI_REDUCE

__device__ static unsigned int count = 0;
__shared__ static bool isLastBlockDone;

#include <launch_kernel.cuh>

template <int N, typename ReduceType, typename SpinorX, typename SpinorY, 
  typename SpinorZ, typename SpinorW, typename SpinorV, typename Reducer>
  struct MultiReduceArg : public ReduceArg<ReduceType> {

  SpinorX X[N];
  SpinorY Y[N];
  SpinorZ Z[N];
  SpinorW W[N];
  SpinorV V[N];
  Reducer r;
  const int length;
  const int nParity;
 MultiReduceArg(SpinorX X[N], SpinorY Y[N], SpinorZ Z[N], SpinorW W[N], SpinorV V[N], Reducer r, int length, int nParity)
   : r(r), length(length), nParity(nParity) {

    for(int i=0; i<N; ++i){
      this->X[i] = X[i];
      this->Y[i] = Y[i];
      this->Z[i] = Z[i];
      this->W[i] = W[i];
      this->V[i] = V[i];
    }
  }
};

template<int src, int N, typename FloatN, int M, typename ReduceType, typename Arg>
  __device__ inline void compute(ReduceType &sum, Arg &arg, int idx, int parity) {

  constexpr int k = src < N ? src : 0; // silence out-of-bounds compiler warning

  while (idx < arg.length) {

    FloatN x[M], y[M], z[M], w[M], v[M];

    arg.X[k].load(x, idx, parity);
    arg.Y[k].load(y, idx, parity);
    arg.Z[k].load(z, idx, parity);
    arg.W[k].load(w, idx, parity);
    arg.V[k].load(v, idx, parity);

    arg.r.pre();

#pragma unroll
    for (int j=0; j<M; j++) arg.r(sum, x[j], y[j], z[j], w[j], v[j]);

    arg.r.post(sum);

    arg.X[k].load(x, idx, parity);
    arg.Y[k].load(y, idx, parity);
    arg.Z[k].load(z, idx, parity);
    arg.W[k].load(w, idx, parity);
    arg.V[k].load(v, idx, parity);

    idx += gridDim.x*blockDim.x;
 }

}

#ifdef WARP_MULTI_REDUCE
template<int N, typename ReduceType, typename FloatN, int M,
  typename SpinorX, typename SpinorY, typename SpinorZ, typename SpinorW, typename SpinorV, typename Reducer>
#else
  template<int block_size, int N, typename ReduceType, typename FloatN, int M,
  typename SpinorX, typename SpinorY, typename SpinorZ, typename SpinorW, typename SpinorV, typename Reducer>
#endif
  __global__ void multiReduceKernel(MultiReduceArg<N,ReduceType,SpinorX,SpinorY,SpinorZ,SpinorW,SpinorV,Reducer> arg) {

  unsigned int i = blockIdx.x*blockDim.x + threadIdx.x;
  unsigned int src_idx = blockIdx.y*blockDim.y + threadIdx.y;
  unsigned int parity = blockIdx.z;

  ReduceType sum;
  ::quda::zero(sum);

  if (src_idx < N) {
    switch(src_idx) {
    case 0: compute<0,N,FloatN,M>(sum,arg,i,parity); break;
    case 1: compute<1,N,FloatN,M>(sum,arg,i,parity); break;
    case 2: compute<2,N,FloatN,M>(sum,arg,i,parity); break;
    case 3: compute<3,N,FloatN,M>(sum,arg,i,parity); break;
    case 4: compute<4,N,FloatN,M>(sum,arg,i,parity); break;
    }
  }

#ifdef WARP_MULTI_REDUCE
  ::quda::warp_reduce<ReduceType>(arg, sum, parity*N + src_idx);
#else
  ::quda::reduce<block_size, ReduceType>(arg, sum, parity*N + src_idx);
#endif

} // multiReduceKernel

template<int N, typename doubleN, typename ReduceType, typename FloatN, int M,
  typename SpinorX, typename SpinorY, typename SpinorZ, typename SpinorW, typename SpinorV, typename Reducer>
  void multiReduceLaunch(doubleN result[],
			 MultiReduceArg<N,ReduceType,SpinorX,SpinorY,SpinorZ,SpinorW,SpinorV,Reducer> &arg,
			 const TuneParam &tp, const cudaStream_t &stream){

  if(tp.grid.x > REDUCE_MAX_BLOCKS)
    errorQuda("Grid size %d greater than maximum %d\n", tp.grid.x, REDUCE_MAX_BLOCKS);

#ifdef WARP_MULTI_REDUCE
  multiReduceKernel<N,ReduceType,FloatN,M><<<tp.grid,tp.block,tp.shared_bytes>>>(arg);
#else
  LAUNCH_KERNEL(multiReduceKernel, tp, stream, arg, N, ReduceType, FloatN, M);
#endif

#if (defined(_MSC_VER) && defined(_WIN64) || defined(__LP64__))
  if(deviceProp.canMapHostMemory){
    cudaEventRecord(reduceEnd, stream);
    while(cudaSuccess != cudaEventQuery(reduceEnd)) {}
  } else
#endif
    { cudaMemcpy(getHostReduceBuffer(), getMappedHostReduceBuffer(), sizeof(ReduceType)*N, cudaMemcpyDeviceToHost); }

  for(int i=0; i<N; ++i) {
    result[i] = set(((ReduceType*)getHostReduceBuffer())[i]);
    if (arg.nParity==2) sum(result[i],((ReduceType*)getHostReduceBuffer())[N+i]);
  }
}

namespace detail
{
  template<unsigned... digits> struct to_chars { static const char value[]; };
  template<unsigned... digits> const char to_chars<digits...>::value[] = {('0' + digits)..., 0};
  template<unsigned rem, unsigned... digits> struct explode : explode<rem / 10, rem % 10, digits...> {};
  template<unsigned... digits> struct explode<0, digits...> : to_chars<digits...> {};
}

template<unsigned num>
struct num_to_string : detail::explode<num / 10, num % 10> {};

template<int N, typename doubleN, typename ReduceType, typename FloatN, int M, typename SpinorX,
  typename SpinorY, typename SpinorZ, typename SpinorW, typename SpinorV, typename Reducer>
  class MultiReduceCuda : public Tunable {

 private:
  mutable MultiReduceArg<N,ReduceType,SpinorX,SpinorY,SpinorZ,SpinorW,SpinorV,Reducer> arg;
  doubleN *result;
  int nParity;

  // host pointer used for backing up fields when tuning
  char *X_h[N], *Y_h[N], *Z_h[N], *W_h[N], *V_h[N];
  char *Xnorm_h[N], *Ynorm_h[N], *Znorm_h[N], *Wnorm_h[N], *Vnorm_h[N];
  const size_t **bytes_;
  const size_t **norm_bytes_;

  unsigned int sharedBytesPerThread() const { return 0; }
  unsigned int sharedBytesPerBlock(const TuneParam &param) const { return 0; }

  virtual bool advanceSharedBytes(TuneParam &param) const
  {
    TuneParam next(param);
    advanceBlockDim(next); // to get next blockDim
    int nthreads = next.block.x * next.block.y * next.block.z;
    param.shared_bytes = sharedBytesPerThread()*nthreads > sharedBytesPerBlock(param) ? sharedBytesPerThread()*nthreads : sharedBytesPerBlock(param);
    return false;
  }

 public:
 MultiReduceCuda(doubleN result[], SpinorX X[], SpinorY Y[], SpinorZ Z[], SpinorW W[], SpinorV V[],
		 Reducer &r, int length, int nParity, size_t **bytes, size_t **norm_bytes) :
  arg(X, Y, Z, W, V, r, length/nParity, nParity), nParity(nParity), result(result),
    X_h(), Y_h(), Z_h(), W_h(), V_h(), Xnorm_h(),
    Ynorm_h(), Znorm_h(), Wnorm_h(), Vnorm_h(),
    bytes_(const_cast<const size_t**>(bytes)), norm_bytes_(const_cast<const size_t**>(norm_bytes)) { }

  inline TuneKey tuneKey() const {
    char name[TuneKey::name_n];
    strcpy(name, num_to_string<N>::value);
    strcat(name, typeid(arg.r).name());
    return TuneKey(blasStrings.vol_str, name, blasStrings.aux_str);
  }

  unsigned int maxBlockSize() const { return deviceProp.maxThreadsPerBlock; }

  void apply(const cudaStream_t &stream){
    TuneParam tp = tuneLaunch(*this, getTuning(), getVerbosity());
    multiReduceLaunch<N,doubleN,ReduceType,FloatN,M>(result,arg,tp,stream);
  }

#ifdef WARP_MULTI_REDUCE
  /**
     @brief This is a specialized variant of the reducer that only
     assigns an individial warp within a thread block to a given row
     of the reduction.  It's typically slower than CTA-wide reductions
     and spreading the y dimension across blocks rather then within
     the blocks so left disabled.
   */
  bool advanceBlockDim(TuneParam &param) const {
    if (param.block.y < N) {
      param.block.y++;
      param.grid.y = (N + param.block.y - 1) / param.block.y;
      return true;
    } else {
      param.block.y = 1;
      param.grid.y = N;
      return false;
    }
  }
#endif

  bool advanceGridDim(TuneParam &param) const {
    bool rtn = Tunable::advanceGridDim(param);
    if (N > deviceProp.maxGridSize[1]) errorQuda("N=%d is greater than the maximum support grid size", N);
    return rtn;
  }

  void initTuneParam(TuneParam &param) const {
    Tunable::initTuneParam(param);
    param.block.y = 1;
    param.grid.y = N;
    param.grid.z = nParity;
  }

  void defaultTuneParam(TuneParam &param) const {
    Tunable::defaultTuneParam(param);
    param.block.y = 1;
    param.grid.y = N;
    param.grid.z = nParity;
  }

  void preTune() {
    for(int i=0; i<N; ++i){
      arg.X[i].backup(&X_h[i], &Xnorm_h[i], bytes_[i][0], norm_bytes_[i][0]);
      arg.Y[i].backup(&Y_h[i], &Ynorm_h[i], bytes_[i][1], norm_bytes_[i][1]);
      arg.Z[i].backup(&Z_h[i], &Znorm_h[i], bytes_[i][2], norm_bytes_[i][2]);
      arg.W[i].backup(&W_h[i], &Wnorm_h[i], bytes_[i][3], norm_bytes_[i][3]);
      arg.V[i].backup(&V_h[i], &Vnorm_h[i], bytes_[i][4], norm_bytes_[i][4]);
    }
  }

  void postTune() {
    for(int i=0; i<N; ++i){
      arg.X[i].restore(&X_h[i], &Xnorm_h[i], bytes_[i][0], norm_bytes_[i][0]);
      arg.Y[i].restore(&Y_h[i], &Ynorm_h[i], bytes_[i][1], norm_bytes_[i][1]);
      arg.Z[i].restore(&Z_h[i], &Znorm_h[i], bytes_[i][2], norm_bytes_[i][2]);
      arg.W[i].restore(&W_h[i], &Wnorm_h[i], bytes_[i][3], norm_bytes_[i][3]);
      arg.V[i].restore(&V_h[i], &Vnorm_h[i], bytes_[i][4], norm_bytes_[i][4]);
    }
  }

  // Need to check this!
  long long flops() const { return N*arg.r.flops()*vec_length<FloatN>::value*arg.length*nParity*M; }
  long long bytes() const {
    size_t bytes = N*arg.X[0].Precision()*vec_length<FloatN>::value*M;
    if (arg.X[0].Precision() == QUDA_HALF_PRECISION) bytes += N*sizeof(float);
    return arg.r.streams()*bytes*arg.length*nParity; }
  int tuningIter() const { return 3; }
};


template <int N, typename doubleN, typename ReduceType, typename RegType, typename StoreType,
  int M, template <typename ReducerType, typename Float, typename FloatN> class Reducer,
  int writeX, int writeY, int writeZ, int writeW, int writeV>
  void multiReduceCuda(doubleN result[], const double2 &a, const double2 &b,
			  std::vector<cudaColorSpinorField*>& x, std::vector<cudaColorSpinorField*>& y,
			  std::vector<cudaColorSpinorField*>& z, std::vector<cudaColorSpinorField*>& w,
			  std::vector<cudaColorSpinorField*>& v, int length) {

  int nParity = x[0]->SiteSubset();
  memset(result, 0, nParity*N*sizeof(doubleN));

  for (int i=0; i<N; i++) {
    checkSpinor(*x[i],*y[i]); checkSpinor(*x[i],*z[i]); checkSpinor(*x[i],*w[i]); checkSpinor(*x[i],*v[i]);
    if (!x[i]->isNative()) {
      warningQuda("Reductions on non-native fields are not supported\n");
      return;
    }
  }

  blasStrings.vol_str = x[0]->VolString();
  blasStrings.aux_str = x[0]->AuxString();

  size_t **bytes = new size_t*[N], **norm_bytes = new size_t*[N];
  for (int i=0; i<N; i++) {
    bytes[i] = new size_t[5]; norm_bytes[i] = new size_t[5];
    bytes[i][0] = x[i]->Bytes(); bytes[i][1] = y[i]->Bytes(); bytes[i][2] = z[i]->Bytes();
    bytes[i][3] = w[i]->Bytes(); bytes[i][4] = v[i]->Bytes();
    norm_bytes[i][0] = x[i]->NormBytes(); norm_bytes[i][1] = y[i]->NormBytes(); norm_bytes[i][2] = z[i]->NormBytes();
    norm_bytes[i][3] = w[i]->NormBytes(); norm_bytes[i][4] = v[i]->NormBytes();
  }

  Spinor<RegType,StoreType,M,writeX,0> X[N];
  Spinor<RegType,StoreType,M,writeY,1> Y[N];
  Spinor<RegType,StoreType,M,writeZ,2> Z[N];
  Spinor<RegType,StoreType,M,writeW,3> W[N];
  Spinor<RegType,StoreType,M,writeV,4> V[N];

  for (int i=0; i<N; i++) { X[i].set(*x[i]); Y[i].set(*y[i]); Z[i].set(*z[i]); W[i].set(*w[i]); V[i].set(*v[i]); }

  typedef typename ::quda::scalar<RegType>::type Float;
  typedef typename ::quda::vector<Float,2>::type Float2;
  typedef ::quda::vector<Float,2> vec2;
  Reducer<ReduceType, Float2, RegType> r((Float2)vec2(a), (Float2)vec2(b));

  MultiReduceCuda<N,doubleN,ReduceType,RegType,M,
    Spinor<RegType,StoreType,M,writeX,0>,Spinor<RegType,StoreType,M,writeY,1>,
    Spinor<RegType,StoreType,M,writeZ,2>,Spinor<RegType,StoreType,M,writeW,3>,
    Spinor<RegType,StoreType,M,writeV,4>,Reducer<ReduceType, Float2, RegType> >
    reduce(result, X, Y, Z, W, V, r, length, nParity, bytes, norm_bytes);
  reduce.apply(*blas::getStream());

  blas::bytes += reduce.bytes();
  blas::flops += reduce.flops();

  checkCudaError();

  for (int i=0; i<N; i++) { delete []bytes[i]; delete []norm_bytes[i]; }
  delete []bytes;
  delete []norm_bytes;

  return;
}

=======
/**
   Driver for multi-blas with up to five vectors
*/
>>>>>>> 7968fbbd
template<int N, typename doubleN, typename ReduceType,
  template <typename ReducerType, typename Float, typename FloatN> class Reducer,
  int writeX, int writeY, int writeZ, int writeW, int writeV, bool siteUnroll>
  void multiReduceCuda(doubleN result[], const double2& a, const double2& b,
		       std::vector<cudaColorSpinorField*>& x, std::vector<cudaColorSpinorField*>& y,
		       std::vector<cudaColorSpinorField*>& z, std::vector<cudaColorSpinorField*>& w,
		       std::vector<cudaColorSpinorField*>& v){

  int reduce_length = siteUnroll ? x[0]->RealLength() : x[0]->Length();

  if (x[0]->Precision() == QUDA_DOUBLE_PRECISION) {
    if (x[0]->Nspin() == 4 || x[0]->Nspin() == 2) { // wilson
#if defined(GPU_WILSON_DIRAC) || defined(GPU_DOMAIN_WALL_DIRAC) || defined(GPU_MULTIGRID)
      const int M = siteUnroll ? 12 : 1; // determines how much work per thread to do
      if (x[0]->Nspin() == 2 && siteUnroll) errorQuda("siteUnroll not supported for nSpin==2");
      multiReduceCuda<N,doubleN,ReduceType,double2,double2,M,Reducer,writeX,writeY,writeZ,writeW,writeV>
	(result, a, b, x, y, z, w, v, reduce_length/(2*M));
#else
      errorQuda("blas has not been built for Nspin=%d fields", x[0]->Nspin());
#endif
    } else if (x[0]->Nspin() == 1) {
#ifdef GPU_STAGGERED_DIRAC
      const int M = siteUnroll ? 3 : 1; // determines how much work per thread to do
      multiReduceCuda<N,doubleN,ReduceType,double2,double2,M,Reducer,writeX,writeY,writeZ,writeW,writeV>
	(result, a, b, x, y, z, w, v, reduce_length/(2*M));
#else
      errorQuda("blas has not been built for Nspin=%d field", x[0]->Nspin());
#endif
    } else { errorQuda("nSpin=%d is not supported\n", x[0]->Nspin()); }
  } else if (x[0]->Precision() == QUDA_SINGLE_PRECISION) {
    if (x[0]->Nspin() == 4) { // wilson
#if defined(GPU_WILSON_DIRAC) || defined(GPU_DOMAIN_WALL_DIRAC)
      const int M = siteUnroll ? 6 : 1; // determines how much work per thread to do
      multiReduceCuda<N,doubleN,ReduceType,float4,float4,M,Reducer,writeX,writeY,writeZ,writeW,writeV>
	(result, a, b, x, y, z, w, v, reduce_length/(4*M));
#else
      errorQuda("blas has not been built for Nspin=%d fields", x[0]->Nspin());
#endif
    } else if(x[0]->Nspin() == 1 || x[0]->Nspin() == 2) { // staggered
#if defined(GPU_STAGGERED_DIRAC) || defined(GPU_MULTIGRID)
      const int M = siteUnroll ? 3 : 1;
      if (x[0]->Nspin() == 2 && siteUnroll) errorQuda("siteUnroll not supported for nSpin==2");
      multiReduceCuda<N,doubleN,ReduceType,float2,float2,M,Reducer,writeX,writeY,writeZ,writeW,writeV>
	(result, a, b, x, y, z, w, v, reduce_length/(2*M));
#else
      errorQuda("blas has not been built for Nspin=%d fields", x[0]->Nspin());
#endif
    } else { errorQuda("nSpin=%d is not supported\n", x[0]->Nspin()); }
  } else { // half precision
    if (x[0]->Nspin() == 4) { // wilson
#if defined(GPU_WILSON_DIRAC) || defined(GPU_DOMAIN_WALL_DIRAC)
      const int M = 6;
      multiReduceCuda<N,doubleN,ReduceType,float4,short4,M,Reducer,writeX,writeY,writeZ,writeW,writeV>
	(result, a, b, x, y, z, w, v, x[0]->Volume());
#else
      errorQuda("blas has not been built for Nspin=%d fields", x[0]->Nspin());
#endif
    } else if(x[0]->Nspin() == 1) { // staggered
#ifdef GPU_STAGGERED_DIRAC
      const int M = 3;
      multiReduceCuda<N,doubleN,ReduceType,float2,short2,M,Reducer,writeX,writeY,writeZ,writeW,writeV>
	(result, a, b, x, y, z, w, v, x[0]->Volume());
#else
      errorQuda("blas has not been built for Nspin=%d fields", x[0]->Nspin());
#endif
    } else { errorQuda("nSpin=%d is not supported\n", x[0]->Nspin()); }
  }

  // now do multi-node reduction
  const int Nreduce = N*(sizeof(doubleN)/sizeof(double));
  reduceDoubleArray((double*)result, Nreduce);

  return;
}<|MERGE_RESOLUTION|>--- conflicted
+++ resolved
@@ -1,347 +1,6 @@
-<<<<<<< HEAD
-__host__ __device__ inline double set(double &x) { return x;}
-__host__ __device__ inline double2 set(double2 &x) { return x;}
-__host__ __device__ inline double3 set(double3 &x) { return x;}
-__host__ __device__ inline void sum(double &a, double &b) { a += b; }
-__host__ __device__ inline void sum(double2 &a, double2 &b) { a.x += b.x; a.y += b.y; }
-__host__ __device__ inline void sum(double3 &a, double3 &b) { a.x += b.x; a.y += b.y; a.z += b.z; }
-
-#ifdef QUAD_SUM
-__host__ __device__ inline double set(doubledouble &a) { return a.head(); }
-__host__ __device__ inline double2 set(doubledouble2 &a) { return make_double2(a.x.head(),a.y.head()); }
-__host__ __device__ inline double3 set(doubledouble3 &a) { return make_double3(a.x.head(),a.y.head(),a.z.head()); }
-__host__ __device__ inline void sum(double &a, doubledouble &b) { a += b.head(); }
-__host__ __device__ inline void sum(double2 &a, doubledouble2 &b) { a.x += b.x.head(); a.y += b.y.head(); }
-__host__ __device__ inline void sum(double3 &a, doubledouble3 &b) { a.x += b.x.head(); a.y += b.y.head(); a.z += b.z.head(); }
-#endif
-
-//#define WARP_MULTI_REDUCE
-
-__device__ static unsigned int count = 0;
-__shared__ static bool isLastBlockDone;
-
-#include <launch_kernel.cuh>
-
-template <int N, typename ReduceType, typename SpinorX, typename SpinorY, 
-  typename SpinorZ, typename SpinorW, typename SpinorV, typename Reducer>
-  struct MultiReduceArg : public ReduceArg<ReduceType> {
-
-  SpinorX X[N];
-  SpinorY Y[N];
-  SpinorZ Z[N];
-  SpinorW W[N];
-  SpinorV V[N];
-  Reducer r;
-  const int length;
-  const int nParity;
- MultiReduceArg(SpinorX X[N], SpinorY Y[N], SpinorZ Z[N], SpinorW W[N], SpinorV V[N], Reducer r, int length, int nParity)
-   : r(r), length(length), nParity(nParity) {
-
-    for(int i=0; i<N; ++i){
-      this->X[i] = X[i];
-      this->Y[i] = Y[i];
-      this->Z[i] = Z[i];
-      this->W[i] = W[i];
-      this->V[i] = V[i];
-    }
-  }
-};
-
-template<int src, int N, typename FloatN, int M, typename ReduceType, typename Arg>
-  __device__ inline void compute(ReduceType &sum, Arg &arg, int idx, int parity) {
-
-  constexpr int k = src < N ? src : 0; // silence out-of-bounds compiler warning
-
-  while (idx < arg.length) {
-
-    FloatN x[M], y[M], z[M], w[M], v[M];
-
-    arg.X[k].load(x, idx, parity);
-    arg.Y[k].load(y, idx, parity);
-    arg.Z[k].load(z, idx, parity);
-    arg.W[k].load(w, idx, parity);
-    arg.V[k].load(v, idx, parity);
-
-    arg.r.pre();
-
-#pragma unroll
-    for (int j=0; j<M; j++) arg.r(sum, x[j], y[j], z[j], w[j], v[j]);
-
-    arg.r.post(sum);
-
-    arg.X[k].load(x, idx, parity);
-    arg.Y[k].load(y, idx, parity);
-    arg.Z[k].load(z, idx, parity);
-    arg.W[k].load(w, idx, parity);
-    arg.V[k].load(v, idx, parity);
-
-    idx += gridDim.x*blockDim.x;
- }
-
-}
-
-#ifdef WARP_MULTI_REDUCE
-template<int N, typename ReduceType, typename FloatN, int M,
-  typename SpinorX, typename SpinorY, typename SpinorZ, typename SpinorW, typename SpinorV, typename Reducer>
-#else
-  template<int block_size, int N, typename ReduceType, typename FloatN, int M,
-  typename SpinorX, typename SpinorY, typename SpinorZ, typename SpinorW, typename SpinorV, typename Reducer>
-#endif
-  __global__ void multiReduceKernel(MultiReduceArg<N,ReduceType,SpinorX,SpinorY,SpinorZ,SpinorW,SpinorV,Reducer> arg) {
-
-  unsigned int i = blockIdx.x*blockDim.x + threadIdx.x;
-  unsigned int src_idx = blockIdx.y*blockDim.y + threadIdx.y;
-  unsigned int parity = blockIdx.z;
-
-  ReduceType sum;
-  ::quda::zero(sum);
-
-  if (src_idx < N) {
-    switch(src_idx) {
-    case 0: compute<0,N,FloatN,M>(sum,arg,i,parity); break;
-    case 1: compute<1,N,FloatN,M>(sum,arg,i,parity); break;
-    case 2: compute<2,N,FloatN,M>(sum,arg,i,parity); break;
-    case 3: compute<3,N,FloatN,M>(sum,arg,i,parity); break;
-    case 4: compute<4,N,FloatN,M>(sum,arg,i,parity); break;
-    }
-  }
-
-#ifdef WARP_MULTI_REDUCE
-  ::quda::warp_reduce<ReduceType>(arg, sum, parity*N + src_idx);
-#else
-  ::quda::reduce<block_size, ReduceType>(arg, sum, parity*N + src_idx);
-#endif
-
-} // multiReduceKernel
-
-template<int N, typename doubleN, typename ReduceType, typename FloatN, int M,
-  typename SpinorX, typename SpinorY, typename SpinorZ, typename SpinorW, typename SpinorV, typename Reducer>
-  void multiReduceLaunch(doubleN result[],
-			 MultiReduceArg<N,ReduceType,SpinorX,SpinorY,SpinorZ,SpinorW,SpinorV,Reducer> &arg,
-			 const TuneParam &tp, const cudaStream_t &stream){
-
-  if(tp.grid.x > REDUCE_MAX_BLOCKS)
-    errorQuda("Grid size %d greater than maximum %d\n", tp.grid.x, REDUCE_MAX_BLOCKS);
-
-#ifdef WARP_MULTI_REDUCE
-  multiReduceKernel<N,ReduceType,FloatN,M><<<tp.grid,tp.block,tp.shared_bytes>>>(arg);
-#else
-  LAUNCH_KERNEL(multiReduceKernel, tp, stream, arg, N, ReduceType, FloatN, M);
-#endif
-
-#if (defined(_MSC_VER) && defined(_WIN64) || defined(__LP64__))
-  if(deviceProp.canMapHostMemory){
-    cudaEventRecord(reduceEnd, stream);
-    while(cudaSuccess != cudaEventQuery(reduceEnd)) {}
-  } else
-#endif
-    { cudaMemcpy(getHostReduceBuffer(), getMappedHostReduceBuffer(), sizeof(ReduceType)*N, cudaMemcpyDeviceToHost); }
-
-  for(int i=0; i<N; ++i) {
-    result[i] = set(((ReduceType*)getHostReduceBuffer())[i]);
-    if (arg.nParity==2) sum(result[i],((ReduceType*)getHostReduceBuffer())[N+i]);
-  }
-}
-
-namespace detail
-{
-  template<unsigned... digits> struct to_chars { static const char value[]; };
-  template<unsigned... digits> const char to_chars<digits...>::value[] = {('0' + digits)..., 0};
-  template<unsigned rem, unsigned... digits> struct explode : explode<rem / 10, rem % 10, digits...> {};
-  template<unsigned... digits> struct explode<0, digits...> : to_chars<digits...> {};
-}
-
-template<unsigned num>
-struct num_to_string : detail::explode<num / 10, num % 10> {};
-
-template<int N, typename doubleN, typename ReduceType, typename FloatN, int M, typename SpinorX,
-  typename SpinorY, typename SpinorZ, typename SpinorW, typename SpinorV, typename Reducer>
-  class MultiReduceCuda : public Tunable {
-
- private:
-  mutable MultiReduceArg<N,ReduceType,SpinorX,SpinorY,SpinorZ,SpinorW,SpinorV,Reducer> arg;
-  doubleN *result;
-  int nParity;
-
-  // host pointer used for backing up fields when tuning
-  char *X_h[N], *Y_h[N], *Z_h[N], *W_h[N], *V_h[N];
-  char *Xnorm_h[N], *Ynorm_h[N], *Znorm_h[N], *Wnorm_h[N], *Vnorm_h[N];
-  const size_t **bytes_;
-  const size_t **norm_bytes_;
-
-  unsigned int sharedBytesPerThread() const { return 0; }
-  unsigned int sharedBytesPerBlock(const TuneParam &param) const { return 0; }
-
-  virtual bool advanceSharedBytes(TuneParam &param) const
-  {
-    TuneParam next(param);
-    advanceBlockDim(next); // to get next blockDim
-    int nthreads = next.block.x * next.block.y * next.block.z;
-    param.shared_bytes = sharedBytesPerThread()*nthreads > sharedBytesPerBlock(param) ? sharedBytesPerThread()*nthreads : sharedBytesPerBlock(param);
-    return false;
-  }
-
- public:
- MultiReduceCuda(doubleN result[], SpinorX X[], SpinorY Y[], SpinorZ Z[], SpinorW W[], SpinorV V[],
-		 Reducer &r, int length, int nParity, size_t **bytes, size_t **norm_bytes) :
-  arg(X, Y, Z, W, V, r, length/nParity, nParity), nParity(nParity), result(result),
-    X_h(), Y_h(), Z_h(), W_h(), V_h(), Xnorm_h(),
-    Ynorm_h(), Znorm_h(), Wnorm_h(), Vnorm_h(),
-    bytes_(const_cast<const size_t**>(bytes)), norm_bytes_(const_cast<const size_t**>(norm_bytes)) { }
-
-  inline TuneKey tuneKey() const {
-    char name[TuneKey::name_n];
-    strcpy(name, num_to_string<N>::value);
-    strcat(name, typeid(arg.r).name());
-    return TuneKey(blasStrings.vol_str, name, blasStrings.aux_str);
-  }
-
-  unsigned int maxBlockSize() const { return deviceProp.maxThreadsPerBlock; }
-
-  void apply(const cudaStream_t &stream){
-    TuneParam tp = tuneLaunch(*this, getTuning(), getVerbosity());
-    multiReduceLaunch<N,doubleN,ReduceType,FloatN,M>(result,arg,tp,stream);
-  }
-
-#ifdef WARP_MULTI_REDUCE
-  /**
-     @brief This is a specialized variant of the reducer that only
-     assigns an individial warp within a thread block to a given row
-     of the reduction.  It's typically slower than CTA-wide reductions
-     and spreading the y dimension across blocks rather then within
-     the blocks so left disabled.
-   */
-  bool advanceBlockDim(TuneParam &param) const {
-    if (param.block.y < N) {
-      param.block.y++;
-      param.grid.y = (N + param.block.y - 1) / param.block.y;
-      return true;
-    } else {
-      param.block.y = 1;
-      param.grid.y = N;
-      return false;
-    }
-  }
-#endif
-
-  bool advanceGridDim(TuneParam &param) const {
-    bool rtn = Tunable::advanceGridDim(param);
-    if (N > deviceProp.maxGridSize[1]) errorQuda("N=%d is greater than the maximum support grid size", N);
-    return rtn;
-  }
-
-  void initTuneParam(TuneParam &param) const {
-    Tunable::initTuneParam(param);
-    param.block.y = 1;
-    param.grid.y = N;
-    param.grid.z = nParity;
-  }
-
-  void defaultTuneParam(TuneParam &param) const {
-    Tunable::defaultTuneParam(param);
-    param.block.y = 1;
-    param.grid.y = N;
-    param.grid.z = nParity;
-  }
-
-  void preTune() {
-    for(int i=0; i<N; ++i){
-      arg.X[i].backup(&X_h[i], &Xnorm_h[i], bytes_[i][0], norm_bytes_[i][0]);
-      arg.Y[i].backup(&Y_h[i], &Ynorm_h[i], bytes_[i][1], norm_bytes_[i][1]);
-      arg.Z[i].backup(&Z_h[i], &Znorm_h[i], bytes_[i][2], norm_bytes_[i][2]);
-      arg.W[i].backup(&W_h[i], &Wnorm_h[i], bytes_[i][3], norm_bytes_[i][3]);
-      arg.V[i].backup(&V_h[i], &Vnorm_h[i], bytes_[i][4], norm_bytes_[i][4]);
-    }
-  }
-
-  void postTune() {
-    for(int i=0; i<N; ++i){
-      arg.X[i].restore(&X_h[i], &Xnorm_h[i], bytes_[i][0], norm_bytes_[i][0]);
-      arg.Y[i].restore(&Y_h[i], &Ynorm_h[i], bytes_[i][1], norm_bytes_[i][1]);
-      arg.Z[i].restore(&Z_h[i], &Znorm_h[i], bytes_[i][2], norm_bytes_[i][2]);
-      arg.W[i].restore(&W_h[i], &Wnorm_h[i], bytes_[i][3], norm_bytes_[i][3]);
-      arg.V[i].restore(&V_h[i], &Vnorm_h[i], bytes_[i][4], norm_bytes_[i][4]);
-    }
-  }
-
-  // Need to check this!
-  long long flops() const { return N*arg.r.flops()*vec_length<FloatN>::value*arg.length*nParity*M; }
-  long long bytes() const {
-    size_t bytes = N*arg.X[0].Precision()*vec_length<FloatN>::value*M;
-    if (arg.X[0].Precision() == QUDA_HALF_PRECISION) bytes += N*sizeof(float);
-    return arg.r.streams()*bytes*arg.length*nParity; }
-  int tuningIter() const { return 3; }
-};
-
-
-template <int N, typename doubleN, typename ReduceType, typename RegType, typename StoreType,
-  int M, template <typename ReducerType, typename Float, typename FloatN> class Reducer,
-  int writeX, int writeY, int writeZ, int writeW, int writeV>
-  void multiReduceCuda(doubleN result[], const double2 &a, const double2 &b,
-			  std::vector<cudaColorSpinorField*>& x, std::vector<cudaColorSpinorField*>& y,
-			  std::vector<cudaColorSpinorField*>& z, std::vector<cudaColorSpinorField*>& w,
-			  std::vector<cudaColorSpinorField*>& v, int length) {
-
-  int nParity = x[0]->SiteSubset();
-  memset(result, 0, nParity*N*sizeof(doubleN));
-
-  for (int i=0; i<N; i++) {
-    checkSpinor(*x[i],*y[i]); checkSpinor(*x[i],*z[i]); checkSpinor(*x[i],*w[i]); checkSpinor(*x[i],*v[i]);
-    if (!x[i]->isNative()) {
-      warningQuda("Reductions on non-native fields are not supported\n");
-      return;
-    }
-  }
-
-  blasStrings.vol_str = x[0]->VolString();
-  blasStrings.aux_str = x[0]->AuxString();
-
-  size_t **bytes = new size_t*[N], **norm_bytes = new size_t*[N];
-  for (int i=0; i<N; i++) {
-    bytes[i] = new size_t[5]; norm_bytes[i] = new size_t[5];
-    bytes[i][0] = x[i]->Bytes(); bytes[i][1] = y[i]->Bytes(); bytes[i][2] = z[i]->Bytes();
-    bytes[i][3] = w[i]->Bytes(); bytes[i][4] = v[i]->Bytes();
-    norm_bytes[i][0] = x[i]->NormBytes(); norm_bytes[i][1] = y[i]->NormBytes(); norm_bytes[i][2] = z[i]->NormBytes();
-    norm_bytes[i][3] = w[i]->NormBytes(); norm_bytes[i][4] = v[i]->NormBytes();
-  }
-
-  Spinor<RegType,StoreType,M,writeX,0> X[N];
-  Spinor<RegType,StoreType,M,writeY,1> Y[N];
-  Spinor<RegType,StoreType,M,writeZ,2> Z[N];
-  Spinor<RegType,StoreType,M,writeW,3> W[N];
-  Spinor<RegType,StoreType,M,writeV,4> V[N];
-
-  for (int i=0; i<N; i++) { X[i].set(*x[i]); Y[i].set(*y[i]); Z[i].set(*z[i]); W[i].set(*w[i]); V[i].set(*v[i]); }
-
-  typedef typename ::quda::scalar<RegType>::type Float;
-  typedef typename ::quda::vector<Float,2>::type Float2;
-  typedef ::quda::vector<Float,2> vec2;
-  Reducer<ReduceType, Float2, RegType> r((Float2)vec2(a), (Float2)vec2(b));
-
-  MultiReduceCuda<N,doubleN,ReduceType,RegType,M,
-    Spinor<RegType,StoreType,M,writeX,0>,Spinor<RegType,StoreType,M,writeY,1>,
-    Spinor<RegType,StoreType,M,writeZ,2>,Spinor<RegType,StoreType,M,writeW,3>,
-    Spinor<RegType,StoreType,M,writeV,4>,Reducer<ReduceType, Float2, RegType> >
-    reduce(result, X, Y, Z, W, V, r, length, nParity, bytes, norm_bytes);
-  reduce.apply(*blas::getStream());
-
-  blas::bytes += reduce.bytes();
-  blas::flops += reduce.flops();
-
-  checkCudaError();
-
-  for (int i=0; i<N; i++) { delete []bytes[i]; delete []norm_bytes[i]; }
-  delete []bytes;
-  delete []norm_bytes;
-
-  return;
-}
-
-=======
 /**
    Driver for multi-blas with up to five vectors
 */
->>>>>>> 7968fbbd
 template<int N, typename doubleN, typename ReduceType,
   template <typename ReducerType, typename Float, typename FloatN> class Reducer,
   int writeX, int writeY, int writeZ, int writeW, int writeV, bool siteUnroll>
