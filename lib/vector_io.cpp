--- conflicted
+++ resolved
@@ -57,8 +57,9 @@
       for (int i = 0; i < Nvec; i++) {
         for (int j = 0; j < Ls; j++) { V[i * Ls + j] = static_cast<char *>(tmp[i]->V()) + j * stride; }
       }
-      
-      read_spinor_field(filename.c_str(), &V[0], tmp[0]->Precision(), tmp[0]->X(), tmp[0]->SiteSubset(), spinor_parity, tmp[0]->Ncolor(), tmp[0]->Nspin(), Nvec * Ls, 0, (char **)0);
+
+      read_spinor_field(filename.c_str(), &V[0], tmp[0]->Precision(), tmp[0]->X(), tmp[0]->SiteSubset(), spinor_parity,
+                        tmp[0]->Ncolor(), tmp[0]->Nspin(), Nvec * Ls, 0, (char **)0);
 
       host_free(V);
     } else {
@@ -118,7 +119,7 @@
   void VectorIO::loadProp(std::vector<ColorSpinorField *> &vecs)
   {
 #ifdef HAVE_QIO
-    if(vecs.size() != 12) errorQuda("Must have 12 vectors in propagator, passed %lu", vecs.size());
+    if (vecs.size() != 12) errorQuda("Must have 12 vectors in propagator, passed %lu", vecs.size());
     const int Nvec = vecs.size();
     auto spinor_parity = vecs[0]->SuggestedParity();
     if (getVerbosity() >= QUDA_SUMMARIZE) printfQuda("Start loading %04d vectors from %s\n", Nvec, filename.c_str());
@@ -156,8 +157,9 @@
       for (int i = 0; i < Nvec; i++) {
         for (int j = 0; j < Ls; j++) { V[i * Ls + j] = static_cast<char *>(tmp[i]->V()) + j * stride; }
       }
-      
-      read_propagator_field(filename.c_str(), &V[0], tmp[0]->Precision(), tmp[0]->X(), tmp[0]->SiteSubset(), spinor_parity, tmp[0]->Ncolor(), tmp[0]->Nspin(), Nvec/12, 0, (char **)0);
+
+      read_propagator_field(filename.c_str(), &V[0], tmp[0]->Precision(), tmp[0]->X(), tmp[0]->SiteSubset(),
+                            spinor_parity, tmp[0]->Ncolor(), tmp[0]->Nspin(), Nvec / 12, 0, (char **)0);
 
       host_free(V);
     } else {
@@ -214,39 +216,73 @@
 #endif
   }
 
-<<<<<<< HEAD
-=======
-  void VectorIO::loadProp(std::vector<ColorSpinorField *> &vecs)
+  void VectorIO::save(const std::vector<ColorSpinorField *> &vecs)
   {
 #ifdef HAVE_QIO
-    if (vecs.size() != 12) errorQuda("Must have 12 vectors in propagator, passed %lu", vecs.size());
     const int Nvec = vecs.size();
-    auto spinor_parity = vecs[0]->SuggestedParity();
-    if (getVerbosity() >= QUDA_SUMMARIZE) printfQuda("Start loading %04d vectors from %s\n", Nvec, filename.c_str());
-
     std::vector<ColorSpinorField *> tmp;
     tmp.reserve(Nvec);
+    auto spinor_parity = vecs[0]->SuggestedParity();
     if (vecs[0]->Location() == QUDA_CUDA_FIELD_LOCATION) {
       ColorSpinorParam csParam(*vecs[0]);
       csParam.fieldOrder = QUDA_SPACE_SPIN_COLOR_FIELD_ORDER;
       csParam.setPrecision(vecs[0]->Precision() < QUDA_SINGLE_PRECISION ? QUDA_SINGLE_PRECISION : vecs[0]->Precision());
       csParam.location = QUDA_CPU_FIELD_LOCATION;
-      csParam.create = QUDA_NULL_FIELD_CREATE;
-      if (csParam.siteSubset == QUDA_PARITY_SITE_SUBSET && parity_inflate) {
-        csParam.x[0] *= 2;
-        csParam.siteSubset = QUDA_FULL_SITE_SUBSET;
-      }
-      for (int i = 0; i < Nvec; i++) { tmp.push_back(ColorSpinorField::Create(csParam)); }
-    } else {
-      ColorSpinorParam csParam(*vecs[0]);
-      if (csParam.siteSubset == QUDA_PARITY_SITE_SUBSET && parity_inflate) {
-        csParam.x[0] *= 2;
-        csParam.siteSubset = QUDA_FULL_SITE_SUBSET;
-        for (int i = 0; i < Nvec; i++) { tmp.push_back(ColorSpinorField::Create(csParam)); }
+
+      if (csParam.siteSubset == QUDA_FULL_SITE_SUBSET || !parity_inflate) {
+        // We're good, copy as is.
+        csParam.create = QUDA_NULL_FIELD_CREATE;
+        for (int i = 0; i < Nvec; i++) {
+          tmp.push_back(ColorSpinorField::Create(csParam));
+          *tmp[i] = *vecs[i];
+        }
+      } else { // QUDA_PARITY_SITE_SUBSET
+        csParam.create = QUDA_NULL_FIELD_CREATE;
+
+        // intermediate host single-parity field
+        ColorSpinorField *tmp_intermediate = ColorSpinorField::Create(csParam);
+
+        csParam.x[0] *= 2;                          // corrects for the factor of two in the X direction
+        csParam.siteSubset = QUDA_FULL_SITE_SUBSET; // create a full-parity field.
+        csParam.create = QUDA_ZERO_FIELD_CREATE;    // to explicitly zero the odd sites.
+        for (int i = 0; i < Nvec; i++) {
+          tmp.push_back(ColorSpinorField::Create(csParam));
+
+          // copy the single parity eigen/singular vector into an
+          // intermediate device-side vector
+          *tmp_intermediate = *vecs[i];
+
+          // copy the single parity only eigen/singular vector into the even components of the full parity vector
+          if (spinor_parity == QUDA_EVEN_PARITY)
+            blas::copy(tmp[i]->Even(), *tmp_intermediate);
+          else if (spinor_parity == QUDA_ODD_PARITY)
+            blas::copy(tmp[i]->Odd(), *tmp_intermediate);
+          else
+            errorQuda("When saving single parity vectors, the suggested parity must be set.");
+        }
+        delete tmp_intermediate;
+      }
+    } else {
+      ColorSpinorParam csParam(*vecs[0]);
+      if (csParam.siteSubset == QUDA_PARITY_SITE_SUBSET && parity_inflate) {
+        csParam.x[0] *= 2;
+        csParam.siteSubset = QUDA_FULL_SITE_SUBSET;
+        csParam.create = QUDA_ZERO_FIELD_CREATE;
+        for (int i = 0; i < Nvec; i++) {
+          tmp.push_back(ColorSpinorField::Create(csParam));
+          if (spinor_parity == QUDA_EVEN_PARITY)
+            blas::copy(tmp[i]->Even(), *vecs[i]);
+          else if (spinor_parity == QUDA_ODD_PARITY)
+            blas::copy(tmp[i]->Odd(), *vecs[i]);
+          else
+            errorQuda("When saving single parity vectors, the suggested parity must be set.");
+        }
       } else {
         for (int i = 0; i < Nvec; i++) { tmp.push_back(vecs[i]); }
       }
     }
+
+    if (getVerbosity() >= QUDA_SUMMARIZE) printfQuda("Start saving %d vectors to %s\n", Nvec, filename.c_str());
 
     if (vecs[0]->Ndim() == 4 || vecs[0]->Ndim() == 5) {
       // since QIO routines presently assume we have 4-d fields, we need to convert to array of 4-d fields
@@ -258,68 +294,29 @@
         for (int j = 0; j < Ls; j++) { V[i * Ls + j] = static_cast<char *>(tmp[i]->V()) + j * stride; }
       }
 
-      read_propagator_field(filename.c_str(), &V[0], tmp[0]->Precision(), tmp[0]->X(), tmp[0]->SiteSubset(),
-                            spinor_parity, tmp[0]->Ncolor(), tmp[0]->Nspin(), Nvec / 12, 0, (char **)0);
+      write_spinor_field(filename.c_str(), &V[0], tmp[0]->Precision(), tmp[0]->X(), tmp[0]->SiteSubset(), spinor_parity,
+                         tmp[0]->Ncolor(), tmp[0]->Nspin(), Nvec * Ls, 0, (char **)0);
 
       host_free(V);
     } else {
       errorQuda("Unexpected field dimension %d", vecs[0]->Ndim());
     }
 
-    if (vecs[0]->Location() == QUDA_CUDA_FIELD_LOCATION) {
-
-      ColorSpinorParam csParam(*vecs[0]);
-      if (csParam.siteSubset == QUDA_FULL_SITE_SUBSET || !parity_inflate) {
-        for (int i = 0; i < Nvec; i++) {
-          *vecs[i] = *tmp[i];
-          delete tmp[i];
-        }
-      } else {
-        // Create a temporary single-parity CPU field
-        csParam.fieldOrder = QUDA_SPACE_SPIN_COLOR_FIELD_ORDER;
-        csParam.setPrecision(vecs[0]->Precision() < QUDA_SINGLE_PRECISION ? QUDA_SINGLE_PRECISION : vecs[0]->Precision());
-        csParam.location = QUDA_CPU_FIELD_LOCATION;
-        csParam.create = QUDA_NULL_FIELD_CREATE;
-
-        ColorSpinorField *tmp_intermediate = ColorSpinorField::Create(csParam);
-
-        for (int i = 0; i < Nvec; i++) {
-          if (spinor_parity == QUDA_EVEN_PARITY)
-            blas::copy(*tmp_intermediate, tmp[i]->Even());
-          else if (spinor_parity == QUDA_ODD_PARITY)
-            blas::copy(*tmp_intermediate, tmp[i]->Odd());
-          else
-            errorQuda("When loading single parity vectors, the suggested parity must be set.");
-
-          *vecs[i] = *tmp_intermediate;
-          delete tmp[i];
-        }
-
-        delete tmp_intermediate;
-      }
-    } else if (vecs[0]->Location() == QUDA_CPU_FIELD_LOCATION && vecs[0]->SiteSubset() == QUDA_PARITY_SITE_SUBSET) {
-      for (int i = 0; i < Nvec; i++) {
-        if (spinor_parity == QUDA_EVEN_PARITY)
-          blas::copy(*vecs[i], tmp[i]->Even());
-        else if (spinor_parity == QUDA_ODD_PARITY)
-          blas::copy(*vecs[i], tmp[i]->Odd());
-        else
-          errorQuda("When loading single parity vectors, the suggested parity must be set.");
-
-        delete tmp[i];
-      }
-    }
-
-    if (getVerbosity() >= QUDA_SUMMARIZE) printfQuda("Done loading vectors\n");
+    if (getVerbosity() >= QUDA_SUMMARIZE) printfQuda("Done saving vectors\n");
+    if (vecs[0]->Location() == QUDA_CUDA_FIELD_LOCATION
+        || (vecs[0]->Location() == QUDA_CPU_FIELD_LOCATION && vecs[0]->SiteSubset() == QUDA_PARITY_SITE_SUBSET)) {
+      for (int i = 0; i < Nvec; i++) delete tmp[i];
+    }
 #else
     errorQuda("\nQIO library was not built.\n");
 #endif
   }
->>>>>>> ea7a97fc
-
-  void VectorIO::save(const std::vector<ColorSpinorField *> &vecs)
+
+  void VectorIO::saveProp(const std::vector<ColorSpinorField *> &vecs)
   {
 #ifdef HAVE_QIO
+    if (vecs.size() != 12) errorQuda("Must have 12 vectors in propagator, passed %lu", vecs.size());
+
     const int Nvec = vecs.size();
     std::vector<ColorSpinorField *> tmp;
     tmp.reserve(Nvec);
@@ -394,9 +391,9 @@
       for (int i = 0; i < Nvec; i++) {
         for (int j = 0; j < Ls; j++) { V[i * Ls + j] = static_cast<char *>(tmp[i]->V()) + j * stride; }
       }
-      
-      write_spinor_field(filename.c_str(), &V[0], tmp[0]->Precision(), tmp[0]->X(), tmp[0]->SiteSubset(), spinor_parity,
-			 tmp[0]->Ncolor(), tmp[0]->Nspin(), Nvec * Ls, 0, (char **)0);
+
+      write_propagator_field(filename.c_str(), &V[0], tmp[0]->Precision(), tmp[0]->X(), tmp[0]->SiteSubset(),
+                             spinor_parity, tmp[0]->Ncolor(), tmp[0]->Nspin(), (Nvec) / 12, 0, (char **)0);
 
       host_free(V);
     } else {
@@ -413,135 +410,6 @@
 #endif
   }
 
-  void VectorIO::saveProp(const std::vector<ColorSpinorField *> &vecs)
-  {
-#ifdef HAVE_QIO
-<<<<<<< HEAD
-    if(vecs.size() != 12) errorQuda("Must have 12 vectors in propagator, passed %lu", vecs.size());
-    
-=======
-    if (vecs.size() != 12) errorQuda("Must have 12 vectors in propagator, passed %lu", vecs.size());
-
->>>>>>> ea7a97fc
-    const int Nvec = vecs.size();
-    std::vector<ColorSpinorField *> tmp;
-    tmp.reserve(Nvec);
-    auto spinor_parity = vecs[0]->SuggestedParity();
-    if (vecs[0]->Location() == QUDA_CUDA_FIELD_LOCATION) {
-      ColorSpinorParam csParam(*vecs[0]);
-      csParam.fieldOrder = QUDA_SPACE_SPIN_COLOR_FIELD_ORDER;
-      csParam.setPrecision(vecs[0]->Precision() < QUDA_SINGLE_PRECISION ? QUDA_SINGLE_PRECISION : vecs[0]->Precision());
-      csParam.location = QUDA_CPU_FIELD_LOCATION;
-
-      if (csParam.siteSubset == QUDA_FULL_SITE_SUBSET || !parity_inflate) {
-        // We're good, copy as is.
-        csParam.create = QUDA_NULL_FIELD_CREATE;
-        for (int i = 0; i < Nvec; i++) {
-          tmp.push_back(ColorSpinorField::Create(csParam));
-          *tmp[i] = *vecs[i];
-        }
-      } else { // QUDA_PARITY_SITE_SUBSET
-        csParam.create = QUDA_NULL_FIELD_CREATE;
-
-        // intermediate host single-parity field
-        ColorSpinorField *tmp_intermediate = ColorSpinorField::Create(csParam);
-
-        csParam.x[0] *= 2;                          // corrects for the factor of two in the X direction
-        csParam.siteSubset = QUDA_FULL_SITE_SUBSET; // create a full-parity field.
-        csParam.create = QUDA_ZERO_FIELD_CREATE;    // to explicitly zero the odd sites.
-        for (int i = 0; i < Nvec; i++) {
-          tmp.push_back(ColorSpinorField::Create(csParam));
-
-          // copy the single parity eigen/singular vector into an
-          // intermediate device-side vector
-          *tmp_intermediate = *vecs[i];
-
-          // copy the single parity only eigen/singular vector into the even components of the full parity vector
-          if (spinor_parity == QUDA_EVEN_PARITY)
-            blas::copy(tmp[i]->Even(), *tmp_intermediate);
-          else if (spinor_parity == QUDA_ODD_PARITY)
-            blas::copy(tmp[i]->Odd(), *tmp_intermediate);
-          else
-            errorQuda("When saving single parity vectors, the suggested parity must be set.");
-        }
-        delete tmp_intermediate;
-      }
-    } else {
-      ColorSpinorParam csParam(*vecs[0]);
-      if (csParam.siteSubset == QUDA_PARITY_SITE_SUBSET && parity_inflate) {
-        csParam.x[0] *= 2;
-        csParam.siteSubset = QUDA_FULL_SITE_SUBSET;
-        csParam.create = QUDA_ZERO_FIELD_CREATE;
-        for (int i = 0; i < Nvec; i++) {
-          tmp.push_back(ColorSpinorField::Create(csParam));
-          if (spinor_parity == QUDA_EVEN_PARITY)
-            blas::copy(tmp[i]->Even(), *vecs[i]);
-          else if (spinor_parity == QUDA_ODD_PARITY)
-            blas::copy(tmp[i]->Odd(), *vecs[i]);
-          else
-            errorQuda("When saving single parity vectors, the suggested parity must be set.");
-        }
-      } else {
-        for (int i = 0; i < Nvec; i++) { tmp.push_back(vecs[i]); }
-      }
-    }
-
-    if (getVerbosity() >= QUDA_SUMMARIZE) printfQuda("Start saving %d vectors to %s\n", Nvec, filename.c_str());
-
-    if (vecs[0]->Ndim() == 4 || vecs[0]->Ndim() == 5) {
-      // since QIO routines presently assume we have 4-d fields, we need to convert to array of 4-d fields
-      auto Ls = vecs[0]->Ndim() == 5 ? tmp[0]->X(4) : 1;
-      auto V4 = tmp[0]->Volume() / Ls;
-      auto stride = V4 * tmp[0]->Ncolor() * tmp[0]->Nspin() * 2 * tmp[0]->Precision();
-      void **V = static_cast<void **>(safe_malloc(Nvec * Ls * sizeof(void *)));
-      for (int i = 0; i < Nvec; i++) {
-        for (int j = 0; j < Ls; j++) { V[i * Ls + j] = static_cast<char *>(tmp[i]->V()) + j * stride; }
-<<<<<<< HEAD
-  }
-
-      write_propagator_field(filename.c_str(), &V[0], tmp[0]->Precision(), tmp[0]->X(), tmp[0]->SiteSubset(), spinor_parity,
-      tmp[0]->Ncolor(), tmp[0]->Nspin(), (Nvec)/12, 0, (char **)0);
-      
-=======
-      }
-
-      write_propagator_field(filename.c_str(), &V[0], tmp[0]->Precision(), tmp[0]->X(), tmp[0]->SiteSubset(),
-                             spinor_parity, tmp[0]->Ncolor(), tmp[0]->Nspin(), (Nvec) / 12, 0, (char **)0);
-
->>>>>>> ea7a97fc
-      host_free(V);
-    } else {
-      errorQuda("Unexpected field dimension %d", vecs[0]->Ndim());
-    }
-<<<<<<< HEAD
-    
-    if (getVerbosity() >= QUDA_SUMMARIZE) printfQuda("Done saving vectors\n");
-    if (vecs[0]->Location() == QUDA_CUDA_FIELD_LOCATION
-      || (vecs[0]->Location() == QUDA_CPU_FIELD_LOCATION && vecs[0]->SiteSubset() == QUDA_PARITY_SITE_SUBSET)) {
-    for (int i = 0; i < Nvec; i++) delete tmp[i];
-  }
-=======
-
-    if (getVerbosity() >= QUDA_SUMMARIZE) printfQuda("Done saving vectors\n");
-    if (vecs[0]->Location() == QUDA_CUDA_FIELD_LOCATION
-        || (vecs[0]->Location() == QUDA_CPU_FIELD_LOCATION && vecs[0]->SiteSubset() == QUDA_PARITY_SITE_SUBSET)) {
-      for (int i = 0; i < Nvec; i++) delete tmp[i];
-    }
->>>>>>> ea7a97fc
-#else
-    errorQuda("\nQIO library was not built.\n");
-#endif
-  }
-
-<<<<<<< HEAD
-
-  void VectorIO::downPrec(const std::vector<ColorSpinorField *> &vecs_high_prec, std::vector<ColorSpinorField *> &vecs_low_prec, const QudaPrecision low_prec)  
-  {
-    if(low_prec >= vecs_high_prec[0]->Precision()) {
-      errorQuda("Attempting to down-prec from precision %d to %d", vecs_high_prec[0]->Precision(), low_prec);
-    }
-    
-=======
   void VectorIO::downPrec(const std::vector<ColorSpinorField *> &vecs_high_prec,
                           std::vector<ColorSpinorField *> &vecs_low_prec, const QudaPrecision low_prec)
   {
@@ -549,7 +417,6 @@
       errorQuda("Attempting to down-prec from precision %d to %d", vecs_high_prec[0]->Precision(), low_prec);
     }
 
->>>>>>> ea7a97fc
     ColorSpinorParam csParamClone(*vecs_high_prec[0]);
     csParamClone.create = QUDA_REFERENCE_FIELD_CREATE;
     csParamClone.setPrecision(low_prec);
@@ -558,15 +425,8 @@
     }
     if (getVerbosity() >= QUDA_SUMMARIZE) {
       printfQuda("Vector space successfully down copied from prec %d to prec %d\n", vecs_high_prec[0]->Precision(),
-<<<<<<< HEAD
-		 vecs_low_prec[0]->Precision());
-    }    
-  } 
-  
-=======
                  vecs_low_prec[0]->Precision());
     }
   }
 
->>>>>>> ea7a97fc
 } // namespace quda