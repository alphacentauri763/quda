#include <quda_internal.h>
#include <quda_matrix.h>
#include <tune_quda.h>
#include <gauge_field.h>
#include <gauge_field_order.h>
#include <launch_kernel.cuh>
#include <unitarization_links.h>
#include <comm_quda.h>
#include <gauge_fix_ovr_extra.h>
#include <gauge_fix_ovr_hit_devf.cuh>
#include <cub_helper.cuh>
#include <index_helper.cuh>

namespace quda {

#ifdef GPU_GAUGE_ALG

  static int numParams = 18;

#define LAUNCH_KERNEL_GAUGEFIX(kernel, tp, stream, arg, parity, ...)     \
  if ( tp.block.z == 0 ) { \
    switch ( tp.block.x ) {             \
    case 256:                \
      kernel<0, 32,__VA_ARGS__>           \
      << < tp.grid.x, tp.block.x, tp.shared_bytes, stream >> > (arg, parity);   \
      break;                \
    case 512:                \
      kernel<0, 64,__VA_ARGS__>           \
      << < tp.grid.x, tp.block.x, tp.shared_bytes, stream >> > (arg, parity);   \
      break;                \
    case 768:                \
      kernel<0, 96,__VA_ARGS__>           \
      << < tp.grid.x, tp.block.x, tp.shared_bytes, stream >> > (arg, parity);   \
      break;                \
    case 1024:               \
      kernel<0, 128,__VA_ARGS__>            \
      << < tp.grid.x, tp.block.x, tp.shared_bytes, stream >> > (arg, parity);   \
      break;                \
    default:                \
      errorQuda("%s not implemented for %d threads", # kernel, tp.block.x); \
    } \
  } \
  else if ( tp.block.z == 1 ) { \
    switch ( tp.block.x ) {             \
    case 256:                \
      kernel<1, 32,__VA_ARGS__>           \
      << < tp.grid.x, tp.block.x, tp.shared_bytes, stream >> > (arg, parity);   \
      break;                \
    case 512:                \
      kernel<1, 64,__VA_ARGS__>           \
      << < tp.grid.x, tp.block.x, tp.shared_bytes, stream >> > (arg, parity);   \
      break;                \
    case 768:                \
      kernel<1, 96,__VA_ARGS__>           \
      << < tp.grid.x, tp.block.x, tp.shared_bytes, stream >> > (arg, parity);   \
      break;                \
    case 1024:               \
      kernel<1, 128,__VA_ARGS__>            \
      << < tp.grid.x, tp.block.x, tp.shared_bytes, stream >> > (arg, parity);   \
      break;                \
    default:                \
      errorQuda("%s not implemented for %d threads", # kernel, tp.block.x); \
    } \
  } \
  else if ( tp.block.z == 2 ) { \
    switch ( tp.block.x ) {             \
    case 256:                \
      kernel<2, 32,__VA_ARGS__>           \
      << < tp.grid.x, tp.block.x, tp.shared_bytes, stream >> > (arg, parity);   \
      break;                \
    case 512:                \
      kernel<2, 64,__VA_ARGS__>           \
      << < tp.grid.x, tp.block.x, tp.shared_bytes, stream >> > (arg, parity);   \
      break;                \
    case 768:                \
      kernel<2, 96,__VA_ARGS__>           \
      << < tp.grid.x, tp.block.x, tp.shared_bytes, stream >> > (arg, parity);   \
      break;                \
    case 1024:               \
      kernel<2, 128,__VA_ARGS__>            \
      << < tp.grid.x, tp.block.x, tp.shared_bytes, stream >> > (arg, parity);   \
      break;                \
    default:                \
      errorQuda("%s not implemented for %d threads", # kernel, tp.block.x); \
    } \
  } \
  else if ( tp.block.z == 3 ) { \
    switch ( tp.block.x ) {             \
    case 128:                \
      kernel<3, 32,__VA_ARGS__>           \
      << < tp.grid.x, tp.block.x, tp.shared_bytes, stream >> > (arg, parity);   \
      break;                \
    case 256:                \
      kernel<3, 64,__VA_ARGS__>           \
      << < tp.grid.x, tp.block.x, tp.shared_bytes, stream >> > (arg, parity);   \
      break;                \
    case 384:                \
      kernel<3, 96,__VA_ARGS__>           \
      << < tp.grid.x, tp.block.x, tp.shared_bytes, stream >> > (arg, parity);   \
      break;                \
    case 512:               \
      kernel<3, 128,__VA_ARGS__>            \
      << < tp.grid.x, tp.block.x, tp.shared_bytes, stream >> > (arg, parity);   \
      break;                \
    case 640:               \
      kernel<3, 160,__VA_ARGS__>            \
      << < tp.grid.x, tp.block.x, tp.shared_bytes, stream >> > (arg, parity);   \
      break;                \
    case 768:               \
      kernel<3, 192,__VA_ARGS__>            \
      << < tp.grid.x, tp.block.x, tp.shared_bytes, stream >> > (arg, parity);   \
      break;                \
    case 896:               \
      kernel<3, 224,__VA_ARGS__>            \
      << < tp.grid.x, tp.block.x, tp.shared_bytes, stream >> > (arg, parity);   \
      break;                \
    case 1024:               \
      kernel<3, 256,__VA_ARGS__>            \
      << < tp.grid.x, tp.block.x, tp.shared_bytes, stream >> > (arg, parity);   \
      break;                \
    default:                \
      errorQuda("%s not implemented for %d threads", # kernel, tp.block.x); \
    } \
  } \
  else if ( tp.block.z == 4 ) { \
    switch ( tp.block.x ) {             \
    case 128:                \
      kernel<4, 32,__VA_ARGS__>           \
      << < tp.grid.x, tp.block.x, tp.shared_bytes, stream >> > (arg, parity);   \
      break;                \
    case 256:                \
      kernel<4, 64,__VA_ARGS__>           \
      << < tp.grid.x, tp.block.x, tp.shared_bytes, stream >> > (arg, parity);   \
      break;                \
    case 384:                \
      kernel<4, 96,__VA_ARGS__>           \
      << < tp.grid.x, tp.block.x, tp.shared_bytes, stream >> > (arg, parity);   \
      break;                \
    case 512:               \
      kernel<4, 128,__VA_ARGS__>            \
      << < tp.grid.x, tp.block.x, tp.shared_bytes, stream >> > (arg, parity);   \
      break;                \
    case 640:               \
      kernel<4, 160,__VA_ARGS__>            \
      << < tp.grid.x, tp.block.x, tp.shared_bytes, stream >> > (arg, parity);   \
      break;                \
    case 768:               \
      kernel<4, 192,__VA_ARGS__>            \
      << < tp.grid.x, tp.block.x, tp.shared_bytes, stream >> > (arg, parity);   \
      break;                \
    case 896:               \
      kernel<4, 224,__VA_ARGS__>            \
      << < tp.grid.x, tp.block.x, tp.shared_bytes, stream >> > (arg, parity);   \
      break;                \
    case 1024:               \
      kernel<4, 256,__VA_ARGS__>            \
      << < tp.grid.x, tp.block.x, tp.shared_bytes, stream >> > (arg, parity);   \
      break;                \
    default:                \
      errorQuda("%s not implemented for %d threads", # kernel, tp.block.x); \
    } \
  } \
  else if ( tp.block.z == 5 ) { \
    switch ( tp.block.x ) {             \
    case 128:                \
      kernel<5, 32,__VA_ARGS__>           \
      << < tp.grid.x, tp.block.x, tp.shared_bytes, stream >> > (arg, parity);   \
      break;                \
    case 256:                \
      kernel<5, 64,__VA_ARGS__>           \
      << < tp.grid.x, tp.block.x, tp.shared_bytes, stream >> > (arg, parity);   \
      break;                \
    case 384:                \
      kernel<5, 96,__VA_ARGS__>           \
      << < tp.grid.x, tp.block.x, tp.shared_bytes, stream >> > (arg, parity);   \
      break;                \
    case 512:               \
      kernel<5, 128,__VA_ARGS__>            \
      << < tp.grid.x, tp.block.x, tp.shared_bytes, stream >> > (arg, parity);   \
      break;                \
    case 640:               \
      kernel<5, 160,__VA_ARGS__>            \
      << < tp.grid.x, tp.block.x, tp.shared_bytes, stream >> > (arg, parity);   \
      break;                \
    case 768:               \
      kernel<5, 192,__VA_ARGS__>            \
      << < tp.grid.x, tp.block.x, tp.shared_bytes, stream >> > (arg, parity);   \
      break;                \
    case 896:               \
      kernel<5, 224,__VA_ARGS__>            \
      << < tp.grid.x, tp.block.x, tp.shared_bytes, stream >> > (arg, parity);   \
      break;                \
    case 1024:               \
      kernel<5, 256,__VA_ARGS__>            \
      << < tp.grid.x, tp.block.x, tp.shared_bytes, stream >> > (arg, parity);   \
      break;                \
    default:                \
      errorQuda("%s not implemented for %d threads", # kernel, tp.block.x); \
    } \
  } \
  else{ \
    errorQuda("Not implemented for %d", tp.block.z); \
  }


  /**
   * @brief container to pass parameters for the gauge fixing quality kernel
   */
  template <typename Gauge>
  struct GaugeFixQualityArg : public ReduceArg<double2> {
    int threads; // number of active threads required
    int X[4]; // grid dimensions
#ifdef MULTI_GPU
    int border[4];
#endif
    Gauge dataOr;
    GaugeFixQualityArg(const Gauge &dataOr, const cudaGaugeField &data)
      : ReduceArg<double2>(), dataOr(dataOr) {

      for ( int dir = 0; dir < 4; ++dir ) {
        X[dir] = data.X()[dir] - data.R()[dir] * 2;
      #ifdef MULTI_GPU
        border[dir] = data.R()[dir];
      #endif
      }
      threads = X[0]*X[1]*X[2]*X[3]/2;
    }
    double getAction(){ return result_h[0].x; }
    double getTheta(){ return result_h[0].y; }
  };


  /**
   * @brief Measure gauge fixing quality
   */
  template<int blockSize, typename Float, typename Gauge, int gauge_dir>
  __global__ void computeFix_quality(GaugeFixQualityArg<Gauge> argQ){
    typedef complex<Float> Cmplx;

    int idx = threadIdx.x + blockIdx.x * blockDim.x;
    int parity = threadIdx.y;

    double2 data = make_double2(0.0,0.0);
    if ( idx < argQ.threads ) {
      int X[4];
    #pragma unroll
      for ( int dr = 0; dr < 4; ++dr ) X[dr] = argQ.X[dr];

      int x[4];
      getCoords(x, idx, X, parity);
#ifdef MULTI_GPU
    #pragma unroll
      for ( int dr = 0; dr < 4; ++dr ) {
        x[dr] += argQ.border[dr];
        X[dr] += 2 * argQ.border[dr];
      }
#endif
      Matrix<Cmplx,3> delta;
      setZero(&delta);
      idx = linkIndex(x,X);
      //load upward links
      for ( int mu = 0; mu < gauge_dir; mu++ ) {
        Matrix<Cmplx,3> U;
        argQ.dataOr.load((Float*)(U.data),idx, mu, parity);
        delta -= U;
      }
      //18*gauge_dir
      data.x = -delta(0,0).x - delta(1,1).x - delta(2,2).x;
      //2
      //load downward links
      for ( int mu = 0; mu < gauge_dir; mu++ ) {
        Matrix<Cmplx,3> U;
        argQ.dataOr.load((Float*)(U.data),linkIndexM1(x,X,mu), mu, 1 - parity);
        delta += U;
      }
      //18*gauge_dir
      delta -= conj(delta);
      //18
      SubTraceUnit(delta);
      //12
      data.y = getRealTraceUVdagger(delta, delta);
      //35
      //T=36*gauge_dir+65
    }
    reduce2d<blockSize,2>(argQ, data);
  }


  /**
   * @brief Tunable object for the gauge fixing quality kernel
   */
  template<typename Float, typename Gauge, int gauge_dir>
  class GaugeFixQuality : TunableLocalParity {
    GaugeFixQualityArg<Gauge> argQ;
    mutable char aux_string[128]; // used as a label in the autotuner
    private:

    unsigned int minThreads() const { return argQ.threads; }

    public:
    GaugeFixQuality(GaugeFixQualityArg<Gauge> &argQ) : argQ(argQ) { }
    ~GaugeFixQuality () { }

    void apply(const cudaStream_t &stream){
      TuneParam tp = tuneLaunch(*this, getTuning(), getVerbosity());
      argQ.result_h[0] = make_double2(0.0,0.0);
      LAUNCH_KERNEL_LOCAL_PARITY(computeFix_quality, tp, stream, argQ, Float, Gauge, gauge_dir);
      cudaDeviceSynchronize();
      if ( comm_size() != 1 ) comm_allreduce_array((double*)argQ.result_h, 2);
      argQ.result_h[0].x  /= (double)(3 * gauge_dir * 2 * argQ.threads * comm_size());
      argQ.result_h[0].y  /= (double)(3 * 2 * argQ.threads * comm_size());
    }

    TuneKey tuneKey() const {
      std::stringstream vol;
      vol << argQ.X[0] << "x";
      vol << argQ.X[1] << "x";
      vol << argQ.X[2] << "x";
      vol << argQ.X[3];
      sprintf(aux_string,"threads=%d,prec=%lu,gaugedir=%d",argQ.threads, sizeof(Float),gauge_dir);
      return TuneKey(vol.str().c_str(), typeid(*this).name(), aux_string);

    }
    std::string paramString(const TuneParam &param) const {
      std::stringstream ps;
      ps << "block=(" << param.block.x << "," << param.block.y << "," << param.block.z << ")";
      ps << "shared=" << param.shared_bytes;
      return ps.str();
    }
    long long flops() const {
      return (36LL * gauge_dir + 65LL) * 2 * argQ.threads;
    }                                                                   // Only correct if there is no link reconstruction, no cub reduction accounted also
    //long long bytes() const { return (1)*2*gauge_dir*argQ.dataOr.Bytes(); }//no accounting the reduction!!!! argQ.dataOr.Bytes() return 0....
    long long bytes() const {
      return 2LL * gauge_dir * 2 * argQ.threads * numParams * sizeof(Float);
    }                                                                                   //no accounting the reduction!!!!

  };


  /**
   * @brief container to pass parameters for the gauge fixing kernel
   */
  template <typename Float, typename Gauge>
  struct GaugeFixArg {
    int threads; // number of active threads required
    int X[4]; // grid dimensions
#ifdef MULTI_GPU
    int border[4];
#endif
    Gauge dataOr;
    cudaGaugeField &data;
    const Float relax_boost;

    GaugeFixArg(Gauge & dataOr, cudaGaugeField & data, const Float relax_boost)
      : dataOr(dataOr), data(data), relax_boost(relax_boost) {

      for ( int dir = 0; dir < 4; ++dir ) {
        X[dir] = data.X()[dir] - data.R()[dir] * 2;
      #ifdef MULTI_GPU
        border[dir] = data.R()[dir];
      #endif
      }
      threads = X[0] * X[1] * X[2] * X[3] >> 1;
    }
  };




  /**
   * @brief Kernel to perform gauge fixing with overrelaxation for single-GPU  
   */
  template<int ImplementationType, int blockSize, typename Float, typename Gauge, int gauge_dir>
  __global__ void computeFix(GaugeFixArg<Float, Gauge> arg, int parity){
    typedef complex<Float> Cmplx;

    int tid = (threadIdx.x + blockSize) % blockSize;
    int idx = blockIdx.x * blockSize + tid;

    if ( idx >= arg.threads ) return;

    // 8 threads per lattice site
    if ( ImplementationType < 3 ) {
      int X[4];
    #pragma unroll
      for ( int dr = 0; dr < 4; ++dr ) X[dr] = arg.X[dr];

      int x[4];
      getCoords(x, idx, X, parity);
  #ifdef MULTI_GPU
    #pragma unroll
      for ( int dr = 0; dr < 4; ++dr ) {
        x[dr] += arg.border[dr];
        X[dr] += 2 * arg.border[dr];
      }
  #endif
      int mu = (threadIdx.x / blockSize);
      int oddbit = parity;
      if ( threadIdx.x >= blockSize * 4 ) {
        mu -= 4;
        x[mu] = (x[mu] - 1 + X[mu]) % X[mu];
        oddbit = 1 - parity;
      }
      idx = (((x[3] * X[2] + x[2]) * X[1] + x[1]) * X[0] + x[0]) >> 1;
      Matrix<Cmplx,3> link;
      arg.dataOr.load((Float*)(link.data),idx, mu, oddbit);
      // 8 treads per lattice site, the reduction is performed by shared memory without using atomicadd.
      // this implementation needs 8x more shared memory than the implementation using atomicadd 
      if ( ImplementationType == 0 ) GaugeFixHit_NoAtomicAdd<blockSize, Float, gauge_dir, 3>(link, arg.relax_boost, tid);
      // 8 treads per lattice site, the reduction is performed by shared memory using atomicadd
      if ( ImplementationType == 1 ) GaugeFixHit_AtomicAdd<blockSize, Float, gauge_dir, 3>(link, arg.relax_boost, tid);
      // 8 treads per lattice site, the reduction is performed by shared memory without using atomicadd. 
      // uses the same amount of shared memory as the atomicadd implementation with more thread block synchronization 
      if ( ImplementationType == 2 ) GaugeFixHit_NoAtomicAdd_LessSM<blockSize, Float, gauge_dir, 3>(link, arg.relax_boost, tid);
      arg.dataOr.save((Float*)(link.data),idx, mu, oddbit);
    }
    // 4 threads per lattice site
    else{
      int X[4];
    #pragma unroll
      for ( int dr = 0; dr < 4; ++dr ) X[dr] = arg.X[dr];

      int x[4];
      getCoords(x, idx, X, parity);
  #ifdef MULTI_GPU
    #pragma unroll
      for ( int dr = 0; dr < 4; ++dr ) {
        x[dr] += arg.border[dr];
        X[dr] += 2 * arg.border[dr];
      }
  #endif
      int mu = (threadIdx.x / blockSize);
      idx = (((x[3] * X[2] + x[2]) * X[1] + x[1]) * X[0] + x[0]) >> 1;
      Matrix<Cmplx,3> link;
      //load upward link
      arg.dataOr.load((Float*)(link.data),idx, mu, parity);


      x[mu] = (x[mu] - 1 + X[mu]) % X[mu];
      int idx1 = (((x[3] * X[2] + x[2]) * X[1] + x[1]) * X[0] + x[0]) >> 1;
      Matrix<Cmplx,3> link1;
      //load downward link
      arg.dataOr.load((Float*)(link1.data),idx1, mu, 1 - parity);

      // 4 treads per lattice site, the reduction is performed by shared memory without using atomicadd.
      // this implementation needs 4x more shared memory than the implementation using atomicadd 
      if ( ImplementationType == 3 ) GaugeFixHit_NoAtomicAdd<blockSize, Float, gauge_dir, 3>(link, link1, arg.relax_boost, tid);
      // 4 treads per lattice site, the reduction is performed by shared memory using atomicadd
      if ( ImplementationType == 4 ) GaugeFixHit_AtomicAdd<blockSize, Float, gauge_dir, 3>(link, link1, arg.relax_boost, tid);
      // 4 treads per lattice site, the reduction is performed by shared memory without using atomicadd. 
      // uses the same amount of shared memory as the atomicadd implementation with more thread block synchronization 
      if ( ImplementationType == 5 ) GaugeFixHit_NoAtomicAdd_LessSM<blockSize, Float, gauge_dir, 3>(link, link1, arg.relax_boost, tid);

      arg.dataOr.save((Float*)(link.data),idx, mu, parity);
      arg.dataOr.save((Float*)(link1.data),idx1, mu, 1 - parity);

    }
  }






  /**
   * @brief Tunable object for the gauge fixing kernel
   */
  template<typename Float, typename Gauge, int gauge_dir>
  class GaugeFix : Tunable {
    GaugeFixArg<Float, Gauge> arg;
    int parity;
    mutable char aux_string[128]; // used as a label in the autotuner
    protected:

    dim3 createGrid   (const dim3 &block) const {
      unsigned int blockx = block.x / 8;
      if ( block.z > 2 ) blockx = block.x / 4;
      unsigned int gx  = (arg.threads + blockx - 1) / blockx;
      return dim3(gx, 1, 1);
    }
    bool advanceBlockDim  (TuneParam &param) const {
      //Use param.block.z to tune and save state for best kernel option
      // to make use or not of atomicAdd operations and 4 or 8 threads per lattice site!!!
      const unsigned int min_threads0 = 32 * 8;
      const unsigned int min_threads1 = 32 * 4;
      const unsigned int max_threads = 1024; // FIXME: use deviceProp.maxThreadsDim[0];
      const unsigned int atmadd = 0;
      unsigned int min_threads = min_threads0;
      param.block.z += atmadd;  //USE TO SELECT BEST KERNEL OPTION WITH/WITHOUT USING ATOMICADD
      if ( param.block.z > 2 ) min_threads = 32 * 4;
      param.block.x += min_threads;
      param.block.y = 1;
      param.grid  = createGrid(param.block);



      if  ((param.block.x >= min_threads) && (param.block.x <= max_threads)) {
        if ( param.block.z == 0 ) param.shared_bytes = param.block.x * 4 * sizeof(Float);
        else if ( param.block.z == 1 || param.block.z == 2 ) param.shared_bytes = param.block.x * 4 * sizeof(Float) / 8;
        else if ( param.block.z == 3 ) param.shared_bytes = param.block.x * 4 * sizeof(Float);
        else if ( param.block.z == 4 || param.block.z == 5 ) param.shared_bytes = param.block.x * sizeof(Float);
        return true;
      }
      else if ( param.block.z == 0 ) {
        param.block.x = min_threads0;
        param.block.y = 1;
        param.block.z = 1;  //USE FOR ATOMIC ADD
        param.grid  = createGrid(param.block);
        param.shared_bytes = param.block.x * 4 * sizeof(Float) / 8;
        return true;
      }
      else if ( param.block.z == 1 ) {
        param.block.x = min_threads0;
        param.block.y = 1;
        param.block.z = 2;  //USE FOR NO ATOMIC ADD and LESS SHARED MEM
        param.grid  = createGrid(param.block);
        param.shared_bytes = param.block.x * 4 * sizeof(Float) / 8;
        return true;
      }
      else if ( param.block.z == 2 ) {
        param.block.x = min_threads1;
        param.block.y = 1;
        param.block.z = 3;      //USE FOR NO ATOMIC ADD
        param.grid  = createGrid(param.block);
        param.shared_bytes = param.block.x * 4 * sizeof(Float);
        return true;
      }
      else if ( param.block.z == 3 ) {
        param.block.x = min_threads1;
        param.block.y = 1;
        param.block.z = 4;
        param.grid  = createGrid(param.block);
        param.shared_bytes = param.block.x * sizeof(Float);
        return true;
      }
      else if ( param.block.z == 4 ) {
        param.block.x = min_threads1;
        param.block.y = 1;
        param.block.z = 5;
        param.grid  = createGrid(param.block);
        param.shared_bytes = param.block.x * sizeof(Float);
        return true;
      }
      else
        return false;
    }
    private:
    unsigned int sharedBytesPerThread() const {
      return 0;
    }
    unsigned int sharedBytesPerBlock(const TuneParam &param) const {
      if ( param.block.z == 0 ) return param.block.x * 4 * sizeof(Float);
      else if ( param.block.z == 1 || param.block.z == 2 ) return param.block.x * 4 * sizeof(Float) / 8;
      else if ( param.block.z == 3 ) return param.block.x * 4 * sizeof(Float);
      else return param.block.x * sizeof(Float);
    }

    bool tuneSharedBytes() const {
      return false;
    }                                            // Don't tune shared memory
    bool tuneGridDim() const {
      return false;
    }                                        // Don't tune the grid dimensions.
    unsigned int minThreads() const {
      return arg.threads;
    }

    public:
    virtual void initTuneParam(TuneParam &param) const {
      param.block = dim3(256, 1, 0);
      param.grid = createGrid(param.block);
      param.shared_bytes = param.block.x * 4 * sizeof(Float);
    }

    GaugeFix(GaugeFixArg<Float, Gauge> &arg) : arg(arg), parity(0) { }
    ~GaugeFix () { }

    void setParity(const int par){
      parity = par;
    }

    void apply(const cudaStream_t &stream){
      TuneParam tp = tuneLaunch(*this, getTuning(), getVerbosity());
      LAUNCH_KERNEL_GAUGEFIX(computeFix, tp, stream, arg, parity, Float, Gauge, gauge_dir);
    }

    /** Sets default values for when tuning is disabled - this is guaranteed to work, but will be slow */
    virtual void defaultTuneParam(TuneParam &param) const {
      initTuneParam(param);
    }

    TuneKey tuneKey() const {
      std::stringstream vol;
      vol << arg.X[0] << "x";
      vol << arg.X[1] << "x";
      vol << arg.X[2] << "x";
      vol << arg.X[3];
      sprintf(aux_string,"threads=%d,prec=%lu,gaugedir=%d",arg.threads,sizeof(Float),gauge_dir);
      return TuneKey(vol.str().c_str(), typeid(*this).name(), aux_string);
    }

    std::string paramString(const TuneParam &param) const {
<<<<<<< HEAD
      std::stringstream ps(Tunable::paramString(param));
      ps << ", atomicadd=" << param.block.z;
=======
      std::stringstream ps;
      ps << Tunable::paramString(param) << ", atomicadd=" << param.block.z;
>>>>>>> 07384917
      return ps.str();
    }

    //need this
    void preTune() {
      arg.data.backup();
    }
    void postTune() {
      arg.data.restore();
    }
    long long flops() const {
      return 3LL * (22 + 28 * gauge_dir + 224 * 3) * arg.threads;
    }                                                                                  // Only correct if there is no link reconstruction
    //long long bytes() const { return (1)*8*2*arg.dataOr.Bytes(); } // Only correct if there is no link reconstruction load+save
    long long bytes() const {
      return 8LL * 2 * arg.threads * numParams * sizeof(Float);
    }                                                                          //no accounting the reduction!!!!
  };




#ifdef MULTI_GPU
  template <typename Float, typename Gauge>
  struct GaugeFixInteriorPointsArg {
    int threads; // number of active threads required
    int X[4]; // grid dimensions
#ifdef MULTI_GPU
    int border[4];
#endif
    Gauge dataOr;
    cudaGaugeField &data;
    const Float relax_boost;
    GaugeFixInteriorPointsArg(Gauge & dataOr, cudaGaugeField & data, const Float relax_boost)
      : dataOr(dataOr), data(data), relax_boost(relax_boost) {

#ifdef MULTI_GPU
      for ( int dir = 0; dir < 4; ++dir ) {
        if ( comm_dim_partitioned(dir)) border[dir] = data.R()[dir] + 1;  //skip BORDER_RADIUS + face border point
        else border[dir] = 0;
      }
      for ( int dir = 0; dir < 4; ++dir ) X[dir] = data.X()[dir] - border[dir] * 2;
#else
      for ( int dir = 0; dir < 4; ++dir ) X[dir] = data.X()[dir];
#endif
      threads = X[0] * X[1] * X[2] * X[3] >> 1;
    }
  };




  /**
   * @brief Kernel to perform gauge fixing with overrelaxation in the interior points for multi-GPU implementation
   */
  template<int ImplementationType, int blockSize, typename Float, typename Gauge, int gauge_dir>
  __global__ void computeFixInteriorPoints(GaugeFixInteriorPointsArg<Float, Gauge> arg, int parity){
    int tid = (threadIdx.x + blockSize) % blockSize;
    int idx = blockIdx.x * blockSize + tid;
    if ( idx >= arg.threads ) return;
    typedef complex<Float> Complex;
    int X[4];
#pragma unroll
    for ( int dr = 0; dr < 4; ++dr ) X[dr] = arg.X[dr];
    int x[4];
#ifdef MULTI_GPU
    int za = (idx / (X[0] / 2));
    int zb =  (za / X[1]);
    x[1] = za - zb * X[1];
    x[3] = (zb / X[2]);
    x[2] = zb - x[3] * X[2];
    int p = 0; for ( int dr = 0; dr < 4; ++dr ) p += arg.border[dr];
    p = p & 1;
    int x1odd = (x[1] + x[2] + x[3] + parity + p) & 1;
    //int x1odd = (x[1] + x[2] + x[3] + parity) & 1;
    x[0] = (2 * idx + x1odd)  - za * X[0];
    for ( int dr = 0; dr < 4; ++dr ) {
      x[dr] += arg.border[dr];
      X[dr] += 2 * arg.border[dr];
    }
#else
    getCoords(x, idx, X, parity);
#endif
    int mu = (threadIdx.x / blockSize);

    // 8 threads per lattice site
    if ( ImplementationType < 3 ) {
      if ( threadIdx.x >= blockSize * 4 ) {
        mu -= 4;
        x[mu] = (x[mu] - 1 + X[mu]) % X[mu];
        parity = 1 - parity;
      }
      idx = (((x[3] * X[2] + x[2]) * X[1] + x[1]) * X[0] + x[0]) >> 1;
      Matrix<Complex,3> link;
      arg.dataOr.load((Float*)(link.data),idx, mu, parity);
      // 8 treads per lattice site, the reduction is performed by shared memory without using atomicadd.
      // this implementation needs 8x more shared memory than the implementation using atomicadd 
      if ( ImplementationType == 0 ) GaugeFixHit_NoAtomicAdd<blockSize, Float, gauge_dir, 3>(link, arg.relax_boost, tid);
      // 8 treads per lattice site, the reduction is performed by shared memory using atomicadd
      if ( ImplementationType == 1 ) GaugeFixHit_AtomicAdd<blockSize, Float, gauge_dir, 3>(link, arg.relax_boost, tid);
      // 8 treads per lattice site, the reduction is performed by shared memory without using atomicadd. 
      // uses the same amount of shared memory as the atomicadd implementation with more thread block synchronization 
      if ( ImplementationType == 2 ) GaugeFixHit_NoAtomicAdd_LessSM<blockSize, Float, gauge_dir, 3>(link, arg.relax_boost, tid);
      arg.dataOr.save((Float*)(link.data),idx, mu, parity);
    }
    // 4 threads per lattice site
    else{
      idx = (((x[3] * X[2] + x[2]) * X[1] + x[1]) * X[0] + x[0]) >> 1;
      Matrix<Complex,3> link;
      arg.dataOr.load((Float*)(link.data),idx, mu, parity);


      x[mu] = (x[mu] - 1 + X[mu]) % X[mu];
      int idx1 = (((x[3] * X[2] + x[2]) * X[1] + x[1]) * X[0] + x[0]) >> 1;
      Matrix<Complex,3> link1;
      arg.dataOr.load((Float*)(link1.data),idx1, mu, 1 - parity);

      // 4 treads per lattice site, the reduction is performed by shared memory without using atomicadd.
      // this implementation needs 4x more shared memory than the implementation using atomicadd 
      if ( ImplementationType == 3 ) GaugeFixHit_NoAtomicAdd<blockSize, Float, gauge_dir, 3>(link, link1, arg.relax_boost, tid);
      // 4 treads per lattice site, the reduction is performed by shared memory using atomicadd
      if ( ImplementationType == 4 ) GaugeFixHit_AtomicAdd<blockSize, Float, gauge_dir, 3>(link, link1, arg.relax_boost, tid);
      // 4 treads per lattice site, the reduction is performed by shared memory without using atomicadd. 
      // uses the same amount of shared memory as the atomicadd implementation with more thread block synchronization 
      if ( ImplementationType == 5 ) GaugeFixHit_NoAtomicAdd_LessSM<blockSize, Float, gauge_dir, 3>(link, link1, arg.relax_boost, tid);

      arg.dataOr.save((Float*)(link.data),idx, mu, parity);
      arg.dataOr.save((Float*)(link1.data),idx1, mu, 1 - parity);

    }
  }








  /**
   * @brief Tunable object for the interior points of the gauge fixing kernel in multi-GPU implementation
   */
  template<typename Float, typename Gauge, int gauge_dir>
  class GaugeFixInteriorPoints : Tunable {
    GaugeFixInteriorPointsArg<Float, Gauge> arg;
    int parity;
    mutable char aux_string[128]; // used as a label in the autotuner
    protected:

    dim3 createGrid   (const dim3 &block) const {
      unsigned int blockx = block.x / 8;
      if ( block.z > 2 ) blockx = block.x / 4;
      unsigned int gx  = (arg.threads + blockx - 1) / blockx;
      return dim3(gx, 1, 1);
    }
    bool advanceBlockDim  (TuneParam &param) const {
      //Use param.block.z to tune and save state for best kernel option
      // to make use or not of atomicAdd operations and 4 or 8 threads per lattice site!!!
      const unsigned int min_threads0 = 32 * 8;
      const unsigned int min_threads1 = 32 * 4;
      const unsigned int max_threads = 1024; // FIXME: use deviceProp.maxThreadsDim[0];
      const unsigned int atmadd = 0;
      unsigned int min_threads = min_threads0;
      param.block.z += atmadd;  //USE TO SELECT BEST KERNEL OPTION WITH/WITHOUT USING ATOMICADD
      if ( param.block.z > 2 ) min_threads = 32 * 4;
      param.block.x += min_threads;
      param.block.y = 1;
      param.grid  = createGrid(param.block);



      if  ((param.block.x >= min_threads) && (param.block.x <= max_threads)) {
        if ( param.block.z == 0 ) param.shared_bytes = param.block.x * 4 * sizeof(Float);
        else if ( param.block.z == 1 || param.block.z == 2 ) param.shared_bytes = param.block.x * 4 * sizeof(Float) / 8;
        else if ( param.block.z == 3 ) param.shared_bytes = param.block.x * 4 * sizeof(Float);
        else if ( param.block.z == 4 || param.block.z == 5 ) param.shared_bytes = param.block.x * sizeof(Float);
        return true;
      }
      else if ( param.block.z == 0 ) {
        param.block.x = min_threads0;
        param.block.y = 1;
        param.block.z = 1;  //USE FOR ATOMIC ADD
        param.grid  = createGrid(param.block);
        param.shared_bytes = param.block.x * 4 * sizeof(Float) / 8;
        return true;
      }
      else if ( param.block.z == 1 ) {
        param.block.x = min_threads0;
        param.block.y = 1;
        param.block.z = 2;  //USE FOR NO ATOMIC ADD and LESS SHARED MEM
        param.grid  = createGrid(param.block);
        param.shared_bytes = param.block.x * 4 * sizeof(Float) / 8;
        return true;
      }
      else if ( param.block.z == 2 ) {
        param.block.x = min_threads1;
        param.block.y = 1;
        param.block.z = 3;      //USE FOR NO ATOMIC ADD
        param.grid  = createGrid(param.block);
        param.shared_bytes = param.block.x * 4 * sizeof(Float);
        return true;
      }
      else if ( param.block.z == 3 ) {
        param.block.x = min_threads1;
        param.block.y = 1;
        param.block.z = 4;
        param.grid  = createGrid(param.block);
        param.shared_bytes = param.block.x * sizeof(Float);
        return true;
      }
      else if ( param.block.z == 4 ) {
        param.block.x = min_threads1;
        param.block.y = 1;
        param.block.z = 5;
        param.grid  = createGrid(param.block);
        param.shared_bytes = param.block.x * sizeof(Float);
        return true;
      }
      else
        return false;
    }
    private:
    unsigned int sharedBytesPerThread() const {
      return 0;
    }
    unsigned int sharedBytesPerBlock(const TuneParam &param) const {
      if ( param.block.z == 0 ) return param.block.x * 4 * sizeof(Float);
      else if ( param.block.z == 1 || param.block.z == 2 ) return param.block.x * 4 * sizeof(Float) / 8;
      else if ( param.block.z == 3 ) return param.block.x * 4 * sizeof(Float);
      else return param.block.x * sizeof(Float);
    }

    bool tuneSharedBytes() const {
      return false;
    }                                            // Don't tune shared memory
    bool tuneGridDim() const {
      return false;
    }                                        // Don't tune the grid dimensions.
    unsigned int minThreads() const {
      return arg.threads;
    }

    public:
    virtual void initTuneParam(TuneParam &param) const {
      param.block = dim3(256, 1, 0);
      param.grid = createGrid(param.block);
      param.shared_bytes = param.block.x * 4 * sizeof(Float);
    }
    GaugeFixInteriorPoints(GaugeFixInteriorPointsArg<Float, Gauge> &arg) : arg(arg), parity(0) { }
    ~GaugeFixInteriorPoints () { }
    void setParity(const int par){
      parity = par;
    }

    void apply(const cudaStream_t &stream){
      TuneParam tp = tuneLaunch(*this, getTuning(), getVerbosity());
      LAUNCH_KERNEL_GAUGEFIX(computeFixInteriorPoints, tp, stream, arg, parity, Float, Gauge, gauge_dir);
    }


    /** Sets default values for when tuning is disabled - this is guaranteed to work, but will be slow */
    virtual void defaultTuneParam(TuneParam &param) const {
      initTuneParam(param);
    }

    TuneKey tuneKey() const {
      std::stringstream vol;
      vol << arg.X[0] << "x";
      vol << arg.X[1] << "x";
      vol << arg.X[2] << "x";
      vol << arg.X[3];
      sprintf(aux_string,"threads=%d,prec=%lu,gaugedir=%d",arg.threads,sizeof(Float),gauge_dir);
      return TuneKey(vol.str().c_str(), typeid(*this).name(), aux_string);
    }

    std::string paramString(const TuneParam &param) const {
<<<<<<< HEAD
      std::stringstream ps(Tunable::paramString(param));
      ps << ", atomicadd=" << param.block.z;
=======
      std::stringstream ps;
      ps << Tunable::paramString(param) << ", atomicadd=" << param.block.z;
>>>>>>> 07384917
      return ps.str();
    }

    //need this
    void preTune() {
      arg.data.backup();
    }
    void postTune() {
      arg.data.restore();
    }
    long long flops() const {
      return 3LL * (22 + 28 * gauge_dir + 224 * 3) * arg.threads;
    }                                                                                  // Only correct if there is no link reconstruction
    //long long bytes() const { return (1)*8*2*arg.dataOr.Bytes(); } // Only correct if there is no link reconstruction load+save
    long long bytes() const {
      return 8LL * 2 * arg.threads * numParams * sizeof(Float);
    }                                                                           // Only correct if there is no link reconstruction load+save
  };
















  template <typename Float, typename Gauge>
  struct GaugeFixBorderPointsArg {
    int threads; // number of active threads required
    int X[4]; // grid dimensions
    int border[4];
    int *borderpoints[2];
    int *faceindicessize[2];
    size_t faceVolume[4];
    size_t faceVolumeCB[4];
    Gauge dataOr;
    cudaGaugeField &data;
    const Float relax_boost;

    GaugeFixBorderPointsArg(Gauge & dataOr, cudaGaugeField & data, const Float relax_boost, size_t faceVolume_[4], size_t faceVolumeCB_[4])
      : dataOr(dataOr), data(data), relax_boost(relax_boost) {


      for ( int dir = 0; dir < 4; ++dir ) {
        X[dir] = data.X()[dir] - data.R()[dir] * 2;
        border[dir] = data.R()[dir];
      }

      /*for(int dir=0; dir<4; ++dir){
         if(comm_dim_partitioned(dir)) border[dir] = BORDER_RADIUS;
         else border[dir] = 0;
         }
         for(int dir=0; dir<4; ++dir) X[dir] = data.X()[dir] - border[dir]*2;*/
      for ( int dir = 0; dir < 4; ++dir ) {
        faceVolume[dir] = faceVolume_[dir];
        faceVolumeCB[dir] = faceVolumeCB_[dir];
      }
      if ( comm_partitioned() ) PreCalculateLatticeIndices(faceVolume, faceVolumeCB, X, border, threads, borderpoints);
    }
  };

  /**
   * @brief Kernel to perform gauge fixing with overrelaxation in the border points for multi-GPU implementation
  */
  template<int ImplementationType, int blockSize, typename Float, typename Gauge, int gauge_dir>
  __global__ void computeFixBorderPoints(GaugeFixBorderPointsArg<Float, Gauge> arg, int parity){
    typedef complex<Float> Cmplx;

    int tid = (threadIdx.x + blockSize) % blockSize;
    int idx = blockIdx.x * blockSize + tid;
    if ( idx >= arg.threads ) return;
    int mu = (threadIdx.x / blockSize);
    idx = arg.borderpoints[parity][idx];
    int X[4], x[4];
    x[3] = idx / (arg.X[0] * arg.X[1]  * arg.X[2]);
    x[2] = (idx / (arg.X[0] * arg.X[1])) % arg.X[2];
    x[1] = (idx / arg.X[0]) % arg.X[1];
    x[0] = idx % arg.X[0];
  #pragma unroll
    for ( int dr = 0; dr < 4; ++dr ) x[dr] += arg.border[dr];
  #pragma unroll
    for ( int dr = 0; dr < 4; ++dr ) X[dr] = arg.X[dr] + 2 * arg.border[dr];

    // 8 threads per lattice site
    if ( ImplementationType < 3 ) {
      if ( threadIdx.x >= blockSize * 4 ) {
        mu -= 4;
        x[mu] = (x[mu] - 1 + X[mu]) % X[mu];
        parity = 1 - parity;
      }
      idx = (((x[3] * X[2] + x[2]) * X[1] + x[1]) * X[0] + x[0]) >> 1;
      Matrix<Cmplx,3> link;
      arg.dataOr.load((Float*)(link.data),idx, mu, parity);
      // 8 treads per lattice site, the reduction is performed by shared memory without using atomicadd.
      // this implementation needs 8x more shared memory than the implementation using atomicadd 
      if ( ImplementationType == 0 ) GaugeFixHit_NoAtomicAdd<blockSize, Float, gauge_dir, 3>(link, arg.relax_boost, tid);
      // 8 treads per lattice site, the reduction is performed by shared memory using atomicadd
      if ( ImplementationType == 1 ) GaugeFixHit_AtomicAdd<blockSize, Float, gauge_dir, 3>(link, arg.relax_boost, tid);
      // 8 treads per lattice site, the reduction is performed by shared memory without using atomicadd. 
      // uses the same amount of shared memory as the atomicadd implementation with more thread block synchronization 
      if ( ImplementationType == 2 ) GaugeFixHit_NoAtomicAdd_LessSM<blockSize, Float, gauge_dir, 3>(link, arg.relax_boost, tid);
      arg.dataOr.save((Float*)(link.data),idx, mu, parity);
    }
    // 4 threads per lattice site
    else{
      idx = (((x[3] * X[2] + x[2]) * X[1] + x[1]) * X[0] + x[0]) >> 1;
      Matrix<Cmplx,3> link;
      arg.dataOr.load((Float*)(link.data),idx, mu, parity);


      x[mu] = (x[mu] - 1 + X[mu]) % X[mu];
      int idx1 = (((x[3] * X[2] + x[2]) * X[1] + x[1]) * X[0] + x[0]) >> 1;
      Matrix<Cmplx,3> link1;
      arg.dataOr.load((Float*)(link1.data),idx1, mu, 1 - parity);

      // 4 treads per lattice site, the reduction is performed by shared memory without using atomicadd.
      // this implementation needs 4x more shared memory than the implementation using atomicadd 
      if ( ImplementationType == 3 ) GaugeFixHit_NoAtomicAdd<blockSize, Float, gauge_dir, 3>(link, link1, arg.relax_boost, tid);
      // 4 treads per lattice site, the reduction is performed by shared memory using atomicadd
      if ( ImplementationType == 4 ) GaugeFixHit_AtomicAdd<blockSize, Float, gauge_dir, 3>(link, link1, arg.relax_boost, tid);
      // 4 treads per lattice site, the reduction is performed by shared memory without using atomicadd. 
      // uses the same amount of shared memory as the atomicadd implementation with more thread block synchronization 
      if ( ImplementationType == 5 ) GaugeFixHit_NoAtomicAdd_LessSM<blockSize, Float, gauge_dir, 3>(link, link1, arg.relax_boost, tid);

      arg.dataOr.save((Float*)(link.data),idx, mu, parity);
      arg.dataOr.save((Float*)(link1.data),idx1, mu, 1 - parity);
    }
  }




  /**
   * @brief Tunable object for the border points of the gauge fixing kernel in multi-GPU implementation
   */
  template<typename Float, typename Gauge, int gauge_dir>
  class GaugeFixBorderPoints : Tunable {
    GaugeFixBorderPointsArg<Float, Gauge> arg;
    int parity;
    mutable char aux_string[128]; // used as a label in the autotuner
    protected:

    dim3 createGrid   (const dim3 &block) const {
      unsigned int blockx = block.x / 8;
      if ( block.z > 2 ) blockx = block.x / 4;
      unsigned int gx  = (arg.threads + blockx - 1) / blockx;
      return dim3(gx, 1, 1);
    }
    bool advanceBlockDim  (TuneParam &param) const {
      //Use param.block.z to tune and save state for best kernel option
      // to make use or not of atomicAdd operations and 4 or 8 threads per lattice site!!!
      const unsigned int min_threads0 = 32 * 8;
      const unsigned int min_threads1 = 32 * 4;
      const unsigned int max_threads = 1024; // FIXME: use deviceProp.maxThreadsDim[0];
      const unsigned int atmadd = 0;
      unsigned int min_threads = min_threads0;
      param.block.z += atmadd;  //USE TO SELECT BEST KERNEL OPTION WITH/WITHOUT USING ATOMICADD
      if ( param.block.z > 2 ) min_threads = 32 * 4;
      param.block.x += min_threads;
      param.block.y = 1;
      param.grid  = createGrid(param.block);



      if  ((param.block.x >= min_threads) && (param.block.x <= max_threads)) {
        if ( param.block.z == 0 ) param.shared_bytes = param.block.x * 4 * sizeof(Float);
        else if ( param.block.z == 1 || param.block.z == 2 ) param.shared_bytes = param.block.x * 4 * sizeof(Float) / 8;
        else if ( param.block.z == 3 ) param.shared_bytes = param.block.x * 4 * sizeof(Float);
        else if ( param.block.z == 4 || param.block.z == 5 ) param.shared_bytes = param.block.x * sizeof(Float);
        return true;
      }
      else if ( param.block.z == 0 ) {
        param.block.x = min_threads0;
        param.block.y = 1;
        param.block.z = 1;  //USE FOR ATOMIC ADD
        param.grid  = createGrid(param.block);
        param.shared_bytes = param.block.x * 4 * sizeof(Float) / 8;
        return true;
      }
      else if ( param.block.z == 1 ) {
        param.block.x = min_threads0;
        param.block.y = 1;
        param.block.z = 2;  //USE FOR NO ATOMIC ADD and LESS SHARED MEM
        param.grid  = createGrid(param.block);
        param.shared_bytes = param.block.x * 4 * sizeof(Float) / 8;
        return true;
      }
      else if ( param.block.z == 2 ) {
        param.block.x = min_threads1;
        param.block.y = 1;
        param.block.z = 3;      //USE FOR NO ATOMIC ADD
        param.grid  = createGrid(param.block);
        param.shared_bytes = param.block.x * 4 * sizeof(Float);
        return true;
      }
      else if ( param.block.z == 3 ) {
        param.block.x = min_threads1;
        param.block.y = 1;
        param.block.z = 4;
        param.grid  = createGrid(param.block);
        param.shared_bytes = param.block.x * sizeof(Float);
        return true;
      }
      else if ( param.block.z == 4 ) {
        param.block.x = min_threads1;
        param.block.y = 1;
        param.block.z = 5;
        param.grid  = createGrid(param.block);
        param.shared_bytes = param.block.x * sizeof(Float);
        return true;
      }
      else
        return false;
    }
    private:
    unsigned int sharedBytesPerThread() const {
      return 0;
    }
    unsigned int sharedBytesPerBlock(const TuneParam &param) const {
      if ( param.block.z == 0 ) return param.block.x * 4 * sizeof(Float);
      else if ( param.block.z == 1 || param.block.z == 2 ) return param.block.x * 4 * sizeof(Float) / 8;
      else if ( param.block.z == 3 ) return param.block.x * 4 * sizeof(Float);
      else return param.block.x * sizeof(Float);
    }

    bool tuneSharedBytes() const {
      return false;
    }                                            // Don't tune shared memory
    bool tuneGridDim() const {
      return false;
    }                                        // Don't tune the grid dimensions.
    unsigned int minThreads() const {
      return arg.threads;
    }

    public:
    virtual void initTuneParam(TuneParam &param) const {
      param.block = dim3(256, 1, 0);
      param.grid = createGrid(param.block);
      param.shared_bytes = param.block.x * 4 * sizeof(Float);
    }
    GaugeFixBorderPoints(GaugeFixBorderPointsArg<Float, Gauge> &arg) : arg(arg), parity(0) { }
    ~GaugeFixBorderPoints () {
      if ( comm_partitioned() ) for ( int i = 0; i < 2; i++ ) cudaFree(arg.borderpoints[i]);
    }
    void setParity(const int par){
      parity = par;
    }

    void apply(const cudaStream_t &stream){
      TuneParam tp = tuneLaunch(*this, getTuning(), getVerbosity());
      LAUNCH_KERNEL_GAUGEFIX(computeFixBorderPoints, tp, stream, arg, parity, Float, Gauge, gauge_dir);
    }

    /** Sets default values for when tuning is disabled - this is guaranteed to work, but will be slow */
    virtual void defaultTuneParam(TuneParam &param) const {
      initTuneParam(param);
    }

    TuneKey tuneKey() const {
      std::stringstream vol;
      vol << arg.X[0] << "x";
      vol << arg.X[1] << "x";
      vol << arg.X[2] << "x";
      vol << arg.X[3];
      sprintf(aux_string,"threads=%d,prec=%lu,gaugedir=%d",arg.threads,sizeof(Float),gauge_dir);
      return TuneKey(vol.str().c_str(), typeid(*this).name(), aux_string);
    }

    std::string paramString(const TuneParam &param) const {
<<<<<<< HEAD
      std::stringstream ps(Tunable::paramString(param));
      ps << ", atomicadd=" << param.block.z;
=======
      std::stringstream ps;
      ps << Tunable::paramString(param) << ", atomicadd=" << param.block.z;
>>>>>>> 07384917
      return ps.str();
    }

    //need this
    void preTune() {
      arg.data.backup();
    }
    void postTune() {
      arg.data.restore();
    }
    long long flops() const {
      return 3LL * (22 + 28 * gauge_dir + 224 * 3) * arg.threads;
    }                                                                                  // Only correct if there is no link reconstruction
    //long long bytes() const { return (1)*8*2*arg.dataOr.Bytes(); } // Only correct if there is no link reconstruction load+save
    long long bytes() const {
      return 8LL * 2 * arg.threads * numParams * sizeof(Float);
    }                                                                           // Only correct if there is no link reconstruction load+save

  };














  template <typename Gauge>
  struct GaugeFixUnPackArg {
    int X[4]; // grid dimensions
#ifdef MULTI_GPU
    int border[4];
#endif
    Gauge dataOr;
    GaugeFixUnPackArg(Gauge & dataOr, cudaGaugeField & data)
      : dataOr(dataOr) {
      for ( int dir = 0; dir < 4; ++dir ) {
        X[dir] = data.X()[dir] - data.R()[dir] * 2;
      #ifdef MULTI_GPU
        border[dir] = data.R()[dir];
      #endif
      }
    }
  };


  template<int NElems, typename Float, typename Gauge, bool pack>
  __global__ void Kernel_UnPackGhost(int size, GaugeFixUnPackArg<Gauge> arg, complex<Float> *array, int parity, int face, int dir){
    int idx = blockIdx.x * blockDim.x + threadIdx.x;
    if ( idx >= size ) return;
    int X[4];
    for ( int dr = 0; dr < 4; ++dr ) X[dr] = arg.X[dr];
    int x[4];
    int za, xodd;
    int borderid = 0;
    parity = 1 - parity;
    switch ( face ) {
    case 0: //X FACE
      za = idx / ( X[1] / 2);
      x[3] = za / X[2];
      x[2] = za - x[3] * X[2];
      x[0] = borderid;
      xodd = (borderid + x[2] + x[3] + parity) & 1;
      x[1] = (2 * idx + xodd)  - za * X[1];
      break;
    case 1: //Y FACE
      za = idx / ( X[0] / 2);
      x[3] = za / X[2];
      x[2] = za - x[3] * X[2];
      x[1] = borderid;
      xodd = (borderid  + x[2] + x[3] + parity) & 1;
      x[0] = (2 * idx + xodd)  - za * X[0];
      break;
    case 2: //Z FACE
      za = idx / ( X[0] / 2);
      x[3] = za / X[1];
      x[1] = za - x[3] * X[1];
      x[2] = borderid;
      xodd = (borderid  + x[1] + x[3] + parity) & 1;
      x[0] = (2 * idx + xodd)  - za * X[0];
      break;
    case 3: //T FACE
      za = idx / ( X[0] / 2);
      x[2] = za / X[1];
      x[1] = za - x[2] * X[1];
      x[3] = borderid;
      xodd = (borderid  + x[1] + x[2] + parity) & 1;
      x[0] = (2 * idx + xodd)  - za * X[0];
      break;
    }
    for ( int dr = 0; dr < 4; ++dr ) {
      x[dr] += arg.border[dr];
      X[dr] += 2 * arg.border[dr];
    }
    x[face] -= 1;
    parity = 1 - parity;
    int id = (((x[3] * X[2] + x[2]) * X[1] + x[1]) * X[0] + x[0]) >> 1;
    typedef complex<Float> Cmplx;
    typedef typename mapper<Float>::type RegType;
    RegType tmp[NElems];
    RegType data[18];
    if ( pack ) {
      arg.dataOr.load(data, id, dir, parity);
      arg.dataOr.reconstruct.Pack(tmp, data, id);
      for ( int i = 0; i < NElems / 2; ++i ) array[idx + size * i] = ((Cmplx*)tmp)[i];
    }
    else{
      for ( int i = 0; i < NElems / 2; ++i ) ((Cmplx*)tmp)[i] = array[idx + size * i];
      arg.dataOr.reconstruct.Unpack(data, tmp, id, dir, 0, arg.dataOr.X, arg.dataOr.R);
      arg.dataOr.save(data, id, dir, parity);
    }
  }




  template<int NElems, typename Float, typename Gauge, bool pack>
  __global__ void Kernel_UnPackTop(int size, GaugeFixUnPackArg<Gauge> arg, complex<Float> *array, int parity, int face, int dir){
    int idx = blockIdx.x * blockDim.x + threadIdx.x;
    if ( idx >= size ) return;
    int X[4];
    for ( int dr = 0; dr < 4; ++dr ) X[dr] = arg.X[dr];
    int x[4];
    int za, xodd;
    int borderid = arg.X[face] - 1;
    switch ( face ) {
    case 0: //X FACE
      za = idx / ( X[1] / 2);
      x[3] = za / X[2];
      x[2] = za - x[3] * X[2];
      x[0] = borderid;
      xodd = (borderid + x[2] + x[3] + parity) & 1;
      x[1] = (2 * idx + xodd)  - za * X[1];
      break;
    case 1: //Y FACE
      za = idx / ( X[0] / 2);
      x[3] = za / X[2];
      x[2] = za - x[3] * X[2];
      x[1] = borderid;
      xodd = (borderid  + x[2] + x[3] + parity) & 1;
      x[0] = (2 * idx + xodd)  - za * X[0];
      break;
    case 2: //Z FACE
      za = idx / ( X[0] / 2);
      x[3] = za / X[1];
      x[1] = za - x[3] * X[1];
      x[2] = borderid;
      xodd = (borderid  + x[1] + x[3] + parity) & 1;
      x[0] = (2 * idx + xodd)  - za * X[0];
      break;
    case 3: //T FACE
      za = idx / ( X[0] / 2);
      x[2] = za / X[1];
      x[1] = za - x[2] * X[1];
      x[3] = borderid;
      xodd = (borderid  + x[1] + x[2] + parity) & 1;
      x[0] = (2 * idx + xodd)  - za * X[0];
      break;
    }
    for ( int dr = 0; dr < 4; ++dr ) {
      x[dr] += arg.border[dr];
      X[dr] += 2 * arg.border[dr];
    }
    int id = (((x[3] * X[2] + x[2]) * X[1] + x[1]) * X[0] + x[0]) >> 1;
    typedef complex<Float> Cmplx;
    typedef typename mapper<Float>::type RegType;
    RegType tmp[NElems];
    RegType data[18];
    if ( pack ) {
      arg.dataOr.load(data, id, dir, parity);
      arg.dataOr.reconstruct.Pack(tmp, data, id);
      for ( int i = 0; i < NElems / 2; ++i ) array[idx + size * i] = ((Cmplx*)tmp)[i];
    }
    else{
      for ( int i = 0; i < NElems / 2; ++i ) ((Cmplx*)tmp)[i] = array[idx + size * i];
      arg.dataOr.reconstruct.Unpack(data, tmp, id, dir, 0, arg.dataOr.X, arg.dataOr.R);
      arg.dataOr.save(data, id, dir, parity);
    }
  }
#endif


















  template<typename Float, typename Gauge, int NElems, int gauge_dir>
  void gaugefixingOVR( Gauge dataOr,  cudaGaugeField& data,
		       const int Nsteps, const int verbose_interval,
		       const Float relax_boost, const double tolerance,
		       const int reunit_interval, const int stopWtheta) {


    TimeProfile profileInternalGaugeFixOVR("InternalGaugeFixQudaOVR", false);

    profileInternalGaugeFixOVR.TPSTART(QUDA_PROFILE_COMPUTE);
    double flop = 0;
    double byte = 0;



    printfQuda("\tOverrelaxation boost parameter: %lf\n", (double)relax_boost);
    printfQuda("\tStop criterium: %lf\n", tolerance);
    if ( stopWtheta ) printfQuda("\tStop criterium method: theta\n");
    else printfQuda("\tStop criterium method: Delta\n");
    printfQuda("\tMaximum number of iterations: %d\n", Nsteps);
    printfQuda("\tReunitarize at every %d steps\n", reunit_interval);
    printfQuda("\tPrint convergence results at every %d steps\n", verbose_interval);


    const double unitarize_eps = 1e-14;
    const double max_error = 1e-10;
    const int reunit_allow_svd = 1;
    const int reunit_svd_only  = 0;
    const double svd_rel_error = 1e-6;
    const double svd_abs_error = 1e-6;
    setUnitarizeLinksConstants(unitarize_eps, max_error,
                               reunit_allow_svd, reunit_svd_only,
                               svd_rel_error, svd_abs_error);
    int num_failures = 0;
    int* num_failures_dev;
    cudaMalloc((void**)&num_failures_dev, sizeof(int));
    cudaMemset(num_failures_dev, 0, sizeof(int));
    if ( num_failures_dev == NULL ) errorQuda("cudaMalloc failed for dev_pointer\n");

    GaugeFixQualityArg<Gauge> argQ(dataOr, data);
    GaugeFixQuality<Float,Gauge, gauge_dir> GaugeFixQuality(argQ);


    GaugeFixArg<Float, Gauge> arg(dataOr, data, relax_boost);
    GaugeFix<Float,Gauge, gauge_dir> gaugeFix(arg);





#ifdef MULTI_GPU
    void *send[4];
    void *recv[4];
    void *sendg[4];
    void *recvg[4];
    void *send_d[4];
    void *recv_d[4];
    void *sendg_d[4];
    void *recvg_d[4];
    void *hostbuffer_h[4];
    cudaStream_t GFStream[9];
    size_t offset[4];
    size_t bytes[4];
    size_t faceVolume[4];
    size_t faceVolumeCB[4];
    // do the exchange
    MsgHandle *mh_recv_back[4];
    MsgHandle *mh_recv_fwd[4];
    MsgHandle *mh_send_fwd[4];
    MsgHandle *mh_send_back[4];
    int X[4];
    dim3 block[4];
    dim3 grid[4];

    if ( comm_partitioned() ) {

      for ( int dir = 0; dir < 4; ++dir ) {
        X[dir] = data.X()[dir] - data.R()[dir] * 2;
        if ( !commDimPartitioned(dir) && data.R()[dir] != 0 ) errorQuda("Not supported!\n");
      }
      for ( int i = 0; i < 4; i++ ) {
        faceVolume[i] = 1;
        for ( int j = 0; j < 4; j++ ) {
          if ( i == j ) continue;
          faceVolume[i] *= X[j];
        }
        faceVolumeCB[i] = faceVolume[i] / 2;
      }

      for ( int d = 0; d < 4; d++ ) {
        if ( !commDimPartitioned(d)) continue;
        offset[d] = faceVolumeCB[d] * NElems;
        bytes[d] =  sizeof(Float) * offset[d];
        send_d[d] = device_malloc(bytes[d]);
        recv_d[d] = device_malloc(bytes[d]);
        sendg_d[d] = device_malloc(bytes[d]);
        recvg_d[d] = device_malloc(bytes[d]);
        cudaStreamCreate(&GFStream[d]);
        cudaStreamCreate(&GFStream[4 + d]);
      #ifndef GPU_COMMS
        hostbuffer_h[d] = (void*)pinned_malloc(4 * bytes[d]);
      #endif
        block[d] = make_uint3(128, 1, 1);
        grid[d] = make_uint3((faceVolumeCB[d] + block[d].x - 1) / block[d].x, 1, 1);
      }
      cudaStreamCreate(&GFStream[8]);
      for ( int d = 0; d < 4; d++ ) {
        if ( !commDimPartitioned(d)) continue;
      #ifdef GPU_COMMS
        recv[d] = recv_d[d];
        send[d] = send_d[d];
        recvg[d] = recvg_d[d];
        sendg[d] = sendg_d[d];
      #else
        recv[d] = hostbuffer_h[d];
        send[d] = static_cast<char*>(hostbuffer_h[d]) + bytes[d];
        recvg[d] = static_cast<char*>(hostbuffer_h[d]) + 3 * bytes[d];
        sendg[d] = static_cast<char*>(hostbuffer_h[d]) + 2 * bytes[d];
      #endif
        mh_recv_back[d] = comm_declare_receive_relative(recv[d], d, -1, bytes[d]);
        mh_recv_fwd[d]  = comm_declare_receive_relative(recvg[d], d, +1, bytes[d]);
        mh_send_back[d] = comm_declare_send_relative(sendg[d], d, -1, bytes[d]);
        mh_send_fwd[d]  = comm_declare_send_relative(send[d], d, +1, bytes[d]);
      }
    }
    GaugeFixUnPackArg<Gauge> dataexarg(dataOr, data);
    GaugeFixBorderPointsArg<Float, Gauge> argBorder(dataOr, data, relax_boost, faceVolume, faceVolumeCB);
    GaugeFixBorderPoints<Float,Gauge, gauge_dir> gfixBorderPoints(argBorder);
    GaugeFixInteriorPointsArg<Float, Gauge> argInt(dataOr, data, relax_boost);
    GaugeFixInteriorPoints<Float,Gauge, gauge_dir> gfixIntPoints(argInt);
  #endif

    GaugeFixQuality.apply(0);
    flop += (double)GaugeFixQuality.flops();
    byte += (double)GaugeFixQuality.bytes();
    double action0 = argQ.getAction();
    printfQuda("Step: %d\tAction: %.16e\ttheta: %.16e\n", 0, argQ.getAction(), argQ.getTheta());


    unitarizeLinks(data, data, num_failures_dev);
    qudaMemcpy(&num_failures, num_failures_dev, sizeof(int), cudaMemcpyDeviceToHost);
    if ( num_failures > 0 ) {
      cudaFree(num_failures_dev);
      errorQuda("Error in the unitarization\n");
      exit(1);
    }
    cudaMemset(num_failures_dev, 0, sizeof(int));

    int iter = 0;
    for ( iter = 0; iter < Nsteps; iter++ ) {
      for ( int p = 0; p < 2; p++ ) {
      #ifndef MULTI_GPU
        gaugeFix.setParity(p);
        gaugeFix.apply(0);
        flop += (double)gaugeFix.flops();
        byte += (double)gaugeFix.bytes();
      #else
        if ( !comm_partitioned() ) {
          gaugeFix.setParity(p);
          gaugeFix.apply(0);
          flop += (double)gaugeFix.flops();
          byte += (double)gaugeFix.bytes();
        }
        else{
          gfixIntPoints.setParity(p);
          gfixBorderPoints.setParity(p); //compute border points
          gfixBorderPoints.apply(0);
          flop += (double)gfixBorderPoints.flops();
          byte += (double)gfixBorderPoints.bytes();
          flop += (double)gfixIntPoints.flops();
          byte += (double)gfixIntPoints.bytes();
          for ( int d = 0; d < 4; d++ ) {
            if ( !commDimPartitioned(d)) continue;
            comm_start(mh_recv_back[d]);
            comm_start(mh_recv_fwd[d]);
          }
          //wait for the update to the halo points before start packing...
          cudaDeviceSynchronize();
          for ( int d = 0; d < 4; d++ ) {
            if ( !commDimPartitioned(d)) continue;
            //extract top face
            Kernel_UnPackTop<NElems, Float, Gauge, true><< < grid[d], block[d], 0, GFStream[d] >> > (faceVolumeCB[d], dataexarg, reinterpret_cast<complex<Float>*>(send_d[d]), p, d, d);
            //extract bottom ghost
            Kernel_UnPackGhost<NElems, Float, Gauge, true><< < grid[d], block[d], 0, GFStream[4 + d] >> > (faceVolumeCB[d], dataexarg, reinterpret_cast<complex<Float>*>(sendg_d[d]), 1 - p, d, d);
          }
        #ifdef GPU_COMMS
          for ( int d = 0; d < 4; d++ ) {
            if ( !commDimPartitioned(d)) continue;
            cudaStreamSynchronize(GFStream[d]);
            comm_start(mh_send_fwd[d]);
            cudaStreamSynchronize(GFStream[4 + d]);
            comm_start(mh_send_back[d]);
          }
        #else
          for ( int d = 0; d < 4; d++ ) {
            if ( !commDimPartitioned(d)) continue;
            cudaMemcpyAsync(send[d], send_d[d], bytes[d], cudaMemcpyDeviceToHost, GFStream[d]);
          }
          for ( int d = 0; d < 4; d++ ) {
            if ( !commDimPartitioned(d)) continue;
            cudaMemcpyAsync(sendg[d], sendg_d[d], bytes[d], cudaMemcpyDeviceToHost, GFStream[4 + d]);
          }
        #endif
          //compute interior points
          gfixIntPoints.apply(GFStream[8]);

        #ifndef GPU_COMMS
          for ( int d = 0; d < 4; d++ ) {
            if ( !commDimPartitioned(d)) continue;
            cudaStreamSynchronize(GFStream[d]);
            comm_start(mh_send_fwd[d]);
            cudaStreamSynchronize(GFStream[4 + d]);
            comm_start(mh_send_back[d]);
          }
          for ( int d = 0; d < 4; d++ ) {
            if ( !commDimPartitioned(d)) continue;
            comm_wait(mh_recv_back[d]);
            cudaMemcpyAsync(recv_d[d], recv[d], bytes[d], cudaMemcpyHostToDevice, GFStream[d]);
          }
          for ( int d = 0; d < 4; d++ ) {
            if ( !commDimPartitioned(d)) continue;
            comm_wait(mh_recv_fwd[d]);
            cudaMemcpyAsync(recvg_d[d], recvg[d], bytes[d], cudaMemcpyHostToDevice, GFStream[4 + d]);
          }
        #endif
          for ( int d = 0; d < 4; d++ ) {
            if ( !commDimPartitioned(d)) continue;
          #ifdef GPU_COMMS
            comm_wait(mh_recv_back[d]);
          #endif
            Kernel_UnPackGhost<NElems, Float, Gauge, false><< < grid[d], block[d], 0, GFStream[d] >> > (faceVolumeCB[d], dataexarg, reinterpret_cast<complex<Float>*>(recv_d[d]), p, d, d);
          }
          for ( int d = 0; d < 4; d++ ) {
            if ( !commDimPartitioned(d)) continue;
          #ifdef GPU_COMMS
            comm_wait(mh_recv_fwd[d]);
          #endif
            Kernel_UnPackTop<NElems, Float, Gauge, false><< < grid[d], block[d], 0, GFStream[4 + d] >> > (faceVolumeCB[d], dataexarg, reinterpret_cast<complex<Float>*>(recvg_d[d]), 1 - p, d, d);
          }
          for ( int d = 0; d < 4; d++ ) {
            if ( !commDimPartitioned(d)) continue;
            comm_wait(mh_send_back[d]);
            comm_wait(mh_send_fwd[d]);
            cudaStreamSynchronize(GFStream[d]);
            cudaStreamSynchronize(GFStream[4 + d]);
          }
          cudaStreamSynchronize(GFStream[8]);
        }
      #endif
        /*gaugeFix.setParity(p);
           gaugeFix.apply(0);
           flop += (double)gaugeFix.flops();
           byte += (double)gaugeFix.bytes();
           #ifdef MULTI_GPU
           if(comm_partitioned()){//exchange updated top face links in current parity
           for (int d=0; d<4; d++) {
            if (!commDimPartitioned(d)) continue;
            comm_start(mh_recv_back[d]);
            //extract top face
            Kernel_UnPackTop<NElems, Float, Gauge><<<grid[d], block[d]>>>(faceVolumeCB[d], dataexarg, reinterpret_cast<Float*>(send_d[d]), p, d, d, true);
           #ifndef GPU_COMMS
            cudaMemcpy(send[d], send_d[d], bytes[d], cudaMemcpyDeviceToHost);
           #else
            cudaDeviceSynchronize();
           #endif
            comm_start(mh_send_fwd[d]);
            comm_wait(mh_recv_back[d]);
            comm_wait(mh_send_fwd[d]);
           #ifndef GPU_COMMS
            cudaMemcpy(recv_d[d], recv[d], bytes[d], cudaMemcpyHostToDevice);
           #endif
            //inject top face in ghost
            Kernel_UnPackGhost<NElems, Float, Gauge><<<grid[d], block[d]>>>(faceVolumeCB[d], dataexarg, reinterpret_cast<Float*>(recv_d[d]), p, d, d, false);
           }
           //exchange updated ghost links in opposite parity
           for (int d=0; d<4; d++) {
            if (!commDimPartitioned(d)) continue;
            comm_start(mh_recv_fwd[d]);
            Kernel_UnPackGhost<NElems, Float, Gauge><<<grid[d], block[d]>>>(faceVolumeCB[d], dataexarg, reinterpret_cast<Float*>(sendg_d[d]), 1-p, d, d, true);
           #ifndef GPU_COMMS
            cudaMemcpy(sendg[d], sendg_d[d], bytes[d], cudaMemcpyDeviceToHost);
           #else
            cudaDeviceSynchronize();
           #endif
            comm_start(mh_send_back[d]);
            comm_wait(mh_recv_fwd[d]);
            comm_wait(mh_send_back[d]);
           #ifndef GPU_COMMS
            cudaMemcpy(recvg_d[d], recvg[d], bytes[d], cudaMemcpyHostToDevice);
           #endif
            Kernel_UnPackTop<NElems, Float, Gauge><<<grid[d], block[d]>>>(faceVolumeCB[d], dataexarg, reinterpret_cast<Float*>(recvg_d[d]), 1-p, d, d, false);
           }
           }
         #endif*/
      }
      if ((iter % reunit_interval) == (reunit_interval - 1)) {
        unitarizeLinks(data, data, num_failures_dev);
        qudaMemcpy(&num_failures, num_failures_dev, sizeof(int), cudaMemcpyDeviceToHost);
        if ( num_failures > 0 ) {
          cudaFree(num_failures_dev);
          errorQuda("Error in the unitarization\n");
          exit(1);
        }
        cudaMemset(num_failures_dev, 0, sizeof(int));
        flop += 4588.0 * data.X()[0]*data.X()[1]*data.X()[2]*data.X()[3];
        byte += 8.0 * data.X()[0]*data.X()[1]*data.X()[2]*data.X()[3] * dataOr.Bytes();
      }
      GaugeFixQuality.apply(0);
      flop += (double)GaugeFixQuality.flops();
      byte += (double)GaugeFixQuality.bytes();
      double action = argQ.getAction();
      double diff = abs(action0 - action);
      if ((iter % verbose_interval) == (verbose_interval - 1))
        printfQuda("Step: %d\tAction: %.16e\ttheta: %.16e\tDelta: %.16e\n", iter + 1, argQ.getAction(), argQ.getTheta(), diff);
      if ( stopWtheta ) {
        if ( argQ.getTheta() < tolerance ) break;
      }
      else{
        if ( diff < tolerance ) break;
      }
      action0 = action;
    }
    if ((iter % reunit_interval) != 0 )  {
      unitarizeLinks(data, data, num_failures_dev);
      qudaMemcpy(&num_failures, num_failures_dev, sizeof(int), cudaMemcpyDeviceToHost);
      if ( num_failures > 0 ) {
        cudaFree(num_failures_dev);
        errorQuda("Error in the unitarization\n");
        exit(1);
      }
      cudaMemset(num_failures_dev, 0, sizeof(int));
      flop += 4588.0 * data.X()[0]*data.X()[1]*data.X()[2]*data.X()[3];
      byte += 8.0 * data.X()[0]*data.X()[1]*data.X()[2]*data.X()[3] * dataOr.Bytes();
    }
    if ((iter % verbose_interval) != 0 ) {
      GaugeFixQuality.apply(0);
      flop += (double)GaugeFixQuality.flops();
      byte += (double)GaugeFixQuality.bytes();
      double action = argQ.getAction();
      double diff = abs(action0 - action);
      printfQuda("Step: %d\tAction: %.16e\ttheta: %.16e\tDelta: %.16e\n", iter + 1, argQ.getAction(), argQ.getTheta(), diff);
    }
    cudaFree(num_failures_dev);
  #ifdef MULTI_GPU
    if ( comm_partitioned() ) {
      data.exchangeExtendedGhost(data.R(),false);
      for ( int d = 0; d < 4; d++ ) {
        if ( commDimPartitioned(d)) {
          comm_free(mh_send_fwd[d]);
          comm_free(mh_send_back[d]);
          comm_free(mh_recv_back[d]);
          comm_free(mh_recv_fwd[d]);
          device_free(send_d[d]);
          device_free(recv_d[d]);
          device_free(sendg_d[d]);
          device_free(recvg_d[d]);
          cudaStreamDestroy(GFStream[d]);
          cudaStreamDestroy(GFStream[4 + d]);
        #ifndef GPU_COMMS
          host_free(hostbuffer_h[d]);
        #endif
        }
      }
      cudaStreamDestroy(GFStream[8]);
    }
  #endif
    checkCudaError();
    cudaDeviceSynchronize();
    profileInternalGaugeFixOVR.TPSTOP(QUDA_PROFILE_COMPUTE);
    if (getVerbosity() > QUDA_SUMMARIZE){
      double secs = profileInternalGaugeFixOVR.Last(QUDA_PROFILE_COMPUTE);
	  double gflops = (flop * 1e-9) / (secs);
	  double gbytes = byte / (secs * 1e9);
	  #ifdef MULTI_GPU
	  printfQuda("Time: %6.6f s, Gflop/s = %6.1f, GB/s = %6.1f\n", secs, gflops * comm_size(), gbytes * comm_size());
	  #else
	  printfQuda("Time: %6.6f s, Gflop/s = %6.1f, GB/s = %6.1f\n", secs, gflops, gbytes);
	  #endif
	}
  }

  template<typename Float, int NElems, typename Gauge>
  void gaugefixingOVR( Gauge dataOr,  cudaGaugeField& data, const int gauge_dir, const int Nsteps, const int verbose_interval,
                       const Float relax_boost, const double tolerance, const int reunit_interval, const int stopWtheta) {
    if ( gauge_dir != 3 ) {
      printfQuda("Starting Landau gauge fixing...\n");
      gaugefixingOVR<Float, Gauge, NElems, 4>(dataOr, data, Nsteps, verbose_interval, relax_boost, tolerance, reunit_interval, stopWtheta);
    }
    else {
      printfQuda("Starting Coulomb gauge fixing...\n");
      gaugefixingOVR<Float, Gauge, NElems, 3>(dataOr, data, Nsteps, verbose_interval, relax_boost, tolerance, reunit_interval, stopWtheta);
    }
  }



  template<typename Float>
  void gaugefixingOVR( cudaGaugeField& data, const int gauge_dir, const int Nsteps, const int verbose_interval,
		       const Float relax_boost, const double tolerance, const int reunit_interval, const int stopWtheta) {

    // Switching to FloatNOrder for the gauge field in order to support RECONSTRUCT_12
    if ( data.isNative() ) {
      if ( data.Reconstruct() == QUDA_RECONSTRUCT_NO ) {
        //printfQuda("QUDA_RECONSTRUCT_NO\n");
        numParams = 18;
	typedef typename gauge_mapper<Float,QUDA_RECONSTRUCT_NO>::type Gauge;
        gaugefixingOVR<Float, 18>(Gauge(data), data, gauge_dir, Nsteps, verbose_interval, relax_boost, tolerance, reunit_interval, stopWtheta);
      } else if ( data.Reconstruct() == QUDA_RECONSTRUCT_12 ) {
        //printfQuda("QUDA_RECONSTRUCT_12\n");
        numParams = 12;
	typedef typename gauge_mapper<Float,QUDA_RECONSTRUCT_12>::type Gauge;
        gaugefixingOVR<Float, 12>(Gauge(data), data, gauge_dir, Nsteps, verbose_interval, relax_boost, tolerance, reunit_interval, stopWtheta);
      } else if ( data.Reconstruct() == QUDA_RECONSTRUCT_8 ) {
        //printfQuda("QUDA_RECONSTRUCT_8\n");
        numParams = 8;
	typedef typename gauge_mapper<Float,QUDA_RECONSTRUCT_8>::type Gauge;
        gaugefixingOVR<Float, 8>(Gauge(data), data, gauge_dir, Nsteps, verbose_interval, relax_boost, tolerance, reunit_interval, stopWtheta);
      } else {
        errorQuda("Reconstruction type %d of gauge field not supported", data.Reconstruct());
      }
    } else {
      errorQuda("Invalid Gauge Order\n");
    }
  }

#endif // GPU_GAUGE_ALG


  /**
   * @brief Gauge fixing with overrelaxation with support for single and multi GPU.
   * @param[in,out] data, quda gauge field
   * @param[in] gauge_dir, 3 for Coulomb gauge fixing, other for Landau gauge fixing
   * @param[in] Nsteps, maximum number of steps to perform gauge fixing
   * @param[in] verbose_interval, print gauge fixing info when iteration count is a multiple of this
   * @param[in] relax_boost, gauge fixing parameter of the overrelaxation method, most common value is 1.5 or 1.7.
   * @param[in] tolerance, torelance value to stop the method, if this value is zero then the method stops when iteration reachs the maximum number of steps defined by Nsteps
   * @param[in] reunit_interval, reunitarize gauge field when iteration count is a multiple of this
   * @param[in] stopWtheta, 0 for MILC criterium and 1 to use the theta value
   */
  void gaugefixingOVR( cudaGaugeField& data, const int gauge_dir, const int Nsteps, const int verbose_interval, const double relax_boost,
                       const double tolerance, const int reunit_interval, const int stopWtheta) {
#ifdef GPU_GAUGE_ALG
    if ( data.Precision() == QUDA_HALF_PRECISION ) {
      errorQuda("Half precision not supported\n");
    }
    if ( data.Precision() == QUDA_SINGLE_PRECISION ) {
      gaugefixingOVR<float> (data, gauge_dir, Nsteps, verbose_interval, (float)relax_boost, tolerance, reunit_interval, stopWtheta);
    } else if ( data.Precision() == QUDA_DOUBLE_PRECISION ) {
      gaugefixingOVR<double>(data, gauge_dir, Nsteps, verbose_interval, relax_boost, tolerance, reunit_interval, stopWtheta);
    } else {
      errorQuda("Precision %d not supported", data.Precision());
    }
#else
    errorQuda("Gauge fixing has not been built");
#endif // GPU_GAUGE_ALG
  }


}   //namespace quda<|MERGE_RESOLUTION|>--- conflicted
+++ resolved
@@ -601,13 +601,8 @@
     }
 
     std::string paramString(const TuneParam &param) const {
-<<<<<<< HEAD
       std::stringstream ps(Tunable::paramString(param));
       ps << ", atomicadd=" << param.block.z;
-=======
-      std::stringstream ps;
-      ps << Tunable::paramString(param) << ", atomicadd=" << param.block.z;
->>>>>>> 07384917
       return ps.str();
     }
 
@@ -884,13 +879,8 @@
     }
 
     std::string paramString(const TuneParam &param) const {
-<<<<<<< HEAD
       std::stringstream ps(Tunable::paramString(param));
       ps << ", atomicadd=" << param.block.z;
-=======
-      std::stringstream ps;
-      ps << Tunable::paramString(param) << ", atomicadd=" << param.block.z;
->>>>>>> 07384917
       return ps.str();
     }
 
@@ -1169,13 +1159,8 @@
     }
 
     std::string paramString(const TuneParam &param) const {
-<<<<<<< HEAD
       std::stringstream ps(Tunable::paramString(param));
       ps << ", atomicadd=" << param.block.z;
-=======
-      std::stringstream ps;
-      ps << Tunable::paramString(param) << ", atomicadd=" << param.block.z;
->>>>>>> 07384917
       return ps.str();
     }
 
