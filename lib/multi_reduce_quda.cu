#include <blas_quda.h>
#include <tune_quda.h>
#include <color_spinor_field_order.h>
#include <uint_to_char.h>

#include <jitify_helper.cuh>
#include <kernels/multi_reduce_core.cuh>

namespace quda {

  namespace blas {

    qudaStream_t* getStream();

    template <int block_size, typename real, int len, int NXZ, typename Arg>
    typename std::enable_if<block_size!=device::warp_size(), qudaError_t>::type launch(Arg &arg, const TuneParam &tp, const qudaStream_t &stream)
    {
      if (tp.block.x == block_size)
        return qudaLaunchKernel(multiReduceKernel<block_size, real, len, NXZ, Arg>, tp, stream, arg);
      else
        return launch<block_size - device::warp_size(), real, len, NXZ>(arg, tp, stream);
    }

    template <int block_size, typename real, int len, int NXZ, typename Arg>
    typename std::enable_if<block_size==device::warp_size(), qudaError_t>::type launch(Arg &arg, const TuneParam &tp, const qudaStream_t &stream)
    {
      return qudaLaunchKernel(multiReduceKernel<block_size, real, len, NXZ, Arg>, tp, stream, arg);
    }

    template <typename real, int len, int NXZ, typename Arg, typename T>
    void multiReduceLaunch(T result[], Arg &arg, const TuneParam &tp, const qudaStream_t &stream, Tunable &tunable)
    {
      using reduce_t = typename Arg::Reducer::reduce_t;
      if (tp.grid.x > (unsigned int)deviceProp.maxGridSize[0])
        errorQuda("Grid size %d greater than maximum %d\n", tp.grid.x, deviceProp.maxGridSize[0]);

#ifdef JITIFY
      using namespace jitify::reflection;
      tunable.jitifyError() = program->kernel("quda::blas::multiReduceKernel")
                                  .instantiate((int)tp.block.x, Type<real>(), len, NXZ, Type<Arg>())
                                  .configure(tp.grid, tp.block, tp.shared_bytes, stream)
                                  .launch(arg);
      arg.launch_error = tunable.jitifyError() == CUDA_SUCCESS ? QUDA_SUCCESS : QUDA_ERROR;
#else
      arg.launch_error = launch<device::max_block_size(), real, len, NXZ>(arg, tp, stream);
#endif

      std::vector<T> result_(NXZ * arg.NYW);
      if (!commAsyncReduction()) arg.complete(result_, stream);

      // need to transpose for same order with vector thread reduction
      for (int i = 0; i < NXZ; i++) {
        for (int j = 0; j < arg.NYW; j++) {
          result[i * arg.NYW + j] = result_[j * NXZ + i];
        }
      }

    }

    template <template <typename ...> class Reducer, typename store_t, typename y_store_t, int nSpin, typename T>
    class MultiReduce : public Tunable
    {
      using real = typename mapper<y_store_t>::type;
      using host_reduce_t = typename Reducer<double, real>::reduce_t;
      const int NXZ;
      const int NYW;
      Reducer<device_reduce_t, real> r;
      const int nParity;
      const T &a, &b, &c;
      std::vector<ColorSpinorField *> &x, &y, &z, &w;
      host_reduce_t *result;
      QudaFieldLocation location;

      unsigned int sharedBytesPerThread() const { return 0; }
      unsigned int sharedBytesPerBlock(const TuneParam &param) const { return 0; }

      virtual bool advanceSharedBytes(TuneParam &param) const
      {
        TuneParam next(param);
        advanceBlockDim(next); // to get next blockDim
        int nthreads = next.block.x * next.block.y * next.block.z;
        param.shared_bytes = sharedBytesPerThread() * nthreads > sharedBytesPerBlock(param) ?
          sharedBytesPerThread() * nthreads : sharedBytesPerBlock(param);
        return false;
      }

      unsigned int maxBlockSize(const TuneParam &param) const { return device::max_block_size(); }

    public:
      MultiReduce(const T &a, const T &b, const T &c, const ColorSpinorField &x_meta, const ColorSpinorField &y_meta,
                  std::vector<ColorSpinorField *> &x, std::vector<ColorSpinorField *> &y,
                  std::vector<ColorSpinorField *> &z, std::vector<ColorSpinorField *> &w,
                  host_reduce_t *result) :
        NXZ(x.size()),
        NYW(y.size()),
        r(NXZ, NYW),
        nParity(x[0]->SiteSubset()),
        a(a),
        b(b),
        c(c),
        x(x),
        y(y),
        z(z),
        w(w),
        result(result),
        location(checkLocation(*x[0], *y[0], *z[0], *w[0]))
      {
        checkLength(*x[0], *y[0], *z[0], *w[0]);
        auto x_prec = checkPrecision(*x[0], *z[0], *w[0]);
        auto y_prec = y[0]->Precision();
        auto x_order = checkOrder(*x[0], *z[0], *w[0]);
        auto y_order = y[0]->FieldOrder();
        if (sizeof(store_t) != x_prec) errorQuda("Expected precision %lu but received %d", sizeof(store_t), x_prec);
        if (sizeof(y_store_t) != y_prec) errorQuda("Expected precision %lu but received %d", sizeof(y_store_t), y_prec);
        if (x_prec == y_prec && x_order != y_order) errorQuda("Orders %d %d do not match", x_order, y_order);

        strcpy(aux, "policy_kernel,");
        strcat(aux, x[0]->AuxString());
        if (x_prec != y_prec) {
          strcat(aux, ",");
          strcat(aux, y[0]->AuxString());
        }
        strcat(aux, nParity == 2 ? ",nParity=2" : ",nParity=1");

        // since block dot product and block norm use the same functors, we need to distinguish them
        bool is_norm = false;
        if (NXZ == NYW) {
          is_norm = true;
          for (int i = 0; i < NXZ; i++) {
            if (x[i]->V() != y[i]->V() || x[i]->V() != z[i]->V() || x[i]->V() != w[i]->V()) {
              is_norm = false;
              break;
            }
          }
        }
        if (is_norm) strcat(aux, ",norm");

#ifdef JITIFY
        ::quda::create_jitify_program("kernels/multi_reduce_core.cuh");
#endif

        apply(*blas::getStream());

        blas::bytes += bytes();
        blas::flops += flops();
      }

      TuneKey tuneKey() const
      {
        char name[TuneKey::name_n];
        char NXZ_str[8];
        char NYW_str[8];
        u32toa(NXZ_str, NXZ);
        u32toa(NYW_str, NYW);
        strcpy(name, NXZ_str);
        strcat(name, NYW_str);
        strcat(name, typeid(r).name());
        return TuneKey(x[0]->VolString(), name, aux);
      }

<<<<<<< HEAD
      template <typename buffer_t>
      void set_param(buffer_t &d, const T &h, const qudaStream_t &stream)
      {
        using coeff_t = typename decltype(r)::coeff_t;
        constexpr size_t n_coeff = MAX_MATRIX_SIZE / sizeof(coeff_t);

        coeff_t tmp[n_coeff];
        for (int i = 0; i < NXZ; i++)
          for (int j = 0; j < NYW; j++) tmp[NYW * i + j] = coeff_t(h.data[NYW * i + j]);
        qudaMemcpyToSymbolAsync(d, tmp, NXZ * NYW * sizeof(decltype(tmp[0])), 0, qudaMemcpyHostToDevice, stream);
        //cuMemcpyHtoDAsync(d, tmp, NXZ * NYW * sizeof(decltype(tmp[0])), stream);
      }

=======
>>>>>>> 134d4007
      template <int NXZ> void compute(const qudaStream_t &stream)
      {
        staticCheck<NXZ, store_t, y_store_t, decltype(r)>(r, x, y);

        constexpr bool site_unroll_check = !std::is_same<store_t, y_store_t>::value || isFixed<store_t>::value;
        if (site_unroll_check && (x[0]->Ncolor() != 3 || x[0]->Nspin() == 2))
          errorQuda("site unroll not supported for nSpin = %d nColor = %d", x[0]->Nspin(), x[0]->Ncolor());

        TuneParam tp = tuneLaunch(*this, getTuning(), getVerbosity());

        if (location == QUDA_CUDA_FIELD_LOCATION) {
          if (site_unroll_check) checkNative(*x[0], *y[0], *z[0], *w[0]); // require native order when using site_unroll
          using device_store_t = typename device_type_mapper<store_t>::type;
          using device_y_store_t = typename device_type_mapper<y_store_t>::type;
          using device_real_t = typename mapper<device_y_store_t>::type;
          Reducer<device_reduce_t, device_real_t> r_(NXZ, NYW);

          // redefine site_unroll with device_store types to ensure we have correct N/Ny/M values
          constexpr bool site_unroll = !std::is_same<device_store_t, device_y_store_t>::value || isFixed<device_store_t>::value;
          constexpr int N = n_vector<device_store_t, true, nSpin, site_unroll>();
          constexpr int Ny = n_vector<device_y_store_t, true, nSpin, site_unroll>();
          constexpr int M = site_unroll ? (nSpin == 4 ? 24 : 6) : N; // real numbers per thread
          const int length = x[0]->Length() / (nParity * M);

          MultiReduceArg<NXZ, device_store_t, N, device_y_store_t, Ny, decltype(r_)> arg(x, y, z, w, r_, NYW, length, nParity, tp);

#ifdef JITIFY
          // need to get constants pointer from jitify instance
          if (a.data || b.data || c.data) errorQuda("Constant memory buffer support not enabled with jitify yet");
#else
          if (a.data) set_param<false>(qudaGetSymbolAddress(Amatrix_d), arg, 'a', a, stream);
          if (b.data) set_param<false>(qudaGetSymbolAddress(Cmatrix_d), arg, 'b', b, stream);
          if (c.data) set_param<false>(qudaGetSymbolAddress(Bmatrix_d), arg, 'c', c, stream);
#endif
          multiReduceLaunch<device_real_t, M, NXZ>(result, arg, tp, stream, *this);
        } else {
          errorQuda("Only implemented for GPU fields");
        }
      }

      template <int n> typename std::enable_if<n!=1, void>::type instantiateLinear(const qudaStream_t &stream)
      {
        if (NXZ == n) compute<n>(stream);
        else instantiateLinear<n-1>(stream);
      }

      template <int n> typename std::enable_if<n==1, void>::type instantiateLinear(const qudaStream_t &stream)
      {
        compute<1>(stream);
      }

      template <int n> typename std::enable_if<n!=1, void>::type instantiatePow2(const qudaStream_t &stream)
      {
        if (NXZ == n) compute<n>(stream);
        else instantiatePow2<n/2>(stream);
      }

      template <int n> typename std::enable_if<n==1, void>::type instantiatePow2(const qudaStream_t &stream)
      {
        compute<1>(stream);
      }

      void apply(const qudaStream_t &stream)
      {
        constexpr int pow2_max = max_NXZ_power2<true, isFixed<store_t>::value>();
        if (NXZ <= pow2_max && is_power2(NXZ)) instantiatePow2<pow2_max>(stream);
        else if (NXZ <= MAX_MULTI_BLAS_N) instantiateLinear<MAX_MULTI_BLAS_N>(stream);
        else errorQuda("x.size %lu greater than MAX_MULTI_BLAS_N %d", x.size(), MAX_MULTI_BLAS_N);
      }

      bool advanceGridDim(TuneParam &param) const
      {
        bool rtn = Tunable::advanceGridDim(param);
        if (NYW > deviceProp.maxGridSize[1]) errorQuda("N=%d is greater than the maximum support grid size", NYW);
        return rtn;
      }

      void initTuneParam(TuneParam &param) const
      {
        Tunable::initTuneParam(param);
        param.block.y = 1;
        param.grid.y = NYW;
      }

      void defaultTuneParam(TuneParam &param) const
      {
        Tunable::defaultTuneParam(param);
        param.block.y = 1;
        param.grid.y = NYW;
      }

      void preTune()
      {
        for (int i = 0; i < NYW; ++i) {
          if (r.write.X) x[i]->backup();
          if (r.write.Y) y[i]->backup();
          if (r.write.Z) z[i]->backup();
          if (r.write.W) w[i]->backup();
        }
      }

      void postTune()
      {
        for (int i = 0; i < NYW; ++i) {
          if (r.write.X) x[i]->restore();
          if (r.write.Y) y[i]->restore();
          if (r.write.Z) z[i]->restore();
          if (r.write.W) w[i]->restore();
        }
      }

      long long flops() const
      {
        return NYW * NXZ * r.flops() * x[0]->Length();
      }

      long long bytes() const
      {
        // X and Z reads are repeated (and hopefully cached) across NYW
        // each Y and W read/write is done once
        return NYW * NXZ * (r.read.X + r.write.X) * x[0]->Bytes() +
          NYW * (r.read.Y + r.write.Y) * y[0]->Bytes() +
          NYW * NXZ * (r.read.Z + r.write.Z) * z[0]->Bytes() +
          NYW * (r.read.W + r.write.W) * w[0]->Bytes();
      }

      int tuningIter() const { return 3; }
    };

    template <template <typename ...> class ReducerDiagonal, template <typename ...> class ReducerOffDiagonal, typename T>
    void multiReduce(T result[], const coeff_array<T> &a, const coeff_array<T> &b, const coeff_array<T> &c,
                     CompositeColorSpinorField &x, CompositeColorSpinorField &y, CompositeColorSpinorField &z,
                     CompositeColorSpinorField &w, int i, int j)
    {
      if (i == j) { // we are on the diagonal so invoke the diagonal reducer
        using host_reduce_t = typename ReducerDiagonal<double, double>::reduce_t;
        instantiate<ReducerDiagonal, MultiReduce, true>(a, b, c, *x[0], *y[0], x, y, z, w, (host_reduce_t*)result);
      } else { // we are on the diagonal so invoke the off-diagonal reducer
        using host_reduce_t = typename ReducerOffDiagonal<double, double>::reduce_t;
        instantiate<ReducerOffDiagonal, MultiReduce, true>(a, b, c, *x[0], *y[0], x, y, z, w, (host_reduce_t*)result);
      }
    }

    // This function does the outer product of dot products... in column major.
    // There's a function below called 'cDotProduct' that flips it to row major.
    template <template <typename ...> class ReducerDiagonal,
              template <typename ...> class ReducerOffDiagonal, typename T>
    void multiReduce_recurse(T *result, std::vector<ColorSpinorField *> &x, std::vector<ColorSpinorField *> &y,
                             std::vector<ColorSpinorField *> &z, std::vector<ColorSpinorField *> &w, int i_idx,
                             int j_idx, bool hermitian, uint2 tile_size)
    {
      if (y.size() > tile_size.y) { // if greater than max single-kernel size, split and recurse
        // Do the recurse first.
        T* result0 = &result[0];
        T* result1 = &result[x.size()*(y.size()/2)];
        std::vector<ColorSpinorField*> y0(y.begin(), y.begin() + y.size()/2);
        std::vector<ColorSpinorField*> y1(y.begin() + y.size()/2, y.end());
        multiReduce_recurse<ReducerDiagonal,ReducerOffDiagonal>(result0, x, y0, z, w, i_idx, 2*j_idx+0, hermitian, tile_size);
        multiReduce_recurse<ReducerDiagonal,ReducerOffDiagonal>(result1, x, y1, z, w, i_idx, 2*j_idx+1, hermitian, tile_size);
      } else {
        T* tmp_dot = new T[x.size()*y.size()];

	// if at bottom of recursion, return if on lower left
        if (x.size() <= tile_size.x && is_valid_NXZ(x.size(), true) && hermitian) {
          if (j_idx < i_idx) { return; }
        }

        coeff_array<T> a, b, c;

        if (x.size() <= tile_size.x && is_valid_NXZ(x.size(), true)) {
          // problem will fit, so do the computation
          multiReduce<ReducerDiagonal, ReducerOffDiagonal>(tmp_dot, a, b, c, x, y, z, w, i_idx, j_idx);
        } else {
          // split the problem and recurse. Splitting in x requires
          // memory reshuffling (unless y = 1).
          // Use a few temporary variables.

          T* tmpmajor = new T[x.size()*y.size()];
          T* result0 = &tmpmajor[0];
          T* result1 = &tmpmajor[(x.size()/2)*y.size()];
          std::vector<ColorSpinorField*> x0(x.begin(), x.begin() + x.size()/2);
          std::vector<ColorSpinorField*> x1(x.begin() + x.size()/2, x.end());
          std::vector<ColorSpinorField*> z0(z.begin(), z.begin() + z.size()/2);
          std::vector<ColorSpinorField*> z1(z.begin() + z.size()/2, z.end());
          std::vector<ColorSpinorField*> w0(w.begin(), w.begin() + w.size()/2);
          std::vector<ColorSpinorField*> w1(w.begin() + w.size()/2, w.end());

          multiReduce_recurse<ReducerDiagonal,ReducerOffDiagonal>(result0, x0, y, z0, w0, 2*i_idx+0, j_idx, hermitian, tile_size);
          multiReduce_recurse<ReducerDiagonal,ReducerOffDiagonal>(result1, x1, y, z1, w1, 2*i_idx+1, j_idx, hermitian, tile_size);

          const unsigned int xlen0 = x.size()/2;
          const unsigned int xlen1 = x.size() - xlen0;
          const unsigned int ylen = y.size();

          // Copy back into result.
          int count = 0, count0 = 0, count1 = 0;
          for (unsigned int i = 0; i < ylen; i++)
          {
            for (unsigned int j = 0; j < xlen0; j++)
              result[count++] = result0[count0++];
            for (unsigned int j = 0; j < xlen1; j++)
              result[count++] = result1[count1++];
          }

          delete[] tmpmajor;
        }

        // we are at the leaf of the binary tree (e.g., we ran the kernel): perform the row-to-column-major transpose here.
        if (x.size() <= tile_size.x && is_valid_NXZ(x.size(), true)) {
          const unsigned int xlen = x.size();
          const unsigned int ylen = y.size();
          for (unsigned int j = 0; j < xlen; j++)
            for (unsigned int i = 0; i < ylen; i++)
              result[i*xlen+j] = tmp_dot[j*ylen + i];
        }
        delete[] tmp_dot;
      }
    }

    template <template <typename ...> class ReducerDiagonal,
              template <typename ...> class ReducerOffDiagonal, typename T>
    class TileSizeTune : public Tunable
    {
      typedef std::vector<ColorSpinorField*> vec;
      T *result;
      vec &x, &y, &z, &w;
      bool hermitian;
      bool Anorm;

      unsigned int sharedBytesPerThread() const { return 0; }
      unsigned int sharedBytesPerBlock(const TuneParam &param) const { return 0; }

      int NYW_max;
      uint2 max_tile_size;

    public:
      TileSizeTune(T *result, vec &x, vec &y, vec &z, vec &w, int coeff_width, bool hermitian, bool Anorm = false,
                   bool nested_policy = false) :
        result(result),
        x(x),
        y(y),
        z(z),
        w(w),
        hermitian(hermitian),
        Anorm(Anorm)
      {
        NYW_max = max_YW_size(x.size(), x[0]->Precision(), y[0]->Precision(), false, false, coeff_width, true);
        max_tile_size = make_uint2(1, 1);

        strcpy(aux, nested_policy ? "nested_policy," : "policy,");
        strcat(aux, x[0]->AuxString());
      	strcat(aux, ",");
      	strcat(aux, y[0]->AuxString());
        if (hermitian) strcat(aux, ",hermitian");
        if (Anorm) strcat(aux, ",Anorm");
	strcat(aux,",n=");
	char size[8];
	u64toa(size, x.size());
	strcat(aux,size);
	strcat(aux,",m=");
	u64toa(size, y.size());
	strcat(aux,size);
        u64toa(size, MAX_MULTI_BLAS_N);
        strcat(aux, ",multi-blas-n=");
        strcat(aux, size);

        // before we do policy tuning we must ensure the kernel
        // constituents have been tuned since we can't do nested tuning
        // FIXME this will break if the kernels are destructive - which they aren't here
        if (!tuned()) {
          if (!nested_policy) disableProfileCount(); // purely for profiling reasons, don't want to profile tunings.

          // note the 1-d tuning is all redundent now that we call
          // multiReduce_recurse directly now for 1-d multi
          // reductions, but I'll keep this code here for now
          if (x.size() == 1) { // 1-d reduction

            max_tile_size = make_uint2(1, std::min(NYW_max, (int)y.size()));
            multiReduce_recurse<ReducerDiagonal, ReducerOffDiagonal>(result, x, y, z, w, 0, 0, hermitian, max_tile_size);

          } else if (y.size() == 1) { // 1-d reduction

            max_tile_size = make_uint2(std::min((size_t)max_NXZ_power2(true), x.size()), 1);
            multiReduce_recurse<ReducerDiagonal, ReducerOffDiagonal>(result, x, y, z, w, 0, 0, hermitian, max_tile_size);

          } else { // 2-d reduction

            // max_tile_size should be set to the largest power of 2,
            // since we have a requirement that the tile size is a
            // power of 2.
            // FIXME - we only do simple square tiling here
            max_tile_size = make_uint2(max_NXZ_power2(true), max_NXZ_power2(true));

            // Make sure constituents are tuned.
            for (unsigned int tile_size = 1;
                 tile_size <= max_tile_size.x && tile_size <= x.size() && (tile_size <= y.size() || y.size() == 1);
                 tile_size *= 2) {
              multiReduce_recurse<ReducerDiagonal, ReducerOffDiagonal>(result, x, y, z, w, 0, 0, hermitian, make_uint2(tile_size, tile_size));
            }

            // also test case using a single kernel if both dimensions are less than max
            if (is_valid_NXZ(x.size(), true) && y.size() <= (unsigned int)NYW_max) {
              multiReduce_recurse<ReducerDiagonal, ReducerOffDiagonal>(result, x, y, z, w, 0, 0, hermitian, make_uint2(x.size(), y.size()));
            }
          }

          if (!nested_policy) enableProfileCount();
          setPolicyTuning(true);
        }
      }

      virtual ~TileSizeTune() { setPolicyTuning(false); }

      void apply(const qudaStream_t &stream) {
        TuneParam tp = tuneLaunch(*this, getTuning(), getVerbosity());

        // tp.aux.x is where the tile size is stored. "tp" is the tuning struct.
        // it contains blocksize, grid size, etc. Since we're only tuning
        // a policy, we don't care about those sizes. That's why we only
        // tune "aux.x", which is the tile size.
        multiReduce_recurse<ReducerDiagonal, ReducerOffDiagonal>(result, x, y, z, w, 0, 0, hermitian, make_uint2(tp.aux.x, tp.aux.y));
      }

      // aux.x is the tile size
      bool advanceAux(TuneParam &param) const
      {
        // for 1-d reductions we don't do any tuning and just use the largest tile
        if (x.size() == 1 || y.size() == 1) {
          return false;
        } else { // 2-d reduction

          if ((unsigned int)(2 * param.aux.x) <= max_tile_size.x && (unsigned int)(2 * param.aux.y) <= max_tile_size.y
              && (unsigned int)(2 * param.aux.x) <= x.size() && (unsigned int)(2 * param.aux.y) <= y.size()) {
            // only tune powers of two
            param.aux.x *= 2;
            param.aux.y *= 2;
            return true;
          } else if (is_valid_NXZ(x.size(), true) && y.size() <= (size_t)NYW_max
                     && ((size_t)param.aux.x != x.size() || (size_t)param.aux.y != y.size())) {
            // we've run out of power of two tiles to try, but before
            // we finish, try a single kernel if it fits
            param.aux.x = x.size();
            param.aux.y = y.size();
            return true;
          } else {
            // reset to the beginning (which we'd need for multi-dimensional tuning)
            param.aux.x = 1;
            param.aux.y = 1;
            return false;
          }
        }
      }

      bool advanceTuneParam(TuneParam &param) const { return advanceAux(param); }

      void initTuneParam(TuneParam &param) const  {
        Tunable::initTuneParam(param);
        if (x.size() == 1 || y.size() == 1) {
          param.aux.x = max_tile_size.x;
          param.aux.y = max_tile_size.y;
        } else { // only do non-trivial tuning for 2-d reductions
          param.aux.x = 1;
          param.aux.y = 1;
        }
        param.aux.z = 0;
        param.aux.w = 0;
      }

      void defaultTuneParam(TuneParam &param) const  {
        Tunable::defaultTuneParam(param); // default is max tile size
        param.aux.x = max_tile_size.x;
        param.aux.y = max_tile_size.y;
        param.aux.z = 0;
        param.aux.w = 0;
      }

      TuneKey tuneKey() const {
        return TuneKey(x[0]->VolString(), typeid(*this).name(), aux);
      }

      long long flops() const { return 0; } // FIXME
      long long bytes() const { return 0; } // FIXME

      void preTune() { } // FIXME - use write to determine what needs to be saved
      void postTune() { } // FIXME - use write to determine what needs to be saved
    };

    template <template <typename ...> class ReducerDiagonal,
              template <typename ...> class ReducerOffDiagonal, typename T>
    class TransposeTune : public Tunable
    {
      using TileTuner = TileSizeTune<ReducerDiagonal, ReducerOffDiagonal, T>;
      using vec = std::vector<ColorSpinorField *>;
      T *result;
      vec &x, &y;
      int coeff_width;
      bool hermitian;
      bool Anorm;

      unsigned int sharedBytesPerThread() const { return 0; }
      unsigned int sharedBytesPerBlock(const TuneParam &param) const { return 0; }

    public:
      TransposeTune(T *result, vec &x, vec &y, int coeff_width, bool hermitian, bool Anorm = false) :
        result(result),
        x(x),
        y(y),
        coeff_width(coeff_width),
        hermitian(hermitian),
        Anorm(Anorm)
      {
        strcpy(aux, "policy,");
        strcat(aux, x[0]->AuxString());
        strcat(aux, ",");
        strcat(aux, y[0]->AuxString());
        if (hermitian) strcat(aux, ",hermitian");
        if (Anorm) strcat(aux, ",Anorm");
        strcat(aux, ",n=");
        char size[8];
        u64toa(size, x.size());
        strcat(aux, size);
        strcat(aux, ",m=");
        u64toa(size, y.size());
        strcat(aux, size);
        u64toa(size, MAX_MULTI_BLAS_N);
        strcat(aux, ",multi-blas-n=");
        strcat(aux, size);

        // before we do policy tuning we must ensure the kernel
        // constituents have been tuned since we can't do nested tuning
        if (!tuned()) {
          disableProfileCount(); // purely for profiling reasons, don't want to profile tunings.

          // note the 1-d tuning is all redundent now that we call
          // multiReduce_recurse directly now for 1-d multi
          // reductions, but I'll keep this code here for now
          if (x.size() == 1) {
            TileTuner tile(result, x, y, x, x, coeff_width, hermitian, Anorm, true);
            tile.apply(0);
          } else if (y.size() == 1) {
            TileTuner tile(result, y, x, y, y, coeff_width, hermitian, Anorm, true);
            tile.apply(0);
          } else {

            { // tune regular inner product
              TileTuner tile(result, x, y, x, x, coeff_width, hermitian, Anorm, true);
              tile.apply(0);
            }

            { // tune transpose inner product
              TileTuner tile(result, y, x, y, y, coeff_width, hermitian, Anorm, true);
              tile.apply(0);
            }
          }

          enableProfileCount();
          setPolicyTuning(true);
        }
      }

      virtual ~TransposeTune() { setPolicyTuning(false); }

      void apply(const qudaStream_t &stream)
      {
        TuneParam tp = tuneLaunch(*this, getTuning(), getVerbosity());

        if (tp.aux.x == 0) {
          TileTuner tile(result, x, y, x, x, coeff_width, hermitian, Anorm, true);
          tile.apply(stream);
        } else if (tp.aux.x == 1) {
          T *result_trans = new T[x.size() * y.size()];

          // swap (x<->y and w<-z> when doing transpose calculation)
          TileTuner tile(result_trans, y, x, y, y, coeff_width, hermitian, Anorm, true);
          tile.apply(stream);

          // tranpose the result if we are doing the transpose calculation
          const auto xlen = x.size();
          const auto ylen = y.size();
          for (unsigned int j = 0; j < xlen; j++)
            for (unsigned int i = 0; i < ylen; i++) result[i * xlen + j] = conj(result_trans[j * ylen + i]);

          delete[] result_trans;
        } else {
          errorQuda("Unexpected transpose parameter %d", tp.aux.x);
        }
      }

      bool advanceAux(TuneParam &param) const
      {
        if (x.size() == 1 || y.size() == 1) {
          return false;
        } else {
          if (param.aux.x == 0) {
            param.aux.x = 1;
            return true;
          } else {
            param.aux.x = 0;
            return false;
          }
        }
      }

      bool advanceTuneParam(TuneParam &param) const { return advanceAux(param); }

      void initTuneParam(TuneParam &param) const
      {
        Tunable::initTuneParam(param);
        if (x.size() == 1)
          param.aux = make_int4(0, 0, 0, 0);
        else if (y.size() == 1)
          param.aux = make_int4(1, 0, 0, 0);
        else
          param.aux = make_int4(0, 0, 0, 0); // default is not to transpose
      }

      void defaultTuneParam(TuneParam &param) const { initTuneParam(param); }

      TuneKey tuneKey() const { return TuneKey(x[0]->VolString(), typeid(*this).name(), aux); }

      long long flops() const { return 0; } // FIXME
      long long bytes() const { return 0; } // FIXME

      void preTune() {}  // FIXME - use write to determine what needs to be saved
      void postTune() {} // FIXME - use write to determine what needs to be saved
    };

    void reDotProduct(double *result, std::vector<ColorSpinorField *> &x, std::vector<ColorSpinorField *> &y)
    {
      if (x.size() == 0 || y.size() == 0) errorQuda("vector.size() == 0");
      double *result_tmp = new double[x.size() * y.size()];
      for (unsigned int i = 0; i < x.size()*y.size(); i++) result_tmp[i] = 0.0;
      int coeff_width = 0;

      if (x.size() == 1) {
        int NYW_max = max_YW_size(x.size(), x[0]->Precision(), y[0]->Precision(), false, false, coeff_width, true);
        // if fine-grid then we set max tile size to 32 to avoid unnecessary tuning
        uint2 max_tile_size = make_uint2(1, std::min( {NYW_max, (int)y.size(), x[0]->Ncolor() == 3 ? 32 : NYW_max} ));
        multiReduce_recurse<multiDot, multiDot>(result_tmp, x, y, x, x, 0, 0, false, max_tile_size);
      } else if (y.size() == 1 && x[0]->Precision() == y[0]->Precision()) {

        double *result_trans = new double[x.size() * y.size()];

        // swap (x<->y and w<-z> when doing transpose calculation)
        int NXZ_max = max_YW_size(y.size(), y[0]->Precision(), x[0]->Precision(), false, false, coeff_width, true);
        // if fine-grid then we set max tile size to 32 to avoid unnecessary tuning
        uint2 max_tile_size = make_uint2(1, std::min( {NXZ_max, (int)x.size(), x[0]->Ncolor() == 3 ? 32 : NXZ_max} ));
        multiReduce_recurse<multiDot, multiDot>(result_trans, y, x, y, y, 0, 0, false, max_tile_size);

        // transpose the result if we are doing the transpose calculation
        const auto xlen = x.size();
        const auto ylen = y.size();
        for (unsigned int j = 0; j < xlen; j++)
          for (unsigned int i = 0; i < ylen; i++) result_tmp[i * xlen + j] = result_trans[j * ylen + i];

        delete[] result_trans;

      } else if (x[0]->Precision() == y[0]->Precision()) {
        TransposeTune<multiDot, multiDot, double> trans(result_tmp, x, y, coeff_width, false);
        trans.apply(0);
      } else {
        TileSizeTune<multiDot, multiDot, double> tile(result_tmp, x, y, x, x, coeff_width, false);
        tile.apply(0);
      }

      // do a single multi-node reduction only once we have computed all local dot products
      const int Nreduce = x.size() * y.size();
      reduceDoubleArray(result_tmp, Nreduce);

      // multiReduce_recurse returns a column-major matrix.
      // To be consistent with the multi-blas functions, we should
      // switch this to row-major.
      const unsigned int xlen = x.size();
      const unsigned int ylen = y.size();
      for (unsigned int j = 0; j < xlen; j++)
        for (unsigned int i = 0; i < ylen; i++) result[j * ylen + i] = result_tmp[i * xlen + j];

      delete[] result_tmp;
    }

    void cDotProduct(Complex *result, std::vector<ColorSpinorField *> &x, std::vector<ColorSpinorField *> &y)
    {
      if (x.size() == 0 || y.size() == 0) errorQuda("vector.size() == 0");
      Complex *result_tmp = new Complex[x.size() * y.size()];
      for (unsigned int i = 0; i < x.size() * y.size(); i++) result_tmp[i] = 0.0;
      int coeff_width = 0;

      if (x.size() == 1) {
        int NYW_max = max_YW_size(x.size(), x[0]->Precision(), y[0]->Precision(), false, false, coeff_width, true);
        // if fine-grid then we set max tile size to 32 to avoid unnecessary tuning
        uint2 max_tile_size = make_uint2(1, std::min( {NYW_max, (int)y.size(), x[0]->Ncolor() == 3 ? 32 : NYW_max} ));
        multiReduce_recurse<multiCdot, multiCdot>(result_tmp, x, y, x, x, 0, 0, false, max_tile_size);
      } else if (y.size() == 1 && x[0]->Precision() == y[0]->Precision()) {

        Complex *result_trans = new Complex[x.size() * y.size()];

        // swap (x<->y and w<-z> when doing transpose calculation)
        int NXZ_max = max_YW_size(y.size(), y[0]->Precision(), x[0]->Precision(), false, false, coeff_width, true);
        // if fine-grid then we set max tile size to 32 to avoid unnecessary tuning
        uint2 max_tile_size = make_uint2(1, std::min( {NXZ_max, (int)x.size(), x[0]->Ncolor() == 3 ? 32 : NXZ_max} ));
        multiReduce_recurse<multiCdot, multiCdot>(result_trans, y, x, y, y, 0, 0, false, max_tile_size);

        // transpose the result if we are doing the transpose calculation
        const auto xlen = x.size();
        const auto ylen = y.size();
        for (unsigned int j = 0; j < xlen; j++)
          for (unsigned int i = 0; i < ylen; i++) result_tmp[i * xlen + j] = conj(result_trans[j * ylen + i]);

        delete[] result_trans;

      } else if (x[0]->Precision() == y[0]->Precision()) {
        TransposeTune<multiCdot, multiCdot, Complex> trans(result_tmp, x, y, coeff_width, false);
        trans.apply(0);
      } else {
        TileSizeTune<multiCdot, multiCdot, Complex> tile(result_tmp, x, y, x, x, coeff_width, false);
        tile.apply(0);
      }

      // do a single multi-node reduction only once we have computed all local dot products
      const int Nreduce = 2*x.size()*y.size();
      reduceDoubleArray((double*)result_tmp, Nreduce);

      // multiReduce_recurse returns a column-major matrix.
      // To be consistent with the multi-blas functions, we should
      // switch this to row-major.
      const unsigned int xlen = x.size();
      const unsigned int ylen = y.size();
      for (unsigned int j = 0; j < xlen; j++)
        for (unsigned int i = 0; i < ylen; i++)
          result[j*ylen+i] = result_tmp[i*xlen + j];

      delete[] result_tmp;
    }

    void hDotProduct(Complex *result, std::vector<ColorSpinorField *> &x, std::vector<ColorSpinorField *> &y)
    {
      if (x.size() == 0 || y.size() == 0) errorQuda("vector.size() == 0");
      if (x.size() != y.size()) errorQuda("Cannot call Hermitian block dot product on non-square inputs");

      Complex* result_tmp = new Complex[x.size()*y.size()];
      for (unsigned int i = 0; i < x.size()*y.size(); i++) result_tmp[i] = 0.0;

      int coeff_width = 0;
      TileSizeTune<multiCdot, multiCdot, Complex> tile(result_tmp, x, y, x, x, coeff_width, true, false); // last false is b/c L2 norm
      tile.apply(0);

      // do a single multi-node reduction only once we have computed all local dot products
      const int Nreduce = 2*x.size()*y.size();
      reduceDoubleArray((double*)result_tmp, Nreduce); // FIXME - could optimize this for Hermiticity as well

      // Switch from col-major to row-major
      const unsigned int xlen = x.size();
      const unsigned int ylen = y.size();
      for (unsigned int j = 0; j < xlen; j++)
        for (unsigned int i = j; i < ylen; i++) {
          result[j*ylen+i] = result_tmp[i*xlen + j];
          result[i*ylen+j] = conj(result_tmp[i*xlen + j]);
	}

      delete[] result_tmp;
    }

    // for (p, Ap) norms in CG which are Hermitian.
    void hDotProduct_Anorm(Complex *result, std::vector<ColorSpinorField *> &x, std::vector<ColorSpinorField *> &y)
    {
      if (x.size() == 0 || y.size() == 0) errorQuda("vector.size() == 0");
      if (x.size() != y.size()) errorQuda("Cannot call Hermitian block A-norm dot product on non-square inputs");

      Complex* result_tmp = new Complex[x.size()*y.size()];
      for (unsigned int i = 0; i < x.size()*y.size(); i++) result_tmp[i] = 0.0;

      int coeff_width = 0;
      TileSizeTune<multiCdot, multiCdot, Complex> tile(result_tmp, x, y, x, x, coeff_width, true, true); // last true is b/c A norm
      tile.apply(0);

      // do a single multi-node reduction only once we have computed all local dot products
      const int Nreduce = 2*x.size()*y.size();
      reduceDoubleArray((double*)result_tmp, Nreduce); // FIXME - could optimize this for Hermiticity as well

      // Switch from col-major to row-major
      const unsigned int xlen = x.size();
      const unsigned int ylen = y.size();
      for (unsigned int j = 0; j < xlen; j++)
        for (unsigned int i = j; i < ylen; i++) {
          result[j*ylen+i] = result_tmp[i*xlen + j];
          result[i*ylen+j] = conj(result_tmp[i*xlen + j]);
        }

      delete[] result_tmp;
    }

    // takes the outer product of inner products between and y and copies y into z
    void cDotProductCopy(Complex* result, std::vector<ColorSpinorField*>& x, std::vector<ColorSpinorField*>& y,
			 std::vector<ColorSpinorField*>&z){

#if 0
      // FIXME - if this is enabled we need to ensure that use_w is
      // enabled above.  Also, I think this might break if the diagonal
      // write is different from the off-diagonal write
      if (x.size() == 0 || y.size() == 0) errorQuda("vector.size() == 0");
      if (y.size() != z.size()) errorQuda("Cannot copy input y of size %lu into z of size %lu\n", y.size(), z.size());

      Complex* result_tmp = new Complex[x.size()*y.size()];
      for (unsigned int i = 0; i < x.size()*y.size(); i++) result_tmp[i] = 0.0;

      int coeff_width = 0;
      // When recursing, only the diagonal tiles will do the copy, the rest just do the outer product
      TileSizeTune<double2, typename vector<device_reduce_t,2>::type,multiCdotCopy,multiCdot,Complex> tile(result_tmp, x, y, x, y, coeff_width, true);
      tile.apply(0);

      // do a single multi-node reduction only once we have computed all local dot products
      const int Nreduce = 2*x.size()*y.size();
      reduceDoubleArray((double*)result_tmp, Nreduce);

      // Switch from col-major to row-major.
      const unsigned int xlen = x.size();
      const unsigned int ylen = y.size();
      for (unsigned int j = 0; j < xlen; j++)
        for (unsigned int i = 0; i < ylen; i++)
          result[j*ylen+i] = result_tmp[i*xlen + j];

      delete[] result_tmp;
#else
      errorQuda("cDotProductCopy not enabled");
#endif
    }

   } // namespace blas

} // namespace quda<|MERGE_RESOLUTION|>--- conflicted
+++ resolved
@@ -158,22 +158,6 @@
         return TuneKey(x[0]->VolString(), name, aux);
       }
 
-<<<<<<< HEAD
-      template <typename buffer_t>
-      void set_param(buffer_t &d, const T &h, const qudaStream_t &stream)
-      {
-        using coeff_t = typename decltype(r)::coeff_t;
-        constexpr size_t n_coeff = MAX_MATRIX_SIZE / sizeof(coeff_t);
-
-        coeff_t tmp[n_coeff];
-        for (int i = 0; i < NXZ; i++)
-          for (int j = 0; j < NYW; j++) tmp[NYW * i + j] = coeff_t(h.data[NYW * i + j]);
-        qudaMemcpyToSymbolAsync(d, tmp, NXZ * NYW * sizeof(decltype(tmp[0])), 0, qudaMemcpyHostToDevice, stream);
-        //cuMemcpyHtoDAsync(d, tmp, NXZ * NYW * sizeof(decltype(tmp[0])), stream);
-      }
-
-=======
->>>>>>> 134d4007
       template <int NXZ> void compute(const qudaStream_t &stream)
       {
         staticCheck<NXZ, store_t, y_store_t, decltype(r)>(r, x, y);
