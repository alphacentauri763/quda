#include <blas_quda.h>
#include <tune_quda.h>
#include <float_vector.h>
#include <color_spinor_field_order.h>
#include <int32_to_char.h>

//#define QUAD_SUM
#ifdef QUAD_SUM
#include <dbldbl.h>
#endif

#include <cub_helper.cuh>

template<typename> struct ScalarType { };
template<> struct ScalarType<double> { typedef double type; };
template<> struct ScalarType<double2> { typedef double type; };
template<> struct ScalarType<double3> { typedef double type; };

template<typename> struct Vec2Type { };
template<> struct Vec2Type<double> { typedef double2 type; };

#ifdef QUAD_SUM
#define QudaSumFloat doubledouble
#define QudaSumFloat2 doubledouble2
#define QudaSumFloat3 doubledouble3
template<> struct ScalarType<doubledouble> { typedef doubledouble type; };
template<> struct ScalarType<doubledouble2> { typedef doubledouble type; };
template<> struct ScalarType<doubledouble3> { typedef doubledouble type; };
template<> struct Vec2Type<doubledouble> { typedef doubledouble2 type; };
#else
#define QudaSumFloat double
#define QudaSumFloat2 double2
#define QudaSumFloat3 double3
#endif

// work around for Fermi
#if (__COMPUTE_CAPABILITY__ < 300)
#undef MAX_MULTI_BLAS_N
#define MAX_MULTI_BLAS_N 2
#endif

static void checkSpinor(const ColorSpinorField &a, const ColorSpinorField &b) {
  if (a.Length() != b.Length())
    errorQuda("lengths do not match: %lu %lu", a.Length(), b.Length());
  if (a.Stride() != b.Stride())
    errorQuda("strides do not match: %d %d", a.Stride(), b.Stride());
}

static struct {
  const char *vol_str;
  const char *aux_str;
  char aux_tmp[quda::TuneKey::aux_n];
} blasStrings;

namespace quda {

  // hooks into tune.cpp variables for policy tuning
  typedef std::map<TuneKey, TuneParam> map;
  const map& getTuneCache();

  void disableProfileCount();
  void enableProfileCount();

  void setPolicyTuning(bool);

  namespace blas {

    cudaStream_t* getStream();
    cudaEvent_t* getReduceEvent();

    template <int writeX, int writeY, int writeZ, int writeW>
    struct write {
      static constexpr int X = writeX;
      static constexpr int Y = writeY;
      static constexpr int Z = writeZ;
      static constexpr int W = writeW;
    };

    namespace reduce {

      namespace multi {
#define BLAS_SPINOR // do not include ghost functions in Spinor class to reduce parameter space overhead
#include <texture.h>
      }

#include <multi_reduce_core.cuh>
#include <multi_reduce_core.h>

    } // namespace reduce

    /**
       Base class from which all reduction functors should derive.
    */
    template <int NXZ, typename ReduceType, typename Float2, typename FloatN>
    struct MultiReduceFunctor {

      //! pre-computation routine called before the "M-loop"
      virtual __device__ __host__ void pre() { ; }

      //! where the reduction is usually computed and any auxiliary operations
      virtual __device__ __host__ __host__ void operator()(ReduceType &sum, FloatN &x, FloatN &y,
							   FloatN &z, FloatN &w, const int i, const int j) = 0;

      //! post-computation routine called after the "M-loop"
      virtual __device__ __host__ void post(ReduceType &sum) { ; }

    };


    /**
       Return the real dot product of x and y
       Broken at the moment---need to update reDotProduct with permuting, etc of cDotProduct below.
    */
    template<typename ReduceType> __device__ __host__ void dot_(ReduceType &sum, const double2 &a, const double2 &b) {
      sum += (ReduceType)a.x*(ReduceType)b.x;
      sum += (ReduceType)a.y*(ReduceType)b.y;
    }

    template<typename ReduceType> __device__ __host__ void dot_(ReduceType &sum, const float2 &a, const float2 &b) {
      sum += (ReduceType)a.x*(ReduceType)b.x;
      sum += (ReduceType)a.y*(ReduceType)b.y;
    }

    template<typename ReduceType> __device__ __host__ void dot_(ReduceType &sum, const float4 &a, const float4 &b) {
      sum += (ReduceType)a.x*(ReduceType)b.x;
      sum += (ReduceType)a.y*(ReduceType)b.y;
      sum += (ReduceType)a.z*(ReduceType)b.z;
      sum += (ReduceType)a.w*(ReduceType)b.w;
    }

   template <int NXZ, typename ReduceType, typename Float2, typename FloatN>
    struct Dot : public MultiReduceFunctor<NXZ, ReduceType, Float2, FloatN> {
      typedef typename scalar<Float2>::type real;
      const int NYW;
      Dot(const reduce::coeff_array<Complex> &a, const reduce::coeff_array<Complex> &b, const reduce::coeff_array<Complex> &c, int NYW) : NYW(NYW) { ; }
      __device__ __host__ void operator()(ReduceType &sum, FloatN &x, FloatN &y, FloatN &z, FloatN &w, const int i, const int j)
     { dot_<ReduceType>(sum,x,y); }
      static int streams() { return 2; } //! total number of input and output streams
      static int flops() { return 2; } //! flops per element
    };

<<<<<<< HEAD
    void reDotProduct(double* result, std::vector<cudaColorSpinorField*>& x, std::vector<cudaColorSpinorField*>& y){
//#ifndef SSTEP
//    errorQuda("S-step code not built\n");
//#else
=======
    void reDotProduct(double* result, std::vector<ColorSpinorField*>& x, std::vector<ColorSpinorField*>& y){
#ifndef SSTEP
    errorQuda("S-step code not built\n");
#else
>>>>>>> 0a0a316e
    switch(x.size()){
      case 1:
        reduce::multiReduceCuda<1,double,QudaSumFloat,Dot,0,0,0,0,false>
        (result, make_double2(0.0, 0.0), make_double2(0.0, 0.0), x, y, x, y);
        break;
      case 2:
        reduce::multiReduceCuda<2,double,QudaSumFloat,Dot,0,0,0,0,false>
        (result, make_double2(0.0, 0.0), make_double2(0.0, 0.0), x, y, x, y);
        break;
      case 3:
        reduce::multiReduceCuda<3,double,QudaSumFloat,Dot,0,0,0,0,false>
        (result, make_double2(0.0, 0.0), make_double2(0.0, 0.0), x, y, x, y);
        break;
      case 4:
        reduce::multiReduceCuda<4,double,QudaSumFloat,Dot,0,0,0,0,false>
        (result, make_double2(0.0, 0.0), make_double2(0.0, 0.0), x, y, x, y);
        break;
      case 5:
        reduce::multiReduceCuda<5,double,QudaSumFloat,Dot,0,0,0,0,false>
        (result, make_double2(0.0, 0.0), make_double2(0.0, 0.0), x, y, x, y);
        break;
      case 6:
        reduce::multiReduceCuda<6,double,QudaSumFloat,Dot,0,0,0,0,false>
        (result, make_double2(0.0, 0.0), make_double2(0.0, 0.0), x, y, x, y);
        break;
      case 7:
        reduce::multiReduceCuda<7,double,QudaSumFloat,Dot,0,0,0,0,false>
        (result, make_double2(0.0, 0.0), make_double2(0.0, 0.0), x, y, x, y);
        break;
      case 8:
        reduce::multiReduceCuda<8,double,QudaSumFloat,Dot,0,0,0,0,false>
        (result, make_double2(0.0, 0.0), make_double2(0.0, 0.0), x, y, x, y);
        break;
<<<<<<< HEAD
/*
      case 9:
        reduce::multiReduceCuda<9,double,QudaSumFloat,Dot,0,0,0,0,0,false>
        (result, make_double2(0.0, 0.0), make_double2(0.0, 0.0), x, y, x, x, x);
=======
      /*case 9:
        reduce::multiReduceCuda<9,double,QudaSumFloat,Dot,0,0,0,0,false>
        (result, make_double2(0.0, 0.0), make_double2(0.0, 0.0), x, y, x, y);
>>>>>>> 0a0a316e
        break;
      case 10:
        reduce::multiReduceCuda<10,double,QudaSumFloat,Dot,0,0,0,0,false>
        (result, make_double2(0.0, 0.0), make_double2(0.0, 0.0), x, y, x, y);
        break;
      case 11:
        reduce::multiReduceCuda<11,double,QudaSumFloat,Dot,0,0,0,0,false>
        (result, make_double2(0.0, 0.0), make_double2(0.0, 0.0), x, y, x, y);
        break;
      case 12:
        reduce::multiReduceCuda<12,double,QudaSumFloat,Dot,0,0,0,0,false>
        (result, make_double2(0.0, 0.0), make_double2(0.0, 0.0), x, y, x, y);
        break;
      case 13:
        reduce::multiReduceCuda<13,double,QudaSumFloat,Dot,0,0,0,0,false>
        (result, make_double2(0.0, 0.0), make_double2(0.0, 0.0), x, y, x, y);
        break;
      case 14:
        reduce::multiReduceCuda<14,double,QudaSumFloat,Dot,0,0,0,0,false>
        (result, make_double2(0.0, 0.0), make_double2(0.0, 0.0), x, y, x, y);
        break;
      case 15:
        reduce::multiReduceCuda<15,double,QudaSumFloat,Dot,0,0,0,0,false>
        (result, make_double2(0.0, 0.0), make_double2(0.0, 0.0), x, y, x, y);
        break;
      case 16:
<<<<<<< HEAD
        reduce::multiReduceCuda<16,double,QudaSumFloat,Dot,0,0,0,0,0,false>
        (result, make_double2(0.0, 0.0), make_double2(0.0, 0.0), x, y, x, x, x);
        break;
*/
=======
        reduce::multiReduceCuda<16,double,QudaSumFloat,Dot,0,0,0,0,false>
        (result, make_double2(0.0, 0.0), make_double2(0.0, 0.0), x, y, x, y);
        break;*/
>>>>>>> 0a0a316e
      default:
        errorQuda("Unsupported vector size");
        break;
    }
<<<<<<< HEAD
//#endif // SSTEP
=======
#endif // SSTEP
    // do a single multi-node reduction only once we have computed all local dot products
    const int Nreduce = x.size()*y.size();
    reduceDoubleArray((double*)result, Nreduce);
>>>>>>> 0a0a316e
  }


    /**
       Returns complex-valued dot product of x and y
    */
    template<typename ReduceType>
    __device__ __host__ void cdot_(ReduceType &sum, const double2 &a, const double2 &b) {
      typedef typename ScalarType<ReduceType>::type scalar;
      sum.x += (scalar)a.x*(scalar)b.x;
      sum.x += (scalar)a.y*(scalar)b.y;
      sum.y += (scalar)a.x*(scalar)b.y;
      sum.y -= (scalar)a.y*(scalar)b.x;
    }

    template<typename ReduceType>
    __device__ __host__ void cdot_(ReduceType &sum, const float2 &a, const float2 &b) {
      typedef typename ScalarType<ReduceType>::type scalar;
      sum.x += (scalar)a.x*(scalar)b.x;
      sum.x += (scalar)a.y*(scalar)b.y;
      sum.y += (scalar)a.x*(scalar)b.y;
      sum.y -= (scalar)a.y*(scalar)b.x;
    }

    template<typename ReduceType>
    __device__ __host__ void cdot_(ReduceType &sum, const float4 &a, const float4 &b) {
      typedef typename ScalarType<ReduceType>::type scalar;
      sum.x += (scalar)a.x*(scalar)b.x;
      sum.x += (scalar)a.y*(scalar)b.y;
      sum.x += (scalar)a.z*(scalar)b.z;
      sum.x += (scalar)a.w*(scalar)b.w;
      sum.y += (scalar)a.x*(scalar)b.y;
      sum.y -= (scalar)a.y*(scalar)b.x;
      sum.y += (scalar)a.z*(scalar)b.w;
      sum.y -= (scalar)a.w*(scalar)b.z;
    }

    template <int NXZ, typename ReduceType, typename Float2, typename FloatN>
    struct Cdot : public MultiReduceFunctor<NXZ, ReduceType, Float2, FloatN> {
      typedef typename scalar<Float2>::type real;
      const int NYW;
      Cdot(const reduce::coeff_array<Complex> &a, const reduce::coeff_array<Complex> &b, const reduce::coeff_array<Complex> &c, int NYW) : NYW(NYW) { ; }
      __device__ __host__ inline void operator()(ReduceType &sum, FloatN &x, FloatN &y, FloatN &z, FloatN &w, const int i, const int j)
      { cdot_<ReduceType>(sum,x,y); }
      static int streams() { return 2; } //! total number of input and output streams
      static int flops() { return 4; } //! flops per element
    };

    template <int NXZ, typename ReduceType, typename Float2, typename FloatN>
    struct CdotCopy : public MultiReduceFunctor<NXZ, ReduceType, Float2, FloatN> {
      typedef typename scalar<Float2>::type real;
      const int NYW;
      CdotCopy(const reduce::coeff_array<Complex> &a, const reduce::coeff_array<Complex> &b, const reduce::coeff_array<Complex> &c, int NYW) : NYW(NYW) { ; }
      __device__ __host__ inline void operator()(ReduceType &sum, FloatN &x, FloatN &y, FloatN &z, FloatN &w, const int i, const int j)
      { cdot_<ReduceType>(sum,x,y); if (i==j) w = y;}
      static int streams() { return 2; } //! total number of input and output streams
      static int flops() { return 4; } //! flops per element
    };

    // This function does the outer product of dot products... in column major.
    // There's a function below called 'cDotProduct' that flips it to row major.
    template <template <int MXZ, typename ReducerType, typename Float, typename FloatN> class ReducerDiagonal, typename writeDiagonal,
	      template <int MXZ, typename ReducerType, typename Float, typename FloatN> class ReducerOffDiagonal, typename writeOffDiagonal>
    void multiReduce_recurse(Complex* result, std::vector<ColorSpinorField*>& x, std::vector<ColorSpinorField*>& y,
			     std::vector<ColorSpinorField*>&z, std::vector<ColorSpinorField*>&w, int i_idx, int j_idx, bool hermitian, unsigned int tile_size) {

      if (y.size() > tile_size) // if greater than max single-kernel size, split and recurse
      {
        // Do the recurse first.
        Complex* result0 = &result[0];
        Complex* result1 = &result[x.size()*(y.size()/2)];
        std::vector<ColorSpinorField*> y0(y.begin(), y.begin() + y.size()/2);
        std::vector<ColorSpinorField*> y1(y.begin() + y.size()/2, y.end());
        std::vector<ColorSpinorField*> w0(w.begin(), w.begin() + w.size()/2);
        std::vector<ColorSpinorField*> w1(w.begin() + w.size()/2, w.end());
        multiReduce_recurse<ReducerDiagonal,writeDiagonal,ReducerOffDiagonal,writeOffDiagonal>(result0, x, y0, z, w0, i_idx, 2*j_idx+0, hermitian, tile_size);
        multiReduce_recurse<ReducerDiagonal,writeDiagonal,ReducerOffDiagonal,writeOffDiagonal>(result1, x, y1, z, w1, i_idx, 2*j_idx+1, hermitian, tile_size);
      }
      else
      {
        double2* cdot = new double2[x.size()*y.size()];

	// if at bottom of recursion, return if on lower left
	if (x.size() <= tile_size && hermitian) {
	  if (j_idx < i_idx) { return; }
	}

        reduce::coeff_array<Complex> a, b, c;

	if (x.size() <= tile_size) {
        switch(x.size()){ // COMMENT HERE FOR COMPILE TIME
        case 1:
          reduce::multiReduceCuda<1,double2,QudaSumFloat2,ReducerDiagonal,writeDiagonal,ReducerOffDiagonal,writeOffDiagonal,false>
	    (cdot, a, b, c, x, y, z, w, i_idx, j_idx );
          break;
#if MAX_MULTI_BLAS_N >= 2
        case 2:
          reduce::multiReduceCuda<2,double2,QudaSumFloat2,ReducerDiagonal,writeDiagonal,ReducerOffDiagonal,writeOffDiagonal,false>
	    (cdot, a, b, c, x, y, z, w, i_idx, j_idx );
          break;
#if MAX_MULTI_BLAS_N >= 3
        case 3:
          reduce::multiReduceCuda<3,double2,QudaSumFloat2,ReducerDiagonal,writeDiagonal,ReducerOffDiagonal,writeOffDiagonal,false>
	    (cdot, a, b, c, x, y, z, w, i_idx, j_idx );
          break;
#if MAX_MULTI_BLAS_N >= 4
        case 4:
          reduce::multiReduceCuda<4,double2,QudaSumFloat2,ReducerDiagonal,writeDiagonal,ReducerOffDiagonal,writeOffDiagonal,false>
	    (cdot, a, b, c, x, y, z, w, i_idx, j_idx );
          break;
#if MAX_MULTI_BLAS_N >= 5
        case 5:
          reduce::multiReduceCuda<5,double2,QudaSumFloat2,ReducerDiagonal,writeDiagonal,ReducerOffDiagonal,writeOffDiagonal,false>
	    (cdot, a, b, c, x, y, z, w, i_idx, j_idx );
          break;
#if MAX_MULTI_BLAS_N >= 6
        case 6:
          reduce::multiReduceCuda<6,double2,QudaSumFloat2,ReducerDiagonal,writeDiagonal,ReducerOffDiagonal,writeOffDiagonal,false>
	    (cdot, a, b, c, x, y, z, w, i_idx, j_idx );
          break;
#if MAX_MULTI_BLAS_N >= 7
        case 7:
          reduce::multiReduceCuda<7,double2,QudaSumFloat2,ReducerDiagonal,writeDiagonal,ReducerOffDiagonal,writeOffDiagonal,false>
	    (cdot, a, b, c, x, y, z, w, i_idx, j_idx );
          break;
#if MAX_MULTI_BLAS_N >= 8
        case 8:
          reduce::multiReduceCuda<8,double2,QudaSumFloat2,ReducerDiagonal,writeDiagonal,ReducerOffDiagonal,writeOffDiagonal,false>
	    (cdot, a, b, c, x, y, z, w, i_idx, j_idx );
          break;
#if MAX_MULTI_BLAS_N >= 9
	case 9:
          reduce::multiReduceCuda<9,double2,QudaSumFloat2,ReducerDiagonal,writeDiagonal,ReducerOffDiagonal,writeOffDiagonal,false>
	    (cdot, a, b, c, x, y, z, w, i_idx, j_idx );
          break;
#if MAX_MULTI_BLAS_N >= 10
        case 10:
          reduce::multiReduceCuda<10,double2,QudaSumFloat2,ReducerDiagonal,writeDiagonal,ReducerOffDiagonal,writeOffDiagonal,false>
	    (cdot, a, b, c, x, y, z, w, i_idx, j_idx );
          break;
#if MAX_MULTI_BLAS_N >= 11
        case 11:
          reduce::multiReduceCuda<11,double2,QudaSumFloat2,ReducerDiagonal,writeDiagonal,ReducerOffDiagonal,writeOffDiagonal,false>
	    (cdot, a, b, c, x, y, z, w, i_idx, j_idx );
          break;
#if MAX_MULTI_BLAS_N >= 12
        case 12:
          reduce::multiReduceCuda<12,double2,QudaSumFloat2,ReducerDiagonal,writeDiagonal,ReducerOffDiagonal,writeOffDiagonal,false>
	    (cdot, a, b, c, x, y, z, w, i_idx, j_idx );
          break;
#if MAX_MULTI_BLAS_N >= 13
        case 13:
          reduce::multiReduceCuda<13,double2,QudaSumFloat2,ReducerDiagonal,writeDiagonal,ReducerOffDiagonal,writeOffDiagonal,false>
	    (cdot, a, b, c, x, y, z, w, i_idx, j_idx );
          break;
#if MAX_MULTI_BLAS_N >= 14
        case 14:
          reduce::multiReduceCuda<14,double2,QudaSumFloat2,ReducerDiagonal,writeDiagonal,ReducerOffDiagonal,writeOffDiagonal,false>
	    (cdot, a, b, c, x, y, z, w, i_idx, j_idx );
          break;
#if MAX_MULTI_BLAS_N >= 15
        case 15:
          reduce::multiReduceCuda<15,double2,QudaSumFloat2,ReducerDiagonal,writeDiagonal,ReducerOffDiagonal,writeOffDiagonal,false>
	    (cdot, a, b, c, x, y, z, w, i_idx, j_idx );
          break;
#if MAX_MULTI_BLAS_N >= 16
        case 16:
          reduce::multiReduceCuda<16,double2,QudaSumFloat2,ReducerDiagonal,writeDiagonal,ReducerOffDiagonal,writeOffDiagonal,false>
	    (cdot, a, b, c, x, y, z, w, i_idx, j_idx );
          break;
#endif //16
#endif //15
#endif //14
#endif //13
#endif //12
#endif //11
#endif //10
#endif // 9
#endif // 8
#endif // 7
#endif // 6
#endif // 5
#endif // 4
#endif // 3
#endif // 2
	}
	} else {
          // split the problem and recurse. Splitting in x requires
          // memory reshuffling (unless y = 1).
          // Use a few temporary variables. 

          Complex* tmpmajor = new Complex[x.size()*y.size()];
          Complex* result0 = &tmpmajor[0];
          Complex* result1 = &tmpmajor[(x.size()/2)*y.size()];
          std::vector<ColorSpinorField*> x0(x.begin(), x.begin() + x.size()/2);
          std::vector<ColorSpinorField*> x1(x.begin() + x.size()/2, x.end());
          std::vector<ColorSpinorField*> z0(z.begin(), z.begin() + z.size()/2);
          std::vector<ColorSpinorField*> z1(z.begin() + z.size()/2, z.end());

          multiReduce_recurse<ReducerDiagonal,writeDiagonal,ReducerOffDiagonal,writeOffDiagonal>(result0, x0, y, z0, w, 2*i_idx+0, j_idx, hermitian, tile_size);
          multiReduce_recurse<ReducerDiagonal,writeDiagonal,ReducerOffDiagonal,writeOffDiagonal>(result1, x1, y, z1, w, 2*i_idx+1, j_idx, hermitian, tile_size);

          const unsigned int xlen0 = x.size()/2;
          const unsigned int xlen1 = x.size() - xlen0;
          const unsigned int ylen = y.size();

          // Copy back into result.
          int count = 0, count0 = 0, count1 = 0;
          for (unsigned int i = 0; i < ylen; i++)
          {
            for (unsigned int j = 0; j < xlen0; j++)
              result[count++] = result0[count0++];
            for (unsigned int j = 0; j < xlen1; j++)
              result[count++] = result1[count1++];
          }

          delete[] tmpmajor;
        }

	// we are at the leaf of the binary tree (e.g., we ran the kernel): perform the row-to-column-major transpose here.
        if (x.size() <= tile_size)
        {
          const unsigned int xlen = x.size();
          const unsigned int ylen = y.size();
          for (unsigned int j = 0; j < xlen; j++)
            for (unsigned int i = 0; i < ylen; i++)
              result[i*xlen+j] = Complex(cdot[j*ylen + i].x, cdot[j*ylen+i].y);
        }
        delete[] cdot;
      }
    }


    template <template <int MXZ, typename ReducerType, typename Float, typename FloatN> class ReducerDiagonal,
	      typename writeDiagonal,
	      template <int MXZ, typename ReducerType, typename Float, typename FloatN> class ReducerOffDiagonal,
	      typename writeOffDiagonal>
    class TileSizeTune : public Tunable {
      typedef std::vector<ColorSpinorField*> vec;
      Complex *result;
      vec &x, &y, &z, &w;
      bool hermitian;
      bool Anorm;

      unsigned int sharedBytesPerThread() const { return 0; }
      unsigned int sharedBytesPerBlock(const TuneParam &param) const { return 0; }

      unsigned int max_tile_size;

    public:
      TileSizeTune(Complex *result, vec &x, vec &y, vec &z, vec &w, bool hermitian, bool Anorm = false)
	: result(result), x(x), y(y), z(z), w(w), hermitian(hermitian), Anorm(Anorm), max_tile_size(1)
      {
      	strcpy(aux, "policy,");
      	strcat(aux, x[0]->AuxString());
      	strcat(aux, ",");
      	strcat(aux, y[0]->AuxString());
        if (hermitian) strcat(aux, ",hermitian");
        if (Anorm) strcat(aux, ",Anorm");
	strcat(aux,",n=");
	char size[8];
	i32toa(size, (int32_t)x.size());
	strcat(aux,size);
	strcat(aux,",m=");
	i32toa(size, (int32_t)y.size());
	strcat(aux,size);

      	// before we do policy tuning we must ensure the kernel
      	// constituents have been tuned since we can't do nested tuning
      	// FIXME this will break if the kernels are destructive - which they aren't here
	if (getTuning() && getTuneCache().find(tuneKey()) == getTuneCache().end()) {
	  disableProfileCount(); // purely for profiling reasons, don't want to profile tunings.

	  if ( x.size()==1 || y.size()==1 ) { // 1-d reduction

	    max_tile_size = std::min(MAX_MULTI_BLAS_N, (int)std::max(x.size(), y.size()));

	    // Make sure constituents are tuned.
	    for ( unsigned int tile_size=1; tile_size <= max_tile_size; tile_size++) {
	      multiReduce_recurse<ReducerDiagonal,writeDiagonal,ReducerOffDiagonal,writeOffDiagonal>
		(result, x, y, z, w, 0, 0, hermitian, tile_size);
	    }

	  } else { // 2-d reduction

	    // max_tile_size should be set to the largest power of 2 less than
	    // MAX_MULTI_BLAS_N, since we have a requirement that the
	    // tile size is a power of 2.
	    unsigned int max_count = 0;
	    unsigned int tile_size_tmp = MAX_MULTI_BLAS_N;
	    while (tile_size_tmp != 1) { tile_size_tmp = tile_size_tmp >> 1; max_count++; }
	    tile_size_tmp = 1;
	    for (unsigned int i = 0; i < max_count; i++) { tile_size_tmp = tile_size_tmp << 1; }
	    max_tile_size = tile_size_tmp;

	    // Make sure constituents are tuned.
	    for ( unsigned int tile_size=1; tile_size <= max_tile_size && tile_size <= x.size() &&
		    (tile_size <= y.size() || y.size()==1) ; tile_size*=2) {
	      multiReduce_recurse<ReducerDiagonal,writeDiagonal,ReducerOffDiagonal,writeOffDiagonal>
		(result, x, y, z, w, 0, 0, hermitian, tile_size);
	    }

	  }

      	  enableProfileCount();
      	  setPolicyTuning(true);
      	}
      }

      virtual ~TileSizeTune() { setPolicyTuning(false); }

      void apply(const cudaStream_t &stream) {
        TuneParam tp = tuneLaunch(*this, getTuning(), getVerbosity());

        // tp.aux.x is where the tile size is stored. "tp" is the tuning struct.
        // it contains blocksize, grid size, etc. Since we're only tuning
        // a policy, we don't care about those sizes. That's why we only
        // tune "aux.x", which is the tile size. 
        multiReduce_recurse<ReducerDiagonal,writeDiagonal,ReducerOffDiagonal,writeOffDiagonal>
          (result, x, y, z, w, 0, 0, hermitian, tp.aux.x);
      }

      // aux.x is the tile size
      bool advanceAux(TuneParam &param) const
      {

	if ( x.size()==1 || y.size()==1 ) { // 1-d reduction

	  param.aux.x++;
	  if ( (unsigned int)param.aux.x <= max_tile_size ) {
	    return true;
	  } else {
	    param.aux.x = 1;
	    return false;
	  }

	} else { // 2-d reduction

	  param.aux.x *= 2; // only tune powers of two (FIXME)

	  if ( (unsigned int)param.aux.x <= max_tile_size && param.aux.x <= (int)x.size() &&
	       param.aux.x <= (int)y.size() ) {
	    return true;
	  } else {
	    param.aux.x = 1; // reset to the beginning (which we'd need for multi-dimensional tuning)
	    return false;
	  }

	}
      }

      bool advanceTuneParam(TuneParam &param) const { return advanceAux(param); }

      void initTuneParam(TuneParam &param) const  {
      	Tunable::initTuneParam(param);
      	param.aux.x = 1; param.aux.y = 0; param.aux.z = 0; param.aux.w = 0;
      }

      void defaultTuneParam(TuneParam &param) const  {
      	Tunable::defaultTuneParam(param); // default is max tile size
        // max_tile_size is MAX_MULTI_BLAS_N rounded down to the nearest power of 2.
      	param.aux.x = max_tile_size; param.aux.y = 0; param.aux.z = 0; param.aux.w = 0;
      }

      TuneKey tuneKey() const {
        return TuneKey(x[0]->VolString(), typeid(*this).name(), aux);
      }

      long long flops() const { return 0; } // FIXME
      long long bytes() const { return 0; } // FIXME

      void preTune() { } // FIXME - use write to determine what needs to be saved
      void postTune() { } // FIXME - use write to determine what needs to be saved
    };

    void cDotProduct(Complex* result, std::vector<ColorSpinorField*>& x, std::vector<ColorSpinorField*>& y){
      if (x.size() == 0 || y.size() == 0) errorQuda("vector.size() == 0");
      Complex* result_tmp = new Complex[x.size()*y.size()];
      for (unsigned int i = 0; i < x.size()*y.size(); i++) result_tmp[i] = 0.0;

      // cDotProduct_recurse returns a column-major matrix.
      // To be consistent with the multi-blas functions, we should
      // switch this to row-major.
      TileSizeTune<Cdot,write<0,0,0,0>,Cdot,write<0,0,0,0> > tile(result_tmp, x, y, x, y, false);
      tile.apply(0);

      // do a single multi-node reduction only once we have computed all local dot products
      const int Nreduce = 2*x.size()*y.size();
      reduceDoubleArray((double*)result_tmp, Nreduce);

      // Switch from col-major to row-major
      const unsigned int xlen = x.size();
      const unsigned int ylen = y.size();
      for (unsigned int j = 0; j < xlen; j++)
        for (unsigned int i = 0; i < ylen; i++)
          result[j*ylen+i] = result_tmp[i*xlen + j];

      delete[] result_tmp;
    }

    void hDotProduct(Complex* result, std::vector<ColorSpinorField*>& x, std::vector<ColorSpinorField*>& y){
      if (x.size() == 0 || y.size() == 0) errorQuda("vector.size() == 0");
      if (x.size() != y.size()) errorQuda("Cannot call Hermitian block dot product on non-square inputs");

      Complex* result_tmp = new Complex[x.size()*y.size()];
      for (unsigned int i = 0; i < x.size()*y.size(); i++) result_tmp[i] = 0.0;

      TileSizeTune<Cdot,write<0,0,0,0>,Cdot,write<0,0,0,0> > tile(result_tmp, x, y, x, y, true, false); // last false is b/c L2 norm
      tile.apply(0);

      // do a single multi-node reduction only once we have computed all local dot products
      const int Nreduce = 2*x.size()*y.size();
      reduceDoubleArray((double*)result_tmp, Nreduce); // FIXME - could optimize this for Hermiticity as well

      // Switch from col-major to row-major
      const unsigned int xlen = x.size();
      const unsigned int ylen = y.size();
      for (unsigned int j = 0; j < xlen; j++)
        for (unsigned int i = j; i < ylen; i++) {
          result[j*ylen+i] = result_tmp[i*xlen + j];
          result[i*ylen+j] = conj(result_tmp[i*xlen + j]);
	}

      delete[] result_tmp;
    }

    // for (p, Ap) norms in CG which are Hermitian. 
    void hDotProduct_Anorm(Complex* result, std::vector<ColorSpinorField*>& x, std::vector<ColorSpinorField*>& y){
      if (x.size() == 0 || y.size() == 0) errorQuda("vector.size() == 0");
      if (x.size() != y.size()) errorQuda("Cannot call Hermitian block A-norm dot product on non-square inputs");

      Complex* result_tmp = new Complex[x.size()*y.size()];
      for (unsigned int i = 0; i < x.size()*y.size(); i++) result_tmp[i] = 0.0;

      TileSizeTune<Cdot,write<0,0,0,0>,Cdot,write<0,0,0,0> > tile(result_tmp, x, y, x, y, true, true); // last true is b/c A norm
      tile.apply(0);

      // do a single multi-node reduction only once we have computed all local dot products
      const int Nreduce = 2*x.size()*y.size();
      reduceDoubleArray((double*)result_tmp, Nreduce); // FIXME - could optimize this for Hermiticity as well

      // Switch from col-major to row-major
      const unsigned int xlen = x.size();
      const unsigned int ylen = y.size();
      for (unsigned int j = 0; j < xlen; j++)
        for (unsigned int i = j; i < ylen; i++) {
          result[j*ylen+i] = result_tmp[i*xlen + j];
          result[i*ylen+j] = conj(result_tmp[i*xlen + j]);
  }

      delete[] result_tmp;
    }

    // takes the outer product of inner products between and y and copies y into z
    void cDotProductCopy(Complex* result, std::vector<ColorSpinorField*>& x, std::vector<ColorSpinorField*>& y,
			 std::vector<ColorSpinorField*>&z){

#if 0
      if (x.size() == 0 || y.size() == 0) errorQuda("vector.size() == 0");
      if (y.size() != z.size()) errorQuda("Cannot copy input y of size %lu into z of size %lu\n", y.size(), z.size());

      Complex* result_tmp = new Complex[x.size()*y.size()];
      for (unsigned int i = 0; i < x.size()*y.size(); i++) result_tmp[i] = 0.0;

      // When recursing, only the diagonal tiles will do the copy, the rest just do the outer product
      TileSizeTune<CdotCopy,write<0,0,0,1>,Cdot,write<0,0,0,0> > tile(result_tmp, x, y, x, y, true);
      tile.apply(0);

      // do a single multi-node reduction only once we have computed all local dot products
      const int Nreduce = 2*x.size()*y.size();
      reduceDoubleArray((double*)result_tmp, Nreduce);

      // Switch from col-major to row-major. 
      const unsigned int xlen = x.size();
      const unsigned int ylen = y.size();
      for (unsigned int j = 0; j < xlen; j++)
        for (unsigned int i = 0; i < ylen; i++)
          result[j*ylen+i] = result_tmp[i*xlen + j];

      delete[] result_tmp;
#else
      errorQuda("cDotProductCopy not enabled");
#endif
    }

   } // namespace blas

} // namespace quda<|MERGE_RESOLUTION|>--- conflicted
+++ resolved
@@ -139,17 +139,10 @@
       static int flops() { return 2; } //! flops per element
     };
 
-<<<<<<< HEAD
-    void reDotProduct(double* result, std::vector<cudaColorSpinorField*>& x, std::vector<cudaColorSpinorField*>& y){
-//#ifndef SSTEP
-//    errorQuda("S-step code not built\n");
-//#else
-=======
     void reDotProduct(double* result, std::vector<ColorSpinorField*>& x, std::vector<ColorSpinorField*>& y){
 #ifndef SSTEP
     errorQuda("S-step code not built\n");
 #else
->>>>>>> 0a0a316e
     switch(x.size()){
       case 1:
         reduce::multiReduceCuda<1,double,QudaSumFloat,Dot,0,0,0,0,false>
@@ -183,16 +176,9 @@
         reduce::multiReduceCuda<8,double,QudaSumFloat,Dot,0,0,0,0,false>
         (result, make_double2(0.0, 0.0), make_double2(0.0, 0.0), x, y, x, y);
         break;
-<<<<<<< HEAD
-/*
-      case 9:
-        reduce::multiReduceCuda<9,double,QudaSumFloat,Dot,0,0,0,0,0,false>
-        (result, make_double2(0.0, 0.0), make_double2(0.0, 0.0), x, y, x, x, x);
-=======
       /*case 9:
         reduce::multiReduceCuda<9,double,QudaSumFloat,Dot,0,0,0,0,false>
         (result, make_double2(0.0, 0.0), make_double2(0.0, 0.0), x, y, x, y);
->>>>>>> 0a0a316e
         break;
       case 10:
         reduce::multiReduceCuda<10,double,QudaSumFloat,Dot,0,0,0,0,false>
@@ -219,28 +205,17 @@
         (result, make_double2(0.0, 0.0), make_double2(0.0, 0.0), x, y, x, y);
         break;
       case 16:
-<<<<<<< HEAD
-        reduce::multiReduceCuda<16,double,QudaSumFloat,Dot,0,0,0,0,0,false>
-        (result, make_double2(0.0, 0.0), make_double2(0.0, 0.0), x, y, x, x, x);
-        break;
-*/
-=======
         reduce::multiReduceCuda<16,double,QudaSumFloat,Dot,0,0,0,0,false>
         (result, make_double2(0.0, 0.0), make_double2(0.0, 0.0), x, y, x, y);
         break;*/
->>>>>>> 0a0a316e
       default:
         errorQuda("Unsupported vector size");
         break;
     }
-<<<<<<< HEAD
-//#endif // SSTEP
-=======
 #endif // SSTEP
     // do a single multi-node reduction only once we have computed all local dot products
     const int Nreduce = x.size()*y.size();
     reduceDoubleArray((double*)result, Nreduce);
->>>>>>> 0a0a316e
   }
 
 
