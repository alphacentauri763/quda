--- conflicted
+++ resolved
@@ -28,15 +28,6 @@
       return qudaLaunchKernel(multiReduceKernel<block_size, real, len, NXZ, Arg>, tp, stream, arg);
     }
 
-<<<<<<< HEAD
-=======
-#ifdef QUDA_FAST_COMPILE_REDUCE
-    constexpr static unsigned int max_block_size() { return 32; }
-#else
-    constexpr static unsigned int max_block_size() { return 128; }
-#endif
-
->>>>>>> 9d3d0d85
     template <typename real, int len, int NXZ, typename Arg, typename T>
     void multiReduceLaunch(T result[], Arg &arg, const TuneParam &tp, const qudaStream_t &stream, Tunable &tunable)
     {
@@ -52,7 +43,7 @@
                                   .launch(arg);
       arg.launch_error = tunable.jitifyError() == CUDA_SUCCESS ? QUDA_SUCCESS : QUDA_ERROR;
 #else
-      arg.launch_error = launch<device::max_reduce_block_size(), real, len, NXZ>(arg, tp, stream);
+      arg.launch_error = launch<device::max_multi_reduce_block_size(), real, len, NXZ>(arg, tp, stream);
 #endif
 
       std::vector<T> result_(NXZ * arg.NYW);
@@ -94,7 +85,7 @@
         return false;
       }
 
-      unsigned int maxBlockSize(const TuneParam &param) const { return device::max_reduce_block_size(); }
+      unsigned int maxBlockSize(const TuneParam &param) const { return device::max_multi_reduce_block_size(); }
 
     public:
       MultiReduce(const T &a, const T &b, const T &c, const ColorSpinorField &x_meta, const ColorSpinorField &y_meta,
