#include <blas_quda.h>
#include <tune_quda.h>
#include <color_spinor_field_order.h>
#include <uint_to_char.h>
#include <stdio.h>


#include <launch_kernel.cuh>
#include <jitify_helper.cuh>
#include <kernels/multi_reduce_core.cuh>

namespace quda {

  namespace blas {

<<<<<<< HEAD
    hipStream_t* getStream();
    hipEvent_t* getReduceEvent();
    bool getFastReduce();
    void initFastReduce(int words);
    void completeFastReduce(int32_t words);

    template <typename doubleN, typename ReduceType, typename FloatN, int M, int NXZ, typename Arg>
    void multiReduceLaunch(doubleN result[], Arg &arg, const TuneParam &tp, const hipStream_t &stream, Tunable &tunable)
=======
    qudaStream_t* getStream();

    template <int block_size, typename real, int len, int NXZ, typename Arg>
    typename std::enable_if<block_size!=32, cudaError_t>::type launch(Arg &arg, const TuneParam &tp, const qudaStream_t &stream)
>>>>>>> 4f390279
    {
      void *args[] = {&arg};
      if (tp.block.x == block_size)
        return qudaLaunchKernel((const void*)multiReduceKernel<block_size, real, len, NXZ, Arg>, tp.grid, tp.block, args, tp.shared_bytes, stream);
      else
        return launch<block_size - 32, real, len, NXZ>(arg, tp, stream);
    }

    template <int block_size, typename real, int len, int NXZ, typename Arg>
    typename std::enable_if<block_size==32, cudaError_t>::type launch(Arg &arg, const TuneParam &tp, const qudaStream_t &stream)
    {
      void *args[] = {&arg};
      return qudaLaunchKernel((const void*)multiReduceKernel<block_size, real, len, NXZ, Arg>, tp.grid, tp.block, args, tp.shared_bytes, stream);
    }

#ifdef QUDA_FAST_COMPILE_REDUCE
    constexpr unsigned int max_block_size() { return 32; }
#else
    constexpr unsigned int max_block_size() { return 128; }
#endif

    template <typename real, int len, int NXZ, typename Arg, typename T>
    void multiReduceLaunch(T result[], Arg &arg, const TuneParam &tp, const qudaStream_t &stream, Tunable &tunable)
    {
      using reduce_t = typename Arg::Reducer::reduce_t;
      if (tp.grid.x > (unsigned int)deviceProp.maxGridSize[0])
        errorQuda("Grid size %d greater than maximum %d\n", tp.grid.x, deviceProp.maxGridSize[0]);

#ifdef JITIFY
      using namespace jitify::reflection;
      tunable.jitifyError() = program->kernel("quda::blas::multiReduceKernel")
                                  .instantiate((int)tp.block.x, Type<real>(), len, NXZ, Type<Arg>())
                                  .configure(tp.grid, tp.block, tp.shared_bytes, stream)
                                  .launch(arg);
#else
<<<<<<< HEAD

      Arg *arg_d;hipMalloc(&arg_d, sizeof(Arg));hipMemcpy(arg_d,&arg,sizeof(Arg),hipMemcpyHostToDevice);
      LAUNCH_KERNEL_REDUCE(multiReduceKernel, tunable, tp, stream, *arg_d, ReduceType, FloatN, M, NXZ, Arg);
      hipDeviceSynchronize();hipFree(arg_d);

#endif
=======
      if (tp.block.x <= max_block_size()) {
        auto error = launch<max_block_size(), real, len, NXZ>(arg, tp, stream);
        // flag any failures when tuning so we don't try and complete which could hang
        if (activeTuning() && error != cudaSuccess) tunable.jitifyError() = CUDA_ERROR_INVALID_VALUE;
      } else {
        tunable.jitifyError() = CUDA_ERROR_INVALID_VALUE;
        if (!activeTuning()) errorQuda("block size %d not instantiated", tp.block.x);
      }
>>>>>>> 4f390279
#endif

      T *result_ = new T[NXZ * arg.NYW];
      if (!commAsyncReduction()) {
<<<<<<< HEAD
#if (defined(_MSC_VER) && defined(_WIN64) || defined(__LP64__))
        if (deviceProp.canMapHostMemory) {
          if (getFastReduce()) {
            completeFastReduce(words);
          } else {
            qudaEventRecord(*getReduceEvent(), stream);
            while (hipSuccess != qudaEventQuery(*getReduceEvent())) {}
          }
        } else
#endif
        {
          qudaMemcpy(getHostReduceBuffer(), getMappedHostReduceBuffer(), tp.grid.z * sizeof(ReduceType) * NXZ * arg.NYW,
              hipMemcpyDeviceToHost);
        }
=======
        if (tunable.jitifyError() != CUDA_ERROR_INVALID_VALUE) arg.complete(result_, stream);
>>>>>>> 4f390279
      }

      // need to transpose for same order with vector thread reduction
      for (int i = 0; i < NXZ; i++) {
        for (int j = 0; j < arg.NYW; j++) {
          result[i * arg.NYW + j] = result_[j * NXZ + i];
        }
      }

      delete[] result_;
    }

    template <template <typename ...> class Reducer, typename store_t, typename y_store_t, int nSpin, typename T>
    class MultiReduce : public Tunable
    {
      using real = typename mapper<y_store_t>::type;
      using host_reduce_t = typename Reducer<double, real>::reduce_t;
      const int NXZ;
      const int NYW;
      Reducer<device_reduce_t, real> r;
      const int nParity;
      const T &a, &b, &c;
      std::vector<ColorSpinorField *> &x, &y, &z, &w;
      host_reduce_t *result;
      QudaFieldLocation location;

      unsigned int sharedBytesPerThread() const { return 0; }
      unsigned int sharedBytesPerBlock(const TuneParam &param) const { return 0; }

      virtual bool advanceSharedBytes(TuneParam &param) const
      {
        TuneParam next(param);
        advanceBlockDim(next); // to get next blockDim
        int nthreads = next.block.x * next.block.y * next.block.z;
        param.shared_bytes = sharedBytesPerThread() * nthreads > sharedBytesPerBlock(param) ?
          sharedBytesPerThread() * nthreads : sharedBytesPerBlock(param);
        return false;
      }

      // we only launch thread blocks up to size 512 since the autotuner
      // tuner favours smaller blocks and this helps with compile time
      unsigned int maxBlockSize(const TuneParam &param) const { return 128; } // deviceProp.maxThreadsPerBlock / 2; }

    public:
      MultiReduce(const T &a, const T &b, const T &c, const ColorSpinorField &x_meta, const ColorSpinorField &y_meta,
                  std::vector<ColorSpinorField *> &x, std::vector<ColorSpinorField *> &y,
                  std::vector<ColorSpinorField *> &z, std::vector<ColorSpinorField *> &w,
                  host_reduce_t *result) :
        NXZ(x.size()),
        NYW(y.size()),
        r(NXZ, NYW),
        nParity(x[0]->SiteSubset()),
        a(a),
        b(b),
        c(c),
        x(x),
        y(y),
        z(z),
        w(w),
        result(result),
        location(checkLocation(*x[0], *y[0], *z[0], *w[0]))
      {
        checkLength(*x[0], *y[0], *z[0], *w[0]);
        auto x_prec = checkPrecision(*x[0], *z[0], *w[0]);
        auto y_prec = y[0]->Precision();
        auto x_order = checkOrder(*x[0], *z[0], *w[0]);
        auto y_order = y[0]->FieldOrder();
        if (sizeof(store_t) != x_prec) errorQuda("Expected precision %lu but received %d", sizeof(store_t), x_prec);
        if (sizeof(y_store_t) != y_prec) errorQuda("Expected precision %lu but received %d", sizeof(y_store_t), y_prec);
        if (x_prec == y_prec && x_order != y_order) errorQuda("Orders %d %d do not match", x_order, y_order);

        strcpy(aux, "policy_kernel,");
        strcat(aux, x[0]->AuxString());
        if (x_prec != y_prec) {
          strcat(aux, ",");
          strcat(aux, y[0]->AuxString());
        }
        strcat(aux, nParity == 2 ? ",nParity=2" : ",nParity=1");

        // since block dot product and block norm use the same functors, we need to distinguish them
        bool is_norm = false;
        if (NXZ == NYW) {
          is_norm = true;
          for (int i = 0; i < NXZ; i++) {
            if (x[i]->V() != y[i]->V() || x[i]->V() != z[i]->V() || x[i]->V() != w[i]->V()) {
              is_norm = false;
              break;
            }
          }
        }
        if (is_norm) strcat(aux, ",norm");

#ifdef JITIFY
        ::quda::create_jitify_program("kernels/multi_reduce_core.cuh");
#endif

        apply(*blas::getStream());
        checkCudaError();

        blas::bytes += bytes();
        blas::flops += flops();
      }

      TuneKey tuneKey() const
      {
        char name[TuneKey::name_n];
        char NXZ_str[8];
        char NYW_str[8];
        u32toa(NXZ_str, NXZ);
        u32toa(NYW_str, NYW);
        strcpy(name, NXZ_str);
        strcat(name, NYW_str);
        strcat(name, typeid(r).name());
        return TuneKey(x[0]->VolString(), name, aux);
      }

<<<<<<< HEAD
      void apply(const hipStream_t &stream)
=======
      template <typename buffer_t>
      void set_param(buffer_t &d, const T &h, const qudaStream_t &stream)
>>>>>>> 4f390279
      {
        using coeff_t = typename decltype(r)::coeff_t;
        constexpr size_t n_coeff = MAX_MATRIX_SIZE / sizeof(coeff_t);

        coeff_t tmp[n_coeff];
        for (int i = 0; i < NXZ; i++)
          for (int j = 0; j < NYW; j++) tmp[NYW * i + j] = coeff_t(h.data[NYW * i + j]);
        cudaMemcpyToSymbolAsync(d, tmp, NXZ * NYW * sizeof(decltype(tmp[0])), 0, cudaMemcpyHostToDevice, stream);
        //cuMemcpyHtoDAsync(d, tmp, NXZ * NYW * sizeof(decltype(tmp[0])), stream);
      }

      template <int NXZ> void compute(const qudaStream_t &stream)
      {
        staticCheck<NXZ, store_t, y_store_t, decltype(r)>(r, x, y);

        constexpr bool site_unroll_check = !std::is_same<store_t, y_store_t>::value || isFixed<store_t>::value;
        if (site_unroll_check && (x[0]->Ncolor() != 3 || x[0]->Nspin() == 2))
          errorQuda("site unroll not supported for nSpin = %d nColor = %d", x[0]->Nspin(), x[0]->Ncolor());

        TuneParam tp = tuneLaunch(*this, getTuning(), getVerbosity());

        if (location == QUDA_CUDA_FIELD_LOCATION) {
          if (site_unroll_check) checkNative(*x[0], *y[0], *z[0], *w[0]); // require native order when using site_unroll
          using device_store_t = typename device_type_mapper<store_t>::type;
          using device_y_store_t = typename device_type_mapper<y_store_t>::type;
          using device_real_t = typename mapper<device_y_store_t>::type;
          Reducer<device_reduce_t, device_real_t> r_(NXZ, NYW);

          // redefine site_unroll with device_store types to ensure we have correct N/Ny/M values
          constexpr bool site_unroll = !std::is_same<device_store_t, device_y_store_t>::value || isFixed<device_store_t>::value;
          constexpr int N = n_vector<device_store_t, true, nSpin, site_unroll>();
          constexpr int Ny = n_vector<device_y_store_t, true, nSpin, site_unroll>();
          constexpr int M = site_unroll ? (nSpin == 4 ? 24 : 6) : N; // real numbers per thread
          const int length = x[0]->Length() / (nParity * M);

          MultiReduceArg<NXZ, device_store_t, N, device_y_store_t, Ny, decltype(r_)> arg(x, y, z, w, r_, NYW, length, nParity, tp);

#ifdef JITIFY
          // need to get constants pointer from jitify instance
          if (a.data || b.data || c.data) errorQuda("Constant memory buffer support not enabled with jitify yet");
#else
          if (a.data) set_param(Amatrix_d, a, stream);
          if (b.data) set_param(Bmatrix_d, b, stream);
          if (c.data) set_param(Cmatrix_d, c, stream);
#endif
          multiReduceLaunch<device_real_t, M, NXZ>(result, arg, tp, stream, *this);
        } else {
          errorQuda("Only implemented for GPU fields");
        }
      }

      template <int n> typename std::enable_if<n!=1, void>::type instantiateLinear(const qudaStream_t &stream)
      {
        if (NXZ == n) compute<n>(stream);
        else instantiateLinear<n-1>(stream);
      }

      template <int n> typename std::enable_if<n==1, void>::type instantiateLinear(const qudaStream_t &stream)
      {
        compute<1>(stream);
      }

      template <int n> typename std::enable_if<n!=1, void>::type instantiatePow2(const qudaStream_t &stream)
      {
        if (NXZ == n) compute<n>(stream);
        else instantiatePow2<n/2>(stream);
      }

      template <int n> typename std::enable_if<n==1, void>::type instantiatePow2(const qudaStream_t &stream)
      {
        compute<1>(stream);
      }

      void apply(const qudaStream_t &stream)
      {
        constexpr int pow2_max = max_NXZ_power2<true, isFixed<store_t>::value>();
        if (NXZ <= pow2_max && is_power2(NXZ)) instantiatePow2<pow2_max>(stream);
        else if (NXZ <= MAX_MULTI_BLAS_N) instantiateLinear<MAX_MULTI_BLAS_N>(stream);
        else errorQuda("x.size %lu greater than MAX_MULTI_BLAS_N %d", x.size(), MAX_MULTI_BLAS_N);
      }

      bool advanceGridDim(TuneParam &param) const
      {
        bool rtn = Tunable::advanceGridDim(param);
        if (NYW > deviceProp.maxGridSize[1]) errorQuda("N=%d is greater than the maximum support grid size", NYW);
        return rtn;
      }

      void initTuneParam(TuneParam &param) const
      {
        Tunable::initTuneParam(param);
        param.block.y = 1;
        param.grid.y = NYW;
      }

      void defaultTuneParam(TuneParam &param) const
      {
        Tunable::defaultTuneParam(param);
        param.block.y = 1;
        param.grid.y = NYW;
      }

      void preTune()
      {
        for (int i = 0; i < NYW; ++i) {
          if (r.write.X) x[i]->backup();
          if (r.write.Y) y[i]->backup();
          if (r.write.Z) z[i]->backup();
          if (r.write.W) w[i]->backup();
        }
      }

      void postTune()
      {
        for (int i = 0; i < NYW; ++i) {
          if (r.write.X) x[i]->restore();
          if (r.write.Y) y[i]->restore();
          if (r.write.Z) z[i]->restore();
          if (r.write.W) w[i]->restore();
        }
      }

      long long flops() const
      {
        return NYW * NXZ * r.flops() * x[0]->Length();
      }

      long long bytes() const
      {
        // X and Z reads are repeated (and hopefully cached) across NYW
        // each Y and W read/write is done once
        return NYW * NXZ * (r.read.X + r.write.X) * x[0]->Bytes() +
          NYW * (r.read.Y + r.write.Y) * y[0]->Bytes() +
          NYW * NXZ * (r.read.Z + r.write.Z) * z[0]->Bytes() +
          NYW * (r.read.W + r.write.W) * w[0]->Bytes();
      }

      int tuningIter() const { return 3; }
    };

    template <template <typename ...> class ReducerDiagonal, template <typename ...> class ReducerOffDiagonal, typename T>
    void multiReduce(T result[], const coeff_array<T> &a, const coeff_array<T> &b, const coeff_array<T> &c,
                     CompositeColorSpinorField &x, CompositeColorSpinorField &y, CompositeColorSpinorField &z,
                     CompositeColorSpinorField &w, int i, int j)
    {
<<<<<<< HEAD
      typedef typename scalar<RegType>::type Float;
      typedef typename vector<Float, 2>::type Float2;
      typedef vector<Float, 2> vec2;

      const int NYW = y.size();
      Reducer<NXZ, ReduceType, Float2, RegType> r(a, b, c, NYW);
      constexpr int NYW_max = max_YW_size<NXZ, StoreType, yType, write, decltype(r)>();

      memset(result, 0, NXZ * NYW * sizeof(doubleN));

      const int NYW_max_check
        = max_YW_size<write>(x.size(), x[0]->Precision(), y[0]->Precision(), r.use_z, r.use_w, true);

      if (!is_valid_NXZ(NXZ, true))
        errorQuda("NXZ=%d is not a valid size ( MAX_MULTI_BLAS_N %d)", NXZ, MAX_MULTI_BLAS_N);
      if (NYW_max != NYW_max_check) errorQuda("Runtime %d and compile time %d limits disagree", NYW_max_check, NYW_max);
      if (NXZ * NYW > QUDA_MAX_MULTI_REDUCE)
        errorQuda("NXZ * NYW = %d exceeds maximum number of reductions %d", NXZ * NYW, QUDA_MAX_MULTI_REDUCE);
      if (NYW > NYW_max) errorQuda("NYW exceeds max size (%d > %d)", NYW, NYW_max);
      if (NXZ * NYW * sizeof(Float2) > MAX_MATRIX_SIZE)
        errorQuda("Coefficient matrix exceeds max size (%lu > %d)", NXZ * NYW * sizeof(Float2), MAX_MATRIX_SIZE);

      const int N_MIN = NXZ < NYW ? NXZ : NYW;
      for (int i = 0; i < N_MIN; i++) {
        checkSpinor(*x[i], *y[i]);
        checkSpinor(*x[i], *z[i]);
        checkSpinor(*x[i], *w[i]);
        if (!x[i]->isNative()) {
          warningQuda("Reductions on non-native fields are not supported\n");
          return;
        }
      }

#ifdef JITIFY
      // need to get constants pointer from jitify instance
      if (a.data || b.data || c.data) errorQuda("Constant memory buffer support not enabled with jitify yet");
#endif

      if (a.data) {
        Float2 A[MAX_MATRIX_SIZE / sizeof(Float2)];
        // since the kernel doesn't know the width of them matrix at compile
        // time we stride it and copy the padded matrix to GPU
        for (int i = 0; i < NXZ; i++)
          for (int j = 0; j < NYW; j++) A[NYW * i + j] = make_Float2<Float2>(Complex(a.data[NYW * i + j]));


	signed char *A_d;hipMalloc(&A_d, MAX_MATRIX_SIZE);hipMemcpy(A_d,A,MAX_MATRIX_SIZE,hipMemcpyHostToDevice);
	set_AmatixR<<<256,MAX_MATRIX_SIZE/256>>>(A_d);
	hipDeviceSynchronize();hipFree(A_d);
//        hipMemcpyToSymbolAsync(HIP_SYMBOL(Amatrix_d), A, NXZ * NYW * sizeof(decltype(A[0])), 0, hipMemcpyHostToDevice,
//                                *getStream());

        Amatrix_h = reinterpret_cast<signed char *>(const_cast<T *>(a.data));
      }

      if (b.data) {
        Float2 B[MAX_MATRIX_SIZE / sizeof(Float2)];
        // since the kernel doesn't know the width of them matrix at compile
        // time we stride it and copy the padded matrix to GPU
        for (int i = 0; i < NXZ; i++)
          for (int j = 0; j < NYW; j++) B[NYW * i + j] = make_Float2<Float2>(Complex(b.data[NYW * i + j]));

	signed char *B_d;hipMalloc(&B_d, MAX_MATRIX_SIZE);hipMemcpy(B_d,B,MAX_MATRIX_SIZE,hipMemcpyHostToDevice);
	set_BmatixR<<<256,MAX_MATRIX_SIZE/256>>>(B_d);
	hipDeviceSynchronize();hipFree(B_d);
//        hipMemcpyToSymbolAsync(HIP_SYMBOL(Bmatrix_d), B, NXZ * NYW * sizeof(decltype(B[0])), 0, hipMemcpyHostToDevice,
//                                *getStream());

        Bmatrix_h = reinterpret_cast<signed char *>(const_cast<T *>(b.data));
      }

      if (c.data) {
        Float2 C[MAX_MATRIX_SIZE / sizeof(Float2)];
        // since the kernel doesn't know the width of them matrix at compile
        // time we stride it and copy the padded matrix to GPU
        for (int i = 0; i < NXZ; i++)
          for (int j = 0; j < NYW; j++) C[NYW * i + j] = make_Float2<Float2>(Complex(c.data[NYW * i + j]));


	signed char *C_d;hipMalloc(&C_d, MAX_MATRIX_SIZE);hipMemcpy(C_d,C,MAX_MATRIX_SIZE,hipMemcpyHostToDevice);
	set_CmatixR<<<256,MAX_MATRIX_SIZE/256>>>(C_d);
	hipDeviceSynchronize();hipFree(C_d);
//        hipMemcpyToSymbolAsync(HIP_SYMBOL(Cmatrix_d), C, NXZ * NYW * sizeof(decltype(C[0])), 0, hipMemcpyHostToDevice,
//                                *getStream());

        Cmatrix_h = reinterpret_cast<signed char *>(const_cast<T *>(c.data));
      }

      SpinorTexture<RegType, StoreType, M> X[NXZ];
      Spinor<RegType, yType, M, write::Y> Y[NYW_max];
      SpinorTexture<RegType, StoreType, M> Z[NXZ];
      Spinor<RegType, StoreType, M, write::W> W[NYW_max];

      for (int i = 0; i < NXZ; i++) {
        X[i].set(*dynamic_cast<cudaColorSpinorField *>(x[i]));
        Z[i].set(*dynamic_cast<cudaColorSpinorField *>(z[i]));
=======
      if (i == j) { // we are on the diagonal so invoke the diagonal reducer
        using host_reduce_t = typename ReducerDiagonal<double, double>::reduce_t;
        instantiate<ReducerDiagonal, MultiReduce, true>(a, b, c, *x[0], *y[0], x, y, z, w, (host_reduce_t*)result);
      } else { // we are on the diagonal so invoke the off-diagonal reducer
        using host_reduce_t = typename ReducerOffDiagonal<double, double>::reduce_t;
        instantiate<ReducerOffDiagonal, MultiReduce, true>(a, b, c, *x[0], *y[0], x, y, z, w, (host_reduce_t*)result);
>>>>>>> 4f390279
      }
    }

    // This function does the outer product of dot products... in column major.
    // There's a function below called 'cDotProduct' that flips it to row major.
    template <template <typename ...> class ReducerDiagonal,
              template <typename ...> class ReducerOffDiagonal, typename T>
    void multiReduce_recurse(T *result, std::vector<ColorSpinorField *> &x, std::vector<ColorSpinorField *> &y,
                             std::vector<ColorSpinorField *> &z, std::vector<ColorSpinorField *> &w, int i_idx,
                             int j_idx, bool hermitian, uint2 tile_size)
    {
      if (y.size() > tile_size.y) { // if greater than max single-kernel size, split and recurse
        // Do the recurse first.
        T* result0 = &result[0];
        T* result1 = &result[x.size()*(y.size()/2)];
        std::vector<ColorSpinorField*> y0(y.begin(), y.begin() + y.size()/2);
        std::vector<ColorSpinorField*> y1(y.begin() + y.size()/2, y.end());
        multiReduce_recurse<ReducerDiagonal,ReducerOffDiagonal>(result0, x, y0, z, w, i_idx, 2*j_idx+0, hermitian, tile_size);
        multiReduce_recurse<ReducerDiagonal,ReducerOffDiagonal>(result1, x, y1, z, w, i_idx, 2*j_idx+1, hermitian, tile_size);
      } else {
        T* tmp_dot = new T[x.size()*y.size()];

	// if at bottom of recursion, return if on lower left
        if (x.size() <= tile_size.x && is_valid_NXZ(x.size(), true) && hermitian) {
          if (j_idx < i_idx) { return; }
        }

        coeff_array<T> a, b, c;

        if (x.size() <= tile_size.x && is_valid_NXZ(x.size(), true)) {
          // problem will fit, so do the computation
          multiReduce<ReducerDiagonal, ReducerOffDiagonal>(tmp_dot, a, b, c, x, y, z, w, i_idx, j_idx);
        } else {
          // split the problem and recurse. Splitting in x requires
          // memory reshuffling (unless y = 1).
          // Use a few temporary variables.

          T* tmpmajor = new T[x.size()*y.size()];
          T* result0 = &tmpmajor[0];
          T* result1 = &tmpmajor[(x.size()/2)*y.size()];
          std::vector<ColorSpinorField*> x0(x.begin(), x.begin() + x.size()/2);
          std::vector<ColorSpinorField*> x1(x.begin() + x.size()/2, x.end());
          std::vector<ColorSpinorField*> z0(z.begin(), z.begin() + z.size()/2);
          std::vector<ColorSpinorField*> z1(z.begin() + z.size()/2, z.end());
          std::vector<ColorSpinorField*> w0(w.begin(), w.begin() + w.size()/2);
          std::vector<ColorSpinorField*> w1(w.begin() + w.size()/2, w.end());

          multiReduce_recurse<ReducerDiagonal,ReducerOffDiagonal>(result0, x0, y, z0, w0, 2*i_idx+0, j_idx, hermitian, tile_size);
          multiReduce_recurse<ReducerDiagonal,ReducerOffDiagonal>(result1, x1, y, z1, w1, 2*i_idx+1, j_idx, hermitian, tile_size);

          const unsigned int xlen0 = x.size()/2;
          const unsigned int xlen1 = x.size() - xlen0;
          const unsigned int ylen = y.size();

          // Copy back into result.
          int count = 0, count0 = 0, count1 = 0;
          for (unsigned int i = 0; i < ylen; i++)
          {
            for (unsigned int j = 0; j < xlen0; j++)
              result[count++] = result0[count0++];
            for (unsigned int j = 0; j < xlen1; j++)
              result[count++] = result1[count1++];
          }

          delete[] tmpmajor;
        }

        // we are at the leaf of the binary tree (e.g., we ran the kernel): perform the row-to-column-major transpose here.
        if (x.size() <= tile_size.x && is_valid_NXZ(x.size(), true)) {
          const unsigned int xlen = x.size();
          const unsigned int ylen = y.size();
          for (unsigned int j = 0; j < xlen; j++)
            for (unsigned int i = 0; i < ylen; i++)
              result[i*xlen+j] = tmp_dot[j*ylen + i];
        }
        delete[] tmp_dot;
      }
    }

    template <template <typename ...> class ReducerDiagonal,
              template <typename ...> class ReducerOffDiagonal, typename T>
    class TileSizeTune : public Tunable
    {
      typedef std::vector<ColorSpinorField*> vec;
      T *result;
      vec &x, &y, &z, &w;
      bool hermitian;
      bool Anorm;

      unsigned int sharedBytesPerThread() const { return 0; }
      unsigned int sharedBytesPerBlock(const TuneParam &param) const { return 0; }

      int NYW_max;
      uint2 max_tile_size;

    public:
      TileSizeTune(T *result, vec &x, vec &y, vec &z, vec &w, int coeff_width, bool hermitian, bool Anorm = false,
                   bool nested_policy = false) :
        result(result),
        x(x),
        y(y),
        z(z),
        w(w),
        hermitian(hermitian),
        Anorm(Anorm)
      {
        NYW_max = max_YW_size(x.size(), x[0]->Precision(), y[0]->Precision(), false, false, coeff_width, true);
        max_tile_size = make_uint2(1, 1);

        strcpy(aux, nested_policy ? "nested_policy," : "policy,");
        strcat(aux, x[0]->AuxString());
      	strcat(aux, ",");
      	strcat(aux, y[0]->AuxString());
        if (hermitian) strcat(aux, ",hermitian");
        if (Anorm) strcat(aux, ",Anorm");
	strcat(aux,",n=");
	char size[8];
	u64toa(size, x.size());
	strcat(aux,size);
	strcat(aux,",m=");
	u64toa(size, y.size());
	strcat(aux,size);
        u64toa(size, MAX_MULTI_BLAS_N);
        strcat(aux, ",multi-blas-n=");
        strcat(aux, size);

        // before we do policy tuning we must ensure the kernel
        // constituents have been tuned since we can't do nested tuning
        // FIXME this will break if the kernels are destructive - which they aren't here
        if (!tuned()) {
          if (!nested_policy) disableProfileCount(); // purely for profiling reasons, don't want to profile tunings.

          // note the 1-d tuning is all redundent now that we call
          // multiReduce_recurse directly now for 1-d multi
          // reductions, but I'll keep this code here for now
          if (x.size() == 1) { // 1-d reduction

            max_tile_size = make_uint2(1, std::min(NYW_max, (int)y.size()));
            multiReduce_recurse<ReducerDiagonal, ReducerOffDiagonal>(result, x, y, z, w, 0, 0, hermitian, max_tile_size);

          } else if (y.size() == 1) { // 1-d reduction

            max_tile_size = make_uint2(std::min((size_t)max_NXZ_power2(true), x.size()), 1);
            multiReduce_recurse<ReducerDiagonal, ReducerOffDiagonal>(result, x, y, z, w, 0, 0, hermitian, max_tile_size);

          } else { // 2-d reduction

            // max_tile_size should be set to the largest power of 2,
            // since we have a requirement that the tile size is a
            // power of 2.
            // FIXME - we only do simple square tiling here
            max_tile_size = make_uint2(max_NXZ_power2(true), max_NXZ_power2(true));

            // Make sure constituents are tuned.
            for (unsigned int tile_size = 1;
                 tile_size <= max_tile_size.x && tile_size <= x.size() && (tile_size <= y.size() || y.size() == 1);
                 tile_size *= 2) {
              multiReduce_recurse<ReducerDiagonal, ReducerOffDiagonal>(result, x, y, z, w, 0, 0, hermitian, make_uint2(tile_size, tile_size));
            }

            // also test case using a single kernel if both dimensions are less than max
            if (is_valid_NXZ(x.size(), true) && y.size() <= (unsigned int)NYW_max) {
              multiReduce_recurse<ReducerDiagonal, ReducerOffDiagonal>(result, x, y, z, w, 0, 0, hermitian, make_uint2(x.size(), y.size()));
            }
          }

          if (!nested_policy) enableProfileCount();
          setPolicyTuning(true);
        }
      }

      virtual ~TileSizeTune() { setPolicyTuning(false); }

<<<<<<< HEAD
      void apply(const hipStream_t &stream) {
=======
      void apply(const qudaStream_t &stream) {
>>>>>>> 4f390279
        TuneParam tp = tuneLaunch(*this, getTuning(), getVerbosity());

        // tp.aux.x is where the tile size is stored. "tp" is the tuning struct.
        // it contains blocksize, grid size, etc. Since we're only tuning
        // a policy, we don't care about those sizes. That's why we only
        // tune "aux.x", which is the tile size.
        multiReduce_recurse<ReducerDiagonal, ReducerOffDiagonal>(result, x, y, z, w, 0, 0, hermitian, make_uint2(tp.aux.x, tp.aux.y));
      }

      // aux.x is the tile size
      bool advanceAux(TuneParam &param) const
      {
        // for 1-d reductions we don't do any tuning and just use the largest tile
        if (x.size() == 1 || y.size() == 1) {
          return false;
        } else { // 2-d reduction

          if ((unsigned int)(2 * param.aux.x) <= max_tile_size.x && (unsigned int)(2 * param.aux.y) <= max_tile_size.y
              && (unsigned int)(2 * param.aux.x) <= x.size() && (unsigned int)(2 * param.aux.y) <= y.size()) {
            // only tune powers of two
            param.aux.x *= 2;
            param.aux.y *= 2;
            return true;
          } else if (is_valid_NXZ(x.size(), true) && y.size() <= (size_t)NYW_max
                     && ((size_t)param.aux.x != x.size() || (size_t)param.aux.y != y.size())) {
            // we've run out of power of two tiles to try, but before
            // we finish, try a single kernel if it fits
            param.aux.x = x.size();
            param.aux.y = y.size();
            return true;
          } else {
            // reset to the beginning (which we'd need for multi-dimensional tuning)
            param.aux.x = 1;
            param.aux.y = 1;
            return false;
          }
        }
      }

      bool advanceTuneParam(TuneParam &param) const { return advanceAux(param); }

      void initTuneParam(TuneParam &param) const  {
        Tunable::initTuneParam(param);
        if (x.size() == 1 || y.size() == 1) {
          param.aux.x = max_tile_size.x;
          param.aux.y = max_tile_size.y;
        } else { // only do non-trivial tuning for 2-d reductions
          param.aux.x = 1;
          param.aux.y = 1;
        }
        param.aux.z = 0;
        param.aux.w = 0;
      }

      void defaultTuneParam(TuneParam &param) const  {
        Tunable::defaultTuneParam(param); // default is max tile size
        param.aux.x = max_tile_size.x;
        param.aux.y = max_tile_size.y;
        param.aux.z = 0;
        param.aux.w = 0;
      }

      TuneKey tuneKey() const {
        return TuneKey(x[0]->VolString(), typeid(*this).name(), aux);
      }

      long long flops() const { return 0; } // FIXME
      long long bytes() const { return 0; } // FIXME

      void preTune() { } // FIXME - use write to determine what needs to be saved
      void postTune() { } // FIXME - use write to determine what needs to be saved
    };

    template <template <typename ...> class ReducerDiagonal,
              template <typename ...> class ReducerOffDiagonal, typename T>
    class TransposeTune : public Tunable
    {
      using TileTuner = TileSizeTune<ReducerDiagonal, ReducerOffDiagonal, T>;
      using vec = std::vector<ColorSpinorField *>;
      T *result;
      vec &x, &y;
      int coeff_width;
      bool hermitian;
      bool Anorm;

      unsigned int sharedBytesPerThread() const { return 0; }
      unsigned int sharedBytesPerBlock(const TuneParam &param) const { return 0; }

    public:
      TransposeTune(T *result, vec &x, vec &y, int coeff_width, bool hermitian, bool Anorm = false) :
        result(result),
        x(x),
        y(y),
        coeff_width(coeff_width),
        hermitian(hermitian),
        Anorm(Anorm)
      {
        strcpy(aux, "policy,");
        strcat(aux, x[0]->AuxString());
        strcat(aux, ",");
        strcat(aux, y[0]->AuxString());
        if (hermitian) strcat(aux, ",hermitian");
        if (Anorm) strcat(aux, ",Anorm");
        strcat(aux, ",n=");
        char size[8];
        u64toa(size, x.size());
        strcat(aux, size);
        strcat(aux, ",m=");
        u64toa(size, y.size());
        strcat(aux, size);
        u64toa(size, MAX_MULTI_BLAS_N);
        strcat(aux, ",multi-blas-n=");
        strcat(aux, size);

        // before we do policy tuning we must ensure the kernel
        // constituents have been tuned since we can't do nested tuning
        if (!tuned()) {
          disableProfileCount(); // purely for profiling reasons, don't want to profile tunings.

          // note the 1-d tuning is all redundent now that we call
          // multiReduce_recurse directly now for 1-d multi
          // reductions, but I'll keep this code here for now
          if (x.size() == 1) {
            TileTuner tile(result, x, y, x, x, coeff_width, hermitian, Anorm, true);
            tile.apply(0);
          } else if (y.size() == 1) {
            TileTuner tile(result, y, x, y, y, coeff_width, hermitian, Anorm, true);
            tile.apply(0);
          } else {

            { // tune regular inner product
              TileTuner tile(result, x, y, x, x, coeff_width, hermitian, Anorm, true);
              tile.apply(0);
            }

            { // tune transpose inner product
              TileTuner tile(result, y, x, y, y, coeff_width, hermitian, Anorm, true);
              tile.apply(0);
            }
          }

          enableProfileCount();
          setPolicyTuning(true);
        }
      }

      virtual ~TransposeTune() { setPolicyTuning(false); }

<<<<<<< HEAD
      void apply(const hipStream_t &stream)
=======
      void apply(const qudaStream_t &stream)
>>>>>>> 4f390279
      {
        TuneParam tp = tuneLaunch(*this, getTuning(), getVerbosity());

        if (tp.aux.x == 0) {
          TileTuner tile(result, x, y, x, x, coeff_width, hermitian, Anorm, true);
          tile.apply(stream);
        } else if (tp.aux.x == 1) {
          T *result_trans = new T[x.size() * y.size()];

          // swap (x<->y and w<-z> when doing transpose calculation)
          TileTuner tile(result_trans, y, x, y, y, coeff_width, hermitian, Anorm, true);
          tile.apply(stream);

          // tranpose the result if we are doing the transpose calculation
          const auto xlen = x.size();
          const auto ylen = y.size();
          for (unsigned int j = 0; j < xlen; j++)
            for (unsigned int i = 0; i < ylen; i++) result[i * xlen + j] = conj(result_trans[j * ylen + i]);

          delete[] result_trans;
        } else {
          errorQuda("Unexpected transpose parameter %d", tp.aux.x);
        }
      }

      bool advanceAux(TuneParam &param) const
      {
        if (x.size() == 1 || y.size() == 1) {
          return false;
        } else {
          if (param.aux.x == 0) {
            param.aux.x = 1;
            return true;
          } else {
            param.aux.x = 0;
            return false;
          }
        }
      }

      bool advanceTuneParam(TuneParam &param) const { return advanceAux(param); }

      void initTuneParam(TuneParam &param) const
      {
        Tunable::initTuneParam(param);
        if (x.size() == 1)
          param.aux = make_int4(0, 0, 0, 0);
        else if (y.size() == 1)
          param.aux = make_int4(1, 0, 0, 0);
        else
          param.aux = make_int4(0, 0, 0, 0); // default is not to transpose
      }

      void defaultTuneParam(TuneParam &param) const { initTuneParam(param); }

      TuneKey tuneKey() const { return TuneKey(x[0]->VolString(), typeid(*this).name(), aux); }

      long long flops() const { return 0; } // FIXME
      long long bytes() const { return 0; } // FIXME

      void preTune() {}  // FIXME - use write to determine what needs to be saved
      void postTune() {} // FIXME - use write to determine what needs to be saved
    };

    void reDotProduct(double *result, std::vector<ColorSpinorField *> &x, std::vector<ColorSpinorField *> &y)
    {
      if (x.size() == 0 || y.size() == 0) errorQuda("vector.size() == 0");
      double *result_tmp = new double[x.size() * y.size()];
      for (unsigned int i = 0; i < x.size()*y.size(); i++) result_tmp[i] = 0.0;
      int coeff_width = 0;

      if (x.size() == 1) {
        int NYW_max = max_YW_size(x.size(), x[0]->Precision(), y[0]->Precision(), false, false, coeff_width, true);
        // if fine-grid then we set max tile size to 32 to avoid unnecessary tuning
        uint2 max_tile_size = make_uint2(1, std::min( {NYW_max, (int)y.size(), x[0]->Ncolor() == 3 ? 32 : NYW_max} ));
        multiReduce_recurse<multiDot, multiDot>(result_tmp, x, y, x, x, 0, 0, false, max_tile_size);
      } else if (y.size() == 1 && x[0]->Precision() == y[0]->Precision()) {

        double *result_trans = new double[x.size() * y.size()];

        // swap (x<->y and w<-z> when doing transpose calculation)
        int NXZ_max = max_YW_size(y.size(), y[0]->Precision(), x[0]->Precision(), false, false, coeff_width, true);
        // if fine-grid then we set max tile size to 32 to avoid unnecessary tuning
        uint2 max_tile_size = make_uint2(1, std::min( {NXZ_max, (int)x.size(), x[0]->Ncolor() == 3 ? 32 : NXZ_max} ));
        multiReduce_recurse<multiDot, multiDot>(result_trans, y, x, y, y, 0, 0, false, max_tile_size);

        // transpose the result if we are doing the transpose calculation
        const auto xlen = x.size();
        const auto ylen = y.size();
        for (unsigned int j = 0; j < xlen; j++)
          for (unsigned int i = 0; i < ylen; i++) result_tmp[i * xlen + j] = result_trans[j * ylen + i];

        delete[] result_trans;

      } else if (x[0]->Precision() == y[0]->Precision()) {
        TransposeTune<multiDot, multiDot, double> trans(result_tmp, x, y, coeff_width, false);
        trans.apply(0);
      } else {
        TileSizeTune<multiDot, multiDot, double> tile(result_tmp, x, y, x, x, coeff_width, false);
        tile.apply(0);
      }

      // do a single multi-node reduction only once we have computed all local dot products
      const int Nreduce = x.size() * y.size();
      reduceDoubleArray(result_tmp, Nreduce);

      // multiReduce_recurse returns a column-major matrix.
      // To be consistent with the multi-blas functions, we should
      // switch this to row-major.
      const unsigned int xlen = x.size();
      const unsigned int ylen = y.size();
      for (unsigned int j = 0; j < xlen; j++)
        for (unsigned int i = 0; i < ylen; i++) result[j * ylen + i] = result_tmp[i * xlen + j];

      delete[] result_tmp;
    }

    void cDotProduct(Complex *result, std::vector<ColorSpinorField *> &x, std::vector<ColorSpinorField *> &y)
    {
      if (x.size() == 0 || y.size() == 0) errorQuda("vector.size() == 0");
      Complex *result_tmp = new Complex[x.size() * y.size()];
      for (unsigned int i = 0; i < x.size() * y.size(); i++) result_tmp[i] = 0.0;
      int coeff_width = 0;

      if (x.size() == 1) {
        int NYW_max = max_YW_size(x.size(), x[0]->Precision(), y[0]->Precision(), false, false, coeff_width, true);
        // if fine-grid then we set max tile size to 32 to avoid unnecessary tuning
        uint2 max_tile_size = make_uint2(1, std::min( {NYW_max, (int)y.size(), x[0]->Ncolor() == 3 ? 32 : NYW_max} ));
        multiReduce_recurse<multiCdot, multiCdot>(result_tmp, x, y, x, x, 0, 0, false, max_tile_size);
      } else if (y.size() == 1 && x[0]->Precision() == y[0]->Precision()) {

        Complex *result_trans = new Complex[x.size() * y.size()];

        // swap (x<->y and w<-z> when doing transpose calculation)
        int NXZ_max = max_YW_size(y.size(), y[0]->Precision(), x[0]->Precision(), false, false, coeff_width, true);
        // if fine-grid then we set max tile size to 32 to avoid unnecessary tuning
        uint2 max_tile_size = make_uint2(1, std::min( {NXZ_max, (int)x.size(), x[0]->Ncolor() == 3 ? 32 : NXZ_max} ));
        multiReduce_recurse<multiCdot, multiCdot>(result_trans, y, x, y, y, 0, 0, false, max_tile_size);

        // transpose the result if we are doing the transpose calculation
        const auto xlen = x.size();
        const auto ylen = y.size();
        for (unsigned int j = 0; j < xlen; j++)
          for (unsigned int i = 0; i < ylen; i++) result_tmp[i * xlen + j] = conj(result_trans[j * ylen + i]);

        delete[] result_trans;

      } else if (x[0]->Precision() == y[0]->Precision()) {
        TransposeTune<multiCdot, multiCdot, Complex> trans(result_tmp, x, y, coeff_width, false);
        trans.apply(0);
      } else {
        TileSizeTune<multiCdot, multiCdot, Complex> tile(result_tmp, x, y, x, x, coeff_width, false);
        tile.apply(0);
      }

      // do a single multi-node reduction only once we have computed all local dot products
      const int Nreduce = 2*x.size()*y.size();
      reduceDoubleArray((double*)result_tmp, Nreduce);

      // multiReduce_recurse returns a column-major matrix.
      // To be consistent with the multi-blas functions, we should
      // switch this to row-major.
      const unsigned int xlen = x.size();
      const unsigned int ylen = y.size();
      for (unsigned int j = 0; j < xlen; j++)
        for (unsigned int i = 0; i < ylen; i++)
          result[j*ylen+i] = result_tmp[i*xlen + j];

      delete[] result_tmp;
    }

    void hDotProduct(Complex *result, std::vector<ColorSpinorField *> &x, std::vector<ColorSpinorField *> &y)
    {
      if (x.size() == 0 || y.size() == 0) errorQuda("vector.size() == 0");
      if (x.size() != y.size()) errorQuda("Cannot call Hermitian block dot product on non-square inputs");

      Complex* result_tmp = new Complex[x.size()*y.size()];
      for (unsigned int i = 0; i < x.size()*y.size(); i++) result_tmp[i] = 0.0;

      int coeff_width = 0;
      TileSizeTune<multiCdot, multiCdot, Complex> tile(result_tmp, x, y, x, x, coeff_width, true, false); // last false is b/c L2 norm
      tile.apply(0);

      // do a single multi-node reduction only once we have computed all local dot products
      const int Nreduce = 2*x.size()*y.size();
      reduceDoubleArray((double*)result_tmp, Nreduce); // FIXME - could optimize this for Hermiticity as well

      // Switch from col-major to row-major
      const unsigned int xlen = x.size();
      const unsigned int ylen = y.size();
      for (unsigned int j = 0; j < xlen; j++)
        for (unsigned int i = j; i < ylen; i++) {
          result[j*ylen+i] = result_tmp[i*xlen + j];
          result[i*ylen+j] = conj(result_tmp[i*xlen + j]);
	}

      delete[] result_tmp;
    }

    // for (p, Ap) norms in CG which are Hermitian.
    void hDotProduct_Anorm(Complex *result, std::vector<ColorSpinorField *> &x, std::vector<ColorSpinorField *> &y)
    {
      if (x.size() == 0 || y.size() == 0) errorQuda("vector.size() == 0");
      if (x.size() != y.size()) errorQuda("Cannot call Hermitian block A-norm dot product on non-square inputs");

      Complex* result_tmp = new Complex[x.size()*y.size()];
      for (unsigned int i = 0; i < x.size()*y.size(); i++) result_tmp[i] = 0.0;

      int coeff_width = 0;
      TileSizeTune<multiCdot, multiCdot, Complex> tile(result_tmp, x, y, x, x, coeff_width, true, true); // last true is b/c A norm
      tile.apply(0);

      // do a single multi-node reduction only once we have computed all local dot products
      const int Nreduce = 2*x.size()*y.size();
      reduceDoubleArray((double*)result_tmp, Nreduce); // FIXME - could optimize this for Hermiticity as well

      // Switch from col-major to row-major
      const unsigned int xlen = x.size();
      const unsigned int ylen = y.size();
      for (unsigned int j = 0; j < xlen; j++)
        for (unsigned int i = j; i < ylen; i++) {
          result[j*ylen+i] = result_tmp[i*xlen + j];
          result[i*ylen+j] = conj(result_tmp[i*xlen + j]);
        }

      delete[] result_tmp;
    }

    // takes the outer product of inner products between and y and copies y into z
    void cDotProductCopy(Complex* result, std::vector<ColorSpinorField*>& x, std::vector<ColorSpinorField*>& y,
			 std::vector<ColorSpinorField*>&z){

#if 0
      // FIXME - if this is enabled we need to ensure that use_w is
      // enabled above.  Also, I think this might break if the diagonal
      // write is different from the off-diagonal write
      if (x.size() == 0 || y.size() == 0) errorQuda("vector.size() == 0");
      if (y.size() != z.size()) errorQuda("Cannot copy input y of size %lu into z of size %lu\n", y.size(), z.size());

      Complex* result_tmp = new Complex[x.size()*y.size()];
      for (unsigned int i = 0; i < x.size()*y.size(); i++) result_tmp[i] = 0.0;

      int coeff_width = 0;
      // When recursing, only the diagonal tiles will do the copy, the rest just do the outer product
      TileSizeTune<double2, typename vector<device_reduce_t,2>::type,multiCdotCopy,multiCdot,Complex> tile(result_tmp, x, y, x, y, coeff_width, true);
      tile.apply(0);

      // do a single multi-node reduction only once we have computed all local dot products
      const int Nreduce = 2*x.size()*y.size();
      reduceDoubleArray((double*)result_tmp, Nreduce);

      // Switch from col-major to row-major.
      const unsigned int xlen = x.size();
      const unsigned int ylen = y.size();
      for (unsigned int j = 0; j < xlen; j++)
        for (unsigned int i = 0; i < ylen; i++)
          result[j*ylen+i] = result_tmp[i*xlen + j];

      delete[] result_tmp;
#else
      errorQuda("cDotProductCopy not enabled");
#endif
    }

   } // namespace blas

} // namespace quda<|MERGE_RESOLUTION|>--- conflicted
+++ resolved
@@ -13,21 +13,10 @@
 
   namespace blas {
 
-<<<<<<< HEAD
-    hipStream_t* getStream();
-    hipEvent_t* getReduceEvent();
-    bool getFastReduce();
-    void initFastReduce(int words);
-    void completeFastReduce(int32_t words);
-
-    template <typename doubleN, typename ReduceType, typename FloatN, int M, int NXZ, typename Arg>
-    void multiReduceLaunch(doubleN result[], Arg &arg, const TuneParam &tp, const hipStream_t &stream, Tunable &tunable)
-=======
     qudaStream_t* getStream();
 
     template <int block_size, typename real, int len, int NXZ, typename Arg>
     typename std::enable_if<block_size!=32, cudaError_t>::type launch(Arg &arg, const TuneParam &tp, const qudaStream_t &stream)
->>>>>>> 4f390279
     {
       void *args[] = {&arg};
       if (tp.block.x == block_size)
@@ -63,45 +52,19 @@
                                   .configure(tp.grid, tp.block, tp.shared_bytes, stream)
                                   .launch(arg);
 #else
-<<<<<<< HEAD
-
-      Arg *arg_d;hipMalloc(&arg_d, sizeof(Arg));hipMemcpy(arg_d,&arg,sizeof(Arg),hipMemcpyHostToDevice);
-      LAUNCH_KERNEL_REDUCE(multiReduceKernel, tunable, tp, stream, *arg_d, ReduceType, FloatN, M, NXZ, Arg);
-      hipDeviceSynchronize();hipFree(arg_d);
-
-#endif
-=======
       if (tp.block.x <= max_block_size()) {
         auto error = launch<max_block_size(), real, len, NXZ>(arg, tp, stream);
         // flag any failures when tuning so we don't try and complete which could hang
-        if (activeTuning() && error != cudaSuccess) tunable.jitifyError() = CUDA_ERROR_INVALID_VALUE;
+        if (activeTuning() && error != cudaSuccess) tunable.jitifyError() = QUDA_ERROR_INVALID_VALUE;
       } else {
-        tunable.jitifyError() = CUDA_ERROR_INVALID_VALUE;
+        tunable.jitifyError() = QUDA_ERROR_INVALID_VALUE;
         if (!activeTuning()) errorQuda("block size %d not instantiated", tp.block.x);
       }
->>>>>>> 4f390279
 #endif
 
       T *result_ = new T[NXZ * arg.NYW];
       if (!commAsyncReduction()) {
-<<<<<<< HEAD
-#if (defined(_MSC_VER) && defined(_WIN64) || defined(__LP64__))
-        if (deviceProp.canMapHostMemory) {
-          if (getFastReduce()) {
-            completeFastReduce(words);
-          } else {
-            qudaEventRecord(*getReduceEvent(), stream);
-            while (hipSuccess != qudaEventQuery(*getReduceEvent())) {}
-          }
-        } else
-#endif
-        {
-          qudaMemcpy(getHostReduceBuffer(), getMappedHostReduceBuffer(), tp.grid.z * sizeof(ReduceType) * NXZ * arg.NYW,
-              hipMemcpyDeviceToHost);
-        }
-=======
         if (tunable.jitifyError() != CUDA_ERROR_INVALID_VALUE) arg.complete(result_, stream);
->>>>>>> 4f390279
       }
 
       // need to transpose for same order with vector thread reduction
@@ -218,12 +181,8 @@
         return TuneKey(x[0]->VolString(), name, aux);
       }
 
-<<<<<<< HEAD
-      void apply(const hipStream_t &stream)
-=======
       template <typename buffer_t>
       void set_param(buffer_t &d, const T &h, const qudaStream_t &stream)
->>>>>>> 4f390279
       {
         using coeff_t = typename decltype(r)::coeff_t;
         constexpr size_t n_coeff = MAX_MATRIX_SIZE / sizeof(coeff_t);
@@ -265,9 +224,34 @@
           // need to get constants pointer from jitify instance
           if (a.data || b.data || c.data) errorQuda("Constant memory buffer support not enabled with jitify yet");
 #else
+#if defined(__HIP__)
+	
+        signed char *A_d;
+	if(a.data)
+	{
+		hipMalloc(&A_d, MAX_MATRIX_SIZE);hipMemcpy(A_d,A,MAX_MATRIX_SIZE,hipMemcpyHostToDevice);
+        	set_AmatixR<<<256,MAX_MATRIX_SIZE/256>>>(A_d);
+        	hipDeviceSynchronize();hipFree(A_d);
+	}
+
+	if(b.data)
+	{
+        	hipMalloc(&A_d, MAX_MATRIX_SIZE);hipMemcpy(A_d,B,MAX_MATRIX_SIZE,hipMemcpyHostToDevice);
+        	set_BmatixR<<<256,MAX_MATRIX_SIZE/256>>>(A_d);
+        	hipDeviceSynchronize();hipFree(A_d);
+	}
+
+	if(c.data)
+	{
+        	hipMalloc(&A_d, MAX_MATRIX_SIZE);hipMemcpy(A_d,C,MAX_MATRIX_SIZE,hipMemcpyHostToDevice);
+        	set_CmatixR<<<256,MAX_MATRIX_SIZE/256>>>(A_d);
+        	hipDeviceSynchronize();hipFree(A_d);
+	}
+#else
           if (a.data) set_param(Amatrix_d, a, stream);
           if (b.data) set_param(Bmatrix_d, b, stream);
           if (c.data) set_param(Cmatrix_d, c, stream);
+#endif
 #endif
           multiReduceLaunch<device_real_t, M, NXZ>(result, arg, tp, stream, *this);
         } else {
@@ -369,111 +353,12 @@
                      CompositeColorSpinorField &x, CompositeColorSpinorField &y, CompositeColorSpinorField &z,
                      CompositeColorSpinorField &w, int i, int j)
     {
-<<<<<<< HEAD
-      typedef typename scalar<RegType>::type Float;
-      typedef typename vector<Float, 2>::type Float2;
-      typedef vector<Float, 2> vec2;
-
-      const int NYW = y.size();
-      Reducer<NXZ, ReduceType, Float2, RegType> r(a, b, c, NYW);
-      constexpr int NYW_max = max_YW_size<NXZ, StoreType, yType, write, decltype(r)>();
-
-      memset(result, 0, NXZ * NYW * sizeof(doubleN));
-
-      const int NYW_max_check
-        = max_YW_size<write>(x.size(), x[0]->Precision(), y[0]->Precision(), r.use_z, r.use_w, true);
-
-      if (!is_valid_NXZ(NXZ, true))
-        errorQuda("NXZ=%d is not a valid size ( MAX_MULTI_BLAS_N %d)", NXZ, MAX_MULTI_BLAS_N);
-      if (NYW_max != NYW_max_check) errorQuda("Runtime %d and compile time %d limits disagree", NYW_max_check, NYW_max);
-      if (NXZ * NYW > QUDA_MAX_MULTI_REDUCE)
-        errorQuda("NXZ * NYW = %d exceeds maximum number of reductions %d", NXZ * NYW, QUDA_MAX_MULTI_REDUCE);
-      if (NYW > NYW_max) errorQuda("NYW exceeds max size (%d > %d)", NYW, NYW_max);
-      if (NXZ * NYW * sizeof(Float2) > MAX_MATRIX_SIZE)
-        errorQuda("Coefficient matrix exceeds max size (%lu > %d)", NXZ * NYW * sizeof(Float2), MAX_MATRIX_SIZE);
-
-      const int N_MIN = NXZ < NYW ? NXZ : NYW;
-      for (int i = 0; i < N_MIN; i++) {
-        checkSpinor(*x[i], *y[i]);
-        checkSpinor(*x[i], *z[i]);
-        checkSpinor(*x[i], *w[i]);
-        if (!x[i]->isNative()) {
-          warningQuda("Reductions on non-native fields are not supported\n");
-          return;
-        }
-      }
-
-#ifdef JITIFY
-      // need to get constants pointer from jitify instance
-      if (a.data || b.data || c.data) errorQuda("Constant memory buffer support not enabled with jitify yet");
-#endif
-
-      if (a.data) {
-        Float2 A[MAX_MATRIX_SIZE / sizeof(Float2)];
-        // since the kernel doesn't know the width of them matrix at compile
-        // time we stride it and copy the padded matrix to GPU
-        for (int i = 0; i < NXZ; i++)
-          for (int j = 0; j < NYW; j++) A[NYW * i + j] = make_Float2<Float2>(Complex(a.data[NYW * i + j]));
-
-
-	signed char *A_d;hipMalloc(&A_d, MAX_MATRIX_SIZE);hipMemcpy(A_d,A,MAX_MATRIX_SIZE,hipMemcpyHostToDevice);
-	set_AmatixR<<<256,MAX_MATRIX_SIZE/256>>>(A_d);
-	hipDeviceSynchronize();hipFree(A_d);
-//        hipMemcpyToSymbolAsync(HIP_SYMBOL(Amatrix_d), A, NXZ * NYW * sizeof(decltype(A[0])), 0, hipMemcpyHostToDevice,
-//                                *getStream());
-
-        Amatrix_h = reinterpret_cast<signed char *>(const_cast<T *>(a.data));
-      }
-
-      if (b.data) {
-        Float2 B[MAX_MATRIX_SIZE / sizeof(Float2)];
-        // since the kernel doesn't know the width of them matrix at compile
-        // time we stride it and copy the padded matrix to GPU
-        for (int i = 0; i < NXZ; i++)
-          for (int j = 0; j < NYW; j++) B[NYW * i + j] = make_Float2<Float2>(Complex(b.data[NYW * i + j]));
-
-	signed char *B_d;hipMalloc(&B_d, MAX_MATRIX_SIZE);hipMemcpy(B_d,B,MAX_MATRIX_SIZE,hipMemcpyHostToDevice);
-	set_BmatixR<<<256,MAX_MATRIX_SIZE/256>>>(B_d);
-	hipDeviceSynchronize();hipFree(B_d);
-//        hipMemcpyToSymbolAsync(HIP_SYMBOL(Bmatrix_d), B, NXZ * NYW * sizeof(decltype(B[0])), 0, hipMemcpyHostToDevice,
-//                                *getStream());
-
-        Bmatrix_h = reinterpret_cast<signed char *>(const_cast<T *>(b.data));
-      }
-
-      if (c.data) {
-        Float2 C[MAX_MATRIX_SIZE / sizeof(Float2)];
-        // since the kernel doesn't know the width of them matrix at compile
-        // time we stride it and copy the padded matrix to GPU
-        for (int i = 0; i < NXZ; i++)
-          for (int j = 0; j < NYW; j++) C[NYW * i + j] = make_Float2<Float2>(Complex(c.data[NYW * i + j]));
-
-
-	signed char *C_d;hipMalloc(&C_d, MAX_MATRIX_SIZE);hipMemcpy(C_d,C,MAX_MATRIX_SIZE,hipMemcpyHostToDevice);
-	set_CmatixR<<<256,MAX_MATRIX_SIZE/256>>>(C_d);
-	hipDeviceSynchronize();hipFree(C_d);
-//        hipMemcpyToSymbolAsync(HIP_SYMBOL(Cmatrix_d), C, NXZ * NYW * sizeof(decltype(C[0])), 0, hipMemcpyHostToDevice,
-//                                *getStream());
-
-        Cmatrix_h = reinterpret_cast<signed char *>(const_cast<T *>(c.data));
-      }
-
-      SpinorTexture<RegType, StoreType, M> X[NXZ];
-      Spinor<RegType, yType, M, write::Y> Y[NYW_max];
-      SpinorTexture<RegType, StoreType, M> Z[NXZ];
-      Spinor<RegType, StoreType, M, write::W> W[NYW_max];
-
-      for (int i = 0; i < NXZ; i++) {
-        X[i].set(*dynamic_cast<cudaColorSpinorField *>(x[i]));
-        Z[i].set(*dynamic_cast<cudaColorSpinorField *>(z[i]));
-=======
       if (i == j) { // we are on the diagonal so invoke the diagonal reducer
         using host_reduce_t = typename ReducerDiagonal<double, double>::reduce_t;
         instantiate<ReducerDiagonal, MultiReduce, true>(a, b, c, *x[0], *y[0], x, y, z, w, (host_reduce_t*)result);
       } else { // we are on the diagonal so invoke the off-diagonal reducer
         using host_reduce_t = typename ReducerOffDiagonal<double, double>::reduce_t;
         instantiate<ReducerOffDiagonal, MultiReduce, true>(a, b, c, *x[0], *y[0], x, y, z, w, (host_reduce_t*)result);
->>>>>>> 4f390279
       }
     }
 
@@ -647,11 +532,7 @@
 
       virtual ~TileSizeTune() { setPolicyTuning(false); }
 
-<<<<<<< HEAD
-      void apply(const hipStream_t &stream) {
-=======
       void apply(const qudaStream_t &stream) {
->>>>>>> 4f390279
         TuneParam tp = tuneLaunch(*this, getTuning(), getVerbosity());
 
         // tp.aux.x is where the tile size is stored. "tp" is the tuning struct.
@@ -800,11 +681,7 @@
 
       virtual ~TransposeTune() { setPolicyTuning(false); }
 
-<<<<<<< HEAD
-      void apply(const hipStream_t &stream)
-=======
       void apply(const qudaStream_t &stream)
->>>>>>> 4f390279
       {
         TuneParam tp = tuneLaunch(*this, getTuning(), getVerbosity());
 
