--- conflicted
+++ resolved
@@ -13,34 +13,12 @@
          // up to a whole power of two.  So for example, 2x2x2x2 and
          // 3x3x3x1 aggregation would both use the same block size 32
 #ifndef QUDA_FAST_COMPILE_REDUCE
-<<<<<<< HEAD
-         using array_type = PowerOfTwoArray<device::warp_size(), device::max_block_size()>;
-#else
-         using array_type = PowerOfTwoArray<device::max_block_size(), device::max_block_size()>;
-=======
     using array_type = PowerOfTwoArray<device::warp_size(), device::max_block_size()>;
 #else
     using array_type = PowerOfTwoArray<device::max_block_size(), device::max_block_size()>;
->>>>>>> fe31ca4d
 #endif
     static constexpr array_type block = array_type();
 
-<<<<<<< HEAD
-         static constexpr array_type block = array_type();
-
-         /**
-          *  @brief Return the first power of two block that is larger than the required size
-          */
-         static unsigned int block_mapper(unsigned int raw_block)
-         {
-           for (unsigned int b=0; b < block.size();  b++) if (raw_block <= block[b]) return block[b];
-           errorQuda("Invalid raw block size %d\n", raw_block);
-           return 0;
-         }
-      };
-
-  constexpr Aggregates::array_type  Aggregates::block;
-=======
     /**
        @brief Return the first power of two block that is larger than the required size
     */
@@ -53,7 +31,6 @@
   };
 
   constexpr Aggregates::array_type Aggregates::block;
->>>>>>> fe31ca4d
 
   template <typename Float, typename vFloat, int fineSpin, int fineColor, int coarseSpin, int coarseColor>
   class RestrictLaunch : public TunableBlock2D {
