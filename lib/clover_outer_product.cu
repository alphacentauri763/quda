--- conflicted
+++ resolved
@@ -420,13 +420,8 @@
       }
     }
 
-<<<<<<< HEAD
-    cudaDeviceSynchronize();
+    qudaDeviceSynchronize();
     popKernelPackT(); // restore packing state
-=======
-    qudaDeviceSynchronize();
-    setKernelPackT(pack_old); // restore packing state
->>>>>>> 53d4c712
 
     a.bufferIndex = (1 - a.bufferIndex);
     comm_barrier();
