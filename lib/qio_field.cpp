#include <iostream>
#include <qmp.h>
#include <qio.h>
#include <quda.h>
#include <util_quda.h>
#include <layout_hyper.h>

#include <string>

static QIO_Layout layout;
static int lattice_size[4];
int quda_this_node;

std::ostream &operator<<(std::ostream &out, const QIO_Layout &layout)
{
  out << "node_number = " << layout.node_number << std::endl;
  out << "node_index = " << layout.node_index << std::endl;
  out << "get_coords = " << layout.get_coords << std::endl;
  out << "num_sites = " << layout.num_sites << std::endl;
  out << "latdim = " << layout.latdim << std::endl;
  out << "latsize = {";
  for (int d = 0; d < layout.latdim; d++) out << layout.latsize[d] << (d < layout.latdim - 1 ? ", " : "}");
  out << std::endl;
  out << "volume = " << layout.volume << std::endl;
  out << "sites_on_node = " << layout.sites_on_node << std::endl;
  out << "this_node = " << layout.this_node << std::endl;
  out << "number_of_nodes = " << layout.number_of_nodes << std::endl;
  return out;
}

// for matrix fields this order implies [color][color][complex]
// for vector fields this order implies [spin][color][complex]
// templatized version to allow for precision conversion
template <typename oFloat, typename iFloat, int len> void vput(char *s1, size_t index, int count, void *s2)
{
  oFloat **field = (oFloat **)s2;
  iFloat *src = (iFloat *)s1;

  // For the site specified by "index", move an array of "count" data
  // from the read buffer to an array of fields

  for (int i = 0; i < count; i++) {
    oFloat *dest = field[i] + len * index;
    for (int j = 0; j < len; j++) dest[j] = src[i * len + j];
  }
}

// for vector fields this order implies [spin][color][complex]
// templatized version of vget_M to allow for precision conversion
template <typename oFloat, typename iFloat, int len> void vget(char *s1, size_t index, int count, void *s2)
{
  iFloat **field = (iFloat **)s2;
  oFloat *dest = (oFloat *)s1;

  /* For the site specified by "index", move an array of "count" data
     from the array of fields to the write buffer */
  for (int i = 0; i < count; i++, dest += len) {
    iFloat *src = field[i] + len * index;
    for (int j = 0; j < len; j++) dest[j] = src[j];
  }
}

QIO_Reader *open_test_input(const char *filename, int volfmt, int serpar)
{
  QIO_Iflag iflag;

  iflag.serpar = serpar;
  iflag.volfmt = volfmt;

  /* Create the file XML */
  QIO_String *xml_file_in = QIO_string_create();

  /* Open the file for reading */
  QIO_Reader *infile = QIO_open_read(xml_file_in, filename, &layout, NULL, &iflag);

  if (infile == NULL) {
    printfQuda("%s(%d): QIO_open_read returns NULL.\n", __func__, quda_this_node);
    QIO_string_destroy(xml_file_in);
    return NULL;
  }

  printfQuda("%s: QIO_open_read done.\n",__func__);
  printfQuda("%s: User file info is \"%s\"\n", __func__, QIO_string_ptr(xml_file_in));

  QIO_string_destroy(xml_file_in);
  return infile;
}

QIO_Writer *open_test_output(const char *filename, int volfmt, int serpar, int ildgstyle)
{
  char xml_write_file[] = "Dummy user file XML";
  QIO_Filesystem filesys;
  QIO_Oflag oflag;

  oflag.serpar = serpar;
  oflag.ildgstyle = ildgstyle;
  oflag.ildgLFN = QIO_string_create();
  QIO_string_set(oflag.ildgLFN,"monkey");
  oflag.mode = QIO_TRUNC;

  filesys.my_io_node = 0;
  filesys.master_io_node = 0;

  /* Create the file XML */
  QIO_String *xml_file_out = QIO_string_create();
  QIO_string_set(xml_file_out,xml_write_file);

  /* Open the file for reading */
  QIO_Writer *outfile = QIO_open_write(xml_file_out, filename, volfmt, &layout, &filesys, &oflag);

  QIO_string_destroy(oflag.ildgLFN);
  if (outfile == NULL) {
    printfQuda("%s(%d): QIO_open_write returns NULL.\n", __func__, quda_this_node);
    QIO_string_destroy(xml_file_out);
    return NULL;
  }

  printfQuda("%s: QIO_open_write done.\n",__func__);
  printfQuda("%s: User file info is \"%s\"\n", __func__, QIO_string_ptr(xml_file_out));

  QIO_string_destroy(xml_file_out);
  return outfile;
}

template <int len>
int read_field(QIO_Reader *infile, int count, void *field_in[], QudaPrecision cpu_prec, QudaSiteSubset,
               QudaParity, int nSpin, int nColor)
{
  // Get the QIO record and string
  char dummy[100] = "";
  QIO_RecordInfo *rec_info = QIO_create_record_info(0, NULL, NULL, 0, dummy, dummy, 0, 0, 0, 0);
  QIO_String *xml_record_in = QIO_string_create();

  int status = QIO_read_record_info(infile, rec_info, xml_record_in);
  int prec = *QIO_get_precision(rec_info);

  // Check if the read was successful or not.
  printfQuda("%s: QIO_read_record_data returns status %d\n", __func__, status);
  if (status != QIO_SUCCESS)  { errorQuda("get_prec failed\n"); }

  // Query components of record
  int in_nSpin = QIO_get_spins(rec_info);
  int in_nColor = QIO_get_colors(rec_info);
  int in_count = QIO_get_datacount(rec_info);   // 4 for gauge fields, nVec for packs of vectors
  int in_typesize = QIO_get_typesize(rec_info); // size of data at each site in bytes
  QudaPrecision file_prec = (prec == 70) ? QUDA_SINGLE_PRECISION : QUDA_DOUBLE_PRECISION;

  // Various checks
  // Note: we exclude gauge fields from this b/c QUDA originally saved gauge fields as
  // nSpin == 1, nColor == N_COLORS*N_COLORS, while it's supposed to be (0,N_COLORS).
  // Further, even if the nSpin and nColor don't agree, what really matters is the
  // total typesize check.
  if (len != 2*N_COLORS*N_COLORS) {
    if (in_nSpin != nSpin) warningQuda("QIO_get_spins %d does not match expected number of colors %d", in_nSpin, nSpin);

    if (in_nColor != nColor)
      warningQuda("QIO_get_colors %d does not match expected number of spins %d", in_nColor, nColor);
  }

  if (in_count != count) errorQuda("QIO_get_datacount %d does not match expected number of fields %d", in_count, count);

  if (in_typesize != file_prec * len)
    errorQuda("QIO_get_typesize %d does not match expected datasize %d", in_typesize, file_prec * len);

  // Print the XML string.
  // The len != 18 is a WAR for this line segfaulting on some Chroma configs.
  // Tracked on github via #936 
  if (len != 2*N_COLORS*N_COLORS && QIO_string_length(xml_record_in) > 0) printfQuda("QIO string: %s\n", QIO_string_ptr(xml_record_in));

  // Get total size. Could probably check the filesize better, but tbd.
  size_t rec_size = file_prec * count * len;

  /* Read the field record and convert to cpu precision*/
  if (cpu_prec == QUDA_DOUBLE_PRECISION) {
    if (file_prec == QUDA_DOUBLE_PRECISION) {
      status = QIO_read(infile, rec_info, xml_record_in, vput<double, double, len>, rec_size, QUDA_DOUBLE_PRECISION,
                        field_in);
    } else {
      status
        = QIO_read(infile, rec_info, xml_record_in, vput<double, float, len>, rec_size, QUDA_SINGLE_PRECISION, field_in);
    }
  } else {
    if (file_prec == QUDA_DOUBLE_PRECISION) {
      status
        = QIO_read(infile, rec_info, xml_record_in, vput<float, double, len>, rec_size, QUDA_DOUBLE_PRECISION, field_in);
    } else {
      status
        = QIO_read(infile, rec_info, xml_record_in, vput<float, float, len>, rec_size, QUDA_SINGLE_PRECISION, field_in);
    }
  }

  QIO_string_destroy(xml_record_in);
  QIO_destroy_record_info(rec_info);
  printfQuda("%s: QIO_read_record_data returns status %d\n", __func__, status);
  if (status != QIO_SUCCESS) return 1;
  return 0;
}

int read_suN_field(QIO_Reader *infile, int count, void *field_in[], QudaPrecision cpu_prec)
{
  return read_field<2*N_COLORS*N_COLORS>(infile, count, field_in, cpu_prec, QUDA_FULL_SITE_SUBSET, QUDA_INVALID_PARITY, 1, N_COLORS*N_COLORS);
}

void set_layout(const int *X, QudaSiteSubset subset = QUDA_FULL_SITE_SUBSET)
{
  /* Lattice dimensions */
  size_t lattice_dim = 4; // assume the comms topology is 4-d
  size_t lattice_volume = 1;
  for (int d=0; d<4; d++) {
    lattice_size[d] = comm_dim(d)*X[d];
    lattice_volume *= (size_t)lattice_size[d];
  }

  /* Set the mapping of coordinates to nodes */
  if (quda_setup_layout(lattice_size, lattice_dim, QMP_get_number_of_nodes(), subset == QUDA_PARITY_SITE_SUBSET) != 0) {
    errorQuda("Setup layout failed\n");
  }
  printfQuda("%s layout set for %d nodes\n", __func__, QMP_get_number_of_nodes());

  /* Build the layout structure */
#ifdef QIO_HAS_EXTENDED_LAYOUT
  // members for smaller lattices are not used here
  layout.node_number = NULL;
  layout.node_index = NULL;
  layout.get_coords = NULL;
  layout.num_sites = NULL;
  // members using the extended layout for large lattice support
  layout.node_number_ext = quda_node_number_ext;
  layout.node_index_ext = quda_node_index_ext;
  layout.get_coords_ext = quda_get_coords_ext;
  layout.num_sites_ext = quda_num_sites_ext;
  layout.arg = NULL;
  layout.sites_on_node = quda_num_sites_ext(quda_this_node, nullptr);
#else
  // legacy API
  layout.node_number = quda_node_number;
  layout.node_index = quda_node_index;
  layout.get_coords = quda_get_coords;
  layout.num_sites = quda_num_sites;
  layout.sites_on_node = quda_num_sites(quda_this_node);
#endif // QIO_HAS_EXTENDED_LAYOUT
  layout.latsize         = lattice_size;
  layout.latdim          = lattice_dim;
  layout.volume          = lattice_volume;
  layout.this_node = quda_this_node;
  layout.number_of_nodes = QMP_get_number_of_nodes();
}

void read_gauge_field(const char *filename, void *gauge[], QudaPrecision precision, const int *X, int, char *[])
{
  quda_this_node = QMP_get_node_number();

  set_layout(X);

  /* Open the test file for reading */
  QIO_Reader *infile = open_test_input(filename, QIO_UNKNOWN, QIO_PARALLEL);
  if (infile == NULL) { errorQuda("Open file failed\n"); }

  /* Read the suN field record */
  printfQuda("%s: reading SU(%d) field\n",__func__, N_COLORS); fflush(stdout);
  int status = read_suN_field(infile, 4, gauge, precision);
  if (status) { errorQuda("read_suN_field failed %d\n", status); }

  /* Close the file */
  QIO_close_read(infile);
  printfQuda("%s: Closed file for reading\n",__func__);
}

// count is the number of vectors
// Ninternal is the size of the "inner struct" (24 for Wilson spinor)
int read_field(QIO_Reader *infile, int Ninternal, int count, void *field_in[], QudaPrecision cpu_prec,
               QudaSiteSubset subset, QudaParity parity, int nSpin, int nColor)
{
  int status = 0;
  switch (Ninternal) {
  case 2*N_COLORS: status = read_field<2*N_COLORS>(infile, count, field_in, cpu_prec, subset, parity, nSpin, nColor); break;
  case 24: status = read_field<24>(infile, count, field_in, cpu_prec, subset, parity, nSpin, nColor); break;
  case 72: status = read_field<72>(infile, count, field_in, cpu_prec, subset, parity, nSpin, nColor); break;
  case 96: status = read_field<96>(infile, count, field_in, cpu_prec, subset, parity, nSpin, nColor); break;
#if (N_COLORS != 8)
  case 128: status = read_field<128>(infile, count, field_in, cpu_prec, subset, parity, nSpin, nColor); break;
#endif
  case 256: status = read_field<256>(infile, count, field_in, cpu_prec, subset, parity, nSpin, nColor); break;
  case 288: status = read_field<288>(infile, count, field_in, cpu_prec, subset, parity, nSpin, nColor); break;
  case 384: status = read_field<384>(infile, count, field_in, cpu_prec, subset, parity, nSpin, nColor); break;
  default:
    errorQuda("Undefined %d", Ninternal);
  }
  return status;
}

void read_spinor_field(const char *filename, void *V[], QudaPrecision precision, const int *X, QudaSiteSubset subset,
                       QudaParity parity, int nColor, int nSpin, int Nvec, int, char *[])
{
  quda_this_node = QMP_get_node_number();

  set_layout(X, subset);

  /* Open the test file for reading */
  QIO_Reader *infile = open_test_input(filename, QIO_UNKNOWN, QIO_PARALLEL);
  if (infile == NULL) { errorQuda("Open file failed\n"); }

  /* Read the spinor field record */
  printfQuda("%s: reading %d vector fields\n", __func__, Nvec); fflush(stdout);
  int status = read_field(infile, 2 * nSpin * nColor, Nvec, V, precision, subset, parity, nSpin, nColor);
  if (status) { errorQuda("read_spinor_fields failed %d\n", status); }

  /* Close the file */
  QIO_close_read(infile);
  printfQuda("%s: Closed file for reading\n",__func__);
}

template <int len>
int write_field(QIO_Writer *outfile, int count, void *field_out[], QudaPrecision file_prec, QudaPrecision cpu_prec,
                QudaSiteSubset subset, QudaParity parity, int nSpin, int nColor, const char *type)
{
  // Prepare a string.
  std::string xml_record = "<?xml version=\"1.0\" encoding=\"UTF-8\"?><quda";
  
  switch (len) {
<<<<<<< HEAD
  case (2*N_COLORS): xml_record += "StaggeredColorSpinorField>"; break; // SU(N) staggered
  case (2*N_COLORS*N_COLORS): {
    if(nSpin == 0) xml_record += "GaugeFieldFile>"; // SU(N) gauge field
    else xml_record += "WilsonColorSpinorField>"; // SU(N) Wilson
    break;
  }
    //case (2*4*N_COLORS): xml_record += "WilsonColorSpinorField>"; break;  // SU(N) Wilson
=======
  case 6: xml_record += "StaggeredColorSpinorField>"; break; // SU(3) staggered
  case 18: xml_record += "GaugeFieldFile>"; break;           // SU(3) gauge field
  case 24: xml_record += "WilsonColorSpinorField>"; break;   // SU(3) Wilson vec
>>>>>>> a5b58e30
  case 96:
#if (N_COLORS != 8)
  case 128:
#endif
  case 256:
  case 384: xml_record += "MGColorSpinorField>"; break; // Color spinor vector
  case 72: xml_record += "StaggeredPropagator>"; break; // SU(3) staggered * 12
  case 288: xml_record += "WilsonPropagator>"; break;   // SU(3) Wilson vec * 12
  default: errorQuda("Invalid element length for QIO writing."); break;
  }
  xml_record += "\n";
  xml_record += "<version>BETA</version>\n";
  xml_record += "<type>" + std::string(type) + "</type>\n<info>\n";

  // if parity+even, it's a half-x-dim even only vector
  // if parity+odd, it's a half-x-dim odd only vector
  // if full+even, it's a full vector with only even sites filled, odd are zero
  // if full+odd, it's a full vector with only odd sites filled, even are zero
  // if full+full, it's a full vector with all sites filled (either a full ColorSpinorField or a GaugeField)

  if (subset == QUDA_PARITY_SITE_SUBSET) {
    xml_record += "  <subset>parity</subset>\n";
  } else {
    xml_record += "  <subset>full</subset>\n";
  }
  if (parity == QUDA_EVEN_PARITY) {
    xml_record += "    <parity>even</parity>\n";
  } else if (parity == QUDA_ODD_PARITY) {
    xml_record += "    <parity>odd</parity>\n";
  } else {
    xml_record += "  <parity>full</parity>\n";
  } // abuse/hack

  // A lot of this is redundant of the record info, but eh.
<<<<<<< HEAD
  xml_record += "<nColor>" + std::to_string(nColor) + "</nColor>";
  xml_record += "<nSpin>" + std::to_string(nSpin) + "</nSpin>";
  xml_record += "</info></quda";  
=======
  xml_record += "  <nColor>" + std::to_string(nColor) + "</nColor>\n";
  xml_record += "  <nSpin>" + std::to_string(nSpin) + "</nSpin>\n";
  xml_record += "</info>\n</quda";
>>>>>>> a5b58e30
  switch (len) {
  case (2*N_COLORS): xml_record += "StaggeredColorSpinorField>"; break; // SU(N) staggered
  case (2*N_COLORS*N_COLORS): {
    if(nSpin == 0) xml_record += "GaugeFieldFile>"; // SU(N) gauge field
    else xml_record += "WilsonColorSpinorField>"; // SU(N) Wilson
    break;
  }
    //case (2*4*N_COLORS): xml_record += "WilsonColorSpinorField>"; break;  // SU(N) Wilson
  case 96:
#if (N_COLORS != 8)
  case 128:
#endif
  case 256:
  case 384: xml_record += "MGColorSpinorField>"; break; // Color spinor vector
  case 72: xml_record += "StaggeredPropagator>"; break; // SU(3) staggered * 12
  case 288: xml_record += "WilsonPropagator>"; break;   // SU(3) Wilson vec * 12
  default: errorQuda("Invalid element length for QIO writing."); break;
  }
  xml_record += "\n\n";

  int status;

  // Create the record info for the field
  if (file_prec != QUDA_DOUBLE_PRECISION && file_prec != QUDA_SINGLE_PRECISION)
    errorQuda("Error, file_prec=%d not supported", file_prec);

  const char *precision = (file_prec == QUDA_DOUBLE_PRECISION) ? "D" : "F";

  // presently assumes 4-d
  const int nDim = 4;
  int lower[nDim] = {0, 0, 0, 0};
  int upper[nDim] = {lattice_size[0], lattice_size[1], lattice_size[2], lattice_size[3]};

  QIO_RecordInfo *rec_info = QIO_create_record_info(QIO_FIELD, lower, upper, nDim, const_cast<char *>(type),
                                                    const_cast<char *>(precision), nColor, nSpin, file_prec * len, count);

  // Create the record XML for the field
  QIO_String *xml_record_out = QIO_string_create();
  QIO_string_set(xml_record_out, xml_record.c_str());

  /* Write the field record converting to desired file precision*/
  size_t rec_size = file_prec*count*len;
  if (cpu_prec == QUDA_DOUBLE_PRECISION) {
    if (file_prec == QUDA_DOUBLE_PRECISION) {
      status = QIO_write(outfile, rec_info, xml_record_out, vget<double, double, len>, rec_size, QUDA_DOUBLE_PRECISION,
                         field_out);
    } else {
      status = QIO_write(outfile, rec_info, xml_record_out, vget<double, float, len>, rec_size, QUDA_SINGLE_PRECISION,
                         field_out);
    }
  } else {
    if (file_prec == QUDA_DOUBLE_PRECISION) {
      status = QIO_write(outfile, rec_info, xml_record_out, vget<float, double, len>, rec_size, QUDA_DOUBLE_PRECISION,
                         field_out);
    } else {
      status = QIO_write(outfile, rec_info, xml_record_out, vget<float, float, len>, rec_size, QUDA_SINGLE_PRECISION,
                         field_out);
    }
  }

  printfQuda("%s: QIO_write_record_data returns status %d\n", __func__, status);
  QIO_destroy_record_info(rec_info);
  QIO_string_destroy(xml_record_out);

  if (status != QIO_SUCCESS) return 1;
  return 0;
}

int write_suN_field(QIO_Writer *outfile, int count, void *field_out[],
    QudaPrecision file_prec, QudaPrecision cpu_prec, const char* type)
{
  return write_field<2*N_COLORS*N_COLORS>(outfile, count, field_out, file_prec, cpu_prec, QUDA_FULL_SITE_SUBSET, QUDA_INVALID_PARITY, 0,
                         N_COLORS, type);
}

void write_gauge_field(const char *filename, void *gauge[], QudaPrecision precision, const int *X, int, char *[])
{
  quda_this_node = QMP_get_node_number();

  set_layout(X);

  QudaPrecision file_prec = precision;

  char type[128];
  sprintf(type, "QUDA_%sNc%d_GaugeField", (file_prec == QUDA_DOUBLE_PRECISION) ? "D" : "F", N_COLORS);

  /* Open the test file for writing */
  QIO_Writer *outfile = open_test_output(filename, QIO_SINGLEFILE, QIO_PARALLEL, QIO_ILDGNO);
  if (outfile == NULL) { errorQuda("Open file failed\n"); }

  /* Write the gauge field record */
  printfQuda("%s: writing the SU(%d) gauge field\n", __func__, N_COLORS); fflush(stdout);
  int status = write_suN_field(outfile, 4, gauge, precision, precision, type);
  if (status) { errorQuda("write suN gauge field failed %d\n", status); }

  /* Close the file */
  QIO_close_write(outfile);
  printfQuda("%s: Closed file for writing\n", __func__);
}

// count is the number of vectors
// Ninternal is the size of the "inner struct" (24 for Wilson spinor)
int write_field(QIO_Writer *outfile, int Ninternal, int count, void *field_out[], QudaPrecision file_prec,
                QudaPrecision cpu_prec, QudaSiteSubset subset, QudaParity parity, int nSpin, int nColor, const char *type)
{
  int status = 0;
  switch (Ninternal) {
  case 2*N_COLORS:
    status = write_field<2*N_COLORS>(outfile, count, field_out, file_prec, cpu_prec, subset, parity, nSpin, nColor, type);
    break;
  case 24:
    status = write_field<24>(outfile, count, field_out, file_prec, cpu_prec, subset, parity, nSpin, nColor, type);
    break;
  case 72:
    status = write_field<72>(outfile, count, field_out, file_prec, cpu_prec, subset, parity, nSpin, nColor, type);
    break;
  case 96:
    status = write_field<96>(outfile, count, field_out, file_prec, cpu_prec, subset, parity, nSpin, nColor, type);
    break;
#if (N_COLORS != 8)
  case 128:
    status = write_field<128>(outfile, count, field_out, file_prec, cpu_prec, subset, parity, nSpin, nColor, type);
    break;
#endif
  case 256:
    status = write_field<256>(outfile, count, field_out, file_prec, cpu_prec, subset, parity, nSpin, nColor, type);
    break;
  case 288:
    status = write_field<288>(outfile, count, field_out, file_prec, cpu_prec, subset, parity, nSpin, nColor, type);
    break;
  case 384:
    status = write_field<384>(outfile, count, field_out, file_prec, cpu_prec, subset, parity, nSpin, nColor, type);
    break;
  default:
    errorQuda("Undefined %d", Ninternal);
  }
  return status;
}

void write_spinor_field(const char *filename, void *V[], QudaPrecision precision, const int *X, QudaSiteSubset subset,
                        QudaParity parity, int nColor, int nSpin, int Nvec, int, char *[])
{
  quda_this_node = QMP_get_node_number();

  set_layout(X, subset);

  QudaPrecision file_prec = precision;

  char type[128];
  sprintf(type, "QUDA_%sNs%dNc%d_ColorSpinorField", (file_prec == QUDA_DOUBLE_PRECISION) ? "D" : "F", nSpin, nColor);

  /* Open the test file for reading */
  QIO_Writer *outfile = open_test_output(filename, QIO_SINGLEFILE, QIO_PARALLEL, QIO_ILDGNO);
  if (outfile == NULL) { errorQuda("Open file failed\n"); }

  /* Read the spinor field record */
  printfQuda("%s: writing %d vector fields\n", __func__, Nvec); fflush(stdout);
  int status
    = write_field(outfile, 2 * nSpin * nColor, Nvec, V, precision, precision, subset, parity, nSpin, nColor, type);
  if (status) { errorQuda("write_spinor_fields failed %d\n", status); }

  /* Close the file */
  QIO_close_write(outfile);
  printfQuda("%s: Closed file for writing\n",__func__);
}
<|MERGE_RESOLUTION|>--- conflicted
+++ resolved
@@ -318,7 +318,6 @@
   std::string xml_record = "<?xml version=\"1.0\" encoding=\"UTF-8\"?><quda";
   
   switch (len) {
-<<<<<<< HEAD
   case (2*N_COLORS): xml_record += "StaggeredColorSpinorField>"; break; // SU(N) staggered
   case (2*N_COLORS*N_COLORS): {
     if(nSpin == 0) xml_record += "GaugeFieldFile>"; // SU(N) gauge field
@@ -326,19 +325,12 @@
     break;
   }
     //case (2*4*N_COLORS): xml_record += "WilsonColorSpinorField>"; break;  // SU(N) Wilson
-=======
-  case 6: xml_record += "StaggeredColorSpinorField>"; break; // SU(3) staggered
-  case 18: xml_record += "GaugeFieldFile>"; break;           // SU(3) gauge field
-  case 24: xml_record += "WilsonColorSpinorField>"; break;   // SU(3) Wilson vec
->>>>>>> a5b58e30
   case 96:
 #if (N_COLORS != 8)
   case 128:
 #endif
   case 256:
   case 384: xml_record += "MGColorSpinorField>"; break; // Color spinor vector
-  case 72: xml_record += "StaggeredPropagator>"; break; // SU(3) staggered * 12
-  case 288: xml_record += "WilsonPropagator>"; break;   // SU(3) Wilson vec * 12
   default: errorQuda("Invalid element length for QIO writing."); break;
   }
   xml_record += "\n";
@@ -365,15 +357,9 @@
   } // abuse/hack
 
   // A lot of this is redundant of the record info, but eh.
-<<<<<<< HEAD
   xml_record += "<nColor>" + std::to_string(nColor) + "</nColor>";
   xml_record += "<nSpin>" + std::to_string(nSpin) + "</nSpin>";
   xml_record += "</info></quda";  
-=======
-  xml_record += "  <nColor>" + std::to_string(nColor) + "</nColor>\n";
-  xml_record += "  <nSpin>" + std::to_string(nSpin) + "</nSpin>\n";
-  xml_record += "</info>\n</quda";
->>>>>>> a5b58e30
   switch (len) {
   case (2*N_COLORS): xml_record += "StaggeredColorSpinorField>"; break; // SU(N) staggered
   case (2*N_COLORS*N_COLORS): {
@@ -388,8 +374,6 @@
 #endif
   case 256:
   case 384: xml_record += "MGColorSpinorField>"; break; // Color spinor vector
-  case 72: xml_record += "StaggeredPropagator>"; break; // SU(3) staggered * 12
-  case 288: xml_record += "WilsonPropagator>"; break;   // SU(3) Wilson vec * 12
   default: errorQuda("Invalid element length for QIO writing."); break;
   }
   xml_record += "\n\n";
@@ -538,4 +522,4 @@
   /* Close the file */
   QIO_close_write(outfile);
   printfQuda("%s: Closed file for writing\n",__func__);
-}
+}