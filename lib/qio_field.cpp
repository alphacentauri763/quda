--- conflicted
+++ resolved
@@ -309,11 +309,7 @@
 }
 
 void read_propagator_field(const char *filename, void *V[], QudaPrecision precision, const int *X, QudaSiteSubset subset,
-<<<<<<< HEAD
                            QudaParity parity, int nColor, int nSpin, int Nprop, int, char *[])
-=======
-                           QudaParity parity, int nColor, int nSpin, int Nprop, int argc, char *argv[])
->>>>>>> 340fd72e
 {
   quda_this_node = QMP_get_node_number();
 
@@ -538,11 +534,7 @@
 }
 
 void write_propagator_field(const char *filename, void *V[], QudaPrecision precision, const int *X, QudaSiteSubset subset,
-<<<<<<< HEAD
                             QudaParity parity, int nColor, int nSpin, int Nprop, int, char *[])
-=======
-                            QudaParity parity, int nColor, int nSpin, int Nprop, int argc, char *argv[])
->>>>>>> 340fd72e
 {
   quda_this_node = QMP_get_node_number();
 
