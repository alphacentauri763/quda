#include <quda_internal.h>
#include <tune_quda.h>
#include <gauge_field.h>
#include <launch_kernel.cuh>
#include <jitify_helper.cuh>
#include <kernels/gauge_qcharge.cuh>
#include <instantiate.h>

namespace quda
{

  template <typename Arg> class QChargeCompute : TunableLocalParity
  {
    Arg &arg;
    const GaugeField &meta;

  private:
    bool tuneSharedBytes() const { return false; }
    bool tuneGridDim() const { return true; }
    unsigned int minThreads() const { return arg.threads; }

  public:
    QChargeCompute(Arg &arg, const GaugeField &meta) :
      TunableLocalParity(),
      arg(arg),
      meta(meta)
    {
#ifdef JITIFY
      create_jitify_program("kernels/gauge_qcharge.cuh");
#endif
    }

<<<<<<< HEAD
    void apply(const hipStream_t &stream)
=======
    void apply(const qudaStream_t &stream)
>>>>>>> 4f390279
    {
      if (meta.Location() == QUDA_CUDA_FIELD_LOCATION) {
	for (int i=0; i<4; i++) ((double*)arg.result_h)[i] = 0.0;
        TuneParam tp = tuneLaunch(*this, getTuning(), getVerbosity());
#ifdef JITIFY
        using namespace jitify::reflection;
        jitify_error = program->kernel("quda::qChargeComputeKernel")
                         .instantiate((int)tp.block.x, Type<Arg>())
                         .configure(tp.grid, tp.block, tp.shared_bytes, stream)
                         .launch(arg);
#else
	LAUNCH_KERNEL_LOCAL_PARITY(qChargeComputeKernel, (*this), tp, stream, arg, Arg);
#endif
      } else { // run the CPU code
        errorQuda("qChargeComputeKernel not supported on CPU");
      }
    }

    TuneKey tuneKey() const
    {
      return TuneKey(meta.VolString(), typeid(*this).name(), meta.AuxString());
    }

    long long flops() const
    {
      auto mm_flops = 8 * Arg::nColor * Arg::nColor * (Arg::nColor - 2);
      auto traceless_flops = (Arg::nColor * Arg::nColor + Arg::nColor + 1);
      auto energy_flops = 6 * (mm_flops + traceless_flops + Arg::nColor);
      auto q_flops = 3*mm_flops + 2*Arg::nColor + 2;
      return 2ll * arg.threads * (energy_flops + q_flops);
    }

    long long bytes() const { return 2 * arg.threads * (6 * arg.f.Bytes() + Arg::density * sizeof(typename Arg::Float)); }
  }; // QChargeCompute

  template <typename Float, int nColor, QudaReconstructType recon> struct QCharge {
    QCharge(const GaugeField &Fmunu, double energy[3], double &qcharge, void *qdensity, bool density)
    {
      if (!Fmunu.isNative()) errorQuda("Topological charge computation only supported on native ordered fields");

      double result[3];
      if (density) {
        QChargeArg<Float, nColor, recon, true> arg(Fmunu, (Float*)qdensity);
        QChargeCompute<decltype(arg)> qChargeCompute(arg, Fmunu);
        qChargeCompute.apply(0);
        arg.complete(result);
      } else {
        QChargeArg<Float, nColor, recon, false> arg(Fmunu, (Float*)qdensity);
        QChargeCompute<decltype(arg)> qChargeCompute(arg, Fmunu);
        qChargeCompute.apply(0);
        arg.complete(result);
      }

      comm_allreduce_array(result, 3);
      for (int i=0; i<2; i++) energy[i+1] = result[i] / (Fmunu.Volume() * comm_size());
      energy[0] = energy[1] + energy[2];
      qcharge = result[2];
    }
  };

  void computeQCharge(double energy[3], double &qcharge, const GaugeField &Fmunu)
  {
#ifdef GPU_GAUGE_TOOLS
    instantiate<QCharge,ReconstructNone>(Fmunu, energy, qcharge, nullptr, false);
#else
    errorQuda("Gauge tools are not built");
#endif // GPU_GAUGE_TOOLS
  }

  void computeQChargeDensity(double energy[3], double &qcharge, void *qdensity, const GaugeField &Fmunu)
  {
#ifdef GPU_GAUGE_TOOLS
    instantiate<QCharge,ReconstructNone>(Fmunu, energy, qcharge, qdensity, true);
#else
    errorQuda("Gauge tools are not built");
#endif // GPU_GAUGE_TOOLS
  }
} // namespace quda<|MERGE_RESOLUTION|>--- conflicted
+++ resolved
@@ -30,11 +30,7 @@
 #endif
     }
 
-<<<<<<< HEAD
-    void apply(const hipStream_t &stream)
-=======
     void apply(const qudaStream_t &stream)
->>>>>>> 4f390279
     {
       if (meta.Location() == QUDA_CUDA_FIELD_LOCATION) {
 	for (int i=0; i<4; i++) ((double*)arg.result_h)[i] = 0.0;
