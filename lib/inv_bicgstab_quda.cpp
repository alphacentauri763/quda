#include <stdio.h>
#include <stdlib.h>
#include <math.h>

#include <quda_internal.h>
#include <blas_quda.h>
#include <dslash_quda.h>
#include <invert_quda.h>
#include <util_quda.h>

#include<face_quda.h>

#include <color_spinor_field.h>

namespace quda {

  // set the required parameters for the inner solver
  void fillInnerSolveParam(SolverParam &inner, const SolverParam &outer);

  BiCGstab::BiCGstab(DiracMatrix &mat, DiracMatrix &matSloppy, DiracMatrix &matPrecon, SolverParam &param, TimeProfile &profile) :
    Solver(param, profile), mat(mat), matSloppy(matSloppy), matPrecon(matPrecon), init(false) {

  }

  BiCGstab::~BiCGstab() {
    profile.Start(QUDA_PROFILE_FREE);

    if(init) {
      delete yp;
      delete rp;
      delete pp;
      delete vp;
      delete tmpp;
      delete tp;
    }

    profile.Stop(QUDA_PROFILE_FREE);
  }

<<<<<<< HEAD
  void BiCGstab::operator()(ColorSpinorField &x, ColorSpinorField &b) 
=======
  int reliable(double &rNorm, double &maxrx, double &maxrr, const double &r2, const double &delta) {
    // reliable updates
    rNorm = sqrt(r2);
    if (rNorm > maxrx) maxrx = rNorm;
    if (rNorm > maxrr) maxrr = rNorm;
    //int updateR = (rNorm < delta*maxrr && r0Norm <= maxrr) ? 1 : 0;
    //int updateX = (rNorm < delta*r0Norm && r0Norm <= maxrx) ? 1 : 0
    int updateR = (rNorm < delta*maxrr) ? 1 : 0;
    
    //printf("reliable %d %e %e %e %e\n", updateR, rNorm, maxrx, maxrr, r2);

    return updateR;
  }

  void BiCGstab::operator()(cudaColorSpinorField &x, cudaColorSpinorField &b) 
>>>>>>> 136a4ca8
  {
    profile.Start(QUDA_PROFILE_PREAMBLE);

    if (!init) {
      ColorSpinorParam csParam(x);
      csParam.create = QUDA_ZERO_FIELD_CREATE;
      yp = ColorSpinorField::Create(csParam);
      rp = ColorSpinorField::Create(csParam);
      csParam.setPrecision(param.precision_sloppy);
      pp = ColorSpinorField::Create(csParam);
      vp = ColorSpinorField::Create(csParam);
      tmpp = ColorSpinorField::Create(csParam);
      tp = ColorSpinorField::Create(csParam);

<<<<<<< HEAD
      // MR preconditioner - we need extra vectors
      if (param.inv_type_precondition == QUDA_MR_INVERTER) {
	wp = ColorSpinorField::Create(csParam);
	zp = ColorSpinorField::Create(csParam);
      } else { // dummy assignments
	wp = pp;
	zp = pp;
      }

      init = true;
    }

    ColorSpinorField &y = *yp;
    ColorSpinorField &r = *rp; 
    ColorSpinorField &p = *pp;
    ColorSpinorField &v = *vp;
    ColorSpinorField &tmp = *tmpp;
    ColorSpinorField &t = *tp;
    ColorSpinorField &w = *wp;
    ColorSpinorField &z = *zp;
=======
      init = true;
    }

    cudaColorSpinorField &y = *yp;
    cudaColorSpinorField &r = *rp; 
    cudaColorSpinorField &p = *pp;
    cudaColorSpinorField &v = *vp;
    cudaColorSpinorField &tmp = *tmpp;
    cudaColorSpinorField &t = *tp;
>>>>>>> 136a4ca8

    ColorSpinorField *x_sloppy, *r_sloppy, *r_0;

    double b2 = normCuda(b); // norm sq of source
    double r2;               // norm sq of residual

    // compute initial residual depending on whether we have an initial guess or not
    if (param.use_init_guess == QUDA_USE_INIT_GUESS_YES) {
      mat(r, x, y);
<<<<<<< HEAD
      r2 = blas::xmyNorm(b, r);
      b2 = blas::norm2(b);
      blas::copy(y, x);
    } else {
      blas::copy(r, b);
      r2 = blas::norm2(b);
      b2 = r2;
    }

    // Check to see that we're not trying to invert on a zero-field source
    if(b2 == 0){
      //This timer is never started - MC
      //profile.Stop(QUDA_PROFILE_INIT);
      printfQuda("Warning: inverting on zero-field source\n");
=======
      r2 = xmyNormCuda(b, r);
      copyCuda(y, x);
    } else {
      copyCuda(r, b);
      r2 = b2;
    }

    // Check to see that we're not trying to invert on a zero-field source
    if (b2 == 0) {
      profile.Stop(QUDA_PROFILE_INIT);
      warningQuda("inverting on zero-field source\n");
>>>>>>> 136a4ca8
      x = b;
      param.true_res = 0.0;
      param.true_res_hq = 0.0;
      return;
    }

    // set field aliasing according to whether we are doing mixed precision or not
    if (param.precision_sloppy == x.Precision()) {
      x_sloppy = &x;
      r_sloppy = &r;
      r_0 = &b;
      blas::zero(*x_sloppy);
    } else {
      ColorSpinorParam csParam(x);
      csParam.create = QUDA_ZERO_FIELD_CREATE;
      csParam.setPrecision(param.precision_sloppy);
      x_sloppy = ColorSpinorField::Create(csParam);
      csParam.create = QUDA_NULL_FIELD_CREATE;
      r_sloppy = ColorSpinorField::Create(csParam);
      *r_sloppy = r;
      r_0 = ColorSpinorField::Create(csParam);
      *r_0 = r;
    }

    // Syntatic sugar
    ColorSpinorField &rSloppy = *r_sloppy;
    ColorSpinorField &xSloppy = *x_sloppy;
    ColorSpinorField &r0 = *r_0;

    SolverParam solve_param_inner(param);
    fillInnerSolveParam(solve_param_inner, param);

    double stop = stopping(param.tol, b2, param.residual_type); // stopping condition of solver

    const bool use_heavy_quark_res = 
      (param.residual_type & QUDA_HEAVY_QUARK_RESIDUAL) ? true : false;
    double heavy_quark_res = use_heavy_quark_res ? sqrt(blas::HeavyQuarkResidualNorm(x,r).z) : 0.0;
    int heavy_quark_check = 10; // how often to check the heavy quark residual


    double delta = param.delta;

    int k = 0;
    int rUpdate = 0;
  
    Complex rho(1.0, 0.0);
    Complex rho0 = rho;
    Complex alpha(1.0, 0.0);
    Complex omega(1.0, 0.0);
    Complex beta;

    double3 rho_r2;
    double3 omega_t2;
  
    double rNorm = sqrt(r2);
    //double r0Norm = rNorm;
    double maxrr = rNorm;
    double maxrx = rNorm;

    PrintStats("BiCGstab", k, r2, b2, heavy_quark_res);
    
    if (param.inv_type_precondition != QUDA_GCR_INVERTER) { // do not do the below if we this is an inner solver
      blas::flops = 0;    
    }

    profile.Stop(QUDA_PROFILE_PREAMBLE);
<<<<<<< HEAD
    //FIXME: Temporary hack to fix nested profilers in MG - MC
    //profile.Start(QUDA_PROFILE_COMPUTE);
=======
    profile.Start(QUDA_PROFILE_COMPUTE);
    
    rho = r2; // cDotProductCuda(r0, r_sloppy); // BiCRstab
    copyCuda(p, rSloppy);

    if (getVerbosity() >= QUDA_DEBUG_VERBOSE) 
      printfQuda("BiCGstab debug: x2=%e, r2=%e, v2=%e, p2=%e, tmp2=%e r0=%e t2=%e\n", 
		 norm2(x), norm2(rSloppy), norm2(v), norm2(p), norm2(tmp), norm2(r0), norm2(t));
>>>>>>> 136a4ca8

    while ( !convergence(r2, heavy_quark_res, stop, param.tol_hq) && 
	    k < param.maxiter) {
    
<<<<<<< HEAD
      if (k==0) {
	rho = r2; // cDotProductCuda(r0, r_sloppy); // BiCRstab
	blas::copy(p, rSloppy);
      } else {
	if (abs(rho*alpha) == 0.0) beta = 0.0;
	else beta = (rho/rho0) * (alpha/omega);

	blas::cxpaypbz(rSloppy, -beta*omega, v, beta, p);
      }
    
      if (param.inv_type_precondition == QUDA_MR_INVERTER) {
	errorQuda("Temporary disabled");
	//invertMRCuda(*matPrecon, w, p, &invert_param_inner);
	matSloppy(v, w, tmp);
=======
      matSloppy(v, p, tmp);

      Complex r0v;
      if (param.pipeline) {
	r0v = cDotProductCuda(r0, v);
	if (k>0) rho = cDotProductCuda(r0, r);
>>>>>>> 136a4ca8
      } else {
	r0v = cDotProductCuda(r0, v);
      }
      if (abs(rho) == 0.0) alpha = 0.0;
<<<<<<< HEAD
      else alpha = rho / blas::cDotProduct(r0, v);
=======
      else alpha = rho / r0v;
>>>>>>> 136a4ca8

      // r -= alpha*v
      blas::caxpy(-alpha, v, rSloppy);

      matSloppy(t, rSloppy, tmp);
    
      int updateR = 0;
      if (param.pipeline) {
	// omega = (t, r) / (t, t)
	omega_t2 = cDotProductNormACuda(t, rSloppy);
	Complex tr = Complex(omega_t2.x, omega_t2.y);
	double t2 = omega_t2.z;
	omega = tr / t2;
	double s2 = norm2(rSloppy);
	Complex r0t = cDotProductCuda(r0, t);
	beta = -r0t / r0v;
	r2 = s2 - real(omega * conj(tr)) ;

	// now we can work out if we need to do a reliable update
        updateR = reliable(rNorm, maxrx, maxrr, r2, delta);
      } else {
	// omega = (t, r) / (t, t)
	omega_t2 = cDotProductNormACuda(t, rSloppy);
	omega = Complex(omega_t2.x / omega_t2.z, omega_t2.y / omega_t2.z);
      }

<<<<<<< HEAD
      // omega = (t, r) / (t, t)
      omega_t2 = blas::cDotProductNormA(t, rSloppy);
      omega = quda::Complex(omega_t2.x / omega_t2.z, omega_t2.y / omega_t2.z);

      if (param.inv_type_precondition == QUDA_MR_INVERTER) {
	//x += alpha*w + omega*z, r -= omega*t, r2 = (r,r), rho = (r0, r)
	blas::caxpy(alpha, w, xSloppy);
	blas::caxpy(omega, z, xSloppy);
	blas::caxpy(-omega, t, rSloppy);
	rho_r2 = blas::cDotProductNormB(r0, rSloppy);
      } else {
	//x += alpha*p + omega*r, r -= omega*t, r2 = (r,r), rho = (r0, r)
	rho_r2 = blas::caxpbypzYmbwcDotProductUYNormY(alpha, p, omega, rSloppy, xSloppy, t, r0);
      }
=======
      if (param.pipeline && !updateR) {
	//x += alpha*p + omega*r, r -= omega*t, p = r - beta*omega*v + beta*p
	caxpbypzYmbwCuda(alpha, p, omega, rSloppy, xSloppy, t);
	cxpaypbzCuda(rSloppy, -beta*omega, v, beta, p);
	//tripleBiCGstabUpdate(alpha, p, omega, rSloppy, xSloppy, t, -beta*omega, v, beta, p
      } else {
	//x += alpha*p + omega*r, r -= omega*t, r2 = (r,r), rho = (r0, r)
	rho_r2 = caxpbypzYmbwcDotProductUYNormYCuda(alpha, p, omega, rSloppy, xSloppy, t, r0);
>>>>>>> 136a4ca8

	rho0 = rho;
	rho = Complex(rho_r2.x, rho_r2.y);
	r2 = rho_r2.z;
      }

      if (use_heavy_quark_res && k%heavy_quark_check==0) { 
	blas::copy(tmp,y);
	heavy_quark_res = sqrt(blas::xpyHeavyQuarkResidualNorm(xSloppy, tmp, rSloppy).z);
      }

      if (!param.pipeline) updateR = reliable(rNorm, maxrx, maxrr, r2, delta);

      if (updateR) {
	if (x.Precision() != xSloppy.Precision()) blas::copy(x, xSloppy);
      
	blas::xpy(x, y); // swap these around?

	mat(r, y, x);
	r2 = blas::xmyNorm(b, r);

	if (x.Precision() != rSloppy.Precision()) blas::copy(rSloppy, r);            
	blas::zero(xSloppy);

	rNorm = sqrt(r2);
	maxrr = rNorm;
	maxrx = rNorm;
	//r0Norm = rNorm;      
	rUpdate++;
      }
    
      k++;

      PrintStats("BiCGstab", k, r2, b2, heavy_quark_res);
      if (getVerbosity() >= QUDA_DEBUG_VERBOSE) 
	printfQuda("BiCGstab debug: x2=%e, r2=%e, v2=%e, p2=%e, tmp2=%e r0=%e t2=%e\n", 
		   norm2(x), norm2(rSloppy), norm2(v), norm2(p), norm2(tmp), norm2(r0), norm2(t));

      // update p
      if (!param.pipeline || updateR) {// need to update if not pipeline or did a reliable update
	if (abs(rho*alpha) == 0.0) beta = 0.0;
	else beta = (rho/rho0) * (alpha/omega);      
	cxpaypbzCuda(rSloppy, -beta*omega, v, beta, p);
      }

    }

    if (x.Precision() != xSloppy.Precision()) blas::copy(x, xSloppy);
    blas::xpy(y, x);

    //FIXME: Temporary hack to fix nested profilers in MG - MC
    //profile.Stop(QUDA_PROFILE_COMPUTE);
    profile.Start(QUDA_PROFILE_EPILOGUE);

    //param.secs += profile.Last(QUDA_PROFILE_COMPUTE);
    double gflops = (blas::flops + mat.flops() + matSloppy.flops() + matPrecon.flops())*1e-9;
    reduceDouble(gflops);

    param.gflops += gflops;
    param.iter += k;

    if (k==param.maxiter) warningQuda("Exceeded maximum iterations %d", param.maxiter);

    if (getVerbosity() >= QUDA_VERBOSE) printfQuda("BiCGstab: Reliable updates = %d\n", rUpdate);
  
    if (param.inv_type_precondition != QUDA_GCR_INVERTER) { // do not do the below if we this is an inner solver
      // Calculate the true residual
      mat(r, x);
      param.true_res = sqrt(blas::xmyNorm(b, r) / b2);
#if (__COMPUTE_CAPABILITY__ >= 200)
      param.true_res_hq = sqrt(blas::HeavyQuarkResidualNorm(x,r).z);
#else
      param.true_res_hq = 0.0;
#endif
 
      PrintSummary("BiCGstab", k, r2, b2);      
    }

    // reset the flops counters
    blas::flops = 0;
    mat.flops();
    matSloppy.flops();
    matPrecon.flops();

    profile.Stop(QUDA_PROFILE_EPILOGUE);

    profile.Start(QUDA_PROFILE_FREE);
    if (param.precision_sloppy != x.Precision()) {
      delete r_0;
      delete r_sloppy;
      delete x_sloppy;
    }
    profile.Stop(QUDA_PROFILE_FREE);
    
    return;
  }

} // namespace quda<|MERGE_RESOLUTION|>--- conflicted
+++ resolved
@@ -37,9 +37,6 @@
     profile.Stop(QUDA_PROFILE_FREE);
   }
 
-<<<<<<< HEAD
-  void BiCGstab::operator()(ColorSpinorField &x, ColorSpinorField &b) 
-=======
   int reliable(double &rNorm, double &maxrx, double &maxrr, const double &r2, const double &delta) {
     // reliable updates
     rNorm = sqrt(r2);
@@ -54,8 +51,7 @@
     return updateR;
   }
 
-  void BiCGstab::operator()(cudaColorSpinorField &x, cudaColorSpinorField &b) 
->>>>>>> 136a4ca8
+  void BiCGstab::operator()(ColorSpinorField &x, ColorSpinorField &b) 
   {
     profile.Start(QUDA_PROFILE_PREAMBLE);
 
@@ -70,16 +66,6 @@
       tmpp = ColorSpinorField::Create(csParam);
       tp = ColorSpinorField::Create(csParam);
 
-<<<<<<< HEAD
-      // MR preconditioner - we need extra vectors
-      if (param.inv_type_precondition == QUDA_MR_INVERTER) {
-	wp = ColorSpinorField::Create(csParam);
-	zp = ColorSpinorField::Create(csParam);
-      } else { // dummy assignments
-	wp = pp;
-	zp = pp;
-      }
-
       init = true;
     }
 
@@ -89,56 +75,26 @@
     ColorSpinorField &v = *vp;
     ColorSpinorField &tmp = *tmpp;
     ColorSpinorField &t = *tp;
-    ColorSpinorField &w = *wp;
-    ColorSpinorField &z = *zp;
-=======
-      init = true;
-    }
-
-    cudaColorSpinorField &y = *yp;
-    cudaColorSpinorField &r = *rp; 
-    cudaColorSpinorField &p = *pp;
-    cudaColorSpinorField &v = *vp;
-    cudaColorSpinorField &tmp = *tmpp;
-    cudaColorSpinorField &t = *tp;
->>>>>>> 136a4ca8
 
     ColorSpinorField *x_sloppy, *r_sloppy, *r_0;
 
-    double b2 = normCuda(b); // norm sq of source
+    double b2 = blas::norm2(b); // norm sq of source
     double r2;               // norm sq of residual
 
     // compute initial residual depending on whether we have an initial guess or not
     if (param.use_init_guess == QUDA_USE_INIT_GUESS_YES) {
       mat(r, x, y);
-<<<<<<< HEAD
       r2 = blas::xmyNorm(b, r);
-      b2 = blas::norm2(b);
       blas::copy(y, x);
     } else {
       blas::copy(r, b);
-      r2 = blas::norm2(b);
-      b2 = r2;
-    }
-
-    // Check to see that we're not trying to invert on a zero-field source
-    if(b2 == 0){
-      //This timer is never started - MC
-      //profile.Stop(QUDA_PROFILE_INIT);
-      printfQuda("Warning: inverting on zero-field source\n");
-=======
-      r2 = xmyNormCuda(b, r);
-      copyCuda(y, x);
-    } else {
-      copyCuda(r, b);
       r2 = b2;
     }
 
     // Check to see that we're not trying to invert on a zero-field source
     if (b2 == 0) {
-      profile.Stop(QUDA_PROFILE_INIT);
+      profile.Stop(QUDA_PROFILE_PREAMBLE);
       warningQuda("inverting on zero-field source\n");
->>>>>>> 136a4ca8
       x = b;
       param.true_res = 0.0;
       param.true_res_hq = 0.0;
@@ -205,55 +161,30 @@
     }
 
     profile.Stop(QUDA_PROFILE_PREAMBLE);
-<<<<<<< HEAD
-    //FIXME: Temporary hack to fix nested profilers in MG - MC
-    //profile.Start(QUDA_PROFILE_COMPUTE);
-=======
     profile.Start(QUDA_PROFILE_COMPUTE);
     
     rho = r2; // cDotProductCuda(r0, r_sloppy); // BiCRstab
-    copyCuda(p, rSloppy);
+    blas::copy(p, rSloppy);
 
     if (getVerbosity() >= QUDA_DEBUG_VERBOSE) 
       printfQuda("BiCGstab debug: x2=%e, r2=%e, v2=%e, p2=%e, tmp2=%e r0=%e t2=%e\n", 
-		 norm2(x), norm2(rSloppy), norm2(v), norm2(p), norm2(tmp), norm2(r0), norm2(t));
->>>>>>> 136a4ca8
+		 blas::norm2(x), blas::norm2(rSloppy), blas::norm2(v), blas::norm2(p), 
+		 blas::norm2(tmp), blas::norm2(r0), blas::norm2(t));
 
     while ( !convergence(r2, heavy_quark_res, stop, param.tol_hq) && 
 	    k < param.maxiter) {
     
-<<<<<<< HEAD
-      if (k==0) {
-	rho = r2; // cDotProductCuda(r0, r_sloppy); // BiCRstab
-	blas::copy(p, rSloppy);
-      } else {
-	if (abs(rho*alpha) == 0.0) beta = 0.0;
-	else beta = (rho/rho0) * (alpha/omega);
-
-	blas::cxpaypbz(rSloppy, -beta*omega, v, beta, p);
-      }
-    
-      if (param.inv_type_precondition == QUDA_MR_INVERTER) {
-	errorQuda("Temporary disabled");
-	//invertMRCuda(*matPrecon, w, p, &invert_param_inner);
-	matSloppy(v, w, tmp);
-=======
       matSloppy(v, p, tmp);
 
       Complex r0v;
       if (param.pipeline) {
-	r0v = cDotProductCuda(r0, v);
-	if (k>0) rho = cDotProductCuda(r0, r);
->>>>>>> 136a4ca8
+	r0v = blas::cDotProduct(r0, v);
+	if (k>0) rho = blas::cDotProduct(r0, r);
       } else {
-	r0v = cDotProductCuda(r0, v);
+	r0v = blas::cDotProduct(r0, v);
       }
       if (abs(rho) == 0.0) alpha = 0.0;
-<<<<<<< HEAD
-      else alpha = rho / blas::cDotProduct(r0, v);
-=======
       else alpha = rho / r0v;
->>>>>>> 136a4ca8
 
       // r -= alpha*v
       blas::caxpy(-alpha, v, rSloppy);
@@ -263,12 +194,12 @@
       int updateR = 0;
       if (param.pipeline) {
 	// omega = (t, r) / (t, t)
-	omega_t2 = cDotProductNormACuda(t, rSloppy);
+	omega_t2 = blas::cDotProductNormA(t, rSloppy);
 	Complex tr = Complex(omega_t2.x, omega_t2.y);
 	double t2 = omega_t2.z;
 	omega = tr / t2;
-	double s2 = norm2(rSloppy);
-	Complex r0t = cDotProductCuda(r0, t);
+	double s2 = blas::norm2(rSloppy);
+	Complex r0t = blas::cDotProduct(r0, t);
 	beta = -r0t / r0v;
 	r2 = s2 - real(omega * conj(tr)) ;
 
@@ -276,36 +207,18 @@
         updateR = reliable(rNorm, maxrx, maxrr, r2, delta);
       } else {
 	// omega = (t, r) / (t, t)
-	omega_t2 = cDotProductNormACuda(t, rSloppy);
+	omega_t2 = blas::cDotProductNormA(t, rSloppy);
 	omega = Complex(omega_t2.x / omega_t2.z, omega_t2.y / omega_t2.z);
       }
 
-<<<<<<< HEAD
-      // omega = (t, r) / (t, t)
-      omega_t2 = blas::cDotProductNormA(t, rSloppy);
-      omega = quda::Complex(omega_t2.x / omega_t2.z, omega_t2.y / omega_t2.z);
-
-      if (param.inv_type_precondition == QUDA_MR_INVERTER) {
-	//x += alpha*w + omega*z, r -= omega*t, r2 = (r,r), rho = (r0, r)
-	blas::caxpy(alpha, w, xSloppy);
-	blas::caxpy(omega, z, xSloppy);
-	blas::caxpy(-omega, t, rSloppy);
-	rho_r2 = blas::cDotProductNormB(r0, rSloppy);
+      if (param.pipeline && !updateR) {
+	//x += alpha*p + omega*r, r -= omega*t, p = r - beta*omega*v + beta*p
+	blas::caxpbypzYmbw(alpha, p, omega, rSloppy, xSloppy, t);
+	blas::cxpaypbz(rSloppy, -beta*omega, v, beta, p);
+	//tripleBiCGstabUpdate(alpha, p, omega, rSloppy, xSloppy, t, -beta*omega, v, beta, p
       } else {
 	//x += alpha*p + omega*r, r -= omega*t, r2 = (r,r), rho = (r0, r)
 	rho_r2 = blas::caxpbypzYmbwcDotProductUYNormY(alpha, p, omega, rSloppy, xSloppy, t, r0);
-      }
-=======
-      if (param.pipeline && !updateR) {
-	//x += alpha*p + omega*r, r -= omega*t, p = r - beta*omega*v + beta*p
-	caxpbypzYmbwCuda(alpha, p, omega, rSloppy, xSloppy, t);
-	cxpaypbzCuda(rSloppy, -beta*omega, v, beta, p);
-	//tripleBiCGstabUpdate(alpha, p, omega, rSloppy, xSloppy, t, -beta*omega, v, beta, p
-      } else {
-	//x += alpha*p + omega*r, r -= omega*t, r2 = (r,r), rho = (r0, r)
-	rho_r2 = caxpbypzYmbwcDotProductUYNormYCuda(alpha, p, omega, rSloppy, xSloppy, t, r0);
->>>>>>> 136a4ca8
-
 	rho0 = rho;
 	rho = Complex(rho_r2.x, rho_r2.y);
 	r2 = rho_r2.z;
@@ -341,13 +254,14 @@
       PrintStats("BiCGstab", k, r2, b2, heavy_quark_res);
       if (getVerbosity() >= QUDA_DEBUG_VERBOSE) 
 	printfQuda("BiCGstab debug: x2=%e, r2=%e, v2=%e, p2=%e, tmp2=%e r0=%e t2=%e\n", 
-		   norm2(x), norm2(rSloppy), norm2(v), norm2(p), norm2(tmp), norm2(r0), norm2(t));
+		   blas::norm2(x), blas::norm2(rSloppy), blas::norm2(v), blas::norm2(p), 
+		   blas::norm2(tmp), blas::norm2(r0), blas::norm2(t));
 
       // update p
       if (!param.pipeline || updateR) {// need to update if not pipeline or did a reliable update
 	if (abs(rho*alpha) == 0.0) beta = 0.0;
 	else beta = (rho/rho0) * (alpha/omega);      
-	cxpaypbzCuda(rSloppy, -beta*omega, v, beta, p);
+	blas::cxpaypbz(rSloppy, -beta*omega, v, beta, p);
       }
 
     }
