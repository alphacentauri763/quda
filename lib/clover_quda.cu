--- conflicted
+++ resolved
@@ -23,9 +23,7 @@
       int FmunuStride; // stride used on Fmunu field
       int FmunuOffset; // parity offset 
 
-
       typename ComplexTypeId<Float>::Type* Fmunu;
-
       Gauge  gauge;
       Clover clover;
 
@@ -485,15 +483,8 @@
   template<typename Float>
     void computeClover(CloverField &clover, const GaugeField& gauge, Float cloverCoeff, QudaFieldLocation location){
       int pad = 0;
-
       GaugeFieldParam tensorParam(gauge.X(), gauge.Precision(), QUDA_RECONSTRUCT_NO, pad, QUDA_TENSOR_GEOMETRY);
       tensorParam.siteSubset = QUDA_FULL_SITE_SUBSET;
-<<<<<<< HEAD
-=======
-
-
->>>>>>> 80ea537e
-
       GaugeField* Fmunu = NULL;
       if(location == QUDA_CPU_FIELD_LOCATION){
         Fmunu = new cpuGaugeField(tensorParam);
