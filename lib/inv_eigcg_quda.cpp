--- conflicted
+++ resolved
@@ -598,14 +598,9 @@
          eigvRestart++;
 
          //Restart search space :
-<<<<<<< HEAD
-         int cldn = Vm->ComponentTotalLength() >> 1; //complex leading dimension
-         int clen = Vm->ComponentLength()      >> 1; //complex vector length
-         if(Vm->SiteSubset() != QUDA_PARITY_SITE_SUBSET) clen += Vm->ComponentGhostLength() >> 1;
-=======
-         int cldn = Vm->EigvLength() >> 1; //complex leading dimension
-         int clen = Vm->EigvLength() >> 1; //complex vector length
->>>>>>> 4acbb225
+         int cldn = Vm->ComponentLength() >> 1; //complex leading dimension
+         int clen = Vm->ComponentLength() >> 1; //complex vector length
+
          //
          int _2nev = eigcg_args->RestartVm(Vm->V(), cldn, clen, Vm->Precision());
 
