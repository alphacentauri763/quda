--- conflicted
+++ resolved
@@ -350,7 +350,7 @@
        eigenVecs.block(0, 0, m, 2 * k) = inv_normr_m * Qm2k;
 
        // 5. Synchronize an aux compute stream for the pipelined version:
-       if (is_host_location) blas::synchronizeAuxBlasStream();
+       //if (is_host_location) blas::synchronizeAuxBlasStream();
 
        // 6. Compute VQ
        ColorSpinorFieldSet &v2k = *V2k;
@@ -414,7 +414,6 @@
        return;
      }
 
-<<<<<<< HEAD
      inline void StagedPrefetch(const ColorSpinorField &w0)
      {
        const int m = solver_param.eig_param.n_kr;
@@ -455,7 +454,7 @@
 
          const int elements = d == 0 ? solver_param.pipeline : d; // might be d for the last copy stage
          //
-         blas::registerAuxBlasStream();
+         //blas::registerAuxBlasStream();
 
          const int dst_offset = cid - elements;
          const int src_offset = l - elements + (l == 0 ? Vm->CompositeDim() : 0);
@@ -464,7 +463,7 @@
          for (int i = 0; i < elements; i++) blas::copy(hvm[dst_offset + i], vm[src_offset + i]);
 
          if (last_stage) blas::copy(*hAz, *Az);
-         blas::unregisterAuxBlasStream();
+         //blas::unregisterAuxBlasStream();
          //
        }
 
@@ -484,38 +483,6 @@
        return;
      }
    };
-=======
-   //Rayleigh Ritz procedure:
-   template <libtype which_lib> void ComputeRitz(EigCGArgs &) { errorQuda("\nUnknown library type."); }
-
-   //pure eigen version: 
-   template <> void ComputeRitz<libtype::eigen_lib>(EigCGArgs &args)
-   {
-     const int m = args.m;
-     const int k = args.k;
-     //Solve m dim eigenproblem:
-     SelfAdjointEigenSolver<MatrixXcd> es_tm(args.Tm);
-     args.ritzVecs.leftCols(k) = es_tm.eigenvectors().leftCols(k);
-     //Solve m-1 dim eigenproblem:
-     SelfAdjointEigenSolver<MatrixXcd> es_tm1(Map<MatrixXcd, Unaligned, DynamicStride >(args.Tm.data(), (m-1), (m-1), DynamicStride(m, 1)));
-     Block<MatrixXcd>(args.ritzVecs.derived(), 0, k, m-1, k) = es_tm1.eigenvectors().leftCols(k);
-     args.ritzVecs.block(m-1, k, 1, k).setZero();
-
-     MatrixXcd Q2k(MatrixXcd::Identity(m, 2*k));
-     HouseholderQR<MatrixXcd> ritzVecs2k_qr( Map<MatrixXcd, Unaligned >(args.ritzVecs.data(), m, 2*k) );
-     Q2k.applyOnTheLeft( ritzVecs2k_qr.householderQ() );
-
-     //2. Construct H = QH*Tm*Q :
-     args.H2k = Q2k.adjoint()*args.Tm*Q2k;
-
-     /* solve the small evecm1 2n_ev x 2n_ev eigenproblem */
-     SelfAdjointEigenSolver<MatrixXcd> es_h2k(args.H2k);
-     Block<MatrixXcd>(args.ritzVecs.derived(), 0, 0, m, 2*k) = Q2k * es_h2k.eigenvectors();
-     args.Tmvals.segment(0,2*k) = es_h2k.eigenvalues();//this is ok
-
-     return;
-   }
->>>>>>> 8b14691a
 
   // set the required parameters for the inner solver
   static void fillEigCGInnerSolverParam(SolverParam &inner, const SolverParam &outer, bool use_sloppy_partial_accumulator = true)
@@ -1326,7 +1293,7 @@
       memcpy(reinterpret_cast<double *>(&local_buffer), recvbuff.get(), 4 * sizeof(double));
     }
 
-    blas::createAuxBlasStream();
+    //blas::createAuxBlasStream();
 
     PrintStats("CAeigCG", k, nu, b2, heavy_quark_res);
 
@@ -1383,7 +1350,7 @@
       for (int i = 0; i < param.eig_param.nLockedMax; i++) blas::copy((*args.Vm)[i], (*args.hVm)[i]);
     }
 
-    blas::destroyAuxBlasStream();
+    //blas::destroyAuxBlasStream();
 
     args.CleanArgs();
     if (comm_size() > 1) comm_free( iallreduce_request_handle );
