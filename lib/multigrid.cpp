--- conflicted
+++ resolved
@@ -148,11 +148,7 @@
       } else {
         // create transfer operator
         if (getVerbosity() >= QUDA_VERBOSE) printfQuda("Creating transfer operator\n");
-<<<<<<< HEAD
-        transfer = new Transfer(param.B, param.Nvec, param.NblockOrtho, param.geoBlockSize, param.spinBlockSize, 
-=======
         transfer = new Transfer(param.B, param.Nvec, param.NblockOrtho, param.geoBlockSize, param.spinBlockSize,
->>>>>>> cdc16d5f
                                 param.mg_global.precision_null[param.level], profile);
         for (int i=0; i<QUDA_MAX_MG_LEVEL; i++) param.mg_global.geo_block_size[param.level][i] = param.geoBlockSize[i];
 
