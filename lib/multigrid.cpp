#include <cstring>

#include <multigrid.h>
#include <tune_quda.h>
#include <random_quda.h>
#include <vector_io.h>

// for building the KD inverse op
#include <staggered_kd_build_xinv.h>

namespace quda
{

  using namespace blas;

  static bool debug = false;

  MG::MG(MGParam &param, TimeProfile &profile_global) :
    Solver(*param.matResidual, *param.matSmooth, *param.matSmoothSloppy, *param.matSmoothSloppy, param, profile),
    param(param),
    transfer(0),
    resetTransfer(false),
    presmoother(nullptr),
    postsmoother(nullptr),
    profile_global(profile_global),
    profile("MG level " + std::to_string(param.level), false),
    coarse(nullptr),
    coarse_solver(nullptr),
    param_coarse(nullptr),
    param_presmooth(nullptr),
    param_postsmooth(nullptr),
    param_coarse_solver(nullptr),
    r(nullptr),
    b_tilde(nullptr),
    r_coarse(nullptr),
    x_coarse(nullptr),
    tmp_coarse(nullptr),
    tmp2_coarse(nullptr),
    xInvKD(nullptr),
    diracResidual(param.matResidual->Expose()),
    diracSmoother(param.matSmooth->Expose()),
    diracSmootherSloppy(param.matSmoothSloppy->Expose()),
    diracCoarseResidual(nullptr),
    diracCoarseSmoother(nullptr),
    diracCoarseSmootherSloppy(nullptr),
    matCoarseResidual(nullptr),
    matCoarseSmoother(nullptr),
    matCoarseSmootherSloppy(nullptr),
    rng(nullptr)
  {
    sprintf(prefix, "MG level %d (%s): ", param.level, param.location == QUDA_CUDA_FIELD_LOCATION ? "GPU" : "CPU");
    pushLevel(param.level);

    if (param.level >= QUDA_MAX_MG_LEVEL)
      errorQuda("Level=%d is greater than limit of multigrid recursion depth", param.level);

    if (param.coarse_grid_solution_type == QUDA_MATPC_SOLUTION && param.smoother_solve_type != QUDA_DIRECT_PC_SOLVE)
      errorQuda("Cannot use preconditioned coarse grid solution without preconditioned smoother solve");

    // allocating vectors
    {
      // create residual vectors
      ColorSpinorParam csParam(*(param.B[0]));
      csParam.create = QUDA_NULL_FIELD_CREATE;
      csParam.location = param.location;
      csParam.setPrecision(param.mg_global.invert_param->cuda_prec_sloppy, QUDA_INVALID_PRECISION,
                           csParam.location == QUDA_CUDA_FIELD_LOCATION ? true : false);
      if (csParam.location==QUDA_CUDA_FIELD_LOCATION) {
        csParam.gammaBasis = param.level > 0 ? QUDA_DEGRAND_ROSSI_GAMMA_BASIS: QUDA_UKQCD_GAMMA_BASIS;
      }
      if (param.B[0]->Nspin() == 1) csParam.gammaBasis = param.B[0]->GammaBasis(); // hack for staggered to avoid unnecessary basis checks
      r = new ColorSpinorField(csParam);

      // if we're using preconditioning then allocate storage for the preconditioned source vector
      if (param.smoother_solve_type == QUDA_DIRECT_PC_SOLVE) {
      	csParam.x[0] /= 2;
      	csParam.siteSubset = QUDA_PARITY_SITE_SUBSET;
        b_tilde = new ColorSpinorField(csParam);
      }
    }

    rng = new RNG(*param.B[0], 1234);

    if (param.transfer_type == QUDA_TRANSFER_AGGREGATE) {
      if (param.level < param.Nlevel - 1) {
        if (param.mg_global.compute_null_vector == QUDA_COMPUTE_NULL_VECTOR_YES) {
          if (param.mg_global.generate_all_levels == QUDA_BOOLEAN_TRUE || param.level == 0) {

            // Initializing to random vectors
            for (int i = 0; i < (int)param.B.size(); i++) {
              spinorNoise(*r, *rng, QUDA_NOISE_UNIFORM);
              *param.B[i] = *r;
            }
          }
          if (param.mg_global.num_setup_iter[param.level] > 0) {
            if (param.mg_global.vec_load[param.level] == QUDA_BOOLEAN_TRUE
                && strcmp(param.mg_global.vec_infile[param.level], "")
                  != 0) { // only load if infile is defined and not computing
              loadVectors(param.B);
            } else if (param.mg_global.use_eig_solver[param.level]) {
              generateEigenVectors(); // Run the eigensolver
            } else {
              generateNullVectors(param.B);
            }
          }
        } else if (strcmp(param.mg_global.vec_infile[param.level], "")
                   != 0) { // only load if infile is defined and not computing
          if (param.mg_global.num_setup_iter[param.level] > 0) generateNullVectors(param.B);
        } else if (param.mg_global.vec_load[param.level] == QUDA_BOOLEAN_TRUE) { // only conditional load of null vectors
          loadVectors(param.B);
        } else { // generate free field vectors
          buildFreeVectors(param.B);
        }
      }
    }

    // in case of iterative setup with MG the coarse level may be already built
    if (!transfer) reset();

    popLevel();
  }

  void MG::reset(bool refresh) {
    pushLevel(param.level);

    if (getVerbosity() >= QUDA_VERBOSE) printfQuda("%s level %d\n", transfer ? "Resetting" : "Creating", param.level);

    destroySmoother();
    destroyCoarseSolver();

    // reset the Dirac operator pointers since these may have changed
    diracResidual = param.matResidual->Expose();
    diracSmoother = param.matSmooth->Expose();
    diracSmootherSloppy = param.matSmoothSloppy->Expose();

    // Only refresh if we needed to generate near-nulls, that is,
    // if we aren't doing a staggered KD solve
    if (param.level != 0 || param.transfer_type == QUDA_TRANSFER_AGGREGATE) {
      // Refresh the null-space vectors if we need to
      if (refresh && param.level < param.Nlevel - 1) {
        if (param.mg_global.setup_maxiter_refresh[param.level]) generateNullVectors(param.B, refresh);
      }
    }

    // if not on the coarsest level, update next
    if (param.level < param.Nlevel-1) {

      if (transfer) {
        // restoring FULL parity in Transfer changed at the end of this procedure
        transfer->setSiteSubset(QUDA_FULL_SITE_SUBSET, QUDA_INVALID_PARITY);
        if (resetTransfer || refresh) {
          transfer->reset();
          resetTransfer = false;
        }
      } else {
        // create transfer operator
        if (getVerbosity() >= QUDA_VERBOSE) printfQuda("Creating transfer operator\n");
        transfer = new Transfer(param.B, param.Nvec, param.NblockOrtho, param.blockOrthoTwoPass, param.geoBlockSize,
                                param.spinBlockSize, param.mg_global.precision_null[param.level],
                                param.mg_global.transfer_type[param.level], profile);
        for (int i=0; i<QUDA_MAX_MG_LEVEL; i++) param.mg_global.geo_block_size[param.level][i] = param.geoBlockSize[i];

        // create coarse temporary vector if not already created in verify()
        if (!tmp_coarse)
          tmp_coarse = param.B[0]->CreateCoarse(param.geoBlockSize, param.spinBlockSize, param.Nvec, r->Precision(),
                                                param.mg_global.location[param.level + 1]);

        // create coarse temporary vector if not already created in verify()
        if (!tmp2_coarse)
          tmp2_coarse = param.B[0]->CreateCoarse(param.geoBlockSize, param.spinBlockSize, param.Nvec, r->Precision(),
                                                 param.mg_global.location[param.level + 1]);

        // create coarse residual vector if not already created in verify()
        if (!r_coarse)
          r_coarse = param.B[0]->CreateCoarse(param.geoBlockSize, param.spinBlockSize, param.Nvec, r->Precision(),
                                              param.mg_global.location[param.level + 1]);

        // create coarse solution vector if not already created in verify()
        if (!x_coarse)
          x_coarse = param.B[0]->CreateCoarse(param.geoBlockSize, param.spinBlockSize, param.Nvec, r->Precision(),
                                              param.mg_global.location[param.level + 1]);

        B_coarse = new std::vector<ColorSpinorField*>();
        int nVec_coarse = std::max(param.Nvec, param.mg_global.n_vec[param.level + 1]);
        B_coarse->resize(nVec_coarse);

        // only have single precision B vectors on the coarse grid
        QudaPrecision B_coarse_precision = std::max(param.mg_global.precision_null[param.level+1], QUDA_SINGLE_PRECISION);
        for (int i=0; i<nVec_coarse; i++)
          (*B_coarse)[i] = param.B[0]->CreateCoarse(param.geoBlockSize, param.spinBlockSize, param.Nvec, B_coarse_precision, param.mg_global.setup_location[param.level+1]);

        // if we're not generating on all levels then we need to propagate the vectors down
        if ((param.level != 0 || param.Nlevel - 1) && param.mg_global.generate_all_levels == QUDA_BOOLEAN_FALSE) {
          if (getVerbosity() >= QUDA_VERBOSE) printfQuda("Restricting null space vectors\n");
          for (int i=0; i<param.Nvec; i++) {
            zero(*(*B_coarse)[i]);
            transfer->R(*(*B_coarse)[i], *(param.B[i]));
          }
        }
        if (getVerbosity() >= QUDA_VERBOSE) printfQuda("Transfer operator done\n");
      }

      // we no longer need the B fields for this level, can evict them to host memory
      // (only if using managed memory and prefetching is enabled, otherwise no-op)
      for (int i = 0; i < param.Nvec; i++) { param.B[i]->prefetch(QUDA_CPU_FIELD_LOCATION); }

      createCoarseDirac();
    }

    // delay allocating smoother until after coarse-links have been created
    createSmoother();

    if (param.level < param.Nlevel-1) {
      // If enabled, verify the coarse links and fine solvers were correctly built
      if (param.mg_global.run_verify) verify();

      // creating or resetting the coarse level temporaries and solvers
      if (coarse) {
        coarse->param.updateInvertParam(*param.mg_global.invert_param);
        coarse->param.delta = 1e-20;
        coarse->param.precision = param.mg_global.invert_param->cuda_prec_precondition;
        coarse->param.matResidual = matCoarseResidual;
        coarse->param.matSmooth = matCoarseSmoother;
        coarse->param.matSmoothSloppy = matCoarseSmootherSloppy;
        coarse->reset(refresh);
      } else {
        // create the next multigrid level
        param_coarse = new MGParam(param, *B_coarse, matCoarseResidual, matCoarseSmoother, matCoarseSmootherSloppy,
                                   param.level + 1);
        param_coarse->fine = this;
        param_coarse->delta = 1e-20;
        param_coarse->precision = param.mg_global.invert_param->cuda_prec_precondition;

        coarse = new MG(*param_coarse, profile_global);
      }
      setOutputPrefix(prefix); // restore since we just popped back from coarse grid

      createCoarseSolver();
    }

    // We're going back up the coarse construct stack now, prefetch the gauge fields on
    // this level back to device memory.
    diracResidual->prefetch(QUDA_CUDA_FIELD_LOCATION);
    diracSmoother->prefetch(QUDA_CUDA_FIELD_LOCATION);
    diracSmootherSloppy->prefetch(QUDA_CUDA_FIELD_LOCATION);

    if (getVerbosity() >= QUDA_VERBOSE) printfQuda("Setup of level %d done\n", param.level);

    popLevel();
  }

  void MG::resetStaggeredKD(cudaGaugeField *gauge_in, cudaGaugeField *fat_gauge_in, cudaGaugeField *long_gauge_in, double mass)
  {
    if (param.level != 0)
      errorQuda("The staggered KD operator can only be updated from level 0");

    if (param.transfer_type != QUDA_TRANSFER_OPTIMIZED_KD && param.transfer_type != QUDA_TRANSFER_OPTIMIZED_KD_DROP_LONG)
      errorQuda("Attempting to update fine gauge fields of a \"coarse\" but non-KD operator");

    // Need to be careful here: if we're preconditioning an ASQTAD op with
    // a StaggeredKD op, we need to pass the StaggeredKD op the fat links
    auto dirac_type = diracSmoother->getDiracType();

    if ((dirac_type == QUDA_ASQTAD_DIRAC || dirac_type == QUDA_ASQTADPC_DIRAC) && param.transfer_type == QUDA_TRANSFER_OPTIMIZED_KD_DROP_LONG) {
      // last nullptr is for the clover field
      diracCoarseResidual->updateFields(fat_gauge_in, fat_gauge_in, long_gauge_in, nullptr);
      diracCoarseSmoother->updateFields(fat_gauge_in, fat_gauge_in, long_gauge_in, nullptr);
      diracCoarseSmootherSloppy->updateFields(fat_gauge_in, fat_gauge_in, long_gauge_in, nullptr);
    } else {
      // last nullptr is for the clover field
      diracCoarseResidual->updateFields(gauge_in, fat_gauge_in, long_gauge_in, nullptr);
      diracCoarseSmoother->updateFields(gauge_in, fat_gauge_in, long_gauge_in, nullptr);
      diracCoarseSmootherSloppy->updateFields(gauge_in, fat_gauge_in, long_gauge_in, nullptr);
    }

    diracCoarseResidual->setMass(mass);
    diracCoarseSmoother->setMass(mass);
    diracCoarseSmootherSloppy->setMass(mass);

    // to-do: think about updating Xinv
  }

  void MG::pushLevel(int level) const
  {
    postTrace();
    pushVerbosity(param.mg_global.verbosity[level]);
    pushOutputPrefix(prefix);
  }

  void MG::popLevel() const
  {
    popVerbosity();
    popOutputPrefix();
    postTrace();
  }

  void MG::destroySmoother()
  {
    pushLevel(param.level);

    if (presmoother) {
      delete presmoother;
      presmoother = nullptr;
    }

    if (param_presmooth) {
      delete param_presmooth;
      param_presmooth = nullptr;
    }

    if (postsmoother) {
      delete postsmoother;
      postsmoother = nullptr;
    }

    if (param_postsmooth) {
      delete param_postsmooth;
      param_postsmooth = nullptr;
    }

    popLevel();
  }

  void MG::createSmoother() {
    pushLevel(param.level);

    // create the smoother for this level
    if (getVerbosity() >= QUDA_VERBOSE) printfQuda("Creating smoother\n");
    destroySmoother();
    param_presmooth = new SolverParam(param);

    param_presmooth->is_preconditioner = false;
    param_presmooth->preserve_source = QUDA_PRESERVE_SOURCE_NO;
    param_presmooth->return_residual = true; // pre-smoother returns the residual vector for subsequent coarsening
    param_presmooth->use_init_guess = QUDA_USE_INIT_GUESS_NO;

    param_presmooth->precision = param.mg_global.invert_param->cuda_prec_sloppy;
    param_presmooth->precision_sloppy = (param.level == 0) ? param.mg_global.invert_param->cuda_prec_precondition : param.mg_global.invert_param->cuda_prec_sloppy;
    param_presmooth->precision_precondition = (param.level == 0) ? param.mg_global.invert_param->cuda_prec_precondition : param.mg_global.invert_param->cuda_prec_sloppy;

    param_presmooth->inv_type = param.smoother;
    param_presmooth->inv_type_precondition = QUDA_INVALID_INVERTER;
    param_presmooth->residual_type = (param_presmooth->inv_type == QUDA_MR_INVERTER) ? QUDA_INVALID_RESIDUAL : QUDA_L2_RELATIVE_RESIDUAL;
    param_presmooth->Nsteps = param.mg_global.smoother_schwarz_cycle[param.level];
    param_presmooth->maxiter = (param.level < param.Nlevel-1) ? param.nu_pre : param.nu_pre + param.nu_post;

    param_presmooth->Nkrylov = param_presmooth->maxiter;
    param_presmooth->pipeline = param_presmooth->maxiter;
    param_presmooth->tol = param.smoother_tol;
    param_presmooth->global_reduction = param.global_reduction;

    param_presmooth->sloppy_converge = true; // this means we don't check the true residual before declaring convergence

    param_presmooth->schwarz_type = param.mg_global.smoother_schwarz_type[param.level];
    // inner solver should recompute the true residual after each cycle if using Schwarz preconditioning
    param_presmooth->compute_true_res = (param_presmooth->schwarz_type != QUDA_INVALID_SCHWARZ) ? true : false;

    presmoother = ((param.level < param.Nlevel - 1 || param_presmooth->schwarz_type != QUDA_INVALID_SCHWARZ)
                   && param_presmooth->inv_type != QUDA_INVALID_INVERTER && param_presmooth->maxiter > 0) ?
      Solver::create(*param_presmooth, *param.matSmooth, *param.matSmoothSloppy, *param.matSmoothSloppy,
                     *param.matSmoothSloppy, profile) :
      nullptr;
    if (param.level < param.Nlevel - 1) { // Create the post smoother
      param_postsmooth = new SolverParam(*param_presmooth);
      param_postsmooth->return_residual = false;  // post smoother does not need to return the residual vector
      param_postsmooth->use_init_guess = QUDA_USE_INIT_GUESS_YES;

      param_postsmooth->maxiter = param.nu_post;
      param_postsmooth->Nkrylov = param_postsmooth->maxiter;
      param_postsmooth->pipeline = param_postsmooth->maxiter;

      // we never need to compute the true residual for a post smoother
      param_postsmooth->compute_true_res = false;

      postsmoother = (param_postsmooth->inv_type != QUDA_INVALID_INVERTER && param_postsmooth->maxiter > 0) ?
        Solver::create(*param_postsmooth, *param.matSmooth, *param.matSmoothSloppy, *param.matSmoothSloppy,
                       *param.matSmoothSloppy, profile) :
        nullptr;
    }
    if (getVerbosity() >= QUDA_VERBOSE) printfQuda("Smoother done\n");

    popLevel();
  }

  void MG::createCoarseDirac() {
    pushLevel(param.level);

    if (getVerbosity() >= QUDA_VERBOSE) printfQuda("Creating coarse Dirac operator\n");

    // check if we are coarsening the preconditioned system then
    bool preconditioned_coarsen = (param.coarse_grid_solution_type == QUDA_MATPC_SOLUTION && param.smoother_solve_type == QUDA_DIRECT_PC_SOLVE);
    QudaMatPCType matpc_type = param.mg_global.invert_param->matpc_type;

    // use even-odd preconditioning for the coarse grid solver
    if (diracCoarseResidual) delete diracCoarseResidual;
    if (diracCoarseSmoother) delete diracCoarseSmoother;
    if (diracCoarseSmootherSloppy) delete diracCoarseSmootherSloppy;

    // custom setup for the staggered KD ops
    if (param.level == 0 && (param.mg_global.transfer_type[param.level] == QUDA_TRANSFER_OPTIMIZED_KD || param.mg_global.transfer_type[param.level] == QUDA_TRANSFER_OPTIMIZED_KD_DROP_LONG)) {
      auto dirac_type = diracSmoother->getDiracType();

      auto smoother_solve_type = param.mg_global.smoother_solve_type[param.level + 1];
      if (smoother_solve_type != QUDA_DIRECT_SOLVE) {
        errorQuda("Invalid solve type %d for optimized KD operator", smoother_solve_type);
      }

      // Allocate and build the KD inverse block (inverse coarse clover)
      auto fine_dirac_type = diracSmoother->getDiracType();
      if (fine_dirac_type != dirac_type)
        errorQuda("Input dirac type %d does not match smoother type %d\n", dirac_type, fine_dirac_type);

      cudaGaugeField *fine_gauge = nullptr;
      if (dirac_type == QUDA_STAGGERED_DIRAC || dirac_type == QUDA_STAGGEREDPC_DIRAC)
        fine_gauge
          = const_cast<cudaGaugeField *>(reinterpret_cast<const DiracStaggered *>(diracSmoother)->getGaugeField());
      if (dirac_type == QUDA_ASQTAD_DIRAC || dirac_type == QUDA_ASQTADPC_DIRAC)
        fine_gauge = const_cast<cudaGaugeField *>(
          reinterpret_cast<const DiracImprovedStaggered *>(diracSmoother)->getFatLinkField());

      xInvKD = AllocateAndBuildStaggeredKahlerDiracInverse(*fine_gauge, diracSmoother->Mass());

      DiracParam diracParamKD;
      diracParamKD.kappa
        = -1.0; // Cancels automatic kappa in Y field application, which may be relevant if it propagates down
      diracParamKD.mass = diracSmoother->Mass();
      diracParamKD.mu = diracSmoother->Mu(); // doesn't matter
      diracParamKD.mu_factor = 1.0;          // doesn't matter
      diracParamKD.dagger = QUDA_DAG_NO;
      diracParamKD.matpcType = QUDA_MATPC_EVEN_EVEN; // We can use this to track left vs right block jacobi in the future
      diracParamKD.gauge = const_cast<cudaGaugeField *>(fine_gauge);
      diracParamKD.xInvKD = xInvKD.get(); // FIXME: pulling a raw unmanaged pointer out of a unique_ptr...
      diracParamKD.dirac = const_cast<Dirac *>(diracSmoother); // used to determine if the outer solve is preconditioned or not

      diracParamKD.tmp1 = tmp_coarse;
      diracParamKD.tmp2 = tmp2_coarse;

      if (dirac_type == QUDA_STAGGERED_DIRAC || dirac_type == QUDA_STAGGEREDPC_DIRAC) {
        diracParamKD.type = QUDA_STAGGEREDKD_DIRAC;

        diracCoarseResidual = new DiracStaggeredKD(diracParamKD);
        diracCoarseSmoother = new DiracStaggeredKD(diracParamKD);
        diracCoarseSmootherSloppy = new DiracStaggeredKD(diracParamKD);
      } else if (dirac_type == QUDA_ASQTAD_DIRAC || dirac_type == QUDA_ASQTADPC_DIRAC) {
        if (param.mg_global.transfer_type[param.level] == QUDA_TRANSFER_OPTIMIZED_KD) {
          diracParamKD.type = QUDA_ASQTADKD_DIRAC;

          diracParamKD.fatGauge = fine_gauge;
          diracParamKD.longGauge = const_cast<cudaGaugeField *>(
            reinterpret_cast<const DiracImprovedStaggered *>(diracSmoother)->getLongLinkField());

          diracCoarseResidual = new DiracImprovedStaggeredKD(diracParamKD);
          diracCoarseSmoother = new DiracImprovedStaggeredKD(diracParamKD);
          diracCoarseSmootherSloppy = new DiracImprovedStaggeredKD(diracParamKD);
        } else {
          // param.transfer_type == QUDA_TRANSFER_OPTIMIZED_KD_DROP_LONG
          diracParamKD.type = QUDA_STAGGEREDKD_DIRAC;

          diracCoarseResidual = new DiracStaggeredKD(diracParamKD);
          diracCoarseSmoother = new DiracStaggeredKD(diracParamKD);
          diracCoarseSmootherSloppy = new DiracStaggeredKD(diracParamKD);

        }
      } else {
        errorQuda("Invalid dirac_type %d", dirac_type);
      }

    } else {

      // create coarse grid operator
      DiracParam diracParam;
      diracParam.transfer = transfer;

      // Parameters that matter for coarse construction and application
      diracParam.dirac = preconditioned_coarsen ? const_cast<Dirac *>(diracSmoother) : const_cast<Dirac *>(diracResidual);
      diracParam.kappa = (param.B[0]->Nspin() == 1) ?
        -1.0 :
        diracParam.dirac->Kappa(); // -1 cancels automatic kappa in application of Y fields
      diracParam.mass = diracParam.dirac->Mass();
      diracParam.mu = diracParam.dirac->Mu();
      diracParam.mu_factor = param.mg_global.mu_factor[param.level + 1] - param.mg_global.mu_factor[param.level];

      // Need to figure out if we need to force bi-directional build. If any previous level (incl this one) was
      // preconditioned, or a KD op, we have to force bi-directional builds.
      diracParam.need_bidirectional = QUDA_BOOLEAN_FALSE;
      for (int i = 0; i <= param.level; i++) {
        if ((param.mg_global.coarse_grid_solution_type[i] == QUDA_MATPC_SOLUTION
            && param.mg_global.smoother_solve_type[i] == QUDA_DIRECT_PC_SOLVE) ||
            (param.mg_global.transfer_type[i] == QUDA_TRANSFER_OPTIMIZED_KD)) {
          diracParam.need_bidirectional = QUDA_BOOLEAN_TRUE;
        }
      }

      diracParam.dagger = QUDA_DAG_NO;
      diracParam.matpcType = matpc_type;
      diracParam.type = QUDA_COARSE_DIRAC;
      diracParam.tmp1 = tmp_coarse;
      diracParam.tmp2 = tmp2_coarse;
      diracParam.halo_precision = param.mg_global.precision_null[param.level];
      diracParam.use_mma = param.use_mma;
      diracParam.allow_truncation = (param.mg_global.allow_truncation == QUDA_BOOLEAN_TRUE) ? true : false;

      diracCoarseResidual = new DiracCoarse(diracParam, param.setup_location == QUDA_CUDA_FIELD_LOCATION ? true : false,
                                            param.mg_global.setup_minimize_memory == QUDA_BOOLEAN_TRUE ? true : false);

      // create smoothing operators
      diracParam.dirac = const_cast<Dirac *>(param.matSmooth->Expose());
      diracParam.halo_precision = param.mg_global.smoother_halo_precision[param.level + 1];

      if (param.mg_global.smoother_solve_type[param.level + 1] == QUDA_DIRECT_PC_SOLVE) {
        diracParam.type = QUDA_COARSEPC_DIRAC;
        diracParam.tmp1 = &(tmp_coarse->Even());
        diracParam.tmp2 = &(tmp2_coarse->Even());
        diracCoarseSmoother = new DiracCoarsePC(static_cast<DiracCoarse &>(*diracCoarseResidual), diracParam);
        {
          bool schwarz = param.mg_global.smoother_schwarz_type[param.level + 1] != QUDA_INVALID_SCHWARZ;
          for (int i = 0; i < 4; i++) diracParam.commDim[i] = schwarz ? 0 : 1;
        }
        diracCoarseSmootherSloppy = new DiracCoarsePC(static_cast<DiracCoarse &>(*diracCoarseSmoother), diracParam);
      } else {
        diracParam.type = QUDA_COARSE_DIRAC;
        diracParam.tmp1 = tmp_coarse;
        diracParam.tmp2 = tmp2_coarse;
        diracCoarseSmoother = new DiracCoarse(static_cast<DiracCoarse &>(*diracCoarseResidual), diracParam);
        {
          bool schwarz = param.mg_global.smoother_schwarz_type[param.level + 1] != QUDA_INVALID_SCHWARZ;
          for (int i = 0; i < 4; i++) diracParam.commDim[i] = schwarz ? 0 : 1;
        }
        diracCoarseSmootherSloppy = new DiracCoarse(static_cast<DiracCoarse &>(*diracCoarseSmoother), diracParam);
      }
    }

    if (matCoarseResidual) delete matCoarseResidual;
    if (matCoarseSmoother) delete matCoarseSmoother;
    if (matCoarseSmootherSloppy) delete matCoarseSmootherSloppy;
    matCoarseResidual = new DiracM(*diracCoarseResidual);
    matCoarseSmoother = new DiracM(*diracCoarseSmoother);
    matCoarseSmootherSloppy = new DiracM(*diracCoarseSmootherSloppy);

    if (getVerbosity() >= QUDA_VERBOSE) printfQuda("Coarse Dirac operator done\n");

    popLevel();
  }

  void MG::destroyCoarseSolver() {
    pushLevel(param.level);

    if (param.cycle_type == QUDA_MG_CYCLE_VCYCLE && param.level < param.Nlevel-2) {
      // nothing to do
    } else if (param.cycle_type == QUDA_MG_CYCLE_RECURSIVE || param.level == param.Nlevel-2) {
      if (coarse_solver) {
        auto &coarse_solver_inner = reinterpret_cast<PreconditionedSolver *>(coarse_solver)->ExposeSolver();
        // int defl_size = coarse_solver_inner.evecs.size();
        int defl_size = coarse_solver_inner.deflationSpaceSize();
        if (defl_size > 0 && transfer && param.mg_global.preserve_deflation) {
          // Deflation space exists and we are going to create a new solver. Extract deflation space.
          if (getVerbosity() >= QUDA_VERBOSE) printfQuda("Extracting deflation space size %d to MG\n", defl_size);
          coarse_solver_inner.extractDeflationSpace(evecs);
        }
        delete coarse_solver;
        coarse_solver = nullptr;
      }
      if (param_coarse_solver) {
        delete param_coarse_solver;
        param_coarse_solver = nullptr;
      }
    } else {
      errorQuda("Multigrid cycle type %d not supported", param.cycle_type);
    }

    popLevel();
  }

  void MG::createCoarseSolver() {
    pushLevel(param.level);

    if (getVerbosity() >= QUDA_VERBOSE) printfQuda("Creating coarse solver wrapper\n");
    destroyCoarseSolver();
    if (param.cycle_type == QUDA_MG_CYCLE_VCYCLE && param.level < param.Nlevel-2) {
      // if coarse solver is not a bottom solver and on the second to bottom level then we can just use the coarse solver as is
      coarse_solver = coarse;
      if (getVerbosity() >= QUDA_VERBOSE) printfQuda("Assigned coarse solver to coarse MG operator\n");
    } else if (param.cycle_type == QUDA_MG_CYCLE_RECURSIVE || param.level == param.Nlevel-2) {

      param_coarse_solver = new SolverParam(param);
      param_coarse_solver->inv_type = param.mg_global.coarse_solver[param.level + 1];
      param_coarse_solver->is_preconditioner = false;
      param_coarse_solver->sloppy_converge = true; // this means we don't check the true residual before declaring convergence

      param_coarse_solver->preserve_source = QUDA_PRESERVE_SOURCE_NO;  // or can this be no
      param_coarse_solver->return_residual = false; // coarse solver does need to return residual vector

      param_coarse_solver->use_init_guess = QUDA_USE_INIT_GUESS_NO;
      // Coarse level deflation is triggered if the eig param structure exists
      // on the coarsest level, and we are on the next to coarsest level.
      if (param.mg_global.use_eig_solver[param.Nlevel - 1] && (param.level == param.Nlevel - 2)) {
        param_coarse_solver->eig_param = *param.mg_global.eig_param[param.Nlevel - 1];
        param_coarse_solver->deflate = QUDA_BOOLEAN_TRUE;
        // Due to coherence between these levels, an initial guess
        // might be beneficial.
        if (param.mg_global.coarse_guess == QUDA_BOOLEAN_TRUE) {
          param_coarse_solver->use_init_guess = QUDA_USE_INIT_GUESS_YES;
        }

        // Deflation on the coarse is supported for 6 solvers only
        if (param_coarse_solver->inv_type != QUDA_CA_CGNR_INVERTER && param_coarse_solver->inv_type != QUDA_CGNR_INVERTER
            && param_coarse_solver->inv_type != QUDA_CA_CGNE_INVERTER
            && param_coarse_solver->inv_type != QUDA_CGNE_INVERTER && param_coarse_solver->inv_type != QUDA_CA_GCR_INVERTER
            && param_coarse_solver->inv_type != QUDA_GCR_INVERTER) {
          errorQuda("Coarse grid deflation not supported with coarse solver %d", param_coarse_solver->inv_type);
        }

        if (strcmp(param_coarse_solver->eig_param.vec_infile, "") == 0 && // check that input file not already set
            param.mg_global.vec_load[param.level + 1] == QUDA_BOOLEAN_TRUE
            && (strcmp(param.mg_global.vec_infile[param.level + 1], "") != 0)) {
          std::string vec_infile(param.mg_global.vec_infile[param.level + 1]);
          vec_infile += "_level_";
          vec_infile += std::to_string(param.level + 1);
          vec_infile += "_defl_";
          vec_infile += std::to_string(param.mg_global.n_vec[param.level + 1]);
          strcpy(param_coarse_solver->eig_param.vec_infile, vec_infile.c_str());
        }

        if (strcmp(param_coarse_solver->eig_param.vec_outfile, "") == 0 && // check that output file not already set
            param.mg_global.vec_store[param.level + 1] == QUDA_BOOLEAN_TRUE
            && (strcmp(param.mg_global.vec_outfile[param.level + 1], "") != 0)) {
          std::string vec_outfile(param.mg_global.vec_outfile[param.level + 1]);
          vec_outfile += "_level_";
          vec_outfile += std::to_string(param.level + 1);
          vec_outfile += "_defl_";
          vec_outfile += std::to_string(param.mg_global.n_vec[param.level + 1]);
          strcpy(param_coarse_solver->eig_param.vec_outfile, vec_outfile.c_str());
        }
      }

      param_coarse_solver->tol = param.mg_global.coarse_solver_tol[param.level+1];
      param_coarse_solver->global_reduction = true;
      param_coarse_solver->compute_true_res = false;
      param_coarse_solver->delta = 1e-8;
      param_coarse_solver->pipeline = 8;

      param_coarse_solver->maxiter = param.mg_global.coarse_solver_maxiter[param.level+1];
      param_coarse_solver->Nkrylov = param_coarse_solver->maxiter < param_coarse_solver->Nkrylov ?
        param_coarse_solver->maxiter :
        param_coarse_solver->Nkrylov;
      if (param_coarse_solver->inv_type == QUDA_CA_CG_INVERTER ||
          param_coarse_solver->inv_type == QUDA_CA_CGNE_INVERTER ||
          param_coarse_solver->inv_type == QUDA_CA_CGNR_INVERTER ||
          param_coarse_solver->inv_type == QUDA_CA_GCR_INVERTER) {
        param_coarse_solver->ca_basis = param.mg_global.coarse_solver_ca_basis[param.level+1];
        param_coarse_solver->ca_lambda_min = param.mg_global.coarse_solver_ca_lambda_min[param.level+1];
        param_coarse_solver->ca_lambda_max = param.mg_global.coarse_solver_ca_lambda_max[param.level+1];
        param_coarse_solver->Nkrylov = param.mg_global.coarse_solver_ca_basis_size[param.level+1];
      }
      param_coarse_solver->inv_type_precondition = (param.level<param.Nlevel-2 || coarse->presmoother) ? QUDA_MG_INVERTER : QUDA_INVALID_INVERTER;
      param_coarse_solver->preconditioner = (param.level<param.Nlevel-2 || coarse->presmoother) ? coarse : nullptr;
      param_coarse_solver->mg_instance = true;
      param_coarse_solver->verbosity_precondition = param.mg_global.verbosity[param.level+1];

      // preconditioned solver wrapper is uniform precision
      param_coarse_solver->precision = r_coarse->Precision();
      param_coarse_solver->precision_sloppy = param_coarse_solver->precision;
      param_coarse_solver->precision_precondition = param_coarse_solver->precision_sloppy;

      if (param.mg_global.coarse_grid_solution_type[param.level + 1] == QUDA_MATPC_SOLUTION) {
        Solver *solver = Solver::create(*param_coarse_solver, *matCoarseSmoother, *matCoarseSmoother,
                                        *matCoarseSmoother, *matCoarseSmoother, profile);
        sprintf(coarse_prefix, "MG level %d (%s): ", param.level + 1,
                param.mg_global.location[param.level + 1] == QUDA_CUDA_FIELD_LOCATION ? "GPU" : "CPU");
        coarse_solver = new PreconditionedSolver(*solver, *matCoarseSmoother->Expose(), *param_coarse_solver, profile,
                                                 coarse_prefix);
      } else {
        Solver *solver = Solver::create(*param_coarse_solver, *matCoarseResidual, *matCoarseResidual,
                                        *matCoarseResidual, *matCoarseResidual, profile);
        sprintf(coarse_prefix, "MG level %d (%s): ", param.level + 1,
                param.mg_global.location[param.level + 1] == QUDA_CUDA_FIELD_LOCATION ? "GPU" : "CPU");
        coarse_solver = new PreconditionedSolver(*solver, *matCoarseResidual->Expose(), *param_coarse_solver, profile, coarse_prefix);
      }

      setOutputPrefix(prefix); // restore since we just popped back from coarse grid

      if (param.level == param.Nlevel - 2 && param.mg_global.use_eig_solver[param.level + 1]) {

        // Test if a coarse grid deflation space needs to be transferred to the coarse solver to prevent recomputation
        int defl_size = evecs.size();
        auto &coarse_solver_inner = reinterpret_cast<PreconditionedSolver *>(coarse_solver)->ExposeSolver();
        if (defl_size > 0 && transfer && param.mg_global.preserve_deflation) {
          // We shall not recompute the deflation space, we shall transfer
          // vectors stored in the parent MG instead
          coarse_solver_inner.setDeflateCompute(false);
          coarse_solver_inner.setRecomputeEvals(true);
          if (getVerbosity() >= QUDA_VERBOSE)
            printfQuda("Transferring deflation space size %d to coarse solver\n", defl_size);
          // Create space in coarse solver to hold deflation space, destroy space in MG.
          coarse_solver_inner.injectDeflationSpace(evecs);
        }

        // Run a dummy solve so that the deflation space is constructed and computed if needed during the MG setup,
        // or the eigenvalues are recomputed during transfer.
        spinorNoise(*r_coarse, *coarse->rng, QUDA_NOISE_UNIFORM);
        param_coarse_solver->maxiter = 1; // do a single iteration on the dummy solve
        (*coarse_solver)(*x_coarse, *r_coarse);
        setOutputPrefix(prefix); // restore since we just popped back from coarse grid
        param_coarse_solver->maxiter = param.mg_global.coarse_solver_maxiter[param.level + 1];
      }

      if (getVerbosity() >= QUDA_VERBOSE) printfQuda("Assigned coarse solver to preconditioned GCR solver\n");
    } else {
      errorQuda("Multigrid cycle type %d not supported", param.cycle_type);
    }
    if (getVerbosity() >= QUDA_VERBOSE) printfQuda("Coarse solver wrapper done\n");

    popLevel();
  }

  MG::~MG()
  {
    pushLevel(param.level);

    if (param.level < param.Nlevel - 1) {
      if (coarse) delete coarse;
      if (param.level == param.Nlevel-1 || param.cycle_type == QUDA_MG_CYCLE_RECURSIVE) {
	if (coarse_solver) delete coarse_solver;
	if (param_coarse_solver) delete param_coarse_solver;
      }

      if (B_coarse) {
        int nVec_coarse = std::max(param.Nvec, param.mg_global.n_vec[param.level + 1]);
        for (int i = 0; i < nVec_coarse; i++)
          if ((*B_coarse)[i]) delete (*B_coarse)[i];
        delete B_coarse;
      }
      if (transfer) delete transfer;
      if (matCoarseSmootherSloppy) delete matCoarseSmootherSloppy;
      if (diracCoarseSmootherSloppy) delete diracCoarseSmootherSloppy;
      if (matCoarseSmoother) delete matCoarseSmoother;
      if (diracCoarseSmoother) delete diracCoarseSmoother;
      if (matCoarseResidual) delete matCoarseResidual;
      if (diracCoarseResidual) delete diracCoarseResidual;
      if (postsmoother) delete postsmoother;
      if (param_postsmooth) delete param_postsmooth;
    }

    if (rng) {
      delete rng;
    }

    if (presmoother) delete presmoother;
    if (param_presmooth) delete param_presmooth;

    if (b_tilde && param.smoother_solve_type == QUDA_DIRECT_PC_SOLVE) delete b_tilde;
    if (r) delete r;
    if (r_coarse) delete r_coarse;
    if (x_coarse) delete x_coarse;
    if (tmp_coarse) delete tmp_coarse;
    if (tmp2_coarse) delete tmp2_coarse;

    if (param_coarse) delete param_coarse;

    if (getVerbosity() >= QUDA_VERBOSE) profile.Print();

    popLevel();
  }

  // FIXME need to make this more robust (implement Solver::flops() for all solvers)
  double MG::flops() const {
    double flops = 0;

    if (param_coarse_solver) {
      flops += param_coarse_solver->gflops * 1e9;
      param_coarse_solver->gflops = 0;
    } else if (param.level < param.Nlevel-1) {
      flops += coarse->flops();
    }

    if (param_presmooth) {
      flops += param_presmooth->gflops * 1e9;
      param_presmooth->gflops = 0;
    }

    if (param_postsmooth) {
      flops += param_postsmooth->gflops * 1e9;
      param_postsmooth->gflops = 0;
    }

    if (transfer) {
      flops += transfer->flops();
    }

    return flops;
  }

  /**
     Verification that the constructed multigrid operator is valid
  */
  void MG::verify(bool recursively)
  {
    pushLevel(param.level);

    // temporary fields used for verification
    ColorSpinorParam csParam(*r);
    csParam.create = QUDA_NULL_FIELD_CREATE;
    ColorSpinorField tmp1(csParam);
    ColorSpinorField tmp2(csParam);
    double deviation;

    QudaPrecision prec = (param.mg_global.precision_null[param.level] < csParam.Precision()) ?
      param.mg_global.precision_null[param.level] :
      csParam.Precision();

    // may want to revisit this---these were relaxed for cases where ghost_precision < precision
    // these were set while hacking in tests of quarter precision ghosts
    // moreover, we can improve the precision of block ortho with a tighter max than 1.0
    double tol;
    switch (prec) {
    case QUDA_QUARTER_PRECISION: tol = 5e-2; break;
    case QUDA_HALF_PRECISION: tol = 5e-2; break;
    case QUDA_SINGLE_PRECISION: tol = 1e-3; break;
    default: tol = 1e-8;
    }

    // No need to check (projector) v_k for staggered case
    if (param.transfer_type == QUDA_TRANSFER_AGGREGATE) {

      if (getVerbosity() >= QUDA_SUMMARIZE)
        printfQuda("Checking 0 = (1 - P P^\\dagger) v_k for %d vectors\n", param.Nvec);

      for (int i = 0; i < param.Nvec; i++) {
        // as well as copying to the correct location this also changes basis if necessary
        tmp1 = *param.B[i];

        transfer->R(*r_coarse, tmp1);
        transfer->P(tmp2, *r_coarse);
        deviation = sqrt(xmyNorm(tmp1, tmp2) / norm2(tmp1));

        if (getVerbosity() >= QUDA_VERBOSE)
          printfQuda(
            "Vector %d: norms v_k = %e P^\\dagger v_k = %e (1 - P P^\\dagger) v_k = %e, L2 relative deviation = %e\n",
            i, norm2(tmp1), norm2(*r_coarse), norm2(tmp2), deviation);
        if (deviation > tol) errorQuda("L2 relative deviation for k=%d failed, %e > %e", i, deviation, tol);
      }

      // the oblique check
      if (param.mg_global.run_oblique_proj_check) {
        sprintf(prefix, "MG level %d (%s): Null vector Oblique Projections : ", param.level + 1,
                param.location == QUDA_CUDA_FIELD_LOCATION ? "GPU" : "CPU");
        setOutputPrefix(prefix);

        // Oblique projections
        if (getVerbosity() >= QUDA_SUMMARIZE)
          printfQuda("Checking 1 > || (1 - DP(P^dagDP)P^dag) v_k || / || v_k || for %d vectors\n", param.Nvec);

        for (int i = 0; i < param.Nvec; i++) {
          transfer->R(*r_coarse, *(param.B[i]));
          (*coarse_solver)(*x_coarse, *r_coarse); // this needs to be an exact solve to pass
          setOutputPrefix(prefix);                // restore prefix after return from coarse grid
          transfer->P(tmp2, *x_coarse);
          (*param.matResidual)(tmp1, tmp2);
          tmp2 = *(param.B[i]);
          if (getVerbosity() >= QUDA_SUMMARIZE) {
            printfQuda("Vector %d: norms %e %e\n", i, norm2(*param.B[i]), norm2(tmp1));
            printfQuda("relative residual = %e\n", sqrt(xmyNorm(tmp2, tmp1) / norm2(*param.B[i])));
          }
        }
        sprintf(prefix, "MG level %d (%s): ", param.level + 1,
                param.location == QUDA_CUDA_FIELD_LOCATION ? "GPU" : "CPU");
        setOutputPrefix(prefix);
      }
    }

#if 0
    
    if (getVerbosity() >= QUDA_SUMMARIZE)
      printfQuda("Checking 1 > || (1 - D P (P^\\dagger D P) P^\\dagger v_k || / || v_k || for %d vectors\n",
		 param.Nvec);

    for (int i=0; i<param.Nvec; i++) {
      transfer->R(*r_coarse, *(param.B[i]));
      (*coarse)(*x_coarse, *r_coarse); // this needs to be an exact solve to pass
      setOutputPrefix(prefix); // restore output prefix
      transfer->P(tmp2, *x_coarse);
      param.matResidual(tmp1, tmp2);
      tmp2 = *(param.B[i]);
      if (getVerbosity() >= QUDA_VERBOSE) {
	printfQuda("Vector %d: norms %e %e ", i, norm2(*param.B[i]), norm2(tmp1));
	printfQuda("relative residual = %e\n", sqrt(xmyNorm(tmp2, tmp1) / norm2(*param.B[i])) );
      }
    }
#endif

    // We need to create temporary coarse vectors here for various verifications
    // Otherwise these get created in the coarse `reset()` routine later

    if (!tmp_coarse)
      tmp_coarse = param.B[0]->CreateCoarse(param.geoBlockSize, param.spinBlockSize, param.Nvec, r->Precision(),
                                            param.mg_global.location[param.level + 1]);

    // create coarse temporary vector if not already created in verify()
    if (!tmp2_coarse)
      tmp2_coarse = param.B[0]->CreateCoarse(param.geoBlockSize, param.spinBlockSize, param.Nvec, r->Precision(),
                                             param.mg_global.location[param.level + 1]);

    // create coarse residual vector if not already created in verify()
    if (!r_coarse)
      r_coarse = param.B[0]->CreateCoarse(param.geoBlockSize, param.spinBlockSize, param.Nvec, r->Precision(),
                                          param.mg_global.location[param.level + 1]);

    // create coarse solution vector if not already created in verify()
    if (!x_coarse)
      x_coarse = param.B[0]->CreateCoarse(param.geoBlockSize, param.spinBlockSize, param.Nvec, r->Precision(),
                                          param.mg_global.location[param.level + 1]);

    if (getVerbosity() >= QUDA_SUMMARIZE) printfQuda("Checking 0 = (1 - P^\\dagger P) eta_c\n");

    spinorNoise(*x_coarse, *rng, QUDA_NOISE_UNIFORM);

    transfer->P(tmp2, *x_coarse);
    transfer->R(*r_coarse, tmp2);
    if (getVerbosity() >= QUDA_VERBOSE)
      printfQuda("L2 norms %e %e (fine tmp %e) ", norm2(*x_coarse), norm2(*r_coarse), norm2(tmp2));

    deviation = sqrt( xmyNorm(*x_coarse, *r_coarse) / norm2(*x_coarse) );
    if (getVerbosity() >= QUDA_VERBOSE) printfQuda("relative deviation = %e\n", deviation);
    if (deviation > tol ) errorQuda("L2 relative deviation = %e > %e failed", deviation, tol);
    if (getVerbosity() >= QUDA_SUMMARIZE) printfQuda("Checking 0 = (D_c - P^\\dagger D P) (native coarse operator to emulated operator)\n");

    zero(*tmp_coarse);
    zero(*r_coarse);

#if 0 // debugging trick: point source matrix elements
    tmp_coarse->Source(QUDA_POINT_SOURCE, 0, 0, 0);
#else
    spinorNoise(*tmp_coarse, *rng, QUDA_NOISE_UNIFORM);
#endif

    // put a non-trivial vector on the fine level as well
    transfer->P(*tmp1, *tmp_coarse);

    // the three-hop terms in ASQTAD can break the verification depending on how we're coarsening the operator
    // and if the aggregate size is too small in a direction
    bool can_verify = true;

    if ((param.transfer_type == QUDA_TRANSFER_OPTIMIZED_KD || param.transfer_type == QUDA_TRANSFER_OPTIMIZED_KD_DROP_LONG) && (diracSmoother->getDiracType() == QUDA_STAGGERED_DIRAC || diracSmoother->getDiracType() == QUDA_STAGGEREDPC_DIRAC || 
                                                              diracSmoother->getDiracType() == QUDA_ASQTAD_DIRAC || diracSmoother->getDiracType() == QUDA_ASQTADPC_DIRAC)) {
      // If we're doing an optimized build with the staggered operator, we need to skip the verify on level 0
      can_verify = false;
      if (getVerbosity() >= QUDA_VERBOSE) printfQuda("Intentionally skipping staggered -> staggered KD verify because it's not a \"real\" coarsen\n");
    } else if (diracSmoother->getDiracType() == QUDA_ASQTAD_DIRAC || diracSmoother->getDiracType() == QUDA_ASQTADKD_DIRAC || diracSmoother->getDiracType() == QUDA_ASQTADPC_DIRAC) {
      // If we're doing anything with the asqtad operator, the long links can make verification difficult

      if (param.transfer_type == QUDA_TRANSFER_COARSE_KD || param.transfer_type == QUDA_TRANSFER_OPTIMIZED_KD_DROP_LONG) {
        can_verify = false;
        if (getVerbosity() >= QUDA_VERBOSE) printfQuda("Using the naively coarsened KD operator with asqtad long links, skipping verify...\n");
      } else if (param.transfer_type == QUDA_TRANSFER_AGGREGATE || param.transfer_type == QUDA_TRANSFER_OPTIMIZED_KD) {
        // need to see if the aggregate is smaller than 3 in any direction
        for (int d = 0; d < 4; d++) {
          if (param.mg_global.geo_block_size[param.level][d] < 3) {
            can_verify = false;
            if (getVerbosity() >= QUDA_VERBOSE) printfQuda("Aggregation geo_block_size[%d] = %d is less than 3, skipping verify for asqtad coarsen...\n", d, param.mg_global.geo_block_size[param.level][d]);
          }
        }
      }
    }

<<<<<<< HEAD
    if (can_verify) {
=======
      transfer->P(tmp1, *tmp_coarse);
>>>>>>> 8da76877

      if (param.coarse_grid_solution_type == QUDA_MATPC_SOLUTION && param.smoother_solve_type == QUDA_DIRECT_PC_SOLVE) {
        double kappa = diracResidual->Kappa();
        double mass = diracResidual->Mass();
        if (param.level == 0) {
          if (tmp1.Nspin() == 4) {
            diracSmoother->DslashXpay(tmp2.Even(), tmp1.Odd(), QUDA_EVEN_PARITY, tmp1.Even(), -kappa);
            diracSmoother->DslashXpay(tmp2.Odd(), tmp1.Even(), QUDA_ODD_PARITY, tmp1.Odd(), -kappa);
          } else if (tmp1.Nspin() == 2) { // if the coarse op is on top
            diracSmoother->DslashXpay(tmp2.Even(), tmp1.Odd(), QUDA_EVEN_PARITY, tmp1.Even(), 1.0);
            diracSmoother->DslashXpay(tmp2.Odd(), tmp1.Even(), QUDA_ODD_PARITY, tmp1.Odd(), 1.0);
          } else { // staggered
            diracSmoother->DslashXpay(tmp2.Even(), tmp1.Odd(), QUDA_EVEN_PARITY, tmp1.Even(),
                                      2.0 * mass); // stag convention
            diracSmoother->DslashXpay(tmp2.Odd(), tmp1.Even(), QUDA_ODD_PARITY, tmp1.Odd(),
                                      2.0 * mass); // stag convention
          }
        } else { // this is a hack since the coarse Dslash doesn't properly use the same xpay conventions yet
          diracSmoother->DslashXpay(tmp2.Even(), tmp1.Odd(), QUDA_EVEN_PARITY, tmp1.Even(), 1.0);
          diracSmoother->DslashXpay(tmp2.Odd(), tmp1.Even(), QUDA_ODD_PARITY, tmp1.Odd(), 1.0);
        }
      } else {
        (*param.matResidual)(tmp2, tmp1);
      }

      transfer->R(*x_coarse, tmp2);
      static_cast<DiracCoarse *>(diracCoarseResidual)->M(*r_coarse, *tmp_coarse);

#if 0 // enable to print out emulated and actual coarse-grid operator vectors for debugging
      setOutputPrefix("");

      for (unsigned int rank = 0; rank < comm_size(); rank++) { // this ensures that we print each rank in order
        comm_barrier();
        printfQuda("\nemulated\n");
        comm_barrier();
        for (int parity = 0; parity < 2; parity++)
          for (unsigned int x_cb = 0; x_cb < x_coarse->VolumeCB(); x_cb++) x_coarse->PrintVector(parity, x_cb, rank);

        comm_barrier();
        printfQuda("\nactual\n");
        comm_barrier();
        for (int parity = 0; parity < 2; parity++)
          for (unsigned int x_cb = 0; x_cb < r_coarse->VolumeCB(); x_cb++) r_coarse->PrintVector(parity, x_cb, rank);
      }
      setOutputPrefix(prefix);
#endif

      double r_nrm = norm2(*r_coarse);
      deviation = sqrt(xmyNorm(*x_coarse, *r_coarse) / norm2(*x_coarse));

      if (diracResidual->Mu() != 0.0) {
        // When the mu is shifted on the coarse level; we can compute exactly the error we introduce in the check:
        //  it is given by 2*kappa*delta_mu || tmp_coarse ||; where tmp_coarse is the random vector generated for the test
        double delta_factor = param.mg_global.mu_factor[param.level + 1] - param.mg_global.mu_factor[param.level];
        if (fabs(delta_factor) > tol) {
          double delta_a
            = delta_factor * 2.0 * diracResidual->Kappa() * diracResidual->Mu() * transfer->Vectors().TwistFlavor();
          deviation -= fabs(delta_a) * sqrt(norm2(*tmp_coarse) / norm2(*x_coarse));
          deviation = fabs(deviation);
        }
      }
      if (getVerbosity() >= QUDA_VERBOSE)
        printfQuda("L2 norms: Emulated = %e, Native = %e, relative deviation = %e\n", norm2(*x_coarse), r_nrm, deviation);

      if (deviation > tol) errorQuda("failed, deviation = %e (tol=%e)", deviation, tol);
    }

    // check the preconditioned operator construction on the lower level if applicable
    bool coarse_was_preconditioned = (param.mg_global.coarse_grid_solution_type[param.level + 1] == QUDA_MATPC_SOLUTION
                                      && param.mg_global.smoother_solve_type[param.level + 1] == QUDA_DIRECT_PC_SOLVE);
    if (coarse_was_preconditioned) {
      // check eo
      if (getVerbosity() >= QUDA_SUMMARIZE)
        printfQuda("Checking Deo of preconditioned operator 0 = \\hat{D}_c - A^{-1} D_c\n");
      static_cast<DiracCoarse *>(diracCoarseResidual)->Dslash(r_coarse->Even(), tmp_coarse->Odd(), QUDA_EVEN_PARITY);
      static_cast<DiracCoarse *>(diracCoarseResidual)->CloverInv(x_coarse->Even(), r_coarse->Even(), QUDA_EVEN_PARITY);
      static_cast<DiracCoarsePC *>(diracCoarseSmoother)->Dslash(r_coarse->Even(), tmp_coarse->Odd(), QUDA_EVEN_PARITY);
      double r_nrm = norm2(r_coarse->Even());
      deviation = sqrt(xmyNorm(x_coarse->Even(), r_coarse->Even()) / norm2(x_coarse->Even()));
      if (getVerbosity() >= QUDA_VERBOSE)
        printfQuda("L2 norms: Emulated = %e, Native = %e, relative deviation = %e\n", norm2(x_coarse->Even()), r_nrm,
                   deviation);
      if (deviation > tol) errorQuda("failed, deviation = %e (tol=%e)", deviation, tol);

      // check Doe
      if (getVerbosity() >= QUDA_SUMMARIZE)
        printfQuda("Checking Doe of preconditioned operator 0 = \\hat{D}_c - A^{-1} D_c\n");
      static_cast<DiracCoarse *>(diracCoarseResidual)->Dslash(r_coarse->Odd(), tmp_coarse->Even(), QUDA_ODD_PARITY);
      static_cast<DiracCoarse *>(diracCoarseResidual)->CloverInv(x_coarse->Odd(), r_coarse->Odd(), QUDA_ODD_PARITY);
      static_cast<DiracCoarsePC *>(diracCoarseSmoother)->Dslash(r_coarse->Odd(), tmp_coarse->Even(), QUDA_ODD_PARITY);
      r_nrm = norm2(r_coarse->Odd());
      deviation = sqrt(xmyNorm(x_coarse->Odd(), r_coarse->Odd()) / norm2(x_coarse->Odd()));
      if (getVerbosity() >= QUDA_VERBOSE)
        printfQuda("L2 norms: Emulated = %e, Native = %e, relative deviation = %e\n", norm2(x_coarse->Odd()), r_nrm,
                   deviation);
      if (deviation > tol) errorQuda("failed, deviation = %e (tol=%e)", deviation, tol);
    }

    // here we check that the Hermitian conjugate operator is working
    // as expected for both the smoother and residual Dirac operators
    if (param.coarse_grid_solution_type == QUDA_MATPC_SOLUTION && param.smoother_solve_type == QUDA_DIRECT_PC_SOLVE) {
      if (getVerbosity() >= QUDA_SUMMARIZE) printfQuda("Checking normality of preconditioned operator\n");
      if (tmp2.Nspin() == 1) { // if the outer op is the staggered op, just use M.
        diracSmoother->M(tmp2.Even(), tmp1.Odd());
      } else {
        diracSmoother->MdagM(tmp2.Even(), tmp1.Odd());
      }
      Complex dot = cDotProduct(tmp2.Even(), tmp1.Odd());
      double deviation = std::fabs(dot.imag()) / std::fabs(dot.real());
      if (getVerbosity() >= QUDA_VERBOSE) printfQuda("Smoother normal operator test (eta^dag M^dag M eta): real=%e imag=%e, relative imaginary deviation=%e\n",
						     real(dot), imag(dot), deviation);
      if (deviation > tol) errorQuda("failed, deviation = %e (tol=%e)", deviation, tol);
    }

    { // normal operator check for residual operator
      if (getVerbosity() >= QUDA_SUMMARIZE) printfQuda("Checking normality of residual operator\n");
      if (tmp2.Nspin() != 1 || tmp2.SiteSubset() == QUDA_FULL_SITE_SUBSET) {
        diracResidual->MdagM(tmp2, tmp1);
      } else {
        // staggered preconditioned op.
        diracResidual->M(tmp2, tmp1);
      }
      Complex dot = cDotProduct(tmp1, tmp2);
      double deviation = std::fabs(dot.imag()) / std::fabs(dot.real());
      if (getVerbosity() >= QUDA_VERBOSE) printfQuda("Normal operator test (eta^dag M^dag M eta): real=%e imag=%e, relative imaginary deviation=%e\n",
						     real(dot), imag(dot), deviation);
      if (deviation > tol) errorQuda("failed, deviation = %e (tol=%e)", deviation, tol);
    }

    // Not useful for staggered op since it's a unitary transform
    if (param.transfer_type == QUDA_TRANSFER_AGGREGATE) {
      if (param.mg_global.run_low_mode_check) {

        sprintf(prefix, "MG level %d (%s): eigenvector overlap : ", param.level + 1,
                param.location == QUDA_CUDA_FIELD_LOCATION ? "GPU" : "CPU");
        setOutputPrefix(prefix);

        // Reuse the space for the Null vectors. By this point,
        // the coarse grid has already been constructed.
        generateEigenVectors();

        for (int i = 0; i < param.Nvec; i++) {

          // Restrict Evec, place result in r_coarse
          transfer->R(*r_coarse, *param.B[i]);
          // Prolong r_coarse, place result in tmp2
          transfer->P(tmp2, *r_coarse);

          printfQuda("Vector %d: norms v_k = %e P^dag v_k = %e PP^dag v_k = %e\n", i, norm2(*param.B[i]),
                     norm2(*r_coarse), norm2(tmp2));

          // Compare v_k and PP^dag v_k.
          deviation = sqrt(xmyNorm(*param.B[i], tmp2) / norm2(*param.B[i]));
          printfQuda("L2 relative deviation = %e\n", deviation);

          if (param.mg_global.run_oblique_proj_check) {

            sprintf(prefix, "MG level %d (%s): eigenvector Oblique Projections : ", param.level + 1,
                    param.location == QUDA_CUDA_FIELD_LOCATION ? "GPU" : "CPU");
            setOutputPrefix(prefix);

            // Oblique projections
            if (getVerbosity() >= QUDA_SUMMARIZE)
              printfQuda("Checking 1 > || (1 - DP(P^dagDP)P^dag) v_k || / || v_k || for vector %d\n", i);

            transfer->R(*r_coarse, *param.B[i]);
            (*coarse_solver)(*x_coarse, *r_coarse); // this needs to be an exact solve to pass
            setOutputPrefix(prefix);                // restore prefix after return from coarse grid
            transfer->P(tmp2, *x_coarse);
            (*param.matResidual)(tmp1, tmp2);

            if (getVerbosity() >= QUDA_SUMMARIZE) {
              printfQuda("Vector %d: norms v_k %e DP(P^dagDP)P^dag v_k %e\n", i, norm2(*param.B[i]), norm2(tmp1));
              printfQuda("L2 relative deviation = %e\n", sqrt(xmyNorm(*param.B[i], tmp1) / norm2(*param.B[i])));
            }
          }

          sprintf(prefix, "MG level %d (%s): ", param.level + 1,
                  param.location == QUDA_CUDA_FIELD_LOCATION ? "GPU" : "CPU");
          setOutputPrefix(prefix);
        }
      }
    }

    if (recursively && param.level < param.Nlevel - 2) coarse->verify(true);

    popLevel();
  }

  void MG::operator()(ColorSpinorField &x, ColorSpinorField &b) {
    pushOutputPrefix(prefix);

    if (param.level < param.Nlevel - 1) { // set parity for the solver in the transfer operator
      QudaSiteSubset site_subset
        = param.coarse_grid_solution_type == QUDA_MATPC_SOLUTION ? QUDA_PARITY_SITE_SUBSET : QUDA_FULL_SITE_SUBSET;
      QudaMatPCType matpc_type = param.mg_global.invert_param->matpc_type;
      QudaParity parity = (matpc_type == QUDA_MATPC_EVEN_EVEN || matpc_type == QUDA_MATPC_EVEN_EVEN_ASYMMETRIC) ?
        QUDA_EVEN_PARITY :
        QUDA_ODD_PARITY;
      transfer->setSiteSubset(site_subset, parity); // use this to force location of transfer
    }

    // if input vector is single parity then we must be solving the
    // preconditioned system in general this can only happen on the
    // top level
    QudaSolutionType outer_solution_type = b.SiteSubset() == QUDA_FULL_SITE_SUBSET ? QUDA_MAT_SOLUTION : QUDA_MATPC_SOLUTION;
    QudaSolutionType inner_solution_type = param.coarse_grid_solution_type;

    if (debug) printfQuda("outer_solution_type = %d, inner_solution_type = %d\n", outer_solution_type, inner_solution_type);

    if ( outer_solution_type == QUDA_MATPC_SOLUTION && inner_solution_type == QUDA_MAT_SOLUTION)
      errorQuda("Unsupported solution type combination");

    if ( inner_solution_type == QUDA_MATPC_SOLUTION && param.smoother_solve_type != QUDA_DIRECT_PC_SOLVE)
      errorQuda("For this coarse grid solution type, a preconditioned smoother is required");

    if ( debug ) printfQuda("entering V-cycle with x2=%e, r2=%e\n", norm2(x), norm2(b));

    if (param.level < param.Nlevel-1) {
      //transfer->setTransferGPU(false); // use this to force location of transfer (need to check if still works for multi-level)

      // do the pre smoothing
      if (debug) printfQuda("pre-smoothing b2=%e site subset %d\n", norm2(b), b.SiteSubset());

      ColorSpinorField *out=nullptr, *in=nullptr;

      ColorSpinorField &residual = b.SiteSubset() == QUDA_FULL_SITE_SUBSET ? *r : r->Even();

      // FIXME only need to make a copy if not preconditioning
      residual = b; // copy source vector since we will overwrite source with iterated residual

      diracSmoother->prepare(in, out, x, residual, outer_solution_type);

      // b_tilde holds either a copy of preconditioned source or a pointer to original source
      if (param.smoother_solve_type == QUDA_DIRECT_PC_SOLVE) *b_tilde = *in;
      else b_tilde = &b;

      if (presmoother) (*presmoother)(*out, *in); else zero(*out);

      ColorSpinorField &solution = inner_solution_type == outer_solution_type ? x : x.Even();
      diracSmoother->reconstruct(solution, b, inner_solution_type);

      // if using preconditioned smoother then need to reconstruct full residual
      // FIXME extend this check for precision, Schwarz, etc.
      bool use_solver_residual
        = ((param.smoother_solve_type == QUDA_DIRECT_PC_SOLVE && inner_solution_type == QUDA_MATPC_SOLUTION)
           || (param.smoother_solve_type == QUDA_DIRECT_SOLVE && inner_solution_type == QUDA_MAT_SOLUTION)) ?
        true :
        false;

      // FIXME this is currently borked if inner solver is preconditioned
      double r2 = 0.0;
      if (use_solver_residual) {
        if (debug) r2 = norm2(*r);
      } else {
        (*param.matResidual)(*r, x);
        if (debug)
          r2 = xmyNorm(b, *r);
        else
          axpby(1.0, b, -1.0, *r);
      }

      // We need this to ensure that the coarse level has been created.
      // e.g. in case of iterative setup with MG we use just pre- and post-smoothing at the first iteration.
      if (transfer) {

        // restrict to the coarse grid
        transfer->R(*r_coarse, residual);
        if ( debug ) printfQuda("after pre-smoothing x2 = %e, r2 = %e, r_coarse2 = %e\n", norm2(x), r2, norm2(*r_coarse));

        // recurse to the next lower level
        (*coarse_solver)(*x_coarse, *r_coarse);
        if (debug) printfQuda("after coarse solve x_coarse2 = %e r_coarse2 = %e\n", norm2(*x_coarse), norm2(*r_coarse));

        // prolongate back to this grid
        ColorSpinorField &x_coarse_2_fine = inner_solution_type == QUDA_MAT_SOLUTION ? *r : r->Even(); // define according to inner solution type
        transfer->P(x_coarse_2_fine, *x_coarse); // repurpose residual storage
        xpy(x_coarse_2_fine, solution); // sum to solution FIXME - sum should be done inside the transfer operator
        if ( debug ) {
          printfQuda("Prolongated coarse solution y2 = %e\n", norm2(*r));
          printfQuda("after coarse-grid correction x2 = %e, r2 = %e\n", norm2(x), norm2(*r));
        }
      }

      if (debug) printfQuda("preparing to post smooth\n");

      // do the post smoothing
      //residual = outer_solution_type == QUDA_MAT_SOLUTION ? *r : r->Even(); // refine for outer solution type
      if (param.smoother_solve_type == QUDA_DIRECT_PC_SOLVE) {
        in = b_tilde;
      } else { // this incurs unecessary copying
        *r = b;
        in = r;
      }

      // we should keep a copy of the prepared right hand side as we've already destroyed it
      //dirac.prepare(in, out, solution, residual, inner_solution_type);

      if (postsmoother) (*postsmoother)(*out, *in); // for inner solve preconditioned, in the should be the original prepared rhs

      if (debug) printfQuda("exited postsmooth, about to reconstruct\n");

      diracSmoother->reconstruct(x, b, outer_solution_type);

      if (debug) printfQuda("finished reconstruct\n");

    } else { // do the coarse grid solve

      ColorSpinorField *out=nullptr, *in=nullptr;
      diracSmoother->prepare(in, out, x, b, outer_solution_type);
      if (presmoother) (*presmoother)(*out, *in);
      diracSmoother->reconstruct(x, b, outer_solution_type);
    }

    // FIXME on subset check
    if (debug && b.SiteSubset() == r->SiteSubset()) {
      (*param.matResidual)(*r, x);
      double r2 = xmyNorm(b, *r);
      printfQuda("leaving V-cycle with x2=%e, r2=%e\n", norm2(x), r2);
    }

    popOutputPrefix();
  }

  // supports separate reading or single file read
  void MG::loadVectors(std::vector<ColorSpinorField *> &B)
  {
    if (param.transfer_type != QUDA_TRANSFER_AGGREGATE) {
      warningQuda("Cannot load near-null vectors for top level of staggered MG solve.");
    } else {
      bool is_running = profile_global.isRunning(QUDA_PROFILE_INIT);
      if (is_running) profile_global.TPSTOP(QUDA_PROFILE_INIT);
      profile_global.TPSTART(QUDA_PROFILE_IO);
      pushLevel(param.level);
      std::string vec_infile(param.mg_global.vec_infile[param.level]);
      vec_infile += "_level_";
      vec_infile += std::to_string(param.level);
      vec_infile += "_nvec_";
      vec_infile += std::to_string(param.mg_global.n_vec[param.level]);
      VectorIO io(vec_infile);
      io.load(B);
      popLevel();
      profile_global.TPSTOP(QUDA_PROFILE_IO);
      if (is_running) profile_global.TPSTART(QUDA_PROFILE_INIT);
    }
  }

  void MG::saveVectors(const std::vector<ColorSpinorField *> &B) const
  {
    if (param.transfer_type != QUDA_TRANSFER_AGGREGATE) {
      warningQuda("Cannot save near-null vectors for top level of staggered MG solve.");
    } else {
      bool is_running = profile_global.isRunning(QUDA_PROFILE_INIT);
      if (is_running) profile_global.TPSTOP(QUDA_PROFILE_INIT);
      profile_global.TPSTART(QUDA_PROFILE_IO);
      pushLevel(param.level);
      std::string vec_outfile(param.mg_global.vec_outfile[param.level]);
      vec_outfile += "_level_";
      vec_outfile += std::to_string(param.level);
      vec_outfile += "_nvec_";
      vec_outfile += std::to_string(param.mg_global.n_vec[param.level]);
      VectorIO io(vec_outfile);
      io.save(B);
      popLevel();
      profile_global.TPSTOP(QUDA_PROFILE_IO);
      if (is_running) profile_global.TPSTART(QUDA_PROFILE_INIT);
    }
  }

  void MG::dumpNullVectors() const
  {
    if (param.transfer_type != QUDA_TRANSFER_AGGREGATE) {
      warningQuda("Cannot dump near-null vectors for top level of staggered MG solve.");
    } else {
      saveVectors(param.B);
    }
    if (param.level < param.Nlevel - 2) coarse->dumpNullVectors();
  }

  void MG::generateNullVectors(std::vector<ColorSpinorField *> &B, bool refresh)
  {
    pushLevel(param.level);

    SolverParam solverParam(param); // Set solver field parameters:
    // set null-space generation options - need to expose these
    solverParam.maxiter
      = refresh ? param.mg_global.setup_maxiter_refresh[param.level] : param.mg_global.setup_maxiter[param.level];
    solverParam.tol = param.mg_global.setup_tol[param.level];
    solverParam.use_init_guess = QUDA_USE_INIT_GUESS_YES;
    solverParam.delta = 1e-1;
    solverParam.inv_type = param.mg_global.setup_inv_type[param.level];
    // Hard coded for now...
    if (solverParam.inv_type == QUDA_CA_CG_INVERTER || solverParam.inv_type == QUDA_CA_CGNE_INVERTER
        || solverParam.inv_type == QUDA_CA_CGNR_INVERTER || solverParam.inv_type == QUDA_CA_GCR_INVERTER) {
      solverParam.ca_basis = param.mg_global.setup_ca_basis[param.level];
      solverParam.ca_lambda_min = param.mg_global.setup_ca_lambda_min[param.level];
      solverParam.ca_lambda_max = param.mg_global.setup_ca_lambda_max[param.level];
      solverParam.Nkrylov = param.mg_global.setup_ca_basis_size[param.level];
    } else {
      solverParam.Nkrylov = 4;
    }
    solverParam.pipeline
      = (solverParam.inv_type == QUDA_BICGSTAB_INVERTER ? 0 : 4); // FIXME: pipeline != 0 breaks BICGSTAB
    solverParam.precision = r->Precision();

    if (param.level == 0) { // this enables half precision on the fine grid only if set
      solverParam.precision_sloppy = param.mg_global.invert_param->cuda_prec_precondition;
      solverParam.precision_precondition = param.mg_global.invert_param->cuda_prec_precondition;
    } else {
      solverParam.precision_precondition = solverParam.precision;
    }
    solverParam.residual_type = static_cast<QudaResidualType>(QUDA_L2_RELATIVE_RESIDUAL);
    solverParam.compute_null_vector = QUDA_COMPUTE_NULL_VECTOR_YES;
    ColorSpinorParam csParam(*B[0]);                            // Create spinor field parameters:
    csParam.setPrecision(r->Precision(), r->Precision(), true); // ensure native ordering
    csParam.location = QUDA_CUDA_FIELD_LOCATION; // hard code to GPU location for null-space generation for now
    csParam.gammaBasis = B[0]->Nspin() == 1 ? QUDA_DEGRAND_ROSSI_GAMMA_BASIS :
                                              QUDA_UKQCD_GAMMA_BASIS; // degrand-rossi required for staggered
    csParam.create = QUDA_ZERO_FIELD_CREATE;
    ColorSpinorField b(csParam);
    ColorSpinorField x(csParam);

    csParam.create = QUDA_NULL_FIELD_CREATE;

    // if we not using GCR/MG smoother then we need to switch off Schwarz since regular Krylov solvers do not support it
    bool schwarz_reset = solverParam.inv_type != QUDA_MG_INVERTER
      && param.mg_global.smoother_schwarz_type[param.level] != QUDA_INVALID_SCHWARZ;
    if (schwarz_reset) {
      if (getVerbosity() >= QUDA_VERBOSE) printfQuda("Disabling Schwarz for null-space finding");
      int commDim[QUDA_MAX_DIM];
      for (int i = 0; i < QUDA_MAX_DIM; i++) commDim[i] = 1;
      diracSmootherSloppy->setCommDim(commDim);
    }

    // if quarter precision halo, promote for null-space finding to half precision
    QudaPrecision halo_precision = diracSmootherSloppy->HaloPrecision();
    if (halo_precision == QUDA_QUARTER_PRECISION) diracSmootherSloppy->setHaloPrecision(QUDA_HALF_PRECISION);

    Solver *solve;
    DiracMdagM *mdagm = (solverParam.inv_type == QUDA_CG_INVERTER || solverParam.inv_type == QUDA_CA_CG_INVERTER) ? new DiracMdagM(*diracSmoother) : nullptr;
    DiracMdagM *mdagmSloppy = (solverParam.inv_type == QUDA_CG_INVERTER || solverParam.inv_type == QUDA_CA_CG_INVERTER) ? new DiracMdagM(*diracSmootherSloppy) : nullptr;
    if (solverParam.inv_type == QUDA_CG_INVERTER || solverParam.inv_type == QUDA_CA_CG_INVERTER) {
      solve = Solver::create(solverParam, *mdagm, *mdagmSloppy, *mdagmSloppy, *mdagmSloppy, profile);
    } else if (solverParam.inv_type == QUDA_MG_INVERTER) {
      // in case MG has not been created, we create the Smoother
      if (!transfer) createSmoother();

      // run GCR with the MG as a preconditioner
      solverParam.inv_type_precondition = QUDA_MG_INVERTER;
      solverParam.schwarz_type = QUDA_ADDITIVE_SCHWARZ;
      solverParam.precondition_cycle = 1;
      solverParam.tol_precondition = 1e-1;
      solverParam.maxiter_precondition = 1;
      solverParam.omega = 1.0;
      solverParam.verbosity_precondition = param.mg_global.verbosity[param.level+1];
      solverParam.precision_sloppy = solverParam.precision;
      solverParam.compute_true_res = 0;
      solverParam.preconditioner = this;

      solverParam.inv_type = QUDA_GCR_INVERTER;
      solve = Solver::create(solverParam, *param.matSmooth, *param.matSmooth, *param.matSmoothSloppy,
                             *param.matSmoothSloppy, profile);
      solverParam.inv_type = QUDA_MG_INVERTER;
    } else {
      solve = Solver::create(solverParam, *param.matSmooth, *param.matSmoothSloppy, *param.matSmoothSloppy,
                             *param.matSmoothSloppy, profile);
    }

    for (int si = 0; si < param.mg_global.num_setup_iter[param.level]; si++) {
      if (getVerbosity() >= QUDA_VERBOSE)
        printfQuda("Running vectors setup on level %d iter %d of %d\n", param.level, si + 1,
                   param.mg_global.num_setup_iter[param.level]);

      // global orthonormalization of the initial null-space vectors
      if(param.mg_global.pre_orthonormalize) {
        for(int i=0; i<(int)B.size(); i++) {
          for (int j=0; j<i; j++) {
            Complex alpha = cDotProduct(*B[j], *B[i]);// <j,i>
            caxpy(-alpha, *B[j], *B[i]); // i-<j,i>j
          }
          double nrm2 = norm2(*B[i]);
          if (nrm2 > 1e-16) ax(1.0 /sqrt(nrm2), *B[i]);// i/<i,i>
          else errorQuda("\nCannot normalize %u vector\n", i);
        }
      }

      // launch solver for each source
      for (int i=0; i<(int)B.size(); i++) {
        if (param.mg_global.setup_type == QUDA_TEST_VECTOR_SETUP) { // DDalphaAMG test vector idea
          b = *B[i];                                                // inverting against the vector
          zero(x);                                                  // with zero initial guess
        } else {
          x = *B[i];
          zero(b);
        }

        if (getVerbosity() >= QUDA_VERBOSE) printfQuda("Initial guess = %g\n", norm2(x));
        if (getVerbosity() >= QUDA_VERBOSE) printfQuda("Initial rhs = %g\n", norm2(b));

        ColorSpinorField *out=nullptr, *in=nullptr;
        diracSmoother->prepare(in, out, x, b, QUDA_MAT_SOLUTION);
        (*solve)(*out, *in);
        diracSmoother->reconstruct(x, b, QUDA_MAT_SOLUTION);

        if (getVerbosity() >= QUDA_VERBOSE) printfQuda("Solution = %g\n", norm2(x));
        *B[i] = x;
      }

      // global orthonormalization of the generated null-space vectors
      if (param.mg_global.post_orthonormalize) {
        for(int i=0; i<(int)B.size(); i++) {
          for (int j=0; j<i; j++) {
            Complex alpha = cDotProduct(*B[j], *B[i]);// <j,i>
            caxpy(-alpha, *B[j], *B[i]); // i-<j,i>j
          }
          double nrm2 = norm2(*B[i]);
          if (sqrt(nrm2) > 1e-16) ax(1.0/sqrt(nrm2), *B[i]);// i/<i,i>
          else errorQuda("\nCannot normalize %u vector (nrm=%e)\n", i, sqrt(nrm2));
        }
      }

      if (solverParam.inv_type == QUDA_MG_INVERTER) {

        if (transfer) {
          resetTransfer = true;
          reset();
          if ( param.level < param.Nlevel-2 ) {
            if ( param.mg_global.generate_all_levels == QUDA_BOOLEAN_TRUE ) {
              coarse->generateNullVectors(*B_coarse, refresh);
            } else {
              if (getVerbosity() >= QUDA_VERBOSE) printfQuda("Restricting null space vectors\n");
              for (int i=0; i<param.Nvec; i++) {
                zero(*(*B_coarse)[i]);
                transfer->R(*(*B_coarse)[i], *(param.B[i]));
              }
              // rebuild the transfer operator in the coarse level
              coarse->resetTransfer = true;
              coarse->reset();
            }
          }
        } else {
          reset();
        }
      }
    }

    delete solve;
    if (mdagm) delete mdagm;
    if (mdagmSloppy) delete mdagmSloppy;

    diracSmootherSloppy->setHaloPrecision(halo_precision); // restore halo precision

    // reenable Schwarz
    if (schwarz_reset) {
      if (getVerbosity() >= QUDA_VERBOSE) printfQuda("Reenabling Schwarz for null-space finding");
      int commDim[QUDA_MAX_DIM];
      for (int i=0; i<QUDA_MAX_DIM; i++) commDim[i] = 0;
      diracSmootherSloppy->setCommDim(commDim);
    }

    if (param.mg_global.vec_store[param.level] == QUDA_BOOLEAN_TRUE) { // conditional store of null vectors
      saveVectors(B);
    }

    popLevel();
  }

  // generate a full span of free vectors.
  // FIXME: Assumes fine level is SU(3).
  void MG::buildFreeVectors(std::vector<ColorSpinorField *> &B)
  {
    pushLevel(param.level);
    const int Nvec = B.size();

    // Given the number of colors and spins, figure out if the number
    // of vectors in 'B' makes sense.
    const int Ncolor = B[0]->Ncolor();
    const int Nspin = B[0]->Nspin();

    if (Ncolor == 3) // fine level
    {
      if (Nspin == 4) // Wilson or Twisted Mass (singlet)
      {
        // There needs to be 6 null vectors -> 12 after chirality.
        if (Nvec != 6) errorQuda("\nError in MG::buildFreeVectors: Wilson-type fermions require Nvec = 6");

        if (getVerbosity() >= QUDA_VERBOSE)
          printfQuda("Building %d free field vectors for Wilson-type fermions\n", Nvec);

        // Zero the null vectors.
        for (int i = 0; i < Nvec; i++) zero(*B[i]);

        // Create a temporary vector.
        ColorSpinorParam csParam(*B[0]);
        csParam.create = QUDA_ZERO_FIELD_CREATE;
        ColorSpinorField tmp(csParam);

        int counter = 0;
        for (int c = 0; c < Ncolor; c++) {
          for (int s = 0; s < 2; s++) {
            tmp.Source(QUDA_CONSTANT_SOURCE, 1, s, c);
            xpy(tmp, *B[counter]);
            tmp.Source(QUDA_CONSTANT_SOURCE, 1, s + 2, c);
            xpy(tmp, *B[counter]);
            counter++;
          }
        }

      } else if (Nspin == 1) { // Staggered

        // There needs to be 24 null vectors -> 48 after chirality.
        if (Nvec != 24) errorQuda("\nError in MG::buildFreeVectors: Staggered-type fermions require Nvec = 24\n");

        if (getVerbosity() >= QUDA_VERBOSE)
          printfQuda("Building %d free field vectors for Staggered-type fermions\n", Nvec);

        // Zero the null vectors.
        for (int i = 0; i < Nvec; i++) zero(*B[i]);

        // Create a temporary vector.
        ColorSpinorParam csParam(*B[0]);
        csParam.create = QUDA_ZERO_FIELD_CREATE;
        ColorSpinorField tmp(csParam);

        // Build free null vectors.
        for (int c = 0; c < B[0]->Ncolor(); c++) {
          // Need to pair an even+odd corner together
          // since they'll get split up.
          // 0000, 0001
          tmp.Source(QUDA_CORNER_SOURCE, 1, 0x0, c);
          xpy(tmp, *B[8 * c + 0]);
          tmp.Source(QUDA_CORNER_SOURCE, 1, 0x1, c);
          xpy(tmp, *B[8 * c + 0]);

          // 0010, 0011
          tmp.Source(QUDA_CORNER_SOURCE, 1, 0x2, c);
          xpy(tmp, *B[8 * c + 1]);
          tmp.Source(QUDA_CORNER_SOURCE, 1, 0x3, c);
          xpy(tmp, *B[8 * c + 1]);

          // 0100, 0101
          tmp.Source(QUDA_CORNER_SOURCE, 1, 0x4, c);
          xpy(tmp, *B[8 * c + 2]);
          tmp.Source(QUDA_CORNER_SOURCE, 1, 0x5, c);
          xpy(tmp, *B[8 * c + 2]);

          // 0110, 0111
          tmp.Source(QUDA_CORNER_SOURCE, 1, 0x6, c);
          xpy(tmp, *B[8 * c + 3]);
          tmp.Source(QUDA_CORNER_SOURCE, 1, 0x7, c);
          xpy(tmp, *B[8 * c + 3]);

          // 1000, 1001
          tmp.Source(QUDA_CORNER_SOURCE, 1, 0x8, c);
          xpy(tmp, *B[8 * c + 4]);
          tmp.Source(QUDA_CORNER_SOURCE, 1, 0x9, c);
          xpy(tmp, *B[8 * c + 4]);

          // 1010, 1011
          tmp.Source(QUDA_CORNER_SOURCE, 1, 0xA, c);
          xpy(tmp, *B[8 * c + 5]);
          tmp.Source(QUDA_CORNER_SOURCE, 1, 0xB, c);
          xpy(tmp, *B[8 * c + 5]);

          // 1100, 1101
          tmp.Source(QUDA_CORNER_SOURCE, 1, 0xC, c);
          xpy(tmp, *B[8 * c + 6]);
          tmp.Source(QUDA_CORNER_SOURCE, 1, 0xD, c);
          xpy(tmp, *B[8 * c + 6]);

          // 1110, 1111
          tmp.Source(QUDA_CORNER_SOURCE, 1, 0xE, c);
          xpy(tmp, *B[8 * c + 7]);
          tmp.Source(QUDA_CORNER_SOURCE, 1, 0xF, c);
          xpy(tmp, *B[8 * c + 7]);
        }

      } else {
        errorQuda("\nError in MG::buildFreeVectors: Unsupported combo of Nc %d, Nspin %d", Ncolor, Nspin);
      }
    } else { // coarse level
      if (Nspin == 2) {
        // There needs to be Ncolor null vectors.
        if (Nvec != Ncolor) errorQuda("\nError in MG::buildFreeVectors: Coarse fermions require Nvec = Ncolor");

        if (getVerbosity() >= QUDA_VERBOSE) printfQuda("Building %d free field vectors for Coarse fermions\n", Ncolor);

        // Zero the null vectors.
        for (int i = 0; i < Nvec; i++) zero(*B[i]);

        // Create a temporary vector.
        ColorSpinorParam csParam(*B[0]);
        csParam.create = QUDA_ZERO_FIELD_CREATE;
        ColorSpinorField tmp(csParam);

        for (int c = 0; c < Ncolor; c++) {
          tmp.Source(QUDA_CONSTANT_SOURCE, 1, 0, c);
          xpy(tmp, *B[c]);
          tmp.Source(QUDA_CONSTANT_SOURCE, 1, 1, c);
          xpy(tmp, *B[c]);
        }

      } else if (Nspin == 1) {
        // There needs to be Ncolor null vectors.
        if (Nvec != Ncolor) errorQuda("\nError in MG::buildFreeVectors: Coarse fermions require Nvec = Ncolor");

        if (getVerbosity() >= QUDA_VERBOSE) printfQuda("Building %d free field vectors for Coarse fermions\n", Ncolor);

        // Zero the null vectors.
        for (int i = 0; i < Nvec; i++) zero(*B[i]);

        // Create a temporary vector.
        ColorSpinorParam csParam(*B[0]);
        csParam.create = QUDA_ZERO_FIELD_CREATE;
        ColorSpinorField tmp(csParam);

        for (int c = 0; c < Ncolor; c++) {
          tmp.Source(QUDA_CONSTANT_SOURCE, 1, 0, c);
          xpy(tmp, *B[c]);
        }

      } else {
        errorQuda("\nError in MG::buildFreeVectors: Unexpected Nspin = %d for coarse fermions", Nspin);
      }
    }

    // global orthonormalization of the generated null-space vectors
    if(param.mg_global.post_orthonormalize) {
      for(int i=0; i<(int)B.size(); i++) {
        double nrm2 = norm2(*B[i]);
        if (nrm2 > 1e-16) ax(1.0 /sqrt(nrm2), *B[i]);// i/<i,i>
        else errorQuda("\nCannot normalize %u vector\n", i);
      }
    }

    if (getVerbosity() >= QUDA_VERBOSE) printfQuda("Done building free vectors\n");

    popLevel();
  }

  void MG::generateEigenVectors()
  {
    pushLevel(param.level);

    // Extract eigensolver params
    int n_conv = param.mg_global.eig_param[param.level]->n_conv;
    bool dagger = param.mg_global.eig_param[param.level]->use_dagger;
    bool normop = param.mg_global.eig_param[param.level]->use_norm_op;

    // Dummy array to keep the eigensolver happy.
    std::vector<Complex> evals(n_conv, 0.0);

    std::vector<ColorSpinorField *> B_evecs;
    ColorSpinorParam csParam(*param.B[0]);
    csParam.gammaBasis = QUDA_UKQCD_GAMMA_BASIS;
    csParam.create = QUDA_ZERO_FIELD_CREATE;
    // This is the vector precision used by matResidual
    csParam.setPrecision(param.mg_global.invert_param->cuda_prec_sloppy, QUDA_INVALID_PRECISION, true);

    for (int i = 0; i < n_conv; i++) B_evecs.push_back(new ColorSpinorField(csParam));

    // before entering the eigen solver, let's free the B vectors to save some memory
    ColorSpinorParam bParam(*param.B[0]);
    for (int i = 0; i < (int)param.B.size(); i++) delete param.B[i];

    EigenSolver *eig_solve;
    if (!normop && !dagger) {
      DiracM *mat = new DiracM(*diracResidual);
      eig_solve = EigenSolver::create(param.mg_global.eig_param[param.level], *mat, profile);
      (*eig_solve)(B_evecs, evals);
      delete eig_solve;
      delete mat;
    } else if (!normop && dagger) {
      DiracMdag *mat = new DiracMdag(*diracResidual);
      eig_solve = EigenSolver::create(param.mg_global.eig_param[param.level], *mat, profile);
      (*eig_solve)(B_evecs, evals);
      delete eig_solve;
      delete mat;
    } else if (normop && !dagger) {
      DiracMdagM *mat = new DiracMdagM(*diracResidual);
      eig_solve = EigenSolver::create(param.mg_global.eig_param[param.level], *mat, profile);
      (*eig_solve)(B_evecs, evals);
      delete eig_solve;
      delete mat;
    } else if (normop && dagger) {
      DiracMMdag *mat = new DiracMMdag(*diracResidual);
      eig_solve = EigenSolver::create(param.mg_global.eig_param[param.level], *mat, profile);
      (*eig_solve)(B_evecs, evals);
      delete eig_solve;
      delete mat;
    }

    // now reallocate the B vectors copy in e-vectors
    for (int i = 0; i < (int)param.B.size(); i++) {
      param.B[i] = new ColorSpinorField(bParam);
      *param.B[i] = *B_evecs[i];
    }

    // Local clean-up
    for (auto b : B_evecs) { delete b; }

    // only save if outfile is defined
    if (strcmp(param.mg_global.vec_outfile[param.level], "") != 0) { saveVectors(param.B); }

    popLevel();
  }

} // namespace quda<|MERGE_RESOLUTION|>--- conflicted
+++ resolved
@@ -934,7 +934,7 @@
 #endif
 
     // put a non-trivial vector on the fine level as well
-    transfer->P(*tmp1, *tmp_coarse);
+    transfer->P(tmp1, *tmp_coarse);
 
     // the three-hop terms in ASQTAD can break the verification depending on how we're coarsening the operator
     // and if the aggregate size is too small in a direction
@@ -962,11 +962,7 @@
       }
     }
 
-<<<<<<< HEAD
     if (can_verify) {
-=======
-      transfer->P(tmp1, *tmp_coarse);
->>>>>>> 8da76877
 
       if (param.coarse_grid_solution_type == QUDA_MATPC_SOLUTION && param.smoother_solve_type == QUDA_DIRECT_PC_SOLVE) {
         double kappa = diracResidual->Kappa();
