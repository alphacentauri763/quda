#include <blas_quda.h>
#include <tune_quda.h>
#include <float_vector.h>
#include <color_spinor_field_order.h>

#if (__COMPUTE_CAPABILITY__ >= 130)
#define QudaSumFloat double
#define QudaSumFloat2 double2
#define QudaSumFloat3 double3
#else
#define QudaSumFloat doublesingle
#define QudaSumFloat2 doublesingle2
#define QudaSumFloat3 doublesingle3
#include <double_single.h>
#endif

#define REDUCE_MAX_BLOCKS 65536

#define checkSpinor(a, b)						\
  {									\
    if (a.Precision() != b.Precision())					\
      errorQuda("precisions do not match: %d %d", a.Precision(), b.Precision()); \
    if (a.Length() != b.Length())					\
      errorQuda("lengths do not match: %d %d", a.Length(), b.Length());	\
    if (a.Stride() != b.Stride())					\
      errorQuda("strides do not match: %d %d", a.Stride(), b.Stride());	\
  }

#define checkLength(a, b)						\
  {									\
    if (a.Length() != b.Length())					\
      errorQuda("lengths do not match: %d %d", a.Length(), b.Length());	\
    if (a.Stride() != b.Stride())					\
      errorQuda("strides do not match: %d %d", a.Stride(), b.Stride());	\
  }

static struct {
  const char *vol_str;
  const char *aux_str;
  char aux_tmp[quda::TuneKey::aux_n];
} blasStrings;

// These are used for reduction kernels
static QudaSumFloat *d_reduce=0;
static QudaSumFloat *h_reduce=0;
static QudaSumFloat *hd_reduce=0;
static cudaEvent_t reduceEnd;
    
namespace quda {
  namespace blas {

    cudaStream_t* getStream();
    
    void* getDeviceReduceBuffer() { return d_reduce; }
    void* getMappedHostReduceBuffer() { return hd_reduce; }
    void* getHostReduceBuffer() { return h_reduce; }
    
    void initReduce()
    { 
      
      const int MaxReduce = 12;
      // reduction buffer size
      size_t bytes = MaxReduce*3*REDUCE_MAX_BLOCKS*sizeof(QudaSumFloat); // Factor of N for composite reductions
      
      if (!d_reduce) d_reduce = (QudaSumFloat *) device_malloc(bytes);
    
      // these arrays are actually oversized currently (only needs to be QudaSumFloat3)
    
      // if the device supports host-mapped memory then use a host-mapped array for the reduction
      if (!h_reduce) {
	// only use zero copy reductions when using 64-bit
#if (defined(_MSC_VER) && defined(_WIN64)) || defined(__LP64__)
	if(deviceProp.canMapHostMemory) {
	  h_reduce = (QudaSumFloat *) mapped_malloc(bytes);	
	  cudaHostGetDevicePointer(&hd_reduce, h_reduce, 0); // set the matching device pointer
	} else 
#endif 
	  {
	    h_reduce = (QudaSumFloat *) pinned_malloc(bytes);
	    hd_reduce = d_reduce;
	  }
	memset(h_reduce, 0, bytes); // added to ensure that valgrind doesn't report h_reduce is unitialised
      }
    
      cudaEventCreateWithFlags(&reduceEnd, cudaEventDisableTiming);
    
      checkCudaError();
    }

    void endReduce(void)
    {
      if (d_reduce) {
	device_free(d_reduce);
	d_reduce = 0;
      }
      if (h_reduce) {
	host_free(h_reduce);
	h_reduce = 0;
      }
      hd_reduce = 0;
    
      cudaEventDestroy(reduceEnd);
    }

    namespace reduce {

#include <texture.h>
#include <reduce_core.h>
#include <reduce_mixed_core.h>
    
    } // namespace reduce

    /**
       Base class from which all reduction functors should derive.
    */
    template <typename ReduceType, typename Float2, typename FloatN>
    struct ReduceFunctor {
    
      //! pre-computation routine called before the "M-loop"
      virtual __device__ __host__ void pre() { ; }
    
      //! where the reduction is usually computed and any auxiliary operations
      virtual __device__ __host__ __host__ void operator()(ReduceType &sum, FloatN &x, FloatN &y, 
						  FloatN &z, FloatN &w, FloatN &v) = 0;
    
      //! post-computation routine called after the "M-loop"
      virtual __device__ __host__ void post(ReduceType &sum) { ; }
    
    };

<<<<<<< HEAD
    /**
       Return the L2 norm of x
    */
    __device__ __host__ double norm2_(const double2 &a) { return a.x*a.x + a.y*a.y; }
    __device__ __host__ double norm2_(const float2 &a) { return (double)a.x*(double)a.x + (double)a.y*(double)a.y; }
    __device__ __host__ double norm2_(const float4 &a) { return (double)a.x*(double)a.x + (double)a.y*(double)a.y +
	(double)a.z*(double)a.z + (double)a.w*(double)a.w; }
    
    template <typename ReduceType, typename Float2, typename FloatN>
=======
  /**
     Return the L1 norm of x
  */
  __device__ double norm1_(const double2 &a) { return fabs(a.x) + fabs(a.y); }
  __device__ double norm1_(const float2 &a) { return (double)fabs(a.x) + (double)fabs(a.y); }
  __device__ double norm1_(const float4 &a) { return (double)fabs(a.x) + (double)fabs(a.y) + (double)fabs(a.z) + (double)fabs(a.w); }

  template <typename ReduceType, typename Float2, typename FloatN>
#if (__COMPUTE_CAPABILITY__ >= 200)
  struct Norm1 : public ReduceFunctor<ReduceType, Float2, FloatN> {
#else
  struct Norm1 {
#endif
    Norm1(const Float2 &a, const Float2 &b) { ; }
    __device__ void operator()(ReduceType &sum, FloatN &x, FloatN &y, FloatN &z,FloatN  &w, FloatN &v) { sum += norm1_(x); }
    static int streams() { return 1; } //! total number of input and output streams
    static int flops() { return 2; } //! flops per element
  };

  double norm1Cuda(const cudaColorSpinorField &x) {
    cudaColorSpinorField &y = (cudaColorSpinorField&)x; // FIXME
#ifdef HOST_DEBUG
    return reduce::reduceCuda<double,QudaSumFloat,QudaSumFloat,Norm1,0,0,0,0,0,false>
      (make_double2(0.0, 0.0), make_double2(0.0, 0.0), y, y, y, y, y);
#else
    errorQuda("L1 norm kernel only built when HOST_DEBUG is enabled");
    return 0.0;
#endif
  }

  /**
     Return the L2 norm of x
  */
  __device__ double norm2_(const double2 &a) { return a.x*a.x + a.y*a.y; }
  __device__ double norm2_(const float2 &a) { return (double)a.x*(double)a.x + (double)a.y*(double)a.y; }
  __device__ double norm2_(const float4 &a) { return (double)a.x*(double)a.x + (double)a.y*(double)a.y +
      (double)a.z*(double)a.z + (double)a.w*(double)a.w; }

  template <typename ReduceType, typename Float2, typename FloatN>
>>>>>>> 0cd31100
#if (__COMPUTE_CAPABILITY__ >= 200)
    struct Norm2 : public ReduceFunctor<ReduceType, Float2, FloatN> {
#else
    struct Norm2 {
#endif
<<<<<<< HEAD
      Norm2(const Float2 &a, const Float2 &b) { ; }
      __device__ __host__ void operator()(ReduceType &sum, FloatN &x, FloatN &y, FloatN &z,FloatN  &w, FloatN &v) { sum += norm2_(x); }
      static int streams() { return 1; } //! total number of input and output streams
      static int flops() { return 2; } //! flops per element
    };
      
    double norm2(const ColorSpinorField &x) {
      ColorSpinorField &y = const_cast<ColorSpinorField&>(x);
      return reduce::reduceCuda<double,QudaSumFloat,QudaSumFloat,Norm2,0,0,0,0,0,false>
	(make_double2(0.0, 0.0), make_double2(0.0, 0.0), y, y, y, y, y);
    }
      
    /**
       Return the real dot product of x and y
    */
    __device__ __host__ double dot_(const double2 &a, const double2 &b) { return a.x*b.x + a.y*b.y; }
    __device__ __host__ double dot_(const float2 &a, const float2 &b) { return (double)a.x*(double)b.x + (double)a.y*(double)b.y; }
    __device__ __host__ double dot_(const float4 &a, const float4 &b) { return (double)a.x*(double)b.x + (double)a.y*(double)b.y + (double)a.z*(double)b.z + (double)a.w*(double)b.w; }
=======
    Norm2(const Float2 &a, const Float2 &b) { ; }
    __device__ void operator()(ReduceType &sum, FloatN &x, FloatN &y, FloatN &z,FloatN  &w, FloatN &v) { sum += norm2_(x); }
    static int streams() { return 1; } //! total number of input and output streams
    static int flops() { return 2; } //! flops per element
  };

  double normCuda(const cudaColorSpinorField &x) {
    cudaColorSpinorField &y = (cudaColorSpinorField&)x; // FIXME
    return reduce::reduceCuda<double,QudaSumFloat,QudaSumFloat,Norm2,0,0,0,0,0,false>
      (make_double2(0.0, 0.0), make_double2(0.0, 0.0), y, y, y, y, y);
  }

  /**
     Return the real dot product of x and y
  */
    __device__ double dot_(const double2 &a, const double2 &b) { return a.x*b.x + a.y*b.y; }
    __device__ double dot_(const float2 &a, const float2 &b) { return (double)a.x*(double)b.x + (double)a.y*(double)b.y; }
    __device__ double dot_(const float4 &a, const float4 &b) { return (double)a.x*(double)b.x + (double)a.y*(double)b.y + (double)a.z*(double)b.z + (double)a.w*(double)b.w; }
>>>>>>> 0cd31100

    template <typename ReduceType, typename Float2, typename FloatN>
#if (__COMPUTE_CAPABILITY__ >= 200)
    struct Dot : public ReduceFunctor<ReduceType, Float2, FloatN> {
#else
    struct Dot {
#endif
      Dot(const Float2 &a, const Float2 &b) { ; }
      __device__ __host__ void operator()(ReduceType &sum, FloatN &x, FloatN &y, FloatN &z, FloatN &w, FloatN &v) 
      { sum += dot_(x,y); }
      static int streams() { return 2; } //! total number of input and output streams
      static int flops() { return 2; } //! flops per element
    };
      
    double reDotProduct(ColorSpinorField &x, ColorSpinorField &y) {
      return reduce::reduceCuda<double,QudaSumFloat,QudaSumFloat,Dot,0,0,0,0,0,false>
	(make_double2(0.0, 0.0), make_double2(0.0, 0.0), x, y, x, x, x);
    }

    void reDotProduct(double* result, std::vector<cudaColorSpinorField*>& x, std::vector<cudaColorSpinorField*>& y){
#ifndef SSTEP
    errorQuda("S-step code not built\n");
#else 
    switch(x.size()){
      case 1:
        reduce::multiReduceCuda<1,double,QudaSumFloat,QudaSumFloat,Dot,0,0,0,0,0,false>
        (result, make_double2(0.0, 0.0), make_double2(0.0, 0.0), x, y, x, x, x);
        break;
      case 2:
        reduce::multiReduceCuda<2,double,QudaSumFloat,QudaSumFloat,Dot,0,0,0,0,0,false>
        (result, make_double2(0.0, 0.0), make_double2(0.0, 0.0), x, y, x, x, x);
        break; 
      case 3:
        reduce::multiReduceCuda<3,double,QudaSumFloat,QudaSumFloat,Dot,0,0,0,0,0,false>
        (result, make_double2(0.0, 0.0), make_double2(0.0, 0.0), x, y, x, x, x);
        break;
      case 4:
        reduce::multiReduceCuda<4,double,QudaSumFloat,QudaSumFloat,Dot,0,0,0,0,0,false>
        (result, make_double2(0.0, 0.0), make_double2(0.0, 0.0), x, y, x, x, x);
        break;
      case 5:
        reduce::multiReduceCuda<5,double,QudaSumFloat,QudaSumFloat,Dot,0,0,0,0,0,false>
        (result, make_double2(0.0, 0.0), make_double2(0.0, 0.0), x, y, x, x, x);
        break;
      case 6:
        reduce::multiReduceCuda<6,double,QudaSumFloat,QudaSumFloat,Dot,0,0,0,0,0,false>
        (result, make_double2(0.0, 0.0), make_double2(0.0, 0.0), x, y, x, x, x);
        break;
      case 7:
        reduce::multiReduceCuda<7,double,QudaSumFloat,QudaSumFloat,Dot,0,0,0,0,0,false>
        (result, make_double2(0.0, 0.0), make_double2(0.0, 0.0), x, y, x, x, x);
        break;
      case 8:
        reduce::multiReduceCuda<8,double,QudaSumFloat,QudaSumFloat,Dot,0,0,0,0,0,false>
        (result, make_double2(0.0, 0.0), make_double2(0.0, 0.0), x, y, x, x, x);
        break;
      case 9:
        reduce::multiReduceCuda<9,double,QudaSumFloat,QudaSumFloat,Dot,0,0,0,0,0,false>
        (result, make_double2(0.0, 0.0), make_double2(0.0, 0.0), x, y, x, x, x);
        break;
      case 10:
        reduce::multiReduceCuda<10,double,QudaSumFloat,QudaSumFloat,Dot,0,0,0,0,0,false>
        (result, make_double2(0.0, 0.0), make_double2(0.0, 0.0), x, y, x, x, x);
        break;
      case 11:
        reduce::multiReduceCuda<11,double,QudaSumFloat,QudaSumFloat,Dot,0,0,0,0,0,false>
        (result, make_double2(0.0, 0.0), make_double2(0.0, 0.0), x, y, x, x, x);
        break;
      case 12:
        reduce::multiReduceCuda<12,double,QudaSumFloat,QudaSumFloat,Dot,0,0,0,0,0,false>
        (result, make_double2(0.0, 0.0), make_double2(0.0, 0.0), x, y, x, x, x);
        break;
      case 13:
        reduce::multiReduceCuda<13,double,QudaSumFloat,QudaSumFloat,Dot,0,0,0,0,0,false>
        (result, make_double2(0.0, 0.0), make_double2(0.0, 0.0), x, y, x, x, x);
        break;
      case 14:
        reduce::multiReduceCuda<14,double,QudaSumFloat,QudaSumFloat,Dot,0,0,0,0,0,false>
        (result, make_double2(0.0, 0.0), make_double2(0.0, 0.0), x, y, x, x, x);
        break;
      case 15:
        reduce::multiReduceCuda<15,double,QudaSumFloat,QudaSumFloat,Dot,0,0,0,0,0,false>
        (result, make_double2(0.0, 0.0), make_double2(0.0, 0.0), x, y, x, x, x);
        break;
      case 16:
        reduce::multiReduceCuda<16,double,QudaSumFloat,QudaSumFloat,Dot,0,0,0,0,0,false>
        (result, make_double2(0.0, 0.0), make_double2(0.0, 0.0), x, y, x, x, x);
        break;
      default:
        errorQuda("Unsupported vector size");
        break;
    }
#endif // SSTEP
  } 


    /* 
      returns the real component of the dot product of a and b 
      and the norm of a
    */
  __device__ __host__ double2 dotNormA_(const double2 &a, const double2 &b)
  { return make_double2(a.x*b.x + a.y*b.y, a.x*a.x + a.y*a.y); }
 
  __device__ __host__ double2 dotNormA_(const float2 &a, const float2 &b)
    { return make_double2((double)a.x*(double)b.x + (double)a.y*(double)b.y, (double)a.x*(double)a.x + (double)a.y*(double)a.y); }

 
  __device__ __host__ double2 dotNormA_(const float4 &a, const float4 & b)
    { return make_double2((double)a.x*(double)b.x + (double)a.y*(double)b.y + (double)a.z*(double)b.z + (double)a.w*(double)b.w,
			  (double)a.x*(double)a.x + (double)a.y*(double)a.y + (double)a.z*(double)a.z + (double)a.w*(double)a.w); }



  template <typename ReduceType, typename Float2, typename FloatN>
#if (__COMPUTE_CAPABILITY__ >= 200)
  struct DotNormA : public ReduceFunctor<ReduceType, Float2, FloatN> {
#else
  struct DotNormA {
#endif
    DotNormA(const Float2 &a, const Float2 &b){}
    __device__ __host__ void operator()(ReduceType &sum, FloatN &x, FloatN &y, FloatN &z,  FloatN &w, FloatN &v){sum += dotNormA_(x,y);}
    static int streams() { return 2; }
    static int flops() { return 4; }
  };

  double2 reDotProductNormA(ColorSpinorField &x,ColorSpinorField &y){
    return reduce::reduceCuda<double2,QudaSumFloat2,QudaSumFloat,DotNormA,0,0,0,0,0,false>
      (make_double2(0.0, 0.0), make_double2(0.0, 0.0), x, y, x, x, x);
  }


  /**
     First performs the operation y[i] = a*x[i]
     Return the norm of y
  */
  template <typename ReduceType, typename Float2, typename FloatN>
#if (__COMPUTE_CAPABILITY__ >= 200)
    struct axpyNorm2 : public ReduceFunctor<ReduceType, Float2, FloatN> {
#else
    struct axpyNorm2 {
#endif
      Float2 a;
      axpyNorm2(const Float2 &a, const Float2 &b) : a(a) { ; }
      __device__ __host__ void operator()(ReduceType &sum, FloatN &x, FloatN &y, FloatN &z, FloatN &w, FloatN &v) { 
	y += a.x*x; sum += norm2_(y); }
      static int streams() { return 3; } //! total number of input and output streams
      static int flops() { return 4; } //! flops per element
    };

    double axpyNorm(const double &a, ColorSpinorField &x, ColorSpinorField &y) {
      return reduce::reduceCuda<double,QudaSumFloat,QudaSumFloat,axpyNorm2,0,1,0,0,0,false>
	(make_double2(a, 0.0), make_double2(0.0, 0.0), x, y, x, x, x);
    }

    /**
       First performs the operation y[i] = x[i] - y[i]
       Second returns the norm of y
    */
    template <typename ReduceType, typename Float2, typename FloatN>
#if (__COMPUTE_CAPABILITY__ >= 200)
    struct xmyNorm2 : public ReduceFunctor<ReduceType, Float2, FloatN> {
#else
    struct xmyNorm2 {
#endif
      xmyNorm2(const Float2 &a, const Float2 &b) { ; }
      __device__ __host__ void operator()(ReduceType &sum, FloatN &x, FloatN &y, FloatN &z, FloatN &w, FloatN &v) { 
	y = x - y; sum += norm2_(y); }
      static int streams() { return 3; } //! total number of input and output streams
      static int flops() { return 3; } //! flops per element
    };
      
    double xmyNorm(ColorSpinorField &x, ColorSpinorField &y) {
      return reduce::reduceCuda<double,QudaSumFloat,QudaSumFloat,xmyNorm2,0,1,0,0,0,false>
	(make_double2(0.0, 0.0), make_double2(0.0, 0.0), x, y, x, x, x);
    }
      
      
    /**
       Functor to perform the operation y += a * x  (complex-valued)
    */
      
    __device__ __host__ void Caxpy_(const float2 &a, const float4 &x, float4 &y) {
      y.x += a.x*x.x; y.x -= a.y*x.y;
      y.y += a.y*x.x; y.y += a.x*x.y;
      y.z += a.x*x.z; y.z -= a.y*x.w;
      y.w += a.y*x.z; y.w += a.x*x.w;
    }
      
    __device__ __host__ void Caxpy_(const float2 &a, const float2 &x, float2 &y) {
      y.x += a.x*x.x; y.x -= a.y*x.y;
      y.y += a.y*x.x; y.y += a.x*x.y;
    }
      
    __device__ __host__ void Caxpy_(const double2 &a, const double2 &x, double2 &y) {
      y.x += a.x*x.x; y.x -= a.y*x.y;
      y.y += a.y*x.x; y.y += a.x*x.y;
    }

    /**
       First performs the operation y[i] = a*x[i] + y[i] (complex-valued)
       Second returns the norm of y
    */
    template <typename ReduceType, typename Float2, typename FloatN>
#if (__COMPUTE_CAPABILITY__ >= 200)
    struct caxpyNorm2 : public ReduceFunctor<ReduceType, Float2, FloatN> {
#else
    struct caxpyNorm2 {
#endif
      Float2 a;
      caxpyNorm2(const Float2 &a, const Float2 &b) : a(a) { ; }
      __device__ __host__ void operator()(ReduceType &sum, FloatN &x, FloatN &y, FloatN &z, FloatN &w, FloatN &v) { 
	Caxpy_(a, x, y); sum += norm2_(y); }
      static int streams() { return 3; } //! total number of input and output streams
      static int flops() { return 6; } //! flops per element
    };

    double caxpyNorm(const Complex &a, ColorSpinorField &x, ColorSpinorField &y) {
      return reduce::reduceCuda<double,QudaSumFloat,QudaSumFloat,caxpyNorm2,0,1,0,0,0,false>
	(make_double2(REAL(a), IMAG(a)), make_double2(0.0, 0.0), x, y, x, x, x);
    }
      

    /**
       double caxpyXmayNorm(float a, float *x, float *y, n){}
       
       First performs the operation y[i] = a*x[i] + y[i]
       Second performs the operator x[i] -= a*z[i]
       Third returns the norm of x
    */
      template <typename ReduceType, typename Float2, typename FloatN>
#if (__COMPUTE_CAPABILITY__ >= 200)
      struct caxpyxmaznormx : public ReduceFunctor<ReduceType, Float2, FloatN> {
#else
      struct caxpyxmaznormx {
#endif
	Float2 a;
	caxpyxmaznormx(const Float2 &a, const Float2 &b) : a(a) { ; }
	__device__ __host__ void operator()(ReduceType &sum, FloatN &x, FloatN &y, FloatN &z, FloatN &w, FloatN &v) { Caxpy_(a, x, y); Caxpy_(-a, z, x); sum += norm2_(x); }
	static int streams() { return 5; } //! total number of input and output streams
	static int flops() { return 10; } //! flops per element
      };
	
      double caxpyXmazNormX(const Complex &a, ColorSpinorField &x, 
			    ColorSpinorField &y, ColorSpinorField &z) {
	return reduce::reduceCuda<double,QudaSumFloat,QudaSumFloat,caxpyxmaznormx,1,1,0,0,0,false>
	  (make_double2(REAL(a), IMAG(a)), make_double2(0.0, 0.0), x, y, z, x, x);
      }
	
      /**
	 double cabxpyAxNorm(float a, complex b, float *x, float *y, n){}
	 
	 First performs the operation y[i] += a*b*x[i]
	 Second performs x[i] *= a
	 Third returns the norm of x
      */
      template <typename ReduceType, typename Float2, typename FloatN>
#if (__COMPUTE_CAPABILITY__ >= 200)
      struct cabxpyaxnorm : public ReduceFunctor<ReduceType, Float2, FloatN> {
#else
      struct cabxpyaxnorm {
#endif
	Float2 a;
	Float2 b;
	cabxpyaxnorm(const Float2 &a, const Float2 &b) : a(a), b(b) { ; }
	__device__ __host__ void operator()(ReduceType &sum, FloatN &x, FloatN &y, FloatN &z, FloatN &w, FloatN &v) { x *= a.x; Caxpy_(b, x, y); sum += norm2_(y); }
	static int streams() { return 4; } //! total number of input and output streams
	static int flops() { return 10; } //! flops per element
      };
	
      double cabxpyAxNorm(const double &a, const Complex &b, 
			  ColorSpinorField &x, ColorSpinorField &y) {
	return reduce::reduceCuda<double,QudaSumFloat,QudaSumFloat,cabxpyaxnorm,1,1,0,0,0,false>
	  (make_double2(a, 0.0), make_double2(REAL(b), IMAG(b)), x, y, x, x, x);
      }
	
      /**
	 Returns complex-valued dot product of x and y
      */
      __device__ __host__ double2 cdot_(const double2 &a, const double2 &b) 
	{ return make_double2(a.x*b.x + a.y*b.y, a.x*b.y - a.y*b.x); }
      __device__ __host__ double2 cdot_(const float2 &a, const float2 &b) 
	{ return make_double2((double)a.x*(double)b.x + (double)a.y*(double)b.y,
			      (double)a.x*(double)b.y - (double)a.y*(double)b.x); }
      __device__ __host__ double2 cdot_(const float4 &a, const float4 &b) 
	{ return make_double2((double)a.x*(double)b.x + (double)a.y*(double)b.y +
			      (double)a.z*(double)b.z + (double)a.w*(double)b.w,
			      (double)a.x*(double)b.y - (double)a.y*(double)b.x +
			      (double)a.z*(double)b.w - (double)a.w*(double)b.z); }

      template <typename ReduceType, typename Float2, typename FloatN>
#if (__COMPUTE_CAPABILITY__ >= 200)
      struct Cdot : public ReduceFunctor<ReduceType, Float2, FloatN> {
#else
      struct Cdot {
#endif
	Cdot(const Float2 &a, const Float2 &b) { ; }
	__device__ __host__ void operator()(ReduceType &sum, FloatN &x, FloatN &y, FloatN &z, FloatN &w, FloatN &v) { sum += cdot_(x,y); }
	static int streams() { return 2; } //! total number of input and output streams
	static int flops() { return 4; } //! flops per element
      };
	
      Complex cDotProduct(ColorSpinorField &x, ColorSpinorField &y) {
	double2 cdot = reduce::reduceCuda<double2,QudaSumFloat2,QudaSumFloat,Cdot,0,0,0,0,0,false>
	  (make_double2(0.0, 0.0), make_double2(0.0, 0.0), x, y, x, x, x);
	return Complex(cdot.x, cdot.y);
      }
	
  void cDotProductCuda(Complex* result, std::vector<cudaColorSpinorField*>& x, std::vector<cudaColorSpinorField*>& y){
#ifndef SSTEP
    errorQuda("S-step code not built\n");
#else
    double2* cdot = new double2[x.size()];

    switch(x.size()){
      case 1:
        reduce::multiReduceCuda<1,double2,QudaSumFloat2,QudaSumFloat,Cdot,0,0,0,0,0,false>
        (cdot, make_double2(0.0, 0.0), make_double2(0.0, 0.0), x, y, x, x, x);
        break;
      case 6:
        reduce::multiReduceCuda<6,double2,QudaSumFloat2,QudaSumFloat,Cdot,0,0,0,0,0,false>
        (cdot, make_double2(0.0, 0.0), make_double2(0.0, 0.0), x, y, x, x, x);
        break;
      case 10:
        reduce::multiReduceCuda<10,double2,QudaSumFloat2,QudaSumFloat,Cdot,0,0,0,0,0,false>
        (cdot, make_double2(0.0, 0.0), make_double2(0.0, 0.0), x, y, x, x, x);
        break;
      case 14:
        reduce::multiReduceCuda<14,double2,QudaSumFloat2,QudaSumFloat,Cdot,0,0,0,0,0,false>
        (cdot, make_double2(0.0, 0.0), make_double2(0.0, 0.0), x, y, x, x, x);
        break;
      default:
        errorQuda("Unsupported vector size\n");
        break;
    }

    for(int i=0; i<x.size(); ++i) result[i] = Complex(cdot[i].x,cdot[i].y);
    delete[] cdot;
#endif
  }

  /**
     double2 xpaycDotzyCuda(float2 *x, float a, float2 *y, float2 *z, int n) {}
   
     First performs the operation y = x + a*y
     Second returns cdot product (z,y)
  */
  template <typename ReduceType, typename Float2, typename FloatN>
#if (__COMPUTE_CAPABILITY__ >= 200)
      struct xpaycdotzy : public ReduceFunctor<ReduceType, Float2, FloatN> {
#else
      struct xpaycdotzy {
#endif
	Float2 a;
	xpaycdotzy(const Float2 &a, const Float2 &b) : a(a) { ; }
	__device__ __host__ void operator()(ReduceType &sum, FloatN &x, FloatN &y, FloatN &z, FloatN &w, FloatN &v) { y = x + a.x*y; sum += cdot_(z,y); }
	static int streams() { return 4; } //! total number of input and output streams
	static int flops() { return 6; } //! flops per element
      };
	
      Complex xpaycDotzy(ColorSpinorField &x, const double &a, ColorSpinorField &y, ColorSpinorField &z) {
	double2 cdot = reduce::reduceCuda<double2,QudaSumFloat2,QudaSumFloat,xpaycdotzy,0,1,0,0,0,false>
	  (make_double2(a, 0.0), make_double2(0.0, 0.0), x, y, z, x, x);
	return Complex(cdot.x, cdot.y);
      }
	
      /**
	 double caxpyDotzy(float a, float *x, float *y, float *z, n){}
	 
	 First performs the operation y[i] = a*x[i] + y[i]
	 Second returns the dot product (z,y)
      */
      template <typename ReduceType, typename Float2, typename FloatN>
#if (__COMPUTE_CAPABILITY__ >= 200)
      struct caxpydotzy : public ReduceFunctor<ReduceType, Float2, FloatN> {
#else
      struct caxpydotzy {
#endif
	Float2 a;
	caxpydotzy(const Float2 &a, const Float2 &b) : a(a) { ; }
	__device__ __host__ void operator()(ReduceType &sum, FloatN &x, FloatN &y, FloatN &z, FloatN &w, FloatN &v) { Caxpy_(a, x, y); sum += cdot_(z,y); }
	static int streams() { return 4; } //! total number of input and output streams
	static int flops() { return 8; } //! flops per element
      };
	
      Complex caxpyDotzy(const Complex &a, ColorSpinorField &x, ColorSpinorField &y,
			 ColorSpinorField &z) {
	double2 cdot = reduce::reduceCuda<double2,QudaSumFloat2,QudaSumFloat,caxpydotzy,0,1,0,0,0,false>
	  (make_double2(REAL(a), IMAG(a)), make_double2(0.0, 0.0), x, y, z, x, x);
	return Complex(cdot.x, cdot.y);
      }
	
      /**
	 First returns the dot product (x,y)
	 Returns the norm of x
      */
      __device__ __host__ double3 cdotNormA_(const double2 &a, const double2 &b) 
	{ return make_double3(a.x*b.x + a.y*b.y, a.x*b.y - a.y*b.x, a.x*a.x + a.y*a.y); }
      __device__ __host__ double3 cdotNormA_(const float2 &a, const float2 &b) 
	{ return make_double3(a.x*b.x + a.y*b.y, a.x*b.y - a.y*b.x, a.x*a.x + a.y*a.y); }
      __device__ __host__ double3 cdotNormA_(const float4 &a, const float4 &b) 
	{ return make_double3(a.x*b.x + a.y*b.y + a.z*b.z + a.w*b.w, 
			      a.x*b.y - a.y*b.x + a.z*b.w - a.w*b.z,
			      a.x*a.x + a.y*a.y + a.z*a.z + a.w*a.w); }

      template <typename ReduceType, typename Float2, typename FloatN>
#if (__COMPUTE_CAPABILITY__ >= 200)
      struct CdotNormA : public ReduceFunctor<ReduceType, Float2, FloatN> {
#else
      struct CdotNormA {
#endif
	CdotNormA(const Float2 &a, const Float2 &b) { ; }
	__device__ __host__ void operator()(ReduceType &sum, FloatN &x, FloatN &y, FloatN &z, FloatN &w, FloatN &v) { sum += cdotNormA_(x,y); }
	static int streams() { return 2; } //! total number of input and output streams
	static int flops() { return 6; } //! flops per element
      };
	
      double3 cDotProductNormA(ColorSpinorField &x, ColorSpinorField &y) {
	return reduce::reduceCuda<double3,QudaSumFloat3,QudaSumFloat,CdotNormA,0,0,0,0,0,false>
	  (make_double2(0.0, 0.0), make_double2(0.0, 0.0), x, y, x, x, x);
      }
	
      /**
	 First returns the dot product (x,y)
	 Returns the norm of y
      */
	__device__ __host__ double3 cdotNormB_(const double2 &a, const double2 &b) 
	{ return make_double3(a.x*b.x + a.y*b.y, a.x*b.y - a.y*b.x, b.x*b.x + b.y*b.y); }
	__device__ __host__ double3 cdotNormB_(const float2 &a, const float2 &b) 
	{ return make_double3(a.x*b.x + a.y*b.y, a.x*b.y - a.y*b.x, b.x*b.x + b.y*b.y); }
	__device__ __host__ double3 cdotNormB_(const float4 &a, const float4 &b) 
	{ return make_double3(a.x*b.x + a.y*b.y + a.z*b.z + a.w*b.w, a.x*b.y - a.y*b.x + a.z*b.w - a.w*b.z,
			      b.x*b.x + b.y*b.y + b.z*b.z + b.w*b.w); }
	
      template <typename ReduceType, typename Float2, typename FloatN>
#if (__COMPUTE_CAPABILITY__ >= 200)
      struct CdotNormB : public ReduceFunctor<ReduceType, Float2, FloatN> {
#else
      struct CdotNormB {
#endif
	CdotNormB(const Float2 &a, const Float2 &b) { ; }
	__device__ __host__ void operator()(ReduceType &sum, FloatN &x, FloatN &y, FloatN &z, FloatN &w, FloatN &v) { sum += cdotNormB_(x,y); }
	static int streams() { return 2; } //! total number of input and output streams
	static int flops() { return 6; } //! flops per element
      };
	
      double3 cDotProductNormB(ColorSpinorField &x, ColorSpinorField &y) {
	return reduce::reduceCuda<double3,QudaSumFloat3,QudaSumFloat,CdotNormB,0,0,0,0,0,false>
	  (make_double2(0.0, 0.0), make_double2(0.0, 0.0), x, y, x, x, x);
      }

      /**
	 This convoluted kernel does the following: 
	 z += a*x + b*y, y -= b*w, norm = (y,y), dot = (u, y)
      */
      template <typename ReduceType, typename Float2, typename FloatN>
#if (__COMPUTE_CAPABILITY__ >= 200)
      struct caxpbypzYmbwcDotProductUYNormY_ : public ReduceFunctor<ReduceType, Float2, FloatN> {
#else
      struct caxpbypzYmbwcDotProductUYNormY_ {
#endif
    Float2 a;
    Float2 b;
    caxpbypzYmbwcDotProductUYNormY_(const Float2 &a, const Float2 &b) : a(a), b(b) { ; }
    __device__ __host__ void operator()(ReduceType &sum, FloatN &x, FloatN &y, FloatN &z, FloatN &w, FloatN &v) { Caxpy_(a, x, z); Caxpy_(b, y, z); Caxpy_(-b, w, y); sum += cdotNormB_(v,y); }
    static int streams() { return 7; } //! total number of input and output streams
    static int flops() { return 18; } //! flops per element
  };

  double3 caxpbypzYmbwcDotProductUYNormY(const Complex &a, ColorSpinorField &x, 
					     const Complex &b, ColorSpinorField &y,
					     ColorSpinorField &z, ColorSpinorField &w,
					     ColorSpinorField &u) {
    if (x.Precision() != z.Precision()) {
      return reduce::mixed::reduceCuda<double3,QudaSumFloat3,QudaSumFloat,caxpbypzYmbwcDotProductUYNormY_,0,1,1,0,0,false>
      (make_double2(REAL(a), IMAG(a)), make_double2(REAL(b), IMAG(b)), x, y, z, w, u);

    } else {
      return reduce::reduceCuda<double3,QudaSumFloat3,QudaSumFloat,caxpbypzYmbwcDotProductUYNormY_,0,1,1,0,0,false>
      (make_double2(REAL(a), IMAG(a)), make_double2(REAL(b), IMAG(b)), x, y, z, w, u);
    }
  }


  /**
     Specialized kernel for the modified CG norm computation for
     computing beta.  Computes y = y + a*x and returns norm(y) and
     dot(y, delta(y)) where delta(y) is the difference between the
     input and out y vector.
  */
  template <typename ReduceType, typename Float2, typename FloatN>
#if (__COMPUTE_CAPABILITY__ >= 200)
      struct axpyCGNorm2 : public ReduceFunctor<ReduceType, Float2, FloatN> {
#else
      struct axpyCGNorm2 {
#endif
	Float2 a;
	axpyCGNorm2(const Float2 &a, const Float2 &b) : a(a) { ; }
	__device__ __host__ void operator()(ReduceType &sum, FloatN &x, FloatN &y, FloatN &z, FloatN &w, FloatN &v) { 
	  FloatN y_new = y + a.x*x;
	  sum.x += norm2_(y_new); 
	  sum.y += dot_(y_new, y_new-y);
	  y = y_new;
	}
	static int streams() { return 3; } //! total number of input and output streams
	static int flops() { return 6; } //! flops per real element
      };
	
      Complex axpyCGNorm(const double &a, ColorSpinorField &x, ColorSpinorField &y) {
	double2 cg_norm = reduce::reduceCuda<double2,QudaSumFloat2,QudaSumFloat,axpyCGNorm2,0,1,0,0,0,false>
	  (make_double2(a, 0.0), make_double2(0.0, 0.0), x, y, x, x, x);
	return Complex(cg_norm.x, cg_norm.y);
      }
	
#if (__COMPUTE_CAPABILITY__ >= 200)
	
      /**
	 This kernel returns (x, x) and (r,r) and also returns the so-called
	 heavy quark norm as used by MILC: 1 / N * \sum_i (r, r)_i / (x, x)_i, where
	 i is site index and N is the number of sites.
	 
	 When this kernel is launched, we must enforce that the parameter M
	 in the launcher corresponds to the number of FloatN fields used to
	 represent the spinor, e.g., M=6 for Wilson and M=3 for staggered.
	 This is only the case for half-precision kernels by default.  To
	 enable this, the siteUnroll template parameter must be set true
	 when reduceCuda is instantiated.
      */
      template <typename ReduceType, typename Float2, typename FloatN>
      struct HeavyQuarkResidualNorm_ : public ReduceFunctor<ReduceType, Float2, FloatN> {
	Float2 a;
	Float2 b;
	ReduceType aux;
	HeavyQuarkResidualNorm_(const Float2 &a, const Float2 &b) : a(a), b(b) { ; }
	
	__device__ __host__ void pre() { aux.x = 0; aux.y = 0; }
	
	__device__ __host__ void operator()(ReduceType &sum, FloatN &x, FloatN &y, FloatN &z, FloatN &w, FloatN &v) 
	{ aux.x += norm2_(x); aux.y += norm2_(y); }
	
	//! sum the solution and residual norms, and compute the heavy-quark norm
	__device__ __host__ void post(ReduceType &sum) 
	{ 
	  sum.x += aux.x; sum.y += aux.y; sum.z += (aux.x > 0.0) ? (aux.y / aux.x) : 1.0; 
	}
	
	static int streams() { return 2; } //! total number of input and output streams
	static int flops() { return 4; } //! undercounts since it excludes the per-site division
      };
	
      double3 HeavyQuarkResidualNorm(ColorSpinorField &x, ColorSpinorField &r) {
	double3 rtn = reduce::reduceCuda<double3,QudaSumFloat3,QudaSumFloat,HeavyQuarkResidualNorm_,0,0,0,0,0,true>
	  (make_double2(0.0, 0.0), make_double2(0.0, 0.0), x, r, r, r, r);
#ifdef MULTI_GPU
	rtn.z /= (x.Volume()*comm_size());
#else
	rtn.z /= x.Volume();
#endif
	return rtn;
      }
	
      /**
	 Variant of the HeavyQuarkResidualNorm kernel: this takes three
	 arguments, the first two are summed together to form the
	 solution, with the third being the residual vector.  This removes
	 the need an additional xpy call in the solvers, improving
	 performance.
      */
      template <typename ReduceType, typename Float2, typename FloatN>
      struct xpyHeavyQuarkResidualNorm_ : public ReduceFunctor<ReduceType, Float2, FloatN> {
	Float2 a;
	Float2 b;
	ReduceType aux;
	xpyHeavyQuarkResidualNorm_(const Float2 &a, const Float2 &b) : a(a), b(b) { ; }
	
	__device__ __host__ void pre() { aux.x = 0; aux.y = 0; }
	
	__device__ __host__ void operator()(ReduceType &sum, FloatN &x, FloatN &y, FloatN &z, FloatN &w, FloatN &v) 
	{ aux.x += norm2_(x + y); aux.y += norm2_(z); }
	
	//! sum the solution and residual norms, and compute the heavy-quark norm
	__device__ __host__ void post(ReduceType &sum) 
	{ 
	  sum.x += aux.x; sum.y += aux.y; sum.z += (aux.x > 0.0) ? (aux.y / aux.x) : 1.0; 
	}
	
	static int streams() { return 3; } //! total number of input and output streams
	static int flops() { return 5; }
      };
	
      double3 xpyHeavyQuarkResidualNorm(ColorSpinorField &x, ColorSpinorField &y,
					ColorSpinorField &r) {
	double3 rtn = reduce::reduceCuda<double3,QudaSumFloat3,QudaSumFloat,xpyHeavyQuarkResidualNorm_,0,0,0,0,0,true>
	  (make_double2(0.0, 0.0), make_double2(0.0, 0.0), x, y, r, r, r);
#ifdef MULTI_GPU
	rtn.z /= (x.Volume()*comm_size());
#else
	rtn.z /= x.Volume();
#endif
	return rtn;
      }

#else
  
      double3 HeavyQuarkResidualNorm(ColorSpinorField &x, ColorSpinorField &r) {
	errorQuda("Not supported on pre-Fermi architectures");
	return make_double3(0.0,0.0,0.0);
      }
	
      double3 xpyHeavyQuarkResidualNorm(ColorSpinorField &x, ColorSpinorField &y,
					ColorSpinorField &r) {
	errorQuda("Not supported on pre-Fermi architectures");
	return make_double3(0.0,0.0,0.0);
      }
	
#endif
    
      /**
	 double3 tripleCGUpdate(V x, V y, V z){}
	 
	 First performs the operation norm2(x)
	 Second performs the operatio norm2(y)
	 Third performs the operation dotPropduct(y,z)
      */
	
      template <typename ReduceType, typename Float2, typename FloatN>
#if (__COMPUTE_CAPABILITY__ >= 200)
      struct tripleCGReduction_ : public ReduceFunctor<ReduceType, Float2, FloatN> {
#else
      struct tripleCGReduction_ {
#endif
	tripleCGReduction_(const Float2 &a, const Float2 &b) { ; }
	__device__ __host__ void operator()(ReduceType &sum, FloatN &x, FloatN &y, FloatN &z, FloatN &w, FloatN &v) 
	{ sum.x += norm2_(x); sum.y += norm2_(y); sum.z += dot_(y,z); }
	static int streams() { return 3; } //! total number of input and output streams
	static int flops() { return 6; } //! flops per element
      };
	
      double3 tripleCGReduction(ColorSpinorField &x, ColorSpinorField &y, ColorSpinorField &z) {
	return reduce::reduceCuda<double3,QudaSumFloat3,QudaSumFloat,tripleCGReduction_,0,0,0,0,0,false>
	  (make_double2(0.0, 0.0), make_double2(0.0, 0.0), x, y, z, x, x);
      }
	
   } // namespace blas
} // namespace quda<|MERGE_RESOLUTION|>--- conflicted
+++ resolved
@@ -128,17 +128,6 @@
     
     };
 
-<<<<<<< HEAD
-    /**
-       Return the L2 norm of x
-    */
-    __device__ __host__ double norm2_(const double2 &a) { return a.x*a.x + a.y*a.y; }
-    __device__ __host__ double norm2_(const float2 &a) { return (double)a.x*(double)a.x + (double)a.y*(double)a.y; }
-    __device__ __host__ double norm2_(const float4 &a) { return (double)a.x*(double)a.x + (double)a.y*(double)a.y +
-	(double)a.z*(double)a.z + (double)a.w*(double)a.w; }
-    
-    template <typename ReduceType, typename Float2, typename FloatN>
-=======
   /**
      Return the L1 norm of x
   */
@@ -158,9 +147,9 @@
     static int flops() { return 2; } //! flops per element
   };
 
-  double norm1Cuda(const cudaColorSpinorField &x) {
-    cudaColorSpinorField &y = (cudaColorSpinorField&)x; // FIXME
+  double norm1(const ColorSpinorField &x) {
 #ifdef HOST_DEBUG
+    ColorSpinorField &y = const_cast<(ColorSpinorField&>(x); // FIXME
     return reduce::reduceCuda<double,QudaSumFloat,QudaSumFloat,Norm1,0,0,0,0,0,false>
       (make_double2(0.0, 0.0), make_double2(0.0, 0.0), y, y, y, y, y);
 #else
@@ -172,19 +161,17 @@
   /**
      Return the L2 norm of x
   */
-  __device__ double norm2_(const double2 &a) { return a.x*a.x + a.y*a.y; }
-  __device__ double norm2_(const float2 &a) { return (double)a.x*(double)a.x + (double)a.y*(double)a.y; }
-  __device__ double norm2_(const float4 &a) { return (double)a.x*(double)a.x + (double)a.y*(double)a.y +
+  __device__ __host__ double norm2_(const double2 &a) { return a.x*a.x + a.y*a.y; }
+  __device__ __host__ double norm2_(const float2 &a) { return (double)a.x*(double)a.x + (double)a.y*(double)a.y; }
+  __device__ __host__ double norm2_(const float4 &a) { return (double)a.x*(double)a.x + (double)a.y*(double)a.y +
       (double)a.z*(double)a.z + (double)a.w*(double)a.w; }
-
+    
   template <typename ReduceType, typename Float2, typename FloatN>
->>>>>>> 0cd31100
 #if (__COMPUTE_CAPABILITY__ >= 200)
     struct Norm2 : public ReduceFunctor<ReduceType, Float2, FloatN> {
 #else
     struct Norm2 {
 #endif
-<<<<<<< HEAD
       Norm2(const Float2 &a, const Float2 &b) { ; }
       __device__ __host__ void operator()(ReduceType &sum, FloatN &x, FloatN &y, FloatN &z,FloatN  &w, FloatN &v) { sum += norm2_(x); }
       static int streams() { return 1; } //! total number of input and output streams
@@ -197,32 +184,12 @@
 	(make_double2(0.0, 0.0), make_double2(0.0, 0.0), y, y, y, y, y);
     }
       
-    /**
-       Return the real dot product of x and y
-    */
+  /**
+     Return the real dot product of x and y
+  */
     __device__ __host__ double dot_(const double2 &a, const double2 &b) { return a.x*b.x + a.y*b.y; }
     __device__ __host__ double dot_(const float2 &a, const float2 &b) { return (double)a.x*(double)b.x + (double)a.y*(double)b.y; }
     __device__ __host__ double dot_(const float4 &a, const float4 &b) { return (double)a.x*(double)b.x + (double)a.y*(double)b.y + (double)a.z*(double)b.z + (double)a.w*(double)b.w; }
-=======
-    Norm2(const Float2 &a, const Float2 &b) { ; }
-    __device__ void operator()(ReduceType &sum, FloatN &x, FloatN &y, FloatN &z,FloatN  &w, FloatN &v) { sum += norm2_(x); }
-    static int streams() { return 1; } //! total number of input and output streams
-    static int flops() { return 2; } //! flops per element
-  };
-
-  double normCuda(const cudaColorSpinorField &x) {
-    cudaColorSpinorField &y = (cudaColorSpinorField&)x; // FIXME
-    return reduce::reduceCuda<double,QudaSumFloat,QudaSumFloat,Norm2,0,0,0,0,0,false>
-      (make_double2(0.0, 0.0), make_double2(0.0, 0.0), y, y, y, y, y);
-  }
-
-  /**
-     Return the real dot product of x and y
-  */
-    __device__ double dot_(const double2 &a, const double2 &b) { return a.x*b.x + a.y*b.y; }
-    __device__ double dot_(const float2 &a, const float2 &b) { return (double)a.x*(double)b.x + (double)a.y*(double)b.y; }
-    __device__ double dot_(const float4 &a, const float4 &b) { return (double)a.x*(double)b.x + (double)a.y*(double)b.y + (double)a.z*(double)b.z + (double)a.w*(double)b.w; }
->>>>>>> 0cd31100
 
     template <typename ReduceType, typename Float2, typename FloatN>
 #if (__COMPUTE_CAPABILITY__ >= 200)
