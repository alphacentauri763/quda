--- conflicted
+++ resolved
@@ -211,12 +211,8 @@
 
     double4 cDotProductNormAB(ColorSpinorField &x, ColorSpinorField &y)
     {
-<<<<<<< HEAD
-      return instantiateReduce<CdotNormAB, false>(0.0, 0.0, 0.0, x, y, x, x, x);
-=======
-      auto rtn = instantiateReduce<CdotNormA, false>(0.0, 0.0, 0.0, x, y, x, x, x);
-      return make_double3(rtn[0], rtn[1], rtn[2]);
->>>>>>> ad018cba
+      auto ab = instantiateReduce<CdotNormAB, false>(0.0, 0.0, 0.0, x, y, x, x, x);
+      return make_double4(ab[0], ab[1], ab[2], ab[3]);
     }
 
     double3 caxpbypzYmbwcDotProductUYNormY(const Complex &a, ColorSpinorField &x, const Complex &b, ColorSpinorField &y,
