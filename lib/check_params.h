--- conflicted
+++ resolved
@@ -925,10 +925,6 @@
 #endif
 
 #ifdef INIT_PARAM
-<<<<<<< HEAD
-
-=======
->>>>>>> fe31ca4d
 #ifdef QUDA_MMA_AVAILABLE
   P(use_mma, QUDA_BOOLEAN_TRUE);
 #else
