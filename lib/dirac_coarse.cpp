--- conflicted
+++ resolved
@@ -211,7 +211,6 @@
   //Make the coarse operator one level down.  Pass both the coarse gauge field and coarse clover field.
   void DiracCoarse::createCoarseOp(GaugeField &Y, GaugeField &X, GaugeField &Xinv, GaugeField &Yhat, const Transfer &T) const
   {
-<<<<<<< HEAD
 
     if( typeid(*dirac).name() == typeid(DiracStaggered).name() || typeid(*dirac).name() == typeid(DiracImprovedStaggered).name() || typeid(*dirac).name() == typeid(DiracStaggeredPC).name() || typeid(*dirac).name() == typeid(DiracImprovedStaggeredPC).name() ) 
     {
@@ -220,11 +219,8 @@
     }
     else
     {
-      CoarseCoarseOp(Y, X, Xinv, Yhat, T, *(this->Y_h), *(this->X_h), *(this->Xinv_h), kappa, QUDA_COARSE_DIRAC, QUDA_MATPC_INVALID);
-    }
-=======
-    CoarseCoarseOp(Y, X, Xinv, Yhat, T, *(this->Y_h), *(this->X_h), *(this->Xinv_h), kappa, 0.0, QUDA_COARSE_DIRAC, QUDA_MATPC_INVALID);
->>>>>>> 2be9efea
+      CoarseCoarseOp(Y, X, Xinv, Yhat, T, *(this->Y_h), *(this->X_h), *(this->Xinv_h), kappa, 0.0, QUDA_COARSE_DIRAC, QUDA_MATPC_INVALID);
+    }
   }
 
   DiracCoarsePC::DiracCoarsePC(const DiracParam &param, bool enable_gpu) : DiracCoarse(param, enable_gpu)
@@ -396,7 +392,6 @@
   //pass the fine clover fields, though they are actually ignored.
   void DiracCoarsePC::createCoarseOp(GaugeField &Y, GaugeField &X, GaugeField &Xinv, GaugeField &Yhat, const Transfer &T) const
   {
-<<<<<<< HEAD
     if( typeid(*dirac).name() == typeid(DiracStaggered).name() || typeid(*dirac).name() == typeid(DiracImprovedStaggered).name() || typeid(*dirac).name() == typeid(DiracStaggeredPC).name() || typeid(*dirac).name() == typeid(DiracImprovedStaggeredPC).name() ) 
     {
       CoarseCoarseKSOp(Y, X, Xinv, Yhat, T, *(this->Yhat_h), *(this->X_h), *(this->Xinv_h), mass, QUDA_COARSEPC_DIRAC, QUDA_MATPC_INVALID);
@@ -404,11 +399,8 @@
     }
     else
     {
-      CoarseCoarseOp(Y, X, Xinv, Yhat, T, *(this->Yhat_h), *(this->X_h), *(this->Xinv_h), kappa, QUDA_COARSEPC_DIRAC, matpcType);
-    }
-=======
-    CoarseCoarseOp(Y, X, Xinv, Yhat, T, *(this->Yhat_h), *(this->X_h), *(this->Xinv_h), kappa, 0.0, QUDA_COARSEPC_DIRAC, matpcType);
->>>>>>> 2be9efea
+      CoarseCoarseOp(Y, X, Xinv, Yhat, T, *(this->Yhat_h), *(this->X_h), *(this->Xinv_h), kappa, 0.0, QUDA_COARSEPC_DIRAC, matpcType);
+    }
   }
 
 }