--- conflicted
+++ resolved
@@ -153,12 +153,10 @@
 			       const QudaParity parity, const ColorSpinorField &x,
 			       const double &k) const
   {
-<<<<<<< HEAD
     bool is_staggered = false;
     if( typeid(*dirac).name() == typeid(DiracStaggered).name() || typeid(*dirac).name() == typeid(DiracImprovedStaggered).name() || typeid(*dirac).name() == typeid(DiracStaggeredPC).name() || typeid(*dirac).name() == typeid(DiracImprovedStaggeredPC).name() ) is_staggered = true;
-=======
+
     if (k!=1.0) errorQuda("%s not supported for k!=1.0", __func__);
->>>>>>> 9b03bf6e
 
     if (Location(out,in) == QUDA_CUDA_FIELD_LOCATION) {
       if (!enable_gpu) errorQuda("Cannot apply %s on GPU since enable_gpu has not been set", __func__);
@@ -212,73 +210,9 @@
   //Make the coarse operator one level down.  Pass both the coarse gauge field and coarse clover field.
   void DiracCoarse::createCoarseOp(GaugeField &Y, GaugeField &X, GaugeField &Xinv, GaugeField &Yhat, const Transfer &T) const
   {
-<<<<<<< HEAD
-    CoarseCoarseOp(T, Y, X, *(this->Y_h), *(this->X_h), kappa);
-  }
-
-  void DiracCoarse::initializeCoarse()
-  {
-    QudaPrecision prec = transfer->Vectors().Precision();
-    int ndim = transfer->Vectors().Ndim();
-    int x[QUDA_MAX_DIM];
-    //Number of coarse sites.
-    const int *geo_bs = transfer->Geo_bs();
-    for (int i = 0; i < ndim; i++) x[i] = transfer->Vectors().X(i)/geo_bs[i];
-
-    //Coarse Color
-    int Nc_c = transfer->nvec();
-
-    //Coarse Spin
-    int Ns_c = (transfer->Vectors().Nspin() == 1) ? 2 : transfer->Vectors().Nspin()/transfer->Spin_bs();
-
-    GaugeFieldParam gParam;
-    memcpy(gParam.x, x, QUDA_MAX_DIM*sizeof(int));
-    gParam.nColor = Nc_c*Ns_c;
-    gParam.reconstruct = QUDA_RECONSTRUCT_NO;
-    gParam.order = QUDA_QDP_GAUGE_ORDER;
-    gParam.link_type = QUDA_COARSE_LINKS;
-    gParam.t_boundary = QUDA_PERIODIC_T;
-    gParam.create = QUDA_ZERO_FIELD_CREATE;
-    gParam.precision = prec;
-    gParam.nDim = ndim;
-    gParam.siteSubset = QUDA_FULL_SITE_SUBSET;
-    gParam.ghostExchange = QUDA_GHOST_EXCHANGE_PAD;
-    gParam.nFace = 1;
-
-    gParam.geometry = QUDA_VECTOR_GEOMETRY;
-    Y_h = new cpuGaugeField(gParam);
-
-    gParam.geometry = QUDA_SCALAR_GEOMETRY;
-    X_h = new cpuGaugeField(gParam);
-    Xinv_h = new cpuGaugeField(gParam);
-
-    dirac->createCoarseOp(*transfer,*Y_h,*X_h);
-
-    {
-      // invert the clover matrix field
-      const int n = X_h->Ncolor();
-      BlasMagmaArgs magma(X_h->Precision());
-      magma.BatchInvertMatrix(((float**)Xinv_h->Gauge_p())[0], ((float**)X_h->Gauge_p())[0], n, X_h->Volume());
-    }
-
-    if (enable_gpu) {
-      gParam.order = QUDA_FLOAT2_GAUGE_ORDER;
-      gParam.geometry = QUDA_VECTOR_GEOMETRY;
-      int pad = std::max( { (x[0]*x[1]*x[2])/2, (x[1]*x[2]*x[3])/2, (x[0]*x[2]*x[3])/2, (x[0]*x[1]*x[3])/2 } );
-      gParam.pad = gParam.nFace * pad;
-      Y_d = new cudaGaugeField(gParam);
-      Y_d->copy(*Y_h);
-
-      gParam.geometry = QUDA_SCALAR_GEOMETRY;
-      gParam.ghostExchange = QUDA_GHOST_EXCHANGE_NO;
-      X_d = new cudaGaugeField(gParam);
-      Xinv_d = new cudaGaugeField(gParam);
-      X_d->copy(*X_h);
-      Xinv_d->copy(*Xinv_h);
-    }
-=======
+
+    if( typeid(*dirac).name() == typeid(DiracStaggered).name() || typeid(*dirac).name() == typeid(DiracImprovedStaggered).name() || typeid(*dirac).name() == typeid(DiracStaggeredPC).name() || typeid(*dirac).name() == typeid(DiracImprovedStaggeredPC).name() ) errorQuda("\nCoarseCoarse operator is not implemented!\n");
     CoarseCoarseOp(Y, X, Xinv, Yhat, T, *(this->Y_h), *(this->X_h), kappa);
->>>>>>> 9b03bf6e
   }
 
   DiracCoarsePC::DiracCoarsePC(const DiracParam &param, bool enable_gpu) : DiracCoarse(param, enable_gpu)
