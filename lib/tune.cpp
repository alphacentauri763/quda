--- conflicted
+++ resolved
@@ -354,7 +354,6 @@
 #endif
   }
 
-<<<<<<< HEAD
   static bool policy_tuning = false;
   bool policyTuning() {
     return policy_tuning;
@@ -364,18 +363,14 @@
     policy_tuning = policy_tuning_;
   }
 
-=======
   // flush profile, setting counts to zero
   void flushProfile()
   {
->>>>>>> a8ccdd4c
-
     for (map::iterator entry = tunecache.begin(); entry != tunecache.end(); entry++) {
       // set all n_calls = 0
       TuneParam &param = entry->second;
       param.n_calls = 0;
     }
-
   }
 
   // save profile
@@ -560,21 +555,12 @@
       tunable.checkLaunchParam(param);
     } else if (!tuning) {
 
-<<<<<<< HEAD
       /* As long as global reductions are not disabled, only do the
 	 tuning on node 0, else do the tuning on all nodes since we
 	 can't guarantee that all nodes are partaking */
       if (comm_rank() == 0 || !commGlobalReduction() || policyTuning()) {
-=======
-      TuneParam best_param;
-      cudaError_t error = cudaSuccess;
-      cudaEvent_t start, end;
-      float elapsed_time, best_time;
-      time_t now;
->>>>>>> a8ccdd4c
-
 	TuneParam best_param;
-	cudaError_t error;
+	cudaError_t error = cudaSuccess;
 	cudaEvent_t start, end;
 	float elapsed_time, best_time;
 	time_t now;
@@ -589,26 +575,8 @@
 	cudaEventCreate(&start);
 	cudaEventCreate(&end);
 
-<<<<<<< HEAD
 	if (verbosity >= QUDA_DEBUG_VERBOSE) {
 	  printfQuda("Tuning %s with %s at vol=%s\n", key.name, key.aux, key.volume);
-=======
-      tunable.initTuneParam(param);
-      while (tuning) {
-	cudaDeviceSynchronize();
-	cudaGetLastError(); // clear error counter
-	tunable.checkLaunchParam(param);
-	cudaEventRecord(start, 0);
-	for (int i=0; i<tunable.tuningIter(); i++) {
-	  if (verbosity >= QUDA_DEBUG_VERBOSE) {
-	    printfQuda("About to call tunable.apply block=(%d,%d,%d) grid=(%d,%d,%d) shared_bytes=%d aux=(%d,%d,%d,%d)\n",
-		       param.block.x, param.block.y, param.block.z,
-		       param.grid.x, param.grid.y, param.grid.z,
-		       param.shared_bytes,
-		       param.aux.x, param.aux.y, param.aux.z, param.aux.w);
-	  }
-	  tunable.apply(0);  // calls tuneLaunch() again, which simply returns the currently active param
->>>>>>> a8ccdd4c
 	}
 
 	tunable.initTuneParam(param);
@@ -664,21 +632,7 @@
 	time(&now);
 	best_param.comment = "# " + tunable.perfString(best_time) + ", tuned ";
 	best_param.comment += ctime(&now); // includes a newline
-
-<<<<<<< HEAD
 	best_param.time = best_time;
-=======
-      if (best_time == FLT_MAX) {
-	errorQuda("Auto-tuning failed for %s with %s at vol=%s, error %s", key.name, key.aux, key.volume, cudaGetErrorString(error));
-      }
-      if (verbosity >= QUDA_VERBOSE) {
-	printfQuda("Tuned %s giving %s for %s with %s\n", tunable.paramString(best_param).c_str(),
-		   tunable.perfString(best_time).c_str(), key.name, key.aux);
-      }
-      time(&now);
-      best_param.comment = "# " + tunable.perfString(best_time) + ", tuned ";
-      best_param.comment += ctime(&now); // includes a newline
->>>>>>> a8ccdd4c
 
 	cudaEventDestroy(start);
 	cudaEventDestroy(end);
