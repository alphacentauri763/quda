--- conflicted
+++ resolved
@@ -365,17 +365,10 @@
   void Solver::PrintStats(const char* name, int k, double r2, double b2, double hq2) {
     if (getVerbosity() >= QUDA_VERBOSE) {
       if (param.residual_type & QUDA_HEAVY_QUARK_RESIDUAL) {
-<<<<<<< HEAD
-        printfQuda("%s: %5d iterations, <r,r> = %12.8e, |r|/|b| = %12.8e, heavy-quark residual = %12.8e\n", name, k, r2,
-                   sqrt(r2 / b2), hq2);
-      } else {
-        printfQuda("%s: %5d iterations, <r,r> = %12.8e, |r|/|b| = %12.8e\n", name, k, r2, sqrt(r2 / b2));
-=======
         printfQuda("%s: %5d iterations, <r,r> = %9.6e, |r|/|b| = %9.6e, heavy-quark residual = %9.6e\n", name, k, r2,
                    sqrt(r2 / b2), hq2);
       } else {
         printfQuda("%s: %5d iterations, <r,r> = %9.6e, |r|/|b| = %9.6e\n", name, k, r2, sqrt(r2 / b2));
->>>>>>> b28d376f
       }
     }
 
