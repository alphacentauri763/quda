#include <quda_internal.h>
#include <invert_quda.h>
#include <multigrid.h>
#include <eigensolve_quda.h>
#include <cmath>

namespace quda {

  static void report(const char *type) {
    if (getVerbosity() >= QUDA_VERBOSE) printfQuda("Creating a %s solver\n", type);
  }

<<<<<<< HEAD
  Solver::Solver(const DiracMatrix &mat, const DiracMatrix &matSloppy, const DiracMatrix &matPrecon, SolverParam &param,
                 TimeProfile &profile) :
=======
  Solver::Solver(const DiracMatrix &mat, const DiracMatrix &matSloppy, const DiracMatrix &matPrecon,
                 const DiracMatrix &matEig, SolverParam &param, TimeProfile &profile) :
>>>>>>> e32f9cd5
    mat(mat),
    matSloppy(matSloppy),
    matPrecon(matPrecon),
    matEig(matEig),
    param(param),
    profile(profile),
    node_parity(0),
    eig_solve(nullptr),
    deflate_init(false),
    deflate_compute(true),
    recompute_evals(!param.eig_param.preserve_evals)
  {
    // compute parity of the node
    for (int i=0; i<4; i++) node_parity += commCoords(i);
    node_parity = node_parity % 2;
  }

  Solver::~Solver()
  {
    if (eig_solve) {
      delete eig_solve;
      eig_solve = nullptr;
    }
  }

  // solver factory
  Solver *Solver::create(SolverParam &param, const DiracMatrix &mat, const DiracMatrix &matSloppy,
<<<<<<< HEAD
                         const DiracMatrix &matPrecon, TimeProfile &profile)
=======
                         const DiracMatrix &matPrecon, const DiracMatrix &matEig, TimeProfile &profile)
>>>>>>> e32f9cd5
  {
    Solver *solver = nullptr;

    if (param.preconditioner && param.inv_type != QUDA_GCR_INVERTER)
      errorQuda("Explicit preconditoner not supported for %d solver", param.inv_type);

    if (param.preconditioner && param.inv_type_precondition != QUDA_MG_INVERTER)
      errorQuda("Explicit preconditoner not supported for %d preconditioner", param.inv_type_precondition);

    switch (param.inv_type) {
    case QUDA_CG_INVERTER:
      report("CG");
      solver = new CG(mat, matSloppy, matPrecon, matEig, param, profile);
      break;
    case QUDA_BICGSTAB_INVERTER:
      report("BiCGstab");
      solver = new BiCGstab(mat, matSloppy, matPrecon, matEig, param, profile);
      break;
    case QUDA_GCR_INVERTER:
      report("GCR");
      if (param.preconditioner) {
	Solver *mg = param.mg_instance ? static_cast<MG*>(param.preconditioner) : static_cast<multigrid_solver*>(param.preconditioner)->mg;
	// FIXME dirty hack to ensure that preconditioner precision set in interface isn't used in the outer GCR-MG solver
	if (!param.mg_instance) param.precision_precondition = param.precision_sloppy;
        solver = new GCR(mat, *(mg), matSloppy, matPrecon, matEig, param, profile);
      } else {
        solver = new GCR(mat, matSloppy, matPrecon, matEig, param, profile);
      }
      break;
    case QUDA_CA_CG_INVERTER:
      report("CA-CG");
      solver = new CACG(mat, matSloppy, matPrecon, matEig, param, profile);
      break;
    case QUDA_CA_CGNE_INVERTER:
      report("CA-CGNE");
      solver = new CACGNE(mat, matSloppy, matPrecon, matEig, param, profile);
      break;
    case QUDA_CA_CGNR_INVERTER:
      report("CA-CGNR");
      solver = new CACGNR(mat, matSloppy, matPrecon, matEig, param, profile);
      break;
    case QUDA_CA_GCR_INVERTER:
      report("CA-GCR");
      solver = new CAGCR(mat, matSloppy, matPrecon, matEig, param, profile);
      break;
    case QUDA_MR_INVERTER:
      report("MR");
      solver = new MR(mat, matSloppy, param, profile);
      break;
    case QUDA_SD_INVERTER:
      report("SD");
      solver = new SD(mat, param, profile);
      break;
    case QUDA_XSD_INVERTER:
#ifdef MULTI_GPU
      report("XSD");
      solver = new XSD(mat, param, profile);
#else
      errorQuda("Extended Steepest Descent is multi-gpu only");
#endif
      break;
    case QUDA_PCG_INVERTER:
      report("PCG");
      solver = new PreconCG(mat, matSloppy, matPrecon, matEig, param, profile);
      break;
    case QUDA_MPCG_INVERTER:
      report("MPCG");
      solver = new MPCG(mat, param, profile);
      break;
    case QUDA_MPBICGSTAB_INVERTER:
      report("MPBICGSTAB");
      solver = new MPBiCGstab(mat, param, profile);
      break;
    case QUDA_BICGSTABL_INVERTER:
      report("BICGSTABL");
      solver = new BiCGstabL(mat, matSloppy, param, profile);
      break;
    case QUDA_EIGCG_INVERTER:
      report("EIGCG");
      solver = new IncEigCG(mat, matSloppy, matPrecon, param, profile);
      break;
    case QUDA_INC_EIGCG_INVERTER:
      report("INC EIGCG");
      solver = new IncEigCG(mat, matSloppy, matPrecon, param, profile);
      break;
    case QUDA_GMRESDR_INVERTER:
      report("GMRESDR");
      if (param.preconditioner) {
	multigrid_solver *mg = static_cast<multigrid_solver*>(param.preconditioner);
	// FIXME dirty hack to ensure that preconditioner precision set in interface isn't used in the outer GCR-MG solver
	param.precision_precondition = param.precision_sloppy;
	solver = new GMResDR(mat, *(mg->mg), matSloppy, matPrecon, param, profile);
      } else {
	solver = new GMResDR(mat, matSloppy, matPrecon, param, profile);
      }
      break;
    case QUDA_CGNE_INVERTER:
      report("CGNE");
      solver = new CGNE(mat, matSloppy, matPrecon, matEig, param, profile);
      break;
    case QUDA_CGNR_INVERTER:
      report("CGNR");
      solver = new CGNR(mat, matSloppy, matPrecon, matEig, param, profile);
      break;
    case QUDA_CG3_INVERTER:
      report("CG3");
      solver = new CG3(mat, matSloppy, matPrecon, param, profile);
      break;
    case QUDA_CG3NE_INVERTER:
      report("CG3NE");
      solver = new CG3NE(mat, matSloppy, matPrecon, param, profile);
      break;
    case QUDA_CG3NR_INVERTER:
      report("CG3NR");
      solver = new CG3NR(mat, matSloppy, matPrecon, param, profile);
      break;
    default:
      errorQuda("Invalid solver type %d", param.inv_type);
    }

    if (!mat.hermitian() && solver->hermitian()) errorQuda("Cannot solve non-Hermitian system with Hermitian solver");
    return solver;
  }

  void Solver::constructDeflationSpace(const ColorSpinorField &meta, const DiracMatrix &mat)
  {
    if (deflate_init) return;

    if (param.eig_param.n_conv == 0) {
      // This is a check required by EigCG. If the EigCG solver
      // cannot find any eigenvectors, we must prevent
      // the CG solver from attempting to use the non-existant
      // deflation space.
      deflate_init = true;
      deflate_compute = false;
      param.deflate = false;
      return;
    }
    
    // Deflation requested + first instance of solver
    bool profile_running = profile.isRunning(QUDA_PROFILE_INIT);
    if (!param.is_preconditioner && !profile_running) profile.TPSTART(QUDA_PROFILE_INIT);

    eig_solve = EigenSolver::create(&param.eig_param, mat, profile);

    // Clone from an existing vector
    ColorSpinorParam csParam(meta);
    csParam.create = QUDA_ZERO_FIELD_CREATE;
    // This is the vector precision used by matEig
    csParam.setPrecision(param.precision_eigensolver, QUDA_INVALID_PRECISION, true);

    if (deflate_compute) {
      evecs.reserve(param.eig_param.n_conv);
      evals.reserve(param.eig_param.n_conv);

      deflation_space *space = reinterpret_cast<deflation_space *>(param.eig_param.preserve_deflation_space);

      if (space && space->evecs.size() != 0) {
        if (getVerbosity() >= QUDA_VERBOSE) printfQuda("Restoring deflation space of size %lu\n", space->evecs.size());

        if ((!space->svd && param.eig_param.n_conv != (int)space->evecs.size())
            || (space->svd && 2 * param.eig_param.n_conv != (int)space->evecs.size()))
          errorQuda("Preserved deflation space size %lu does not match expected %d", space->evecs.size(),
                    param.eig_param.n_conv);

        // move vectors from preserved space to local space
        for (auto &vec : space->evecs) evecs.push_back(vec);

        if (param.eig_param.n_conv != (int)space->evals.size())
          errorQuda("Preserved eigenvalues %lu does not match expected %lu", space->evals.size(), evals.size());

        // move vectors from preserved space to local space
        for (auto &val : space->evals) evals.push_back(val);

        space->evecs.resize(0);
        space->evals.resize(0);

        delete space;
        param.eig_param.preserve_deflation_space = nullptr;

        // we successfully got the deflation space so disable any subsequent recalculation
        deflate_compute = false;
      } else {
        // Computing the deflation space, rather than transferring, so we create space.
        for (int i = 0; i < param.eig_param.n_conv; i++) evecs.push_back(ColorSpinorField::Create(csParam));

        evals.resize(param.eig_param.n_conv);
        for (int i = 0; i < param.eig_param.n_conv; i++) evals[i] = 0.0;
      }
    }

    deflate_init = true;

    if (!param.is_preconditioner && !profile_running) profile.TPSTOP(QUDA_PROFILE_INIT);
  }

  void Solver::constructDeflationSpace(const ColorSpinorField &meta, const int size)
  {
    if (deflate_init || param.rhs_idx > 0) {
      deflate_init = true; //for inc EigCG	    
      return;
    }

    // Deflation requested + first instance of solver
    bool profile_running = profile.isRunning(QUDA_PROFILE_INIT);
    if (!param.is_preconditioner && !profile_running) profile.TPSTART(QUDA_PROFILE_INIT);

    if (size > 0) {
      evecs.reserve(size);
      evals.reserve(size);

      deflation_space *space = reinterpret_cast<deflation_space *>(param.eig_param.preserve_deflation_space);

      if (space && space->evecs.size() != 0) {
        errorQuda("Detected deflation space of size %lu, double allocation is prohibited.\n", space->evecs.size());
      } else {
        printfQuda("\nAllocate deflation space...\n");
        // Allocate defaltion space
        auto *space = new deflation_space();

        // Clone from an existing vector
        ColorSpinorParam csParam(meta);
        csParam.create = QUDA_ZERO_FIELD_CREATE;
        // This is the vector precision used by matPrecon
        csParam.setPrecision(param.precision_precondition, QUDA_INVALID_PRECISION, true);

        // Computing the deflation space, rather than transferring, so we create space.
        for (int i = 0; i < size; i++) evecs.push_back(ColorSpinorField::Create(csParam));
        for (int i = 0; i < size; i++) evals.push_back(0.0);

        param.eig_param.preserve_deflation_space = reinterpret_cast<void *>(space);

        for (auto &vec : evecs) space->evecs.push_back(vec);

        space->evals.reserve(size);
        for (int i = 0; i < size; i++) space->evals.push_back(evals[i]);
      }
    } else {
      errorQuda("Cannot create deflation space.\n");
    }

    deflate_init = true;

    if (!param.is_preconditioner && !profile_running) profile.TPSTOP(QUDA_PROFILE_INIT);

    return;
  }

  void Solver::destroyDeflationSpace()
  {
    if (deflate_init) {
      if (param.eig_param.preserve_deflation) {
        if (getVerbosity() >= QUDA_VERBOSE) printfQuda("Preserving deflation space of size %lu\n", evecs.size());

        if (param.eig_param.preserve_deflation_space) {
          deflation_space *space = reinterpret_cast<deflation_space *>(param.eig_param.preserve_deflation_space);
          // first ensure that any existing space is freed
          for (auto &vec : space->evecs)
            if (vec) delete vec;
          space->evecs.resize(0);
          delete space;
        }

        deflation_space *space = new deflation_space;

        // if evecs size = 2x evals size then we are doing an SVD deflation
        space->svd = (evecs.size() == 2 * evals.size()) ? true : false;

        space->evecs.reserve(evecs.size());
        for (auto &vec : evecs) space->evecs.push_back(vec);

        space->evals.reserve(evals.size());
        for (auto &val : evals) space->evals.push_back(val);

        param.eig_param.preserve_deflation_space = space;
      } else {
        for (auto &vec : evecs) if (vec) delete vec;
        if (param.eig_param.preserve_deflation_space) {
          deflation_space *space = reinterpret_cast<deflation_space *>(param.eig_param.preserve_deflation_space);
          // first ensure that any existing space is freed
          for (auto &vec : space->evecs) if (vec) delete vec;
          space->evecs.resize(0);
          delete space;
        }	
      }

      evecs.resize(0);
      deflate_init = false;
    }
  }
  
  void Solver::injectDeflationSpace(std::vector<ColorSpinorField *> &defl_space, const bool destroy_defl_space)
  {
    if (!evecs.empty()) errorQuda("Solver deflation space should be empty, instead size=%lu\n", defl_space.size());
    // Create space for the eigenvalues
    evals.resize(defl_space.size());
    // Create space for the eigenvectors, destroy defl_space
    for (auto &e : defl_space) { evecs.push_back(e); }
    if (destroy_defl_space) defl_space.resize(0);
  }

  void Solver::extractDeflationSpace(std::vector<ColorSpinorField *> &defl_space)
  {
    if (!defl_space.empty()) errorQuda("Container deflation space should be empty, instead size=%lu\n", defl_space.size());
    // We do not care about the eigenvalues, they will be recomputed.
    evals.resize(0);
    // Create space for the eigenvectors, destroy evecs
    for (auto &e : evecs ) { defl_space.push_back(e); }
    evecs.resize(0);
  }

  void Solver::extendSVDDeflationSpace()
  {
    if (!deflate_init) errorQuda("Deflation space for this solver not computed");

    // Double the size deflation space to accomodate for the extra singular vectors
    // Clone from an existing vector
    ColorSpinorParam csParam(*evecs[0]);
    csParam.create = QUDA_ZERO_FIELD_CREATE;
    // This is the vector precision used by matResidual
    csParam.setPrecision(param.precision_eigensolver, QUDA_INVALID_PRECISION, true);
    for (int i = param.eig_param.n_conv; i < 2 * param.eig_param.n_conv; i++) {
      evecs.push_back(ColorSpinorField::Create(csParam));
    }
  }

  void Solver::blocksolve(ColorSpinorField& out, ColorSpinorField& in)
  {
    for (int i = 0; i < param.num_src; i++) {
      (*this)(out.Component(i), in.Component(i));
      param.true_res_offset[i] = param.true_res;
      param.true_res_hq_offset[i] = param.true_res_hq;
    }
  }

  double Solver::stopping(double tol, double b2, QudaResidualType residual_type)
  {
    double stop=0.0;
    if ( (residual_type & QUDA_L2_ABSOLUTE_RESIDUAL) &&
	 (residual_type & QUDA_L2_RELATIVE_RESIDUAL) ) {
      // use the most stringent stopping condition
      double lowest = (b2 < 1.0) ? b2 : 1.0;
      stop = lowest*tol*tol;
    } else if (residual_type & QUDA_L2_ABSOLUTE_RESIDUAL) {
      stop = tol*tol;
    } else {
      stop = b2*tol*tol;
    }

    return stop;
  }

  bool Solver::convergence(double r2, double hq2, double r2_tol, double hq_tol) {

    // check the heavy quark residual norm if necessary
    if ( (param.residual_type & QUDA_HEAVY_QUARK_RESIDUAL) && (hq2 > hq_tol) )
      return false;

    // check the L2 relative residual norm if necessary
    if ( ((param.residual_type & QUDA_L2_RELATIVE_RESIDUAL) ||
	  (param.residual_type & QUDA_L2_ABSOLUTE_RESIDUAL)) && (r2 > r2_tol) )
      return false;

    return true;
  }

  bool Solver::convergenceHQ(double r2, double hq2, double r2_tol, double hq_tol) {

    // check the heavy quark residual norm if necessary
    if ( (param.residual_type & QUDA_HEAVY_QUARK_RESIDUAL) && (hq2 > hq_tol) )
      return false;

    return true;
  }

  bool Solver::convergenceL2(double r2, double hq2, double r2_tol, double hq_tol) {

    // check the L2 relative residual norm if necessary
    if ( ((param.residual_type & QUDA_L2_RELATIVE_RESIDUAL) ||
    (param.residual_type & QUDA_L2_ABSOLUTE_RESIDUAL)) && (r2 > r2_tol) )
      return false;

    return true;
  }

  void Solver::PrintStats(const char* name, int k, double r2, double b2, double hq2) {
    if (getVerbosity() >= QUDA_VERBOSE) {
      if (param.residual_type & QUDA_HEAVY_QUARK_RESIDUAL) {
	printfQuda("%s: %d iterations, <r,r> = %e, |r|/|b| = %e, heavy-quark residual = %e\n",
		   name, k, r2, sqrt(r2/b2), hq2);
      } else {
	printfQuda("%s: %d iterations, <r,r> = %e, |r|/|b| = %e\n",
		   name, k, r2, sqrt(r2/b2));
      }
    }

    if (std::isnan(r2)) errorQuda("Solver appears to have diverged");
  }

  void Solver::PrintSummary(const char *name, int k, double r2, double b2,
                            double r2_tol, double hq_tol) {
    if (getVerbosity() >= QUDA_SUMMARIZE) {
      if (param.compute_true_res) {
	if (param.residual_type & QUDA_HEAVY_QUARK_RESIDUAL) {
	  printfQuda("%s: Convergence at %d iterations, L2 relative residual: iterated = %e, true = %e "
                     "(requested = %e), heavy-quark residual = %e (requested = %e)\n",
		     name, k, sqrt(r2/b2), param.true_res, sqrt(r2_tol/b2), param.true_res_hq, hq_tol);
	} else {
	  printfQuda("%s: Convergence at %d iterations, L2 relative residual: iterated = %e, true = %e (requested = %e)\n",
		     name, k, sqrt(r2/b2), param.true_res, sqrt(r2_tol/b2));
	}
      } else {
	if (param.residual_type & QUDA_HEAVY_QUARK_RESIDUAL) {
	  printfQuda("%s: Convergence at %d iterations, L2 relative residual: iterated = %e "
                     "(requested = %e), heavy-quark residual = %e (requested = %e)\n",
		     name, k, sqrt(r2/b2), sqrt(r2_tol/b2), param.true_res_hq, hq_tol);
	} else {
	  printfQuda("%s: Convergence at %d iterations, L2 relative residual: iterated = %e (requested = %e)\n",
                     name, k, sqrt(r2/b2), sqrt(r2_tol/b2));
	}
      }
    }
  }

  bool MultiShiftSolver::convergence(const double *r2, const double *r2_tol, int n) const {

    for (int i=0; i<n; i++) {
      // check the L2 relative residual norm if necessary
      if ( ((param.residual_type & QUDA_L2_RELATIVE_RESIDUAL) ||
	    (param.residual_type & QUDA_L2_ABSOLUTE_RESIDUAL)) && (r2[i] > r2_tol[i]) && r2_tol[i] != 0.0)
	return false;
    }

    return true;
  }

} // namespace quda<|MERGE_RESOLUTION|>--- conflicted
+++ resolved
@@ -10,13 +10,8 @@
     if (getVerbosity() >= QUDA_VERBOSE) printfQuda("Creating a %s solver\n", type);
   }
 
-<<<<<<< HEAD
-  Solver::Solver(const DiracMatrix &mat, const DiracMatrix &matSloppy, const DiracMatrix &matPrecon, SolverParam &param,
-                 TimeProfile &profile) :
-=======
   Solver::Solver(const DiracMatrix &mat, const DiracMatrix &matSloppy, const DiracMatrix &matPrecon,
                  const DiracMatrix &matEig, SolverParam &param, TimeProfile &profile) :
->>>>>>> e32f9cd5
     mat(mat),
     matSloppy(matSloppy),
     matPrecon(matPrecon),
@@ -44,11 +39,7 @@
 
   // solver factory
   Solver *Solver::create(SolverParam &param, const DiracMatrix &mat, const DiracMatrix &matSloppy,
-<<<<<<< HEAD
-                         const DiracMatrix &matPrecon, TimeProfile &profile)
-=======
                          const DiracMatrix &matPrecon, const DiracMatrix &matEig, TimeProfile &profile)
->>>>>>> e32f9cd5
   {
     Solver *solver = nullptr;
 
