#include <quda_internal.h>
#include <invert_quda.h>
#include <multigrid.h>
#include <deflation.h>
#include <eigensolve_quda.h>
#include <cmath>

namespace quda {

  static void report(const char *type) {
    if (getVerbosity() >= QUDA_VERBOSE) printfQuda("Creating a %s solver\n", type);
  }

  Solver::Solver(SolverParam &param, TimeProfile &profile) :
    param(param),
    profile(profile),
    node_parity(0),
    eig_solve(nullptr),
<<<<<<< HEAD
    evecs(0),
    evals(0)
=======
    deflate_init(false),
    deflate_compute(true),
    recompute_evals(!param.eig_param.preserve_evals)
>>>>>>> fbfa7cac
  {
    // compute parity of the node
    for (int i=0; i<4; i++) node_parity += commCoords(i);
    node_parity = node_parity % 2;
  }

  Solver::~Solver()
  {
    if (eig_solve) {
      delete eig_solve;
      eig_solve = nullptr;
    }
  }

  // solver factory
  Solver* Solver::create(SolverParam &param, DiracMatrix &mat, DiracMatrix &matSloppy,
			 DiracMatrix &matPrecon, TimeProfile &profile)
  {
    Solver *solver = nullptr;

    if (param.preconditioner && param.inv_type != QUDA_GCR_INVERTER)
      errorQuda("Explicit preconditoner not supported for %d solver", param.inv_type);

    if (param.preconditioner && param.inv_type_precondition != QUDA_MG_INVERTER)
      errorQuda("Explicit preconditoner not supported for %d preconditioner", param.inv_type_precondition);

    switch (param.inv_type) {
    case QUDA_CG_INVERTER:
      report("CG");
      solver = new CG(mat, matSloppy, matPrecon, param, profile);
      break;
    case QUDA_BICGSTAB_INVERTER:
      report("BiCGstab");
      solver = new BiCGstab(mat, matSloppy, matPrecon, param, profile);
      break;
    case QUDA_GCR_INVERTER:
      report("GCR");
      if (param.preconditioner) {
	Solver *mg = param.mg_instance ? static_cast<MG*>(param.preconditioner) : static_cast<multigrid_solver*>(param.preconditioner)->mg;
	// FIXME dirty hack to ensure that preconditioner precision set in interface isn't used in the outer GCR-MG solver
	if (!param.mg_instance) param.precision_precondition = param.precision_sloppy;
	solver = new GCR(mat, *(mg), matSloppy, matPrecon, param, profile);
      } else {
	solver = new GCR(mat, matSloppy, matPrecon, param, profile);
      }
      break;
    case QUDA_CA_CG_INVERTER:
      report("CA-CG");
      solver = new CACG(mat, matSloppy, matPrecon, param, profile);
      break;
    case QUDA_CA_CGNE_INVERTER:
      report("CA-CGNE");
      solver = new CACGNE(mat, matSloppy, matPrecon, param, profile);
      break;
    case QUDA_CA_CGNR_INVERTER:
      report("CA-CGNR");
      solver = new CACGNR(mat, matSloppy, matPrecon, param, profile);
      break;
    case QUDA_CA_GCR_INVERTER:
      report("CA-GCR");
      solver = new CAGCR(mat, matSloppy, matPrecon, param, profile);
      break;
    case QUDA_MR_INVERTER:
      report("MR");
      solver = new MR(mat, matSloppy, param, profile);
      break;
    case QUDA_SD_INVERTER:
      report("SD");
      solver = new SD(mat, param, profile);
      break;
    case QUDA_XSD_INVERTER:
#ifdef MULTI_GPU
      report("XSD");
      solver = new XSD(mat, param, profile);
#else
      errorQuda("Extended Steepest Descent is multi-gpu only");
#endif
      break;
    case QUDA_PCG_INVERTER:
      report("PCG");
      solver = new PreconCG(mat, matSloppy, matPrecon, param, profile);
      break;
    case QUDA_MPCG_INVERTER:
      report("MPCG");
      solver = new MPCG(mat, param, profile);
      break;
    case QUDA_MPBICGSTAB_INVERTER:
      report("MPBICGSTAB");
      solver = new MPBiCGstab(mat, param, profile);
      break;
    case QUDA_BICGSTABL_INVERTER:
      report("BICGSTABL");
      solver = new BiCGstabL(mat, matSloppy, param, profile);
      break;
    case QUDA_EIGCG_INVERTER:
      report("EIGCG");
      solver = new IncEigCG(mat, matSloppy, matPrecon, param, profile);
      break;
    case QUDA_INC_EIGCG_INVERTER:
      report("INC EIGCG");
      solver = new IncEigCG(mat, matSloppy, matPrecon, param, profile);
      break;
    case QUDA_GMRESDR_INVERTER:
      report("GMRESDR");
      if (param.preconditioner) {
	multigrid_solver *mg = static_cast<multigrid_solver*>(param.preconditioner);
	// FIXME dirty hack to ensure that preconditioner precision set in interface isn't used in the outer GCR-MG solver
	param.precision_precondition = param.precision_sloppy;
	solver = new GMResDR(mat, *(mg->mg), matSloppy, matPrecon, param, profile);
      } else {
	solver = new GMResDR(mat, matSloppy, matPrecon, param, profile);
      }
      break;
    case QUDA_CGNE_INVERTER:
      report("CGNE");
      solver = new CGNE(mat, matSloppy, matPrecon, param, profile);
      break;
    case QUDA_CGNR_INVERTER:
      report("CGNR");
      solver = new CGNR(mat, matSloppy, matPrecon, param, profile);
      break;
    case QUDA_CG3_INVERTER:
      report("CG3");
      solver = new CG3(mat, matSloppy, param, profile);
      break;
    case QUDA_CG3NE_INVERTER:
      report("CG3NE");
      solver = new CG3NE(mat, matSloppy, param, profile);
      break;
    case QUDA_CG3NR_INVERTER:
      report("CG3NR");
      // CG3NR is included in CG3NE
      solver = new CG3NE(mat, matSloppy, param, profile);
      break;
    default:
      errorQuda("Invalid solver type %d", param.inv_type);
    }

    return solver;
  }

  void Solver::constructDeflationSpace(const ColorSpinorField &meta, const DiracMatrix &mat)
  {
    if (deflate_init) return;

    // Deflation requested + first instance of solver
    bool profile_running = profile.isRunning(QUDA_PROFILE_INIT);
    if (!param.is_preconditioner && !profile_running) profile.TPSTART(QUDA_PROFILE_INIT);

    eig_solve = EigenSolver::create(&param.eig_param, mat, profile);

    // Clone from an existing vector
    ColorSpinorParam csParam(meta);
    csParam.create = QUDA_ZERO_FIELD_CREATE;
    // This is the vector precision used by matPrecon
    csParam.setPrecision(param.precision_precondition, QUDA_INVALID_PRECISION, true);

    if (deflate_compute) {
      evecs.reserve(param.eig_param.nConv);
      evals.reserve(param.eig_param.nConv);

      deflation_space *space = reinterpret_cast<deflation_space *>(param.eig_param.preserve_deflation_space);

      if (space && space->evecs.size() != 0) {
        if (getVerbosity() >= QUDA_VERBOSE) printfQuda("Restoring deflation space of size %lu\n", space->evecs.size());

        if ((!space->svd && param.eig_param.nConv != (int)space->evecs.size())
            || (space->svd && 2 * param.eig_param.nConv != (int)space->evecs.size()))
          errorQuda("Preserved deflation space size %lu does not match expected %d", space->evecs.size(),
                    param.eig_param.nConv);

        // move vectors from preserved space to local space
        for (auto &vec : space->evecs) evecs.push_back(vec);

        if (param.eig_param.nConv != (int)space->evals.size())
          errorQuda("Preserved eigenvalues %lu does not match expected %lu", space->evals.size(), evals.size());

        // move vectors from preserved space to local space
        for (auto &val : space->evals) evals.push_back(val);

        space->evecs.resize(0);
        space->evals.resize(0);

        delete space;
        param.eig_param.preserve_deflation_space = nullptr;

        // we successfully got the deflation space so disable any subsequent recalculation
        deflate_compute = false;
      } else {
        // Computing the deflation space, rather than transferring, so we create space.
        for (int i = 0; i < param.eig_param.nConv; i++) evecs.push_back(ColorSpinorField::Create(csParam));

        evals.resize(param.eig_param.nConv);
        for (int i = 0; i < param.eig_param.nConv; i++) evals[i] = 0.0;
      }
    }

    deflate_init = true;

    if (!param.is_preconditioner && !profile_running) profile.TPSTOP(QUDA_PROFILE_INIT);
  }

  void Solver::destroyDeflationSpace()
  {
    if (deflate_init) {
      if (param.eig_param.preserve_deflation) {
        if (getVerbosity() >= QUDA_VERBOSE) printfQuda("Preserving deflation space of size %lu\n", evecs.size());

        if (param.eig_param.preserve_deflation_space) {
          deflation_space *space = reinterpret_cast<deflation_space *>(param.eig_param.preserve_deflation_space);
          // first ensure that any existing space is freed
          for (auto &vec : space->evecs)
            if (vec) delete vec;
          space->evecs.resize(0);
          delete space;
        }

        deflation_space *space = new deflation_space;

        // if evecs size = 2x evals size then we are doing an SVD deflation
        space->svd = (evecs.size() == 2 * evals.size()) ? true : false;

        space->evecs.reserve(evecs.size());
        for (auto &vec : evecs) space->evecs.push_back(vec);

        space->evals.reserve(evals.size());
        for (auto &val : evals) space->evals.push_back(val);

        param.eig_param.preserve_deflation_space = space;
      } else {
        for (auto &vec : evecs)
          if (vec) delete vec;
      }

      evecs.resize(0);
      deflate_init = false;
    }
  }

  void Solver::injectDeflationSpace(std::vector<ColorSpinorField *> &defl_space)
  {
    if (!evecs.empty()) errorQuda("Solver deflation space should be empty, instead size=%lu\n", defl_space.size());
    for (auto &e : defl_space) { evecs.push_back(e); }
    defl_space.resize(0);
  }

  void Solver::extractDeflationSpace(std::vector<ColorSpinorField *> &defl_space)
  {
    if (!defl_space.empty()) errorQuda("Container deflation space should be empty, instead size=%lu\n", defl_space.size());
    for (auto &e : evecs ) { defl_space.push_back(e); }
    evecs.resize(0);
  }

  void Solver::extendSVDDeflationSpace()
  {
    if (!deflate_init) errorQuda("Deflation space for this solver not computed");

    // Double the size deflation space to accomodate for the extra singular vectors
    // Clone from an existing vector
    ColorSpinorParam csParam(*evecs[0]);
    csParam.create = QUDA_ZERO_FIELD_CREATE;
    // This is the vector precision used by matResidual
    csParam.setPrecision(param.precision_precondition, QUDA_INVALID_PRECISION, true);
    for (int i = param.eig_param.nConv; i < 2 * param.eig_param.nConv; i++) {
      evecs.push_back(ColorSpinorField::Create(csParam));
    }
  }

  void Solver::blocksolve(ColorSpinorField& out, ColorSpinorField& in)
  {
    for (int i = 0; i < param.num_src; i++) {
      (*this)(out.Component(i), in.Component(i));
      param.true_res_offset[i] = param.true_res;
      param.true_res_hq_offset[i] = param.true_res_hq;
    }
  }

  double Solver::stopping(double tol, double b2, QudaResidualType residual_type)
  {
    double stop=0.0;
    if ( (residual_type & QUDA_L2_ABSOLUTE_RESIDUAL) &&
	 (residual_type & QUDA_L2_RELATIVE_RESIDUAL) ) {
      // use the most stringent stopping condition
      double lowest = (b2 < 1.0) ? b2 : 1.0;
      stop = lowest*tol*tol;
    } else if (residual_type & QUDA_L2_ABSOLUTE_RESIDUAL) {
      stop = tol*tol;
    } else {
      stop = b2*tol*tol;
    }

    return stop;
  }

  bool Solver::convergence(double r2, double hq2, double r2_tol, double hq_tol) {

    // check the heavy quark residual norm if necessary
    if ( (param.residual_type & QUDA_HEAVY_QUARK_RESIDUAL) && (hq2 > hq_tol) )
      return false;

    // check the L2 relative residual norm if necessary
    if ( ((param.residual_type & QUDA_L2_RELATIVE_RESIDUAL) ||
	  (param.residual_type & QUDA_L2_ABSOLUTE_RESIDUAL)) && (r2 > r2_tol) )
      return false;

    return true;
  }

  bool Solver::convergenceHQ(double r2, double hq2, double r2_tol, double hq_tol) {

    // check the heavy quark residual norm if necessary
    if ( (param.residual_type & QUDA_HEAVY_QUARK_RESIDUAL) && (hq2 > hq_tol) )
      return false;

    return true;
  }

  bool Solver::convergenceL2(double r2, double hq2, double r2_tol, double hq_tol) {

    // check the L2 relative residual norm if necessary
    if ( ((param.residual_type & QUDA_L2_RELATIVE_RESIDUAL) ||
    (param.residual_type & QUDA_L2_ABSOLUTE_RESIDUAL)) && (r2 > r2_tol) )
      return false;

    return true;
  }

  void Solver::PrintStats(const char* name, int k, double r2, double b2, double hq2) {
    if (getVerbosity() >= QUDA_VERBOSE) {
      if (param.residual_type & QUDA_HEAVY_QUARK_RESIDUAL) {
	printfQuda("%s: %d iterations, <r,r> = %e, |r|/|b| = %e, heavy-quark residual = %e\n",
		   name, k, r2, sqrt(r2/b2), hq2);
      } else {
	printfQuda("%s: %d iterations, <r,r> = %e, |r|/|b| = %e\n",
		   name, k, r2, sqrt(r2/b2));
      }
    }

    if (std::isnan(r2)) errorQuda("Solver appears to have diverged");
  }

  void Solver::PrintSummary(const char *name, int k, double r2, double b2,
                            double r2_tol, double hq_tol) {
    if (getVerbosity() >= QUDA_SUMMARIZE) {
      if (param.compute_true_res) {
	if (param.residual_type & QUDA_HEAVY_QUARK_RESIDUAL) {
	  printfQuda("%s: Convergence at %d iterations, L2 relative residual: iterated = %e, true = %e "
                     "(requested = %e), heavy-quark residual = %e (requested = %e)\n",
		     name, k, sqrt(r2/b2), param.true_res, sqrt(r2_tol/b2), param.true_res_hq, hq_tol);
	} else {
	  printfQuda("%s: Convergence at %d iterations, L2 relative residual: iterated = %e, true = %e (requested = %e)\n",
		     name, k, sqrt(r2/b2), param.true_res, sqrt(r2_tol/b2));
	}
      } else {
	if (param.residual_type & QUDA_HEAVY_QUARK_RESIDUAL) {
	  printfQuda("%s: Convergence at %d iterations, L2 relative residual: iterated = %e "
                     "(requested = %e), heavy-quark residual = %e (requested = %e)\n",
		     name, k, sqrt(r2/b2), sqrt(r2_tol/b2), param.true_res_hq, hq_tol);
	} else {
	  printfQuda("%s: Convergence at %d iterations, L2 relative residual: iterated = %e (requested = %e)\n",
                     name, k, sqrt(r2/b2), sqrt(r2_tol/b2));
	}
      }
    }
  }

  bool MultiShiftSolver::convergence(const double *r2, const double *r2_tol, int n) const {

    for (int i=0; i<n; i++) {
      // check the L2 relative residual norm if necessary
      if ( ((param.residual_type & QUDA_L2_RELATIVE_RESIDUAL) ||
	    (param.residual_type & QUDA_L2_ABSOLUTE_RESIDUAL)) && (r2[i] > r2_tol[i]) && r2_tol[i] != 0.0)
	return false;
    }

    return true;
  }

		void PreconditionedSolver::operator()(ColorSpinorField &x, ColorSpinorField &b) {
    setOutputPrefix(prefix);

    ColorSpinorField *out=nullptr;
    ColorSpinorField *in=nullptr;

    if (!apply_deflation) { //regular preconditioned solver
      QudaSolutionType solution_type = b.SiteSubset() == QUDA_FULL_SITE_SUBSET ? QUDA_MAT_SOLUTION : QUDA_MATPC_SOLUTION;

      dirac.prepare(in, out, x, b, solution_type);
      (*solver)(*out, *in);
      dirac.reconstruct(x, b, solution_type);

    } else {

      deflated_solver *defl_p = static_cast<deflated_solver*>(param.deflation_op);
      Deflation &defl         = *(defl_p->defl);

      /**
      Setup restart tolerance
      */
      const double full_tol = param.tol;
      double tot_time = 0.0, tot_flops =0.0;
      param.tol     = param.tol_restart;

      ColorSpinorParam csParam(x);
      csParam.create = QUDA_COPY_FIELD_CREATE;

      ColorSpinorField *rp    = ColorSpinorField::Create(b, csParam);//full precision residual
      ColorSpinorField &r     = *rp;

      csParam.setPrecision(param.precision_ritz);
      csParam.create = QUDA_ZERO_FIELD_CREATE;

      out =  ( param.precision_ritz == param.precision ) ? &x : ColorSpinorField::Create(csParam);
      in  =  ( param.precision_ritz == param.precision ) ? rp : ColorSpinorField::Create(csParam);

      int restart_idx  = 0;

      //launch a solver with deflated init/restarts :
      while((param.tol >= full_tol) && (restart_idx < param.max_restart_num)) {
        restart_idx += 1;

        *in  = r;
        *out = x;
        defl(*out, *in);
        x = *out;

        (*solver)(x, b);

        dirac.MdagM(r, x);
        blas::xpay(b, -1.0, r);

        if(getVerbosity() >= QUDA_VERBOSE) printfQuda("\nDeflated solver stat: %i iter / %g secs = %g Gflops. \n", param.iter, param.secs, param.gflops);

        param.tol *= param.inc_tol;

        if(restart_idx == (param.max_restart_num-1)) param.tol = full_tol;//do the last solve in the next cycle to full tolerance

        tot_time   += param.secs;
        tot_flops  += param.gflops;
      }

      if(getVerbosity() >= QUDA_VERBOSE) printfQuda("\nDeflated solver stat: %i iter / %g secs = %g Gflops. \n", param.iter, param.secs, param.gflops);
      //
      param.secs   += tot_time;
      param.gflops += tot_flops;

      delete rp;

      if( param.precision_ritz != param.precision ) {
        delete out;
        delete in;
      }
    }

    setOutputPrefix("");

    return;
  }

} // namespace quda<|MERGE_RESOLUTION|>--- conflicted
+++ resolved
@@ -16,14 +16,9 @@
     profile(profile),
     node_parity(0),
     eig_solve(nullptr),
-<<<<<<< HEAD
-    evecs(0),
-    evals(0)
-=======
     deflate_init(false),
     deflate_compute(true),
     recompute_evals(!param.eig_param.preserve_evals)
->>>>>>> fbfa7cac
   {
     // compute parity of the node
     for (int i=0; i<4; i++) node_parity += commCoords(i);
@@ -402,85 +397,4 @@
     return true;
   }
 
-		void PreconditionedSolver::operator()(ColorSpinorField &x, ColorSpinorField &b) {
-    setOutputPrefix(prefix);
-
-    ColorSpinorField *out=nullptr;
-    ColorSpinorField *in=nullptr;
-
-    if (!apply_deflation) { //regular preconditioned solver
-      QudaSolutionType solution_type = b.SiteSubset() == QUDA_FULL_SITE_SUBSET ? QUDA_MAT_SOLUTION : QUDA_MATPC_SOLUTION;
-
-      dirac.prepare(in, out, x, b, solution_type);
-      (*solver)(*out, *in);
-      dirac.reconstruct(x, b, solution_type);
-
-    } else {
-
-      deflated_solver *defl_p = static_cast<deflated_solver*>(param.deflation_op);
-      Deflation &defl         = *(defl_p->defl);
-
-      /**
-      Setup restart tolerance
-      */
-      const double full_tol = param.tol;
-      double tot_time = 0.0, tot_flops =0.0;
-      param.tol     = param.tol_restart;
-
-      ColorSpinorParam csParam(x);
-      csParam.create = QUDA_COPY_FIELD_CREATE;
-
-      ColorSpinorField *rp    = ColorSpinorField::Create(b, csParam);//full precision residual
-      ColorSpinorField &r     = *rp;
-
-      csParam.setPrecision(param.precision_ritz);
-      csParam.create = QUDA_ZERO_FIELD_CREATE;
-
-      out =  ( param.precision_ritz == param.precision ) ? &x : ColorSpinorField::Create(csParam);
-      in  =  ( param.precision_ritz == param.precision ) ? rp : ColorSpinorField::Create(csParam);
-
-      int restart_idx  = 0;
-
-      //launch a solver with deflated init/restarts :
-      while((param.tol >= full_tol) && (restart_idx < param.max_restart_num)) {
-        restart_idx += 1;
-
-        *in  = r;
-        *out = x;
-        defl(*out, *in);
-        x = *out;
-
-        (*solver)(x, b);
-
-        dirac.MdagM(r, x);
-        blas::xpay(b, -1.0, r);
-
-        if(getVerbosity() >= QUDA_VERBOSE) printfQuda("\nDeflated solver stat: %i iter / %g secs = %g Gflops. \n", param.iter, param.secs, param.gflops);
-
-        param.tol *= param.inc_tol;
-
-        if(restart_idx == (param.max_restart_num-1)) param.tol = full_tol;//do the last solve in the next cycle to full tolerance
-
-        tot_time   += param.secs;
-        tot_flops  += param.gflops;
-      }
-
-      if(getVerbosity() >= QUDA_VERBOSE) printfQuda("\nDeflated solver stat: %i iter / %g secs = %g Gflops. \n", param.iter, param.secs, param.gflops);
-      //
-      param.secs   += tot_time;
-      param.gflops += tot_flops;
-
-      delete rp;
-
-      if( param.precision_ritz != param.precision ) {
-        delete out;
-        delete in;
-      }
-    }
-
-    setOutputPrefix("");
-
-    return;
-  }
-
 } // namespace quda