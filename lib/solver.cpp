--- conflicted
+++ resolved
@@ -172,13 +172,8 @@
     // Clone from an existing vector
     ColorSpinorParam csParam(meta);
     csParam.create = QUDA_ZERO_FIELD_CREATE;
-<<<<<<< HEAD
     // This is the vector precision used by matPrecon
     csParam.setPrecision(param.precision_precondition, QUDA_INVALID_PRECISION, true);
-=======
-    // This is the vector precision used by matResidual
-    csParam.setPrecision(param.precision_sloppy, QUDA_INVALID_PRECISION, true);
->>>>>>> 3fa55816
     if (deflate_compute) {
       // Computing the deflation space, rather than transferring, so we create space.
       for (int i = 0; i < param.eig_param.nConv; i++) evecs.push_back(ColorSpinorField::Create(csParam));
@@ -189,24 +184,7 @@
 
     evals.resize(param.eig_param.nConv);
     for (int i = 0; i < param.eig_param.nConv; i++) evals[i] = 0.0;
-<<<<<<< HEAD
-  }
-
-  void Solver::extendSVDDeflationSpace()
-  {
-    if (!deflate_init) errorQuda("Deflation space for this solver not computed");
-
-    // Resize deflation space and compute left singular vectors of M
-    // Clone from an existing vector
-    ColorSpinorParam csParam(*evecs[0]);
-    csParam.create = QUDA_ZERO_FIELD_CREATE;
-    // This is the vector precision used by matResidual
-    csParam.setPrecision(param.precision_precondition, QUDA_INVALID_PRECISION, true);
-    for (int i = param.eig_param.nConv; i < 2 * param.eig_param.nConv; i++) {
-      evecs.push_back(ColorSpinorField::Create(csParam));
-    }
-=======
-
+    
     deflate_init = true;
 
     if (!param.is_preconditioner && !profile_running) profile.TPSTOP(QUDA_PROFILE_INIT);
@@ -238,7 +216,6 @@
     if (!defl_space.empty()) errorQuda("Container deflation space should be empty, instead size=%lu\n", defl_space.size());
     for (auto &e : evecs ) { defl_space.push_back(e); }
     evecs.resize(0);
->>>>>>> 3fa55816
   }
 
   void Solver::extendSVDDeflationSpace()
@@ -250,7 +227,7 @@
     ColorSpinorParam csParam(*evecs[0]);
     csParam.create = QUDA_ZERO_FIELD_CREATE;
     // This is the vector precision used by matResidual
-    csParam.setPrecision(param.precision_sloppy, QUDA_INVALID_PRECISION, true);
+    csParam.setPrecision(param.precision_precondition, QUDA_INVALID_PRECISION, true);
     for (int i = param.eig_param.nConv; i < 2 * param.eig_param.nConv; i++) {
       evecs.push_back(ColorSpinorField::Create(csParam));
     }
