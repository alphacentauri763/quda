--- conflicted
+++ resolved
@@ -463,11 +463,7 @@
     for (int i = 0; i < blocks; i++) {
       for (int b = 0; b < block_size; b++) {
         idx = b * (block_size + 1);
-<<<<<<< HEAD
-        residua[i * block_size + b + num_locked] = fabs(block_beta[n_kr * block_size - block_data_length + idx]
-=======
-        residua[i * block_size + b + num_locked] = abs(block_beta[nKr * block_size - block_data_length + idx]
->>>>>>> 1950f62e
+        residua[i * block_size + b + num_locked] = abs(block_beta[n_kr * block_size - block_data_length + idx]
                                                         * block_ritz_mat[dim * (i * block_size + b + 1) - 1]);
       }
     }
