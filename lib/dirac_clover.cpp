--- conflicted
+++ resolved
@@ -25,16 +25,11 @@
   DiracClover::DiracClover(const DiracClover &dirac) 
     : DiracWilson(dirac), clover(dirac.clover)
   {
-<<<<<<< HEAD
     clover::initConstants(*dirac.gauge, profile);
     asym_clover::initConstants(*dirac.gauge, profile);
-=======
-    clover::initConstants(dirac.gauge, profile);
-    asym_clover::initConstants(dirac.gauge, profile);
 #ifdef DYNAMIC_CLOVER
     warningQuda("Dynamic clover generation/inversion is currently not supported for pure Wilson-Clover dslash.\n");
 #endif
->>>>>>> 9cfad35c
   }
 
   DiracClover::~DiracClover() { }
