--- conflicted
+++ resolved
@@ -86,14 +86,11 @@
   }
 
   void DiracClover::createCoarseOp(GaugeField &Y, GaugeField &X, const Transfer &T,
-<<<<<<< HEAD
-				   double kappa, double, double mu, double mu_factor) const {
-=======
-				   double kappa, double mass, double mu, double mu_factor) const {
+				   double kappa, double, double mu, double mu_factor) const
+  {
     if (T.getTransferType() != QUDA_TRANSFER_AGGREGATE)
       errorQuda("Wilson-type operators only support aggregation coarsening");
 
->>>>>>> 3bd08c14
     double a = 2.0 * kappa * mu * T.Vectors().TwistFlavor();
     CoarseOp(Y, X, T, *gauge, clover, kappa, mass, a, mu_factor, QUDA_CLOVER_DIRAC, QUDA_MATPC_INVALID);
   }
@@ -298,14 +295,11 @@
   }
 
   void DiracCloverPC::createCoarseOp(GaugeField &Y, GaugeField &X, const Transfer &T,
-<<<<<<< HEAD
-				     double kappa, double, double mu, double mu_factor) const {
-=======
-				     double kappa, double mass, double mu, double mu_factor) const {
+				     double kappa, double, double mu, double mu_factor) const
+  {
     if (T.getTransferType() != QUDA_TRANSFER_AGGREGATE)
       errorQuda("Wilson-type operators only support aggregation coarsening");
 
->>>>>>> 3bd08c14
     double a = - 2.0 * kappa * mu * T.Vectors().TwistFlavor();
     CoarseOp(Y, X, T, *gauge, clover, kappa, mass, a, -mu_factor, QUDA_CLOVERPC_DIRAC, matpcType);
   }
