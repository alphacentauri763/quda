--- conflicted
+++ resolved
@@ -28,31 +28,25 @@
   void arpackErrorHelpNAUPD();
   void arpackErrorHelpNEUPD();
 
-<<<<<<< HEAD
-  void arpack_solve(void *h_evecs, void *h_evals, const DiracMatrix &mat, QudaEigParam *eig_param,
-                    ColorSpinorParam *cpuParam)
-=======
   void arpack_solve(std::vector<ColorSpinorField *> &h_evecs, std::vector<Complex> &h_evals, const DiracMatrix &mat,
                     QudaEigParam *eig_param, TimeProfile &profile)
->>>>>>> ec2a0243
   {
     // Create Eigensolver object for member function use
     EigenSolver *eig_solver = EigenSolver::create(eig_param, mat, profile);
 
     profile.TPSTART(QUDA_PROFILE_INIT);
 
-
-    // ARPACK logfile name
-    #ifndef ARPACK_NG
+// ARPACK logfile name
+#ifndef ARPACK_NG
     char *arpack_logfile = eig_param->arpack_logfile;
-    #endif
+#endif
     if (getVerbosity() >= QUDA_SUMMARIZE) {
       printfQuda("**** START ARPACK SOLUTION ****\n");
-      #ifdef ARPACK_NG
+#ifdef ARPACK_NG
       printfQuda("Arpack logging not supported with arpack-ng\n");
-      #else
+#else
       printfQuda("Output directed to %s\n", arpack_logfile);
-      #endif
+#endif
     }
 
     // Construct parameters and memory allocation
@@ -219,13 +213,9 @@
     }
 
 #endif
-<<<<<<< HEAD
-#endif
-=======
 
     profile.TPSTOP(QUDA_PROFILE_INIT);
 
->>>>>>> ec2a0243
     // Start ARPACK routines
     //---------------------------------------------------------------------------------
 
