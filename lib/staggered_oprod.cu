--- conflicted
+++ resolved
@@ -374,13 +374,8 @@
         out.load(reinterpret_cast<real*>(inmatrix.data), bulk_cb_idx, arg.dir, arg.parity); 
         arg.inA.load(a, bulk_cb_idx);
 
-<<<<<<< HEAD
-        const unsigned int ghost_idx = arg.ghostOffset + ghostIndexFromCoords<3,3>(x, arg.X, arg.dir, arg.displacement);
+        const unsigned int ghost_idx = arg.ghostOffset + ghostIndexFromCoords<1,3>(x, arg.X, arg.dir, arg.displacement);
         arg.inB.ghostLoad(b, ghost_idx);
-=======
-        const unsigned int ghost_idx = arg.ghostOffset + ghostIndexFromCoords<1,3>(x, arg.X, arg.dir, arg.displacement);
-        arg.inB.load(b, ghost_idx);
->>>>>>> ca51370c
 
         outerProd(b,a,&result);
         result = inmatrix + result*coeff; 
