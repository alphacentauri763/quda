--- conflicted
+++ resolved
@@ -211,11 +211,7 @@
           case 4: launch_device<CoarseDslash>(tp, stream, Arg<4, 1>(out, inA, inB, Y, X, (Float)kappa, parity)); break;
           case 8: launch_device<CoarseDslash>(tp, stream, Arg<8, 1>(out, inA, inB, Y, X, (Float)kappa, parity)); break;
 #endif
-<<<<<<< HEAD
-          default: errorQuda("Color column stride %d not valid", int(tp.aux.x));
-=======
           default: errorQuda("Color column stride %d not valid", static_cast<int>(tp.aux.x));
->>>>>>> fe31ca4d
           }
           break;
 #ifndef QUDA_FAST_COMPILE_DSLASH
@@ -225,11 +221,7 @@
           case 2: launch_device<CoarseDslash>(tp, stream, Arg<2, 2>(out, inA, inB, Y, X, (Float)kappa, parity)); break;
           case 4: launch_device<CoarseDslash>(tp, stream, Arg<4, 2>(out, inA, inB, Y, X, (Float)kappa, parity)); break;
           case 8: launch_device<CoarseDslash>(tp, stream, Arg<8, 2>(out, inA, inB, Y, X, (Float)kappa, parity)); break;
-<<<<<<< HEAD
-          default: errorQuda("Color column stride %d not valid", int(tp.aux.x));
-=======
           default: errorQuda("Color column stride %d not valid", static_cast<int>(tp.aux.x));
->>>>>>> fe31ca4d
           }
           break;
         case 4:
@@ -238,20 +230,11 @@
           case 2: launch_device<CoarseDslash>(tp, stream, Arg<2, 4>(out, inA, inB, Y, X, (Float)kappa, parity)); break;
           case 4: launch_device<CoarseDslash>(tp, stream, Arg<4, 4>(out, inA, inB, Y, X, (Float)kappa, parity)); break;
           case 8: launch_device<CoarseDslash>(tp, stream, Arg<8, 4>(out, inA, inB, Y, X, (Float)kappa, parity)); break;
-<<<<<<< HEAD
-          default: errorQuda("Color column stride %d not valid", int(tp.aux.x));
-          }
-          break;
-#endif
-        default:
-          errorQuda("Invalid dimension thread splitting %d", int(tp.aux.y));
-=======
           default: errorQuda("Color column stride %d not valid", static_cast<int>(tp.aux.x));
           }
           break;
 #endif
         default: errorQuda("Invalid dimension thread splitting %d", static_cast<int>(tp.aux.y));
->>>>>>> fe31ca4d
         }
       }
     }
