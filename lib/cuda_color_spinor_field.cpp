#include <stdlib.h>
#include <stdio.h>
#include <typeinfo>
#include <string.h>
#include <iostream>
#include <limits>

#include <color_spinor_field.h>
#include <blas_quda.h>
#include <dslash_quda.h>

static bool zeroCopy = false;

namespace quda {

  cudaColorSpinorField::cudaColorSpinorField(const ColorSpinorParam &param) :
    ColorSpinorField(param),
    alloc(false),
    init(true)
  {
    // this must come before create
    if (param.create == QUDA_REFERENCE_FIELD_CREATE) {
      v = param.v;
      norm = param.norm;
    }

    create(param.create);

    switch (param.create) {
    case QUDA_NULL_FIELD_CREATE:
    case QUDA_REFERENCE_FIELD_CREATE: break; // do nothing;
    case QUDA_ZERO_FIELD_CREATE: zero(); break;
    case QUDA_COPY_FIELD_CREATE: errorQuda("Copy field create not implemented for this constructor");
    default: errorQuda("Unexpected create type %d", param.create);
    }
  }

  cudaColorSpinorField::cudaColorSpinorField(const cudaColorSpinorField &src) :
    ColorSpinorField(src),
    alloc(false),
    init(true)
  {
    create(QUDA_COPY_FIELD_CREATE);
    copySpinorField(src);
  }

  // creates a copy of src, any differences defined in param
  cudaColorSpinorField::cudaColorSpinorField(const ColorSpinorField &src, const ColorSpinorParam &param) :
    ColorSpinorField(src),
    alloc(false),
    init(true)
  {
    // can only overide if we are not using a reference or parity special case
    if (param.create != QUDA_REFERENCE_FIELD_CREATE || 
	(param.create == QUDA_REFERENCE_FIELD_CREATE && 
	 src.SiteSubset() == QUDA_FULL_SITE_SUBSET && 
	 param.siteSubset == QUDA_PARITY_SITE_SUBSET && 
	 typeid(src) == typeid(cudaColorSpinorField) ) || 
         (param.create == QUDA_REFERENCE_FIELD_CREATE && (param.is_composite || param.is_component))) {
      reset(param);
    } else {
      errorQuda("Undefined behaviour"); // else silent bug possible?
    }

    // This must be set before create is called
    if (param.create == QUDA_REFERENCE_FIELD_CREATE) {
      if (typeid(src) == typeid(cudaColorSpinorField)) {
	v = (void*)src.V();
	norm = (void*)src.Norm();
      } else {
	errorQuda("Cannot reference a non-cuda field");
      }

      if (composite_descr.is_component && !(src.SiteSubset() == QUDA_FULL_SITE_SUBSET && this->SiteSubset() == QUDA_PARITY_SITE_SUBSET)) 
      {//setup eigenvector form the set
        v    = (void*)((char*)v    + composite_descr.id*bytes);         
        norm = (void*)((char*)norm + composite_descr.id*norm_bytes);         
      }
    }

    create(param.create);

    if (param.create == QUDA_NULL_FIELD_CREATE) {
      // do nothing
    } else if (param.create == QUDA_ZERO_FIELD_CREATE) {
      zero();
    } else if (param.create == QUDA_COPY_FIELD_CREATE) {
      copySpinorField(src);
    } else if (param.create == QUDA_REFERENCE_FIELD_CREATE) {
      // do nothing
    } else {
      errorQuda("CreateType %d not implemented", param.create);
    }

  }

  cudaColorSpinorField::cudaColorSpinorField(const ColorSpinorField &src) :
    ColorSpinorField(src),
    alloc(false),
    init(true)
  {
    create(QUDA_COPY_FIELD_CREATE);
    copySpinorField(src);
  }

  ColorSpinorField& cudaColorSpinorField::operator=(const ColorSpinorField &src) {
    if (typeid(src) == typeid(cudaColorSpinorField)) {
      *this = (dynamic_cast<const cudaColorSpinorField&>(src));
    } else if (typeid(src) == typeid(cpuColorSpinorField)) {
      *this = (dynamic_cast<const cpuColorSpinorField&>(src));
    } else {
      errorQuda("Unknown input ColorSpinorField %s", typeid(src).name());
    }
    return *this;
  }

  cudaColorSpinorField& cudaColorSpinorField::operator=(const cudaColorSpinorField &src) {
    if (&src != this) {
      // keep current attributes unless unset
      if (!ColorSpinorField::init) { // note this will turn a reference field into a regular field
	destroy();
	destroyComms(); // not sure if this necessary
	ColorSpinorField::operator=(src);
	create(QUDA_COPY_FIELD_CREATE);
      }
      copySpinorField(src);
    }
    return *this;
  }

  cudaColorSpinorField& cudaColorSpinorField::operator=(const cpuColorSpinorField &src) {
    // keep current attributes unless unset
    if (!ColorSpinorField::init) { // note this will turn a reference field into a regular field
      destroy();
      ColorSpinorField::operator=(src);
      create(QUDA_COPY_FIELD_CREATE);
    }
    loadSpinorField(src);
    return *this;
  }

  cudaColorSpinorField::~cudaColorSpinorField() {
    destroyComms();
    destroy();
  }

  void cudaColorSpinorField::create(const QudaFieldCreate create) {

    if (siteSubset == QUDA_FULL_SITE_SUBSET && siteOrder != QUDA_EVEN_ODD_SITE_ORDER) {
      errorQuda("Subset not implemented");
    }

    if (create != QUDA_REFERENCE_FIELD_CREATE) {
      switch(mem_type) {
      case QUDA_MEMORY_DEVICE:
	v = pool_device_malloc(bytes);
	if (precision == QUDA_HALF_PRECISION || precision == QUDA_QUARTER_PRECISION) norm = pool_device_malloc(norm_bytes);
	break;
      case QUDA_MEMORY_MAPPED:
	v_h = mapped_malloc(bytes);
	v = get_mapped_device_pointer(v_h);
	if (precision == QUDA_HALF_PRECISION || precision == QUDA_QUARTER_PRECISION) {
	  norm_h = mapped_malloc(norm_bytes);
	  norm = get_mapped_device_pointer(norm_h); // set the matching device pointer
	}
	break;
      default:
	errorQuda("Unsupported memory type %d", mem_type);
      }
      alloc = true;
    }

    if (siteSubset == QUDA_FULL_SITE_SUBSET) {
      if(composite_descr.is_composite && (create != QUDA_REFERENCE_FIELD_CREATE)) {
	if(composite_descr.dim <= 0) errorQuda("\nComposite size is not defined\n");
	  
        ColorSpinorParam param;
        param.siteSubset = QUDA_FULL_SITE_SUBSET;
        param.nDim = nDim;
        memcpy(param.x, x, nDim*sizeof(int));
        param.create = QUDA_REFERENCE_FIELD_CREATE;
        param.v = v;
        param.norm = norm;
        param.is_composite   = false;
        param.composite_dim  = 0;
        param.is_component = true;
	param.mem_type = mem_type;

        components.reserve(composite_descr.dim);
        for(int cid = 0; cid < composite_descr.dim; cid++) {
	  param.component_id = cid;
	  components.push_back(new cudaColorSpinorField(*this, param));
        }
      } else {
        // create the associated even and odd subsets
        ColorSpinorParam param;
        param.siteSubset = QUDA_PARITY_SITE_SUBSET;
        param.nDim = nDim;
        memcpy(param.x, x, nDim*sizeof(int));
        param.x[0] /= 2; // set single parity dimensions
        param.create = QUDA_REFERENCE_FIELD_CREATE;
        param.v = v;
        param.norm = norm;
        param.is_composite  = false;
        param.composite_dim = 0;
        param.is_component  = composite_descr.is_component;
        param.component_id  = composite_descr.id;
	param.mem_type = mem_type;

        even = new cudaColorSpinorField(*this, param);
        odd = new cudaColorSpinorField(*this, param);

        // need this hackery for the moment (need to locate the odd pointers half way into the full field)
        // check for special metadata wrapper (look at reference comments in
        // createTexObject() below)
        if (!((uint64_t)v == (uint64_t)(void *)std::numeric_limits<uint64_t>::max()
              || (precision == QUDA_HALF_PRECISION && (uint64_t)norm == (uint64_t)(void *)std::numeric_limits<uint64_t>::max()) )) {
          (dynamic_cast<cudaColorSpinorField *>(odd))->v = (void *)((char *)v + bytes / 2);
          if (precision == QUDA_HALF_PRECISION || precision == QUDA_QUARTER_PRECISION)
            (dynamic_cast<cudaColorSpinorField *>(odd))->norm = (void *)((char *)norm + norm_bytes / 2);
        }
      }
    } else { //siteSubset == QUDA_PARITY_SITE_SUBSET

      //! setup an object for selected eigenvector (the 1st one as a default):
      if (composite_descr.is_composite && (create != QUDA_REFERENCE_FIELD_CREATE)) 
      {
         if(composite_descr.dim <= 0) errorQuda("\nComposite size is not defined\n");
         //if(bytes > 1811939328) warningQuda("\nCUDA API probably won't be able to create texture object for the eigenvector set... Object size is : %u bytes\n", bytes);
         // create the associated even and odd subsets
         ColorSpinorParam param;
         param.siteSubset = QUDA_PARITY_SITE_SUBSET;
         param.nDim = nDim;
         memcpy(param.x, x, nDim*sizeof(int));
         param.create = QUDA_REFERENCE_FIELD_CREATE;
         param.v = v;
         param.norm = norm;
         param.is_composite   = false;
         param.composite_dim  = 0;
         param.is_component = true;
	 param.mem_type = mem_type;

         //reserve eigvector set
         components.reserve(composite_descr.dim);
         //setup volume, [real_]length and stride for a single eigenvector
         for(int cid = 0; cid < composite_descr.dim; cid++)
         {
            param.component_id = cid;
            components.push_back(new cudaColorSpinorField(*this, param));
         }
      }
    }

    if (create != QUDA_REFERENCE_FIELD_CREATE) {
      if ( !(siteSubset == QUDA_FULL_SITE_SUBSET && composite_descr.is_composite) ) {
	zeroPad();
      } else { //temporary hack for the full spinor field sets, manual zeroPad for each component:
	for(int cid = 0; cid < composite_descr.dim; cid++) {
	  (dynamic_cast<cudaColorSpinorField&>(components[cid]->Even())).zeroPad();
	  (dynamic_cast<cudaColorSpinorField&>(components[cid]->Odd())).zeroPad();
	}
      }
    }
  }

  void cudaColorSpinorField::destroy()
  {
    if (alloc) {
      switch(mem_type) {
      case QUDA_MEMORY_DEVICE:
        pool_device_free(v);
        if (precision == QUDA_HALF_PRECISION || precision == QUDA_QUARTER_PRECISION) pool_device_free(norm);
        break;
      case QUDA_MEMORY_MAPPED:
        host_free(v_h);
        if (precision == QUDA_HALF_PRECISION || precision == QUDA_QUARTER_PRECISION) host_free(norm_h);
        break;
      default:
        errorQuda("Unsupported memory type %d", mem_type);
      }
    }


    if (composite_descr.is_composite) 
    {
       CompositeColorSpinorField::iterator vec;
       for (vec = components.begin(); vec != components.end(); vec++) delete *vec;
    } 

    if ( siteSubset == QUDA_FULL_SITE_SUBSET && (!composite_descr.is_composite || composite_descr.is_component) ) {
      delete even;
      delete odd;
    }
  }

  void cudaColorSpinorField::backup() const {
    if (backed_up) errorQuda("ColorSpinorField already backed up");
    backup_h = new char[bytes];
<<<<<<< HEAD
    qudaMemcpy(backup_h, v, bytes, qudaMemcpyDefault);
    if (norm_bytes) {
      backup_norm_h = new char[norm_bytes];
      qudaMemcpy(backup_norm_h, norm, norm_bytes, qudaMemcpyDefault);
=======
    qudaMemcpy(backup_h, v, bytes, cudaMemcpyDefault);
    if (norm_bytes) {
      backup_norm_h = new char[norm_bytes];
      qudaMemcpy(backup_norm_h, norm, norm_bytes, cudaMemcpyDefault);
>>>>>>> c20d25d4
    }
    backed_up = true;
  }

  void cudaColorSpinorField::restore() const
  {
    if (!backed_up) errorQuda("Cannot restore since not backed up");
<<<<<<< HEAD
    qudaMemcpy(v, backup_h, bytes, qudaMemcpyDefault);
    delete []backup_h;
    if (norm_bytes) {
      qudaMemcpy(norm, backup_norm_h, norm_bytes, qudaMemcpyDefault);
=======
    qudaMemcpy(v, backup_h, bytes, cudaMemcpyDefault);
    delete []backup_h;
    if (norm_bytes) {
      qudaMemcpy(norm, backup_norm_h, norm_bytes, cudaMemcpyDefault);
>>>>>>> c20d25d4
      delete []backup_norm_h;
    }
    backed_up = false;
  }

  void cudaColorSpinorField::prefetch(QudaFieldLocation mem_space, qudaStream_t stream) const
  {
    // conditionals based on destructor
    if (is_prefetch_enabled() && alloc && mem_type == QUDA_MEMORY_DEVICE) {
      qudaMemPrefetchAsync(v, bytes, mem_space, stream);
      if ((precision == QUDA_HALF_PRECISION || precision == QUDA_QUARTER_PRECISION) && norm_bytes > 0)
        qudaMemPrefetchAsync(norm, norm_bytes, mem_space, stream);
    }
  }

  // cuda's floating point format, IEEE-754, represents the floating point
  // zero as 4 zero bytes
  void cudaColorSpinorField::zero() {
    qudaMemsetAsync(v, 0, bytes, 0);
    if (precision == QUDA_HALF_PRECISION || precision == QUDA_QUARTER_PRECISION)
      qudaMemsetAsync(norm, 0, norm_bytes, 0);
  }

  void cudaColorSpinorField::zeroPad() {

    { // zero initialize the field pads
      size_t pad_bytes = (stride - volumeCB) * precision * fieldOrder;
      int Npad = nColor * nSpin * 2 / fieldOrder;

      if (composite_descr.is_composite && !composite_descr.is_component){//we consider the whole eigenvector set:
        Npad      *= composite_descr.dim;
        pad_bytes /= composite_descr.dim;
      }

      size_t pitch = ((!composite_descr.is_composite || composite_descr.is_component) ? stride : composite_descr.stride)*fieldOrder*precision;
      char   *dst  = (char*)v + ((!composite_descr.is_composite || composite_descr.is_component) ? volumeCB : composite_descr.volumeCB)*fieldOrder*precision;
      if (pad_bytes)
        for (int subset=0; subset<siteSubset; subset++) {
          qudaMemset2DAsync(dst + subset*bytes/siteSubset, pitch, 0, pad_bytes, Npad, 0);
        }
    }

    if (norm_bytes > 0) { // zero initialize the norm pad
      size_t pad_bytes = (stride - volumeCB) * sizeof(float);
      if (pad_bytes)
        for (int subset=0; subset<siteSubset; subset++) {
          qudaMemsetAsync((char *)norm + volumeCB * sizeof(float), 0, (stride - volumeCB) * sizeof(float), 0);
        }
    }

    // zero the region added for alignment reasons
    if (bytes != (size_t)length*precision) {
      size_t subset_bytes = bytes/siteSubset;
      size_t subset_length = length/siteSubset;
      for (int subset=0; subset < siteSubset; subset++) {
        qudaMemsetAsync((char *)v + subset_length * precision + subset_bytes * subset, 0,
                        subset_bytes - subset_length * precision, 0);
      }
    }

    // zero the region added for alignment reasons (norm)
    if (norm_bytes && norm_bytes != siteSubset*stride*sizeof(float)) {
      size_t subset_bytes = norm_bytes/siteSubset;
      for (int subset=0; subset < siteSubset; subset++) {
        qudaMemsetAsync((char *)norm + (size_t)stride * sizeof(float) + subset_bytes * subset, 0,
                        subset_bytes - (size_t)stride * sizeof(float), 0);
      }
    }
  }

  void cudaColorSpinorField::copy(const cudaColorSpinorField &src)
  {
    checkField(*this, src);
    copyGenericColorSpinor(*this, src, QUDA_CUDA_FIELD_LOCATION);
  }

  void cudaColorSpinorField::copySpinorField(const ColorSpinorField &src)
  {
    if (typeid(src) == typeid(cudaColorSpinorField)) { // src is on the device
      copyGenericColorSpinor(*this, src, QUDA_CUDA_FIELD_LOCATION);
    } else if (typeid(src) == typeid(cpuColorSpinorField)) { // src is on the host
      loadSpinorField(src);
    } else {
      errorQuda("Unknown input ColorSpinorField %s", typeid(src).name());
    }
  }

  void cudaColorSpinorField::loadSpinorField(const ColorSpinorField &src) {

    if ( reorder_location() == QUDA_CPU_FIELD_LOCATION && typeid(src) == typeid(cpuColorSpinorField)) {
      void *buffer = pool_pinned_malloc(bytes + norm_bytes);
      memset(buffer, 0, bytes+norm_bytes); // FIXME (temporary?) bug fix for padding

      copyGenericColorSpinor(*this, src, QUDA_CPU_FIELD_LOCATION, buffer, 0, static_cast<char*>(buffer)+bytes, 0);

      qudaMemcpy(v, buffer, bytes, qudaMemcpyDefault);
      qudaMemcpy(norm, static_cast<char *>(buffer) + bytes, norm_bytes, qudaMemcpyDefault);

      pool_pinned_free(buffer);
    } else if (typeid(src) == typeid(cudaColorSpinorField)) {
      copyGenericColorSpinor(*this, src, QUDA_CUDA_FIELD_LOCATION);
    } else {

      if (src.FieldOrder() == QUDA_PADDED_SPACE_SPIN_COLOR_FIELD_ORDER) {
        // special case where we use mapped memory to read/write directly from application's array
        void *src_d = get_mapped_device_pointer(src.V());
        copyGenericColorSpinor(*this, src, QUDA_CUDA_FIELD_LOCATION, v, src_d);
      } else {
        void *Src=nullptr, *srcNorm=nullptr, *buffer=nullptr;
        if (!zeroCopy) {
          buffer = pool_device_malloc(src.Bytes()+src.NormBytes());
          Src = buffer;
          srcNorm = static_cast<char*>(Src) + src.Bytes();
          qudaMemcpy(Src, src.V(), src.Bytes(), qudaMemcpyDefault);
          qudaMemcpy(srcNorm, src.Norm(), src.NormBytes(), qudaMemcpyDefault);
        } else {
          buffer = pool_pinned_malloc(src.Bytes()+src.NormBytes());
          memcpy(buffer, src.V(), src.Bytes());
          memcpy(static_cast<char*>(buffer)+src.Bytes(), src.Norm(), src.NormBytes());
          Src = get_mapped_device_pointer(buffer);
          srcNorm = static_cast<char*>(Src) + src.Bytes();
        }

        qudaMemsetAsync(v, 0, bytes, 0); // FIXME (temporary?) bug fix for padding
        copyGenericColorSpinor(*this, src, QUDA_CUDA_FIELD_LOCATION, 0, Src, 0, srcNorm);

        if (zeroCopy) pool_pinned_free(buffer);
        else pool_device_free(buffer);
      }
    }

    qudaDeviceSynchronize(); // include sync here for accurate host-device profiling
  }


  void cudaColorSpinorField::saveSpinorField(ColorSpinorField &dest) const {

    if ( reorder_location() == QUDA_CPU_FIELD_LOCATION && typeid(dest) == typeid(cpuColorSpinorField)) {
      void *buffer = pool_pinned_malloc(bytes+norm_bytes);
      qudaMemcpy(buffer, v, bytes, qudaMemcpyDefault);
      qudaMemcpy(static_cast<char *>(buffer) + bytes, norm, norm_bytes, qudaMemcpyDefault);

      copyGenericColorSpinor(dest, *this, QUDA_CPU_FIELD_LOCATION, 0, buffer, 0, static_cast<char*>(buffer)+bytes);
      pool_pinned_free(buffer);
    } else if (typeid(dest) == typeid(cudaColorSpinorField)) {
      copyGenericColorSpinor(dest, *this, QUDA_CUDA_FIELD_LOCATION);
    } else {

      if (dest.FieldOrder() == QUDA_PADDED_SPACE_SPIN_COLOR_FIELD_ORDER) {
	// special case where we use zero-copy memory to read/write directly from application's array
	void *dest_d = get_mapped_device_pointer(dest.V());
        copyGenericColorSpinor(dest, *this, QUDA_CUDA_FIELD_LOCATION, dest_d, v);
      } else {
        void *dst = nullptr, *dstNorm = nullptr, *buffer = nullptr;
        if (!zeroCopy) {
          buffer = pool_device_malloc(dest.Bytes()+dest.NormBytes());
          dst = buffer;
          dstNorm = static_cast<char*>(dst) + dest.Bytes();
        } else {
          buffer = pool_pinned_malloc(dest.Bytes()+dest.NormBytes());
          dst = get_mapped_device_pointer(buffer);
          dstNorm = static_cast<char*>(dst)+dest.Bytes();
        }

        copyGenericColorSpinor(dest, *this, QUDA_CUDA_FIELD_LOCATION, dst, 0, dstNorm, 0);

        if (!zeroCopy) {
          qudaMemcpy(dest.V(), dst, dest.Bytes(), qudaMemcpyDefault);
          qudaMemcpy(dest.Norm(), dstNorm, dest.NormBytes(), qudaMemcpyDefault);
        } else {
          qudaDeviceSynchronize();
          memcpy(dest.V(), buffer, dest.Bytes());
          memcpy(dest.Norm(), static_cast<char*>(buffer) + dest.Bytes(), dest.NormBytes());
        }

        if (zeroCopy) pool_pinned_free(buffer);
        else pool_device_free(buffer);
      }
    }

    qudaDeviceSynchronize(); // need to sync before data can be used on CPU
  }

  void cudaColorSpinorField::allocateGhostBuffer(int nFace, bool spin_project) const
  {
    createGhostZone(nFace, spin_project);
    LatticeField::allocateGhostBuffer(ghost_bytes);
  }

  // pack the ghost zone into a contiguous buffer for communications
  void cudaColorSpinorField::packGhost(const int nFace, const QudaParity parity, const int dim, const QudaDirection dir,
                                       const int dagger, qudaStream_t *stream, MemoryLocation location[2 * QUDA_MAX_DIM],
                                       MemoryLocation location_label, bool spin_project, double a, double b, double c)
  {
#ifdef MULTI_GPU
    void *packBuffer[2 * QUDA_MAX_DIM] = {};

    for (int dim=0; dim<4; dim++) {
      for (int dir=0; dir<2; dir++) {
	switch(location[2*dim+dir]) {
	case Device: // pack to local device buffer
	  packBuffer[2*dim+dir] = my_face_dim_dir_d[bufferIndex][dim][dir];
          break;
	case Host:   // pack to zero-copy memory
	  packBuffer[2*dim+dir] = my_face_dim_dir_hd[bufferIndex][dim][dir];
          break;
        case Remote: // pack to remote peer memory
          packBuffer[2*dim+dir] = static_cast<char*>(ghost_remote_send_buffer_d[bufferIndex][dim][dir]) + ghost_offset[dim][1-dir];
          break;
	default: errorQuda("Undefined location %d", location[2*dim+dir]);
	}
      }
    }

    PackGhost(packBuffer, *this, location_label, nFace, dagger, parity, spin_project, a, b, c, *stream);

#else
    errorQuda("packGhost not built on single-GPU build");
#endif
  }
 
  // send the ghost zone to the host
  void cudaColorSpinorField::sendGhost(void *ghost_spinor, const int nFace, const int dim, const QudaDirection dir,
                                       const int dagger, qudaStream_t *stream)
  {
#ifdef MULTI_GPU
    if (precision != ghost_precision) { pushKernelPackT(true); }
    
    if (dim !=3 || getKernelPackT()) { // use kernels to pack into contiguous buffers then a single qudaMemcpy

      void* gpu_buf = (dir == QUDA_BACKWARDS) ? my_face_dim_dir_d[bufferIndex][dim][0] : my_face_dim_dir_d[bufferIndex][dim][1];
      qudaMemcpyAsync(ghost_spinor, gpu_buf, ghost_face_bytes[dim], qudaMemcpyDeviceToHost, *stream);

    } else {

      const int Nvec = (nSpin == 1 || ghost_precision == QUDA_DOUBLE_PRECISION) ? 2 : 4;
      const int Nint = (nColor * nSpin * 2) / (nSpin == 4 ? 2 : 1); // (spin proj.) degrees of freedom
      const int Npad = Nint / Nvec;                                 // number Nvec buffers we have
      const int nParity = siteSubset;
      const int x4 = nDim==5 ? x[4] : 1;
      const int Nt_minus1_offset = (volumeCB - nFace * ghostFaceCB[3]) / x4; // N_t-1 = Vh-Vsh

      int offset = 0;
      if (nSpin == 1) {
	offset = (dir == QUDA_BACKWARDS) ? 0 : Nt_minus1_offset;
      } else if (nSpin == 4) {
	// !dagger: send lower components backwards, send upper components forwards
	// dagger: send upper components backwards, send lower components forwards
	bool upper = dagger ? true : false; // Fwd is !Back  
	if (dir == QUDA_FORWARDS) upper = !upper;
	int lower_spin_offset = Npad*stride;
	if (upper) offset = (dir == QUDA_BACKWARDS ? 0 : Nt_minus1_offset);
	else offset = lower_spin_offset + (dir == QUDA_BACKWARDS ? 0 : Nt_minus1_offset);
      }

      size_t len = nFace * (ghostFaceCB[3] / x4) * Nvec * ghost_precision;
      size_t dpitch = x4*len;
      size_t spitch = stride*Nvec*ghost_precision;

      // QUDA Memcpy NPad's worth. 
      //  -- Dest will point to the right beginning PAD. 
      //  -- Each Pad has size Nvec*Vsh Floats. 
      //  --  There is Nvec*Stride Floats from the start of one PAD to the start of the next

      for (int parity = 0; parity < nParity; parity++) {
        for (int s = 0; s < x4; s++) { // loop over multiple 4-d volumes (if they exist)
          void *dst = (char *)ghost_spinor + s * len + parity * nFace * Nint * ghostFaceCB[3] * ghost_precision;
          void *src = (char *)v + (offset + s * (volumeCB / x4)) * Nvec * ghost_precision + parity * bytes / 2;
          qudaMemcpy2DAsync(dst, dpitch, src, spitch, len, Npad, qudaMemcpyDeviceToHost, *stream);

          // we can probably issue this as a single qudaMemcpy2d along the fifth dimension
          if (ghost_precision == QUDA_HALF_PRECISION || ghost_precision == QUDA_QUARTER_PRECISION) {
            size_t len = nFace * (ghostFaceCB[3] / x4) * sizeof(float);
            int norm_offset = (dir == QUDA_BACKWARDS) ? 0 : Nt_minus1_offset * sizeof(float);
            void *dst = (char *)ghost_spinor + nParity * nFace * Nint * ghostFaceCB[3] * ghost_precision + s * len
                + parity * nFace * ghostFaceCB[3] * sizeof(float);
            void *src = (char *)norm + norm_offset + s * (volumeCB / x4) * sizeof(float) + parity * norm_bytes / 2;
            qudaMemcpyAsync(dst, src, len, qudaMemcpyDeviceToHost, *stream);
          }
        } // fifth dimension
      }   // parity
    }

    if (precision != ghost_precision) { popKernelPackT(); }

#else
    errorQuda("sendGhost not built on single-GPU build");
#endif
  }

  void cudaColorSpinorField::unpackGhost(const void *ghost_spinor, const int nFace, const int dim,
                                         const QudaDirection dir, const int dagger, qudaStream_t *stream)
  {
    const void *src = ghost_spinor;
    auto offset = (dir == QUDA_BACKWARDS) ? ghost_offset[dim][0] : ghost_offset[dim][1];
    void *ghost_dst = static_cast<char*>(ghost_recv_buffer_d[bufferIndex]) + offset;

    qudaMemcpyAsync(ghost_dst, src, ghost_face_bytes[dim], qudaMemcpyHostToDevice, *stream);
  }

  // pack the ghost zone into a contiguous buffer for communications
  void cudaColorSpinorField::packGhostExtended(const int nFace, const int R[], const QudaParity parity, const int dim,
                                               const QudaDirection dir, const int dagger, qudaStream_t *stream,
                                               bool zero_copy)
  {
    errorQuda("not implemented");
  }

  // copy data from host buffer into boundary region of device field
  void cudaColorSpinorField::unpackGhostExtended(const void *ghost_spinor, const int nFace, const QudaParity parity,
                                                 const int dim, const QudaDirection dir, const int dagger,
                                                 qudaStream_t *stream, bool zero_copy)
  {
    errorQuda("not implemented");
  }

  qudaStream_t *stream;

  void cudaColorSpinorField::createComms(int nFace, bool spin_project) {

    allocateGhostBuffer(nFace,spin_project); // allocate the ghost buffer if not yet allocated

    // ascertain if this instance needs its comms buffers to be updated
    bool comms_reset = ghost_field_reset || // FIXME add send buffer check
        (my_face_h[0] != ghost_pinned_send_buffer_h[0]) || (my_face_h[1] != ghost_pinned_send_buffer_h[1])
        || (from_face_h[0] != ghost_pinned_recv_buffer_h[0]) || (from_face_h[1] != ghost_pinned_recv_buffer_h[1])
        || (my_face_d[0] != ghost_send_buffer_d[0]) || (my_face_d[1] != ghost_send_buffer_d[1]) ||  // send buffers
        (from_face_d[0] != ghost_recv_buffer_d[0]) || (from_face_d[1] != ghost_recv_buffer_d[1]) || // receive buffers
        ghost_precision_reset; // ghost_precision has changed

    if (!initComms || comms_reset) {

      LatticeField::createComms();

      // reinitialize the ghost receive pointers
      for (int i=0; i<nDimComms; ++i) {
	if (commDimPartitioned(i)) {
	  for (int b=0; b<2; b++) {
	    ghost[b][i] = static_cast<char*>(ghost_recv_buffer_d[b]) + ghost_offset[i][0];
	    if (ghost_precision == QUDA_HALF_PRECISION || ghost_precision == QUDA_QUARTER_PRECISION)
	      ghostNorm[b][i] = static_cast<char*>(ghost[b][i]) +
                nFace * surface[i] * (nSpin / (spin_project ? 2 : 1)) * nColor * 2 * ghost_precision;
	  }
	}
      }

      ghost_precision_reset = false;
    }

    if (ghost_field_reset) destroyIPCComms();
    createIPCComms();
  }

  void cudaColorSpinorField::streamInit(qudaStream_t *stream_p) { stream = stream_p; }

  void cudaColorSpinorField::pack(int nFace, int parity, int dagger, int stream_idx,
                                  MemoryLocation location[2 * QUDA_MAX_DIM], MemoryLocation location_label,
                                  bool spin_project, double a, double b, double c)
  {
    createComms(nFace, spin_project); // must call this first

    const int dim=-1; // pack all partitioned dimensions

    packGhost(nFace, (QudaParity)parity, dim, QUDA_BOTH_DIRS, dagger, &stream[stream_idx], location, location_label,
              spin_project, a, b, c);
  }

  void cudaColorSpinorField::packExtended(const int nFace, const int R[], const int parity, const int dagger,
                                          const int dim, qudaStream_t *stream_p, const bool zero_copy)
  {
    createComms(nFace); // must call this first

    stream = stream_p;
 
    packGhostExtended(nFace, R, (QudaParity)parity, dim, QUDA_BOTH_DIRS, dagger, &stream[zero_copy ? 0 : (Nstream-1)], zero_copy);
  }

  void cudaColorSpinorField::gather(int nFace, int dagger, int dir, qudaStream_t *stream_p)
  {
    int dim = dir/2;

    // If stream_p != 0, use pack_stream, else use the stream array
    qudaStream_t *pack_stream = (stream_p) ? stream_p : stream + dir;

    if (dir%2 == 0) {
      // backwards copy to host
      if (comm_peer2peer_enabled(0,dim)) return;

      sendGhost(my_face_dim_dir_h[bufferIndex][dim][0], nFace, dim, QUDA_BACKWARDS, dagger, pack_stream);
    } else {
      // forwards copy to host
      if (comm_peer2peer_enabled(1,dim)) return;

      sendGhost(my_face_dim_dir_h[bufferIndex][dim][1], nFace, dim, QUDA_FORWARDS, dagger, pack_stream);
    }
  }

  void cudaColorSpinorField::recvStart(int nFace, int d, int dagger, qudaStream_t *stream_p, bool gdr)
  {

    // note this is scatter centric, so dir=0 (1) is send backwards
    // (forwards) and receive from forwards (backwards)

    int dim = d/2;
    int dir = d%2;
    if (!commDimPartitioned(dim)) return;
    if (gdr && !comm_gdr_enabled()) errorQuda("Requesting GDR comms but GDR is not enabled");

    if (dir == 0) { // receive from forwards
      // receive from the processor in the +1 direction
      if (comm_peer2peer_enabled(1,dim)) {
	comm_start(mh_recv_p2p_fwd[bufferIndex][dim]);
      } else if (gdr) {
        comm_start(mh_recv_rdma_fwd[bufferIndex][dim]);
      } else {
        comm_start(mh_recv_fwd[bufferIndex][dim]);
      }
    } else { // receive from backwards
      // receive from the processor in the -1 direction
      if (comm_peer2peer_enabled(0,dim)) {
	comm_start(mh_recv_p2p_back[bufferIndex][dim]);
      } else if (gdr) {
        comm_start(mh_recv_rdma_back[bufferIndex][dim]);
      } else {
        comm_start(mh_recv_back[bufferIndex][dim]);
      }
    }
  }

  void cudaColorSpinorField::sendStart(int nFace, int d, int dagger, qudaStream_t *stream_p, bool gdr, bool remote_write)
  {
    // note this is scatter centric, so dir=0 (1) is send backwards
    // (forwards) and receive from forwards (backwards)

    int dim = d/2;
    int dir = d%2;
    if (!commDimPartitioned(dim)) return;
    if (gdr && !comm_gdr_enabled()) errorQuda("Requesting GDR comms but GDR is not enabled");

    int Nvec = (nSpin == 1 || ghost_precision == QUDA_DOUBLE_PRECISION) ? 2 : 4;
    int Nint = (nColor * nSpin * 2)/(nSpin == 4 ? 2 : 1); // (spin proj.) degrees of freedom
    int Npad = Nint/Nvec;

    if (!comm_peer2peer_enabled(dir,dim)) {
      if (dir == 0)
	if (gdr) comm_start(mh_send_rdma_back[bufferIndex][dim]);
	else comm_start(mh_send_back[bufferIndex][dim]);
      else
	if (gdr) comm_start(mh_send_rdma_fwd[bufferIndex][dim]);
	else comm_start(mh_send_fwd[bufferIndex][dim]);
    } else { // doing peer-to-peer
      qudaStream_t *copy_stream = (stream_p) ? stream_p : stream + d;

      // if not using copy engine then the packing kernel will remotely write the halos
      if (!remote_write) {
        // all goes here
        void* ghost_dst = static_cast<char*>(ghost_remote_send_buffer_d[bufferIndex][dim][dir])
          + ghost_offset[dim][(dir+1)%2];

        if (ghost_precision != precision) pushKernelPackT(true);

        if (dim != 3 || getKernelPackT()) {

          void* ghost_dst = static_cast<char*>(ghost_remote_send_buffer_d[bufferIndex][dim][dir])
            + ghost_offset[dim][(dir+1)%2];
          qudaMemcpyAsync(ghost_dst,
                          my_face_dim_dir_d[bufferIndex][dim][dir],
                          ghost_face_bytes[dim],
                          qudaMemcpyDeviceToDevice,
                          *copy_stream); // copy to forward processor

        } else {

          const int nParity = siteSubset;
          const int x4 = nDim==5 ? x[4] : 1;
          const int Nt_minus_offset = (volumeCB - nFace * ghostFaceCB[3]) / x4;

          int offset = 0;
          if (nSpin == 1) {
            offset = (dir == 0) ? 0 : Nt_minus_offset;
          } else if (nSpin == 4) {
            // !dagger: send lower components backwards, send upper components forwards
            // dagger: send upper components backwards, send lower components forwards
            bool upper = dagger ? true : false;
            if (dir == 1) upper = !upper;
            int lower_spin_offset = Npad*stride;
            if (upper)
              offset = (dir == 0 ? 0 : Nt_minus_offset);
            else
              offset = lower_spin_offset + (dir == 0 ? 0 : Nt_minus_offset);
          }

          size_t len = nFace * (ghostFaceCB[3] / x4) * Nvec * ghost_precision;
          size_t dpitch = x4*len;
          size_t spitch = stride*Nvec*ghost_precision;

          for (int parity = 0; parity < nParity; parity++) {
            for (int s = 0; s < x4; s++) {
              void *dst = (char *)ghost_dst + s * len + parity * nFace * Nint * ghostFaceCB[3] * ghost_precision;
              void *src = (char *)v + (offset + s * (volumeCB / x4)) * Nvec * ghost_precision + parity * bytes / 2;
              // start the copy
              qudaMemcpy2DAsync(dst, dpitch, src, spitch, len, Npad, qudaMemcpyDeviceToDevice, *copy_stream);

              // we can probably issue this as a single qudaMemcpy2d along the fifth dimension
              if (ghost_precision == QUDA_HALF_PRECISION || ghost_precision == QUDA_QUARTER_PRECISION) {
                size_t len = nFace * (ghostFaceCB[3] / x4) * sizeof(float);
                int norm_offset = (dir == 0) ? 0 : Nt_minus_offset * sizeof(float);
                void *dst = (char *)ghost_dst + nParity * nFace * Nint * ghostFaceCB[3] * ghost_precision + s * len
                  + parity * nFace * ghostFaceCB[3] * sizeof(float);
                void *src = (char *)norm + norm_offset + s * (volumeCB / x4) * sizeof(float) + parity * norm_bytes / 2;
                qudaMemcpyAsync(dst, src, len, qudaMemcpyDeviceToDevice, *copy_stream);
              }
            }
          } // fifth dimension
        }   // parity
      } // remote_write

      if (ghost_precision != precision) popKernelPackT();

      if (dir == 0) {
	// record the event
	qudaEventRecord(ipcCopyEvent[bufferIndex][0][dim], *copy_stream);
	// send to the processor in the -1 direction
	comm_start(mh_send_p2p_back[bufferIndex][dim]);
      } else {
	qudaEventRecord(ipcCopyEvent[bufferIndex][1][dim], *copy_stream);
	// send to the processor in the +1 direction
	comm_start(mh_send_p2p_fwd[bufferIndex][dim]);
      }
    }
  }

  void cudaColorSpinorField::commsStart(int nFace, int dir, int dagger, qudaStream_t *stream_p, bool gdr_send,
                                        bool gdr_recv)
  {
    recvStart(nFace, dir, dagger, stream_p, gdr_recv);
    sendStart(nFace, dir, dagger, stream_p, gdr_send);
  }

  static bool complete_recv_fwd[QUDA_MAX_DIM] = { };
  static bool complete_recv_back[QUDA_MAX_DIM] = { };
  static bool complete_send_fwd[QUDA_MAX_DIM] = { };
  static bool complete_send_back[QUDA_MAX_DIM] = { };

  int cudaColorSpinorField::commsQuery(int nFace, int d, int dagger, qudaStream_t *stream_p, bool gdr_send, bool gdr_recv)
  {

    // note this is scatter centric, so dir=0 (1) is send backwards
    // (forwards) and receive from forwards (backwards)

    int dim = d/2;
    int dir = d%2;

    if (!commDimPartitioned(dim)) return 1;
    if ((gdr_send || gdr_recv) && !comm_gdr_enabled()) errorQuda("Requesting GDR comms but GDR is not enabled");

    if (dir==0) {

      // first query send to backwards
      if (comm_peer2peer_enabled(0,dim)) {
	if (!complete_send_back[dim]) complete_send_back[dim] = comm_query(mh_send_p2p_back[bufferIndex][dim]);
      } else if (gdr_send) {
	if (!complete_send_back[dim]) complete_send_back[dim] = comm_query(mh_send_rdma_back[bufferIndex][dim]);
      } else {
	if (!complete_send_back[dim]) complete_send_back[dim] = comm_query(mh_send_back[bufferIndex][dim]);
      }

      // second query receive from forwards
      if (comm_peer2peer_enabled(1,dim)) {
	if (!complete_recv_fwd[dim]) complete_recv_fwd[dim] = comm_query(mh_recv_p2p_fwd[bufferIndex][dim]);
      } else if (gdr_recv) {
	if (!complete_recv_fwd[dim]) complete_recv_fwd[dim] = comm_query(mh_recv_rdma_fwd[bufferIndex][dim]);
      } else {
	if (!complete_recv_fwd[dim]) complete_recv_fwd[dim] = comm_query(mh_recv_fwd[bufferIndex][dim]);
      }

      if (complete_recv_fwd[dim] && complete_send_back[dim]) {
	complete_send_back[dim] = false;
	complete_recv_fwd[dim] = false;
	return 1;
      }

    } else { // dir == 1

      // first query send to forwards
      if (comm_peer2peer_enabled(1,dim)) {
	if (!complete_send_fwd[dim]) complete_send_fwd[dim] = comm_query(mh_send_p2p_fwd[bufferIndex][dim]);
      } else if (gdr_send) {
	if (!complete_send_fwd[dim]) complete_send_fwd[dim] = comm_query(mh_send_rdma_fwd[bufferIndex][dim]);
      } else {
	if (!complete_send_fwd[dim]) complete_send_fwd[dim] = comm_query(mh_send_fwd[bufferIndex][dim]);
      }

      // second query receive from backwards
      if (comm_peer2peer_enabled(0,dim)) {
	if (!complete_recv_back[dim]) complete_recv_back[dim] = comm_query(mh_recv_p2p_back[bufferIndex][dim]);
      } else if (gdr_recv) {
	if (!complete_recv_back[dim]) complete_recv_back[dim] = comm_query(mh_recv_rdma_back[bufferIndex][dim]);
      } else {
	if (!complete_recv_back[dim]) complete_recv_back[dim] = comm_query(mh_recv_back[bufferIndex][dim]);
      }

      if (complete_recv_back[dim] && complete_send_fwd[dim]) {
	complete_send_fwd[dim] = false;
	complete_recv_back[dim] = false;
	return 1;
      }

    }

    return 0;
  }

  void cudaColorSpinorField::commsWait(int nFace, int d, int dagger, qudaStream_t *stream_p, bool gdr_send, bool gdr_recv)
  {

    // note this is scatter centric, so dir=0 (1) is send backwards
    // (forwards) and receive from forwards (backwards)

    int dim = d/2;
    int dir = d%2;

    if (!commDimPartitioned(dim)) return;
    if ( (gdr_send && gdr_recv) && !comm_gdr_enabled()) errorQuda("Requesting GDR comms but GDR is not enabled");

    if (dir==0) {

      // first wait on send to backwards
      if (comm_peer2peer_enabled(0,dim)) {
	comm_wait(mh_send_p2p_back[bufferIndex][dim]);
	cudaEventSynchronize(ipcCopyEvent[bufferIndex][0][dim]);
      } else if (gdr_send) {
	comm_wait(mh_send_rdma_back[bufferIndex][dim]);
      } else {
	comm_wait(mh_send_back[bufferIndex][dim]);
      }

      // second wait on receive from forwards
      if (comm_peer2peer_enabled(1,dim)) {
	comm_wait(mh_recv_p2p_fwd[bufferIndex][dim]);
	cudaEventSynchronize(ipcRemoteCopyEvent[bufferIndex][1][dim]);
      } else if (gdr_recv) {
	comm_wait(mh_recv_rdma_fwd[bufferIndex][dim]);
      } else {
	comm_wait(mh_recv_fwd[bufferIndex][dim]);
      }

    } else {

      // first wait on send to forwards
      if (comm_peer2peer_enabled(1,dim)) {
	comm_wait(mh_send_p2p_fwd[bufferIndex][dim]);
	cudaEventSynchronize(ipcCopyEvent[bufferIndex][1][dim]);
      } else if (gdr_send) {
	comm_wait(mh_send_rdma_fwd[bufferIndex][dim]);
      } else {
	comm_wait(mh_send_fwd[bufferIndex][dim]);
      }

      // second wait on receive from backwards
      if (comm_peer2peer_enabled(0,dim)) {
	comm_wait(mh_recv_p2p_back[bufferIndex][dim]);
	cudaEventSynchronize(ipcRemoteCopyEvent[bufferIndex][0][dim]);
      } else if (gdr_recv) {
	comm_wait(mh_recv_rdma_back[bufferIndex][dim]);
      } else {
	comm_wait(mh_recv_back[bufferIndex][dim]);
      }

    }

    return;
  }

  void cudaColorSpinorField::scatter(int nFace, int dagger, int dim_dir, qudaStream_t *stream_p)
  {
    // note this is scatter centric, so input expects dir=0 (1) is send backwards
    // (forwards) and receive from forwards (backwards), so here we need flip to receive centric

    int dim = dim_dir/2;
    int dir = (dim_dir+1)%2; // dir = 1 - receive from forwards, dir == 0 recive from backwards
    if (!commDimPartitioned(dim)) return;

    if (comm_peer2peer_enabled(dir,dim)) return;
    unpackGhost(from_face_dim_dir_h[bufferIndex][dim][dir], nFace, dim, dir == 0 ? QUDA_BACKWARDS : QUDA_FORWARDS, dagger, stream_p);
  }

  void cudaColorSpinorField::scatter(int nFace, int dagger, int dim_dir)
  {
    // note this is scatter centric, so dir=0 (1) is send backwards
    // (forwards) and receive from forwards (backwards), so here we need flip to receive centric

    int dim = dim_dir/2;
    int dir = (dim_dir+1)%2; // dir = 1 - receive from forwards, dir == 0 receive from backwards
    if (!commDimPartitioned(dim)) return;

    if (comm_peer2peer_enabled(dir,dim)) return;
    unpackGhost(from_face_dim_dir_h[bufferIndex][dim][dir], nFace, dim, dir == 0 ? QUDA_BACKWARDS : QUDA_FORWARDS, dagger, &stream[dim_dir]);
  }

  void cudaColorSpinorField::scatterExtended(int nFace, int parity, int dagger, int dim_dir)
  {
    bool zero_copy = false;
    int dim = dim_dir/2;
    int dir = (dim_dir+1)%2; // dir = 1 - receive from forwards, dir == 0 receive from backwards
    if (!commDimPartitioned(dim)) return;
    unpackGhostExtended(from_face_dim_dir_h[bufferIndex][dim][dir], nFace, static_cast<QudaParity>(parity), dim, dir == 0 ? QUDA_BACKWARDS : QUDA_FORWARDS, dagger, &stream[2*dim/*+0*/], zero_copy);
  }

  void cudaColorSpinorField::exchangeGhost(QudaParity parity, int nFace, int dagger,
                                           const MemoryLocation *pack_destination_, const MemoryLocation *halo_location_,
                                           bool gdr_send, bool gdr_recv, QudaPrecision ghost_precision_) const
  {

    // we are overriding the ghost precision, and it doesn't match what has already been allocated
    if (ghost_precision_ != QUDA_INVALID_PRECISION && ghost_precision != ghost_precision_) {
      ghost_precision_reset = true;
      ghost_precision = ghost_precision_;
    }

    // not overriding the ghost precision, but we did previously so need to update
    if (ghost_precision == QUDA_INVALID_PRECISION && ghost_precision != precision) {
      ghost_precision_reset = true;
      ghost_precision = precision;
    }

    if ((gdr_send || gdr_recv) && !comm_gdr_enabled()) errorQuda("Requesting GDR comms but GDR is not enabled");
    pushKernelPackT(true); // ensure kernel packing is enabled for all dimensions
    const_cast<cudaColorSpinorField&>(*this).streamInit(streams); // ensures streams are set (needed for p2p)
    const_cast<cudaColorSpinorField&>(*this).createComms(nFace, false);

    // first set default values to device if needed
    MemoryLocation pack_destination[2*QUDA_MAX_DIM], halo_location[2*QUDA_MAX_DIM];
    for (int i=0; i<2*nDimComms; i++) {
      pack_destination[i] = pack_destination_ ? pack_destination_[i] : Device;
      halo_location[i] = halo_location_ ? halo_location_[i] : Device;
    }

    // Contiguous send buffers and we aggregate copies to reduce
    // latency.  Only if all locations are "Device" and no p2p
    bool fused_pack_memcpy = true;

    // Contiguous recv buffers and we aggregate copies to reduce
    // latency.  Only if all locations are "Device" and no p2p
    bool fused_halo_memcpy = true;

    bool pack_host = false; // set to true if any of the ghost packing is being done to Host memory
    bool halo_host = false; // set to true if the final halos will be left in Host memory

    void *send[2*QUDA_MAX_DIM];
    for (int d=0; d<nDimComms; d++) {
      for (int dir=0; dir<2; dir++) {
	send[2*d+dir] = pack_destination[2*d+dir] == Host ? my_face_dim_dir_hd[bufferIndex][d][dir] : my_face_dim_dir_d[bufferIndex][d][dir];
	ghost_buf[2*d+dir] = halo_location[2*d+dir] == Host ? from_face_dim_dir_hd[bufferIndex][d][dir] : from_face_dim_dir_d[bufferIndex][d][dir];
      }

      // if doing p2p, then we must pack to and load the halo from device memory
      for (int dir=0; dir<2; dir++) {
	if (comm_peer2peer_enabled(dir,d)) { pack_destination[2*d+dir] = Device; halo_location[2*d+1-dir] = Device; }
      }

      // if zero-copy packing or p2p is enabled then we cannot do fused memcpy
      if (pack_destination[2*d+0] != Device || pack_destination[2*d+1] != Device || comm_peer2peer_enabled_global()) fused_pack_memcpy = false;
      // if zero-copy halo read or p2p is enabled then we cannot do fused memcpy
      if (halo_location[2*d+0] != Device || halo_location[2*d+1] != Device || comm_peer2peer_enabled_global()) fused_halo_memcpy = false;

      if (pack_destination[2*d+0] == Host || pack_destination[2*d+1] == Host) pack_host = true;
      if (halo_location[2*d+0] == Host || halo_location[2*d+1] == Host) halo_host = true;
    }

    // Error if zero-copy and p2p for now
    if ( (pack_host || halo_host) && comm_peer2peer_enabled_global()) errorQuda("Cannot use zero-copy memory with peer-to-peer comms yet");

    genericPackGhost(send, *this, parity, nFace, dagger, pack_destination); // FIXME - need support for asymmetric topologies

    size_t total_bytes = 0;
    for (int i=0; i<nDimComms; i++) if (comm_dim_partitioned(i)) total_bytes += 2*ghost_face_bytes_aligned[i]; // 2 for fwd/bwd

    if (!gdr_send)  {
      if (!fused_pack_memcpy) {
	for (int i=0; i<nDimComms; i++) {
	  if (comm_dim_partitioned(i)) {
	    if (pack_destination[2*i+0] == Device && !comm_peer2peer_enabled(0,i) && // fuse forwards and backwards if possible
		pack_destination[2*i+1] == Device && !comm_peer2peer_enabled(1,i)) {
<<<<<<< HEAD
	      qudaMemcpyAsync(my_face_dim_dir_h[bufferIndex][i][0], my_face_dim_dir_d[bufferIndex][i][0], 2*ghost_face_bytes_aligned[i], qudaMemcpyDeviceToHost, 0);
	    } else {
	      if (pack_destination[2*i+0] == Device && !comm_peer2peer_enabled(0,i))
		qudaMemcpyAsync(my_face_dim_dir_h[bufferIndex][i][0], my_face_dim_dir_d[bufferIndex][i][0], ghost_face_bytes[i], qudaMemcpyDeviceToHost, 0);
	      if (pack_destination[2*i+1] == Device && !comm_peer2peer_enabled(1,i))
		qudaMemcpyAsync(my_face_dim_dir_h[bufferIndex][i][1], my_face_dim_dir_d[bufferIndex][i][1], ghost_face_bytes[i], qudaMemcpyDeviceToHost, 0);
=======
	      qudaMemcpyAsync(my_face_dim_dir_h[bufferIndex][i][0], my_face_dim_dir_d[bufferIndex][i][0], 2*ghost_face_bytes_aligned[i], cudaMemcpyDeviceToHost, 0);
	    } else {
	      if (pack_destination[2*i+0] == Device && !comm_peer2peer_enabled(0,i))
		qudaMemcpyAsync(my_face_dim_dir_h[bufferIndex][i][0], my_face_dim_dir_d[bufferIndex][i][0], ghost_face_bytes[i], cudaMemcpyDeviceToHost, 0);
	      if (pack_destination[2*i+1] == Device && !comm_peer2peer_enabled(1,i))
		qudaMemcpyAsync(my_face_dim_dir_h[bufferIndex][i][1], my_face_dim_dir_d[bufferIndex][i][1], ghost_face_bytes[i], cudaMemcpyDeviceToHost, 0);
>>>>>>> c20d25d4
	    }
	  }
	}
      } else if (total_bytes && !pack_host) {
<<<<<<< HEAD
	qudaMemcpyAsync(my_face_h[bufferIndex], ghost_send_buffer_d[bufferIndex], total_bytes, qudaMemcpyDeviceToHost, 0);
=======
	qudaMemcpyAsync(my_face_h[bufferIndex], ghost_send_buffer_d[bufferIndex], total_bytes, cudaMemcpyDeviceToHost, 0);
>>>>>>> c20d25d4
      }
    }

    // prepost receive
    for (int i=0; i<2*nDimComms; i++) const_cast<cudaColorSpinorField*>(this)->recvStart(nFace, i, dagger, 0, gdr_recv);

    bool sync = pack_host ? true : false; // no p2p if pack_host so we need to synchronize
    // if not p2p in any direction then need to synchronize before MPI
    for (int i=0; i<nDimComms; i++) if (!comm_peer2peer_enabled(0,i) || !comm_peer2peer_enabled(1,i)) sync = true;
    if (sync) qudaDeviceSynchronize(); // need to make sure packing and/or memcpy has finished before kicking off MPI

    for (int p2p=0; p2p<2; p2p++) {
      for (int dim=0; dim<nDimComms; dim++) {
	for (int dir=0; dir<2; dir++) {
	  if ( (comm_peer2peer_enabled(dir,dim) + p2p) % 2 == 0 ) { // issue non-p2p transfers first
	    const_cast<cudaColorSpinorField*>(this)->sendStart(nFace, 2*dim+dir, dagger, 0, gdr_send);
	  }
	}
      }
    }

    bool comms_complete[2*QUDA_MAX_DIM] = { };
    int comms_done = 0;
    while (comms_done < 2*nDimComms) { // non-blocking query of each exchange and exit once all have completed
      for (int dim=0; dim<nDimComms; dim++) {
	for (int dir=0; dir<2; dir++) {
	  if (!comms_complete[dim*2+dir]) {
	    comms_complete[2*dim+dir] = const_cast<cudaColorSpinorField*>(this)->commsQuery(nFace, 2*dim+dir, dagger, 0, gdr_send, gdr_recv);
	    if (comms_complete[2*dim+dir]) {
	      comms_done++;
	      if (comm_peer2peer_enabled(1-dir,dim)) qudaStreamWaitEvent(0, ipcRemoteCopyEvent[bufferIndex][1-dir][dim], 0);
	    }
	  }
	}
      }
    }

    if (!gdr_recv) {
      if (!fused_halo_memcpy) {
	for (int i=0; i<nDimComms; i++) {
	  if (comm_dim_partitioned(i)) {
	    if (halo_location[2*i+0] == Device && !comm_peer2peer_enabled(0,i) && // fuse forwards and backwards if possible
		halo_location[2*i+1] == Device && !comm_peer2peer_enabled(1,i)) {
<<<<<<< HEAD
	      qudaMemcpyAsync(from_face_dim_dir_d[bufferIndex][i][0], from_face_dim_dir_h[bufferIndex][i][0], 2*ghost_face_bytes_aligned[i], qudaMemcpyHostToDevice, 0);
	    } else {
	      if (halo_location[2*i+0] == Device && !comm_peer2peer_enabled(0,i))
		qudaMemcpyAsync(from_face_dim_dir_d[bufferIndex][i][0], from_face_dim_dir_h[bufferIndex][i][0], ghost_face_bytes[i], qudaMemcpyHostToDevice, 0);
	      if (halo_location[2*i+1] == Device && !comm_peer2peer_enabled(1,i))
		qudaMemcpyAsync(from_face_dim_dir_d[bufferIndex][i][1], from_face_dim_dir_h[bufferIndex][i][1], ghost_face_bytes[i], qudaMemcpyHostToDevice, 0);
=======
	      qudaMemcpyAsync(from_face_dim_dir_d[bufferIndex][i][0], from_face_dim_dir_h[bufferIndex][i][0], 2*ghost_face_bytes_aligned[i], cudaMemcpyHostToDevice, 0);
	    } else {
	      if (halo_location[2*i+0] == Device && !comm_peer2peer_enabled(0,i))
		qudaMemcpyAsync(from_face_dim_dir_d[bufferIndex][i][0], from_face_dim_dir_h[bufferIndex][i][0], ghost_face_bytes[i], cudaMemcpyHostToDevice, 0);
	      if (halo_location[2*i+1] == Device && !comm_peer2peer_enabled(1,i))
		qudaMemcpyAsync(from_face_dim_dir_d[bufferIndex][i][1], from_face_dim_dir_h[bufferIndex][i][1], ghost_face_bytes[i], cudaMemcpyHostToDevice, 0);
>>>>>>> c20d25d4
	    }
	  }
	}
      } else if (total_bytes && !halo_host) {
<<<<<<< HEAD
	qudaMemcpyAsync(ghost_recv_buffer_d[bufferIndex], from_face_h[bufferIndex], total_bytes, qudaMemcpyHostToDevice, 0);
=======
	qudaMemcpyAsync(ghost_recv_buffer_d[bufferIndex], from_face_h[bufferIndex], total_bytes, cudaMemcpyHostToDevice, 0);
>>>>>>> c20d25d4
      }
    }

    // ensure that the p2p sending is completed before returning
    for (int dim = 0; dim < nDimComms; dim++) {
      if (!comm_dim_partitioned(dim)) continue;
      for (int dir = 0; dir < 2; dir++) {
        if (comm_peer2peer_enabled(dir, dim)) qudaStreamWaitEvent(0, ipcCopyEvent[bufferIndex][dir][dim], 0);
      }
    }

    popKernelPackT(); // restore kernel packing
  }

  std::ostream& operator<<(std::ostream &out, const cudaColorSpinorField &a) {
    out << (const ColorSpinorField&)a;
    out << "v = " << a.v << std::endl;
    out << "norm = " << a.norm << std::endl;
    out << "alloc = " << a.alloc << std::endl;
    out << "init = " << a.init << std::endl;
    return out;
  }

//! for composite fields:
  cudaColorSpinorField& cudaColorSpinorField::Component(const int idx) const {
    
    if (this->IsComposite()) {
      if (idx < this->CompositeDim()) {//setup eigenvector form the set
        return *(dynamic_cast<cudaColorSpinorField*>(components[idx])); 
      }
      else{
        errorQuda("Incorrect component index...");
      }
    }
    errorQuda("Cannot get requested component");
    exit(-1);
  }

//copyCuda currently cannot not work with set of spinor fields..
  void cudaColorSpinorField::CopySubset(cudaColorSpinorField &dst, const int range, const int first_element) const{
#if 0
    if (first_element < 0) errorQuda("\nError: trying to set negative first element.\n");
    if (siteSubset == QUDA_PARITY_SITE_SUBSET && this->EigvId() == -1) {
      if (first_element == 0 && range == this->EigvDim())
      {
        if (range != dst.EigvDim())errorQuda("\nError: eigenvector range to big.\n");
        checkField(dst, *this);
        copyCuda(dst, *this);
      }
      else if ((first_element+range) < this->EigvDim()) 
      {//setup eigenvector subset

        cudaColorSpinorField *eigv_subset;

        ColorSpinorParam param;

        param.nColor = nColor;
        param.nSpin = nSpin;
        param.twistFlavor = twistFlavor;
        param.precision = precision;
        param.nDim = nDim;
        param.pad = pad;
        param.siteSubset = siteSubset;
        param.siteOrder = siteOrder;
        param.fieldOrder = fieldOrder;
        param.gammaBasis = gammaBasis;
        memcpy(param.x, x, nDim*sizeof(int));
        param.create = QUDA_REFERENCE_FIELD_CREATE;
 
        param.eigv_dim  = range;
        param.eigv_id   = -1;
        param.v = (void*)((char*)v + first_element*eigv_bytes);
        param.norm = (void*)((char*)norm + first_element*eigv_norm_bytes);

        eigv_subset = new cudaColorSpinorField(param);

        //Not really needed:
        eigv_subset->eigenvectors.reserve(param.eigv_dim);
        for (int id = first_element; id < (first_element+range); id++)
        {
            param.eigv_id = id;
            eigv_subset->eigenvectors.push_back(new cudaColorSpinorField(*this, param));
        }
        checkField(dst, *eigv_subset);
        copyCuda(dst, *eigv_subset);

        delete eigv_subset;
      } else {
        errorQuda("Incorrect eigenvector dimension...");
      }
    } else{
      errorQuda("Eigenvector must be a parity spinor");
      exit(-1);
    }
#endif
  }

  void cudaColorSpinorField::Source(const QudaSourceType sourceType, const int st, const int s, const int c) {
    ColorSpinorParam param(*this);
    param.fieldOrder = QUDA_SPACE_SPIN_COLOR_FIELD_ORDER;
    param.location = QUDA_CPU_FIELD_LOCATION;
    param.setPrecision((param.Precision() == QUDA_HALF_PRECISION || param.Precision() == QUDA_QUARTER_PRECISION) ?
                         QUDA_SINGLE_PRECISION :
                         param.Precision());
    param.create = (sourceType == QUDA_POINT_SOURCE ? QUDA_ZERO_FIELD_CREATE : QUDA_NULL_FIELD_CREATE);

    // since CPU fields cannot be low precision, use single precision instead
    if (precision < QUDA_SINGLE_PRECISION) param.setPrecision(QUDA_SINGLE_PRECISION, QUDA_INVALID_PRECISION, false);

    cpuColorSpinorField tmp(param);
    tmp.Source(sourceType, st, s, c);
    *this = tmp;
  }

  void cudaColorSpinorField::PrintVector(unsigned int i) const { genericCudaPrintVector(*this, i); }

} // namespace quda<|MERGE_RESOLUTION|>--- conflicted
+++ resolved
@@ -296,17 +296,10 @@
   void cudaColorSpinorField::backup() const {
     if (backed_up) errorQuda("ColorSpinorField already backed up");
     backup_h = new char[bytes];
-<<<<<<< HEAD
     qudaMemcpy(backup_h, v, bytes, qudaMemcpyDefault);
     if (norm_bytes) {
       backup_norm_h = new char[norm_bytes];
       qudaMemcpy(backup_norm_h, norm, norm_bytes, qudaMemcpyDefault);
-=======
-    qudaMemcpy(backup_h, v, bytes, cudaMemcpyDefault);
-    if (norm_bytes) {
-      backup_norm_h = new char[norm_bytes];
-      qudaMemcpy(backup_norm_h, norm, norm_bytes, cudaMemcpyDefault);
->>>>>>> c20d25d4
     }
     backed_up = true;
   }
@@ -314,17 +307,10 @@
   void cudaColorSpinorField::restore() const
   {
     if (!backed_up) errorQuda("Cannot restore since not backed up");
-<<<<<<< HEAD
     qudaMemcpy(v, backup_h, bytes, qudaMemcpyDefault);
     delete []backup_h;
     if (norm_bytes) {
       qudaMemcpy(norm, backup_norm_h, norm_bytes, qudaMemcpyDefault);
-=======
-    qudaMemcpy(v, backup_h, bytes, cudaMemcpyDefault);
-    delete []backup_h;
-    if (norm_bytes) {
-      qudaMemcpy(norm, backup_norm_h, norm_bytes, cudaMemcpyDefault);
->>>>>>> c20d25d4
       delete []backup_norm_h;
     }
     backed_up = false;
@@ -1109,30 +1095,17 @@
 	  if (comm_dim_partitioned(i)) {
 	    if (pack_destination[2*i+0] == Device && !comm_peer2peer_enabled(0,i) && // fuse forwards and backwards if possible
 		pack_destination[2*i+1] == Device && !comm_peer2peer_enabled(1,i)) {
-<<<<<<< HEAD
 	      qudaMemcpyAsync(my_face_dim_dir_h[bufferIndex][i][0], my_face_dim_dir_d[bufferIndex][i][0], 2*ghost_face_bytes_aligned[i], qudaMemcpyDeviceToHost, 0);
 	    } else {
 	      if (pack_destination[2*i+0] == Device && !comm_peer2peer_enabled(0,i))
 		qudaMemcpyAsync(my_face_dim_dir_h[bufferIndex][i][0], my_face_dim_dir_d[bufferIndex][i][0], ghost_face_bytes[i], qudaMemcpyDeviceToHost, 0);
 	      if (pack_destination[2*i+1] == Device && !comm_peer2peer_enabled(1,i))
 		qudaMemcpyAsync(my_face_dim_dir_h[bufferIndex][i][1], my_face_dim_dir_d[bufferIndex][i][1], ghost_face_bytes[i], qudaMemcpyDeviceToHost, 0);
-=======
-	      qudaMemcpyAsync(my_face_dim_dir_h[bufferIndex][i][0], my_face_dim_dir_d[bufferIndex][i][0], 2*ghost_face_bytes_aligned[i], cudaMemcpyDeviceToHost, 0);
-	    } else {
-	      if (pack_destination[2*i+0] == Device && !comm_peer2peer_enabled(0,i))
-		qudaMemcpyAsync(my_face_dim_dir_h[bufferIndex][i][0], my_face_dim_dir_d[bufferIndex][i][0], ghost_face_bytes[i], cudaMemcpyDeviceToHost, 0);
-	      if (pack_destination[2*i+1] == Device && !comm_peer2peer_enabled(1,i))
-		qudaMemcpyAsync(my_face_dim_dir_h[bufferIndex][i][1], my_face_dim_dir_d[bufferIndex][i][1], ghost_face_bytes[i], cudaMemcpyDeviceToHost, 0);
->>>>>>> c20d25d4
 	    }
 	  }
 	}
       } else if (total_bytes && !pack_host) {
-<<<<<<< HEAD
 	qudaMemcpyAsync(my_face_h[bufferIndex], ghost_send_buffer_d[bufferIndex], total_bytes, qudaMemcpyDeviceToHost, 0);
-=======
-	qudaMemcpyAsync(my_face_h[bufferIndex], ghost_send_buffer_d[bufferIndex], total_bytes, cudaMemcpyDeviceToHost, 0);
->>>>>>> c20d25d4
       }
     }
 
@@ -1176,30 +1149,17 @@
 	  if (comm_dim_partitioned(i)) {
 	    if (halo_location[2*i+0] == Device && !comm_peer2peer_enabled(0,i) && // fuse forwards and backwards if possible
 		halo_location[2*i+1] == Device && !comm_peer2peer_enabled(1,i)) {
-<<<<<<< HEAD
 	      qudaMemcpyAsync(from_face_dim_dir_d[bufferIndex][i][0], from_face_dim_dir_h[bufferIndex][i][0], 2*ghost_face_bytes_aligned[i], qudaMemcpyHostToDevice, 0);
 	    } else {
 	      if (halo_location[2*i+0] == Device && !comm_peer2peer_enabled(0,i))
 		qudaMemcpyAsync(from_face_dim_dir_d[bufferIndex][i][0], from_face_dim_dir_h[bufferIndex][i][0], ghost_face_bytes[i], qudaMemcpyHostToDevice, 0);
 	      if (halo_location[2*i+1] == Device && !comm_peer2peer_enabled(1,i))
 		qudaMemcpyAsync(from_face_dim_dir_d[bufferIndex][i][1], from_face_dim_dir_h[bufferIndex][i][1], ghost_face_bytes[i], qudaMemcpyHostToDevice, 0);
-=======
-	      qudaMemcpyAsync(from_face_dim_dir_d[bufferIndex][i][0], from_face_dim_dir_h[bufferIndex][i][0], 2*ghost_face_bytes_aligned[i], cudaMemcpyHostToDevice, 0);
-	    } else {
-	      if (halo_location[2*i+0] == Device && !comm_peer2peer_enabled(0,i))
-		qudaMemcpyAsync(from_face_dim_dir_d[bufferIndex][i][0], from_face_dim_dir_h[bufferIndex][i][0], ghost_face_bytes[i], cudaMemcpyHostToDevice, 0);
-	      if (halo_location[2*i+1] == Device && !comm_peer2peer_enabled(1,i))
-		qudaMemcpyAsync(from_face_dim_dir_d[bufferIndex][i][1], from_face_dim_dir_h[bufferIndex][i][1], ghost_face_bytes[i], cudaMemcpyHostToDevice, 0);
->>>>>>> c20d25d4
 	    }
 	  }
 	}
       } else if (total_bytes && !halo_host) {
-<<<<<<< HEAD
 	qudaMemcpyAsync(ghost_recv_buffer_d[bufferIndex], from_face_h[bufferIndex], total_bytes, qudaMemcpyHostToDevice, 0);
-=======
-	qudaMemcpyAsync(ghost_recv_buffer_d[bufferIndex], from_face_h[bufferIndex], total_bytes, cudaMemcpyHostToDevice, 0);
->>>>>>> c20d25d4
       }
     }
 
