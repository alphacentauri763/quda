--- conflicted
+++ resolved
@@ -1315,16 +1315,10 @@
     unpackGhostExtended(from_face_dim_dir_h[bufferIndex][dim][dir], nFace, static_cast<QudaParity>(parity), dim, dir == 0 ? QUDA_BACKWARDS : QUDA_FORWARDS, dagger, &stream[2*dim/*+0*/], zero_copy);
   }
 
-<<<<<<< HEAD
-  void cudaColorSpinorField::exchangeGhost(QudaParity parity, int nFace, int dagger, const MemoryLocation *pack_destination_,
-					   const MemoryLocation *halo_location_, bool gdr_send, bool gdr_recv,
-					   QudaPrecision ghost_precision_)  const {
-=======
   void cudaColorSpinorField::exchangeGhost(QudaParity parity, int nFace, int dagger,
                                            const MemoryLocation *pack_destination_, const MemoryLocation *halo_location_,
                                            bool gdr_send, bool gdr_recv, QudaPrecision ghost_precision_) const
   {
->>>>>>> 8f6110e4
 
     // we are overriding the ghost precision, and it doesn't match what has already been allocated
     if (ghost_precision_ != QUDA_INVALID_PRECISION && ghost_precision != ghost_precision_) {
