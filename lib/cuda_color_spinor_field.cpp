#include <stdlib.h>
#include <stdio.h>
#include <typeinfo>
#include <string.h>
#include <iostream>
#include <limits>

#include <color_spinor_field.h>
#include <blas_quda.h>
#ifndef DPCPP_DEVELOP
#include <dslash_quda.h>
#endif //DPCPP

static bool zeroCopy = false;

namespace quda {

  cudaColorSpinorField::cudaColorSpinorField(const ColorSpinorParam &param) :
      ColorSpinorField(param),
      alloc(false),
      init(true),
      texInit(false),
      ghostTexInit(false),
      ghost_precision_tex(QUDA_INVALID_PRECISION),
      ghost_field_tex {nullptr, nullptr, nullptr, nullptr}
  {
    // this must come before create
    if (param.create == QUDA_REFERENCE_FIELD_CREATE) {
      v = param.v;
      norm = param.norm;
    }

    create(param.create);

    switch (param.create) {
    case QUDA_NULL_FIELD_CREATE:
    case QUDA_REFERENCE_FIELD_CREATE: break; // do nothing;
    case QUDA_ZERO_FIELD_CREATE: zero(); break;
    case QUDA_COPY_FIELD_CREATE: errorQuda("Copy field create not implemented for this constructor");
    default: errorQuda("Unexpected create type %d", param.create);
    }
  }

  cudaColorSpinorField::cudaColorSpinorField(const cudaColorSpinorField &src) :
      ColorSpinorField(src),
      alloc(false),
      init(true),
      texInit(false),
      ghostTexInit(false),
      ghost_precision_tex(QUDA_INVALID_PRECISION),
      ghost_field_tex {nullptr, nullptr, nullptr, nullptr}
  {
    create(QUDA_COPY_FIELD_CREATE);
    copySpinorField(src);
  }

  // creates a copy of src, any differences defined in param
  cudaColorSpinorField::cudaColorSpinorField(const ColorSpinorField &src, const ColorSpinorParam &param) :
      ColorSpinorField(src),
      alloc(false),
      init(true),
      texInit(false),
      ghostTexInit(false),
      ghost_precision_tex(QUDA_INVALID_PRECISION),
      ghost_field_tex {nullptr, nullptr, nullptr, nullptr}
  {
    // can only overide if we are not using a reference or parity special case
    if (param.create != QUDA_REFERENCE_FIELD_CREATE || 
	(param.create == QUDA_REFERENCE_FIELD_CREATE && 
	 src.SiteSubset() == QUDA_FULL_SITE_SUBSET && 
	 param.siteSubset == QUDA_PARITY_SITE_SUBSET && 
	 typeid(src) == typeid(cudaColorSpinorField) ) || 
         (param.create == QUDA_REFERENCE_FIELD_CREATE && (param.is_composite || param.is_component))) {
      reset(param);
    } else {
      errorQuda("Undefined behaviour"); // else silent bug possible?
    }

    // This must be set before create is called
    if (param.create == QUDA_REFERENCE_FIELD_CREATE) {
      if (typeid(src) == typeid(cudaColorSpinorField)) {
	v = (void*)src.V();
	norm = (void*)src.Norm();
      } else {
	errorQuda("Cannot reference a non-cuda field");
      }

      if (composite_descr.is_component && !(src.SiteSubset() == QUDA_FULL_SITE_SUBSET && this->SiteSubset() == QUDA_PARITY_SITE_SUBSET)) 
      {//setup eigenvector form the set
        v    = (void*)((char*)v    + composite_descr.id*bytes);         
        norm = (void*)((char*)norm + composite_descr.id*norm_bytes);         
      }
    }

    create(param.create);

    if (param.create == QUDA_NULL_FIELD_CREATE) {
      // do nothing
    } else if (param.create == QUDA_ZERO_FIELD_CREATE) {
      zero();
    } else if (param.create == QUDA_COPY_FIELD_CREATE) {
      copySpinorField(src);
    } else if (param.create == QUDA_REFERENCE_FIELD_CREATE) {
      // do nothing
    } else {
      errorQuda("CreateType %d not implemented", param.create);
    }

  }

  cudaColorSpinorField::cudaColorSpinorField(const ColorSpinorField &src) :
      ColorSpinorField(src),
      alloc(false),
      init(true),
      texInit(false),
      ghostTexInit(false),
      ghost_precision_tex(QUDA_INVALID_PRECISION),
      ghost_field_tex {nullptr, nullptr, nullptr, nullptr}
  {
    create(QUDA_COPY_FIELD_CREATE);
    copySpinorField(src);
  }

  ColorSpinorField& cudaColorSpinorField::operator=(const ColorSpinorField &src) {
    if (typeid(src) == typeid(cudaColorSpinorField)) {
      *this = (dynamic_cast<const cudaColorSpinorField&>(src));
    } else if (typeid(src) == typeid(cpuColorSpinorField)) {
      *this = (dynamic_cast<const cpuColorSpinorField&>(src));
    } else {
      errorQuda("Unknown input ColorSpinorField %s", typeid(src).name());
    }
    return *this;
  }

  cudaColorSpinorField& cudaColorSpinorField::operator=(const cudaColorSpinorField &src) {
    if (&src != this) {
      // keep current attributes unless unset
      if (!ColorSpinorField::init) { // note this will turn a reference field into a regular field
	destroy();
	destroyComms(); // not sure if this necessary
	ColorSpinorField::operator=(src);
	create(QUDA_COPY_FIELD_CREATE);
      }
      copySpinorField(src);
    }
    return *this;
  }

  cudaColorSpinorField& cudaColorSpinorField::operator=(const cpuColorSpinorField &src) {
    // keep current attributes unless unset
    if (!ColorSpinorField::init) { // note this will turn a reference field into a regular field
      destroy();
      ColorSpinorField::operator=(src);
      create(QUDA_COPY_FIELD_CREATE);
    }
    loadSpinorField(src);
    return *this;
  }

  cudaColorSpinorField::~cudaColorSpinorField() {
    destroyComms();
    destroy();
  }

  void cudaColorSpinorField::create(const QudaFieldCreate create) {

    if (siteSubset == QUDA_FULL_SITE_SUBSET && siteOrder != QUDA_EVEN_ODD_SITE_ORDER) {
      errorQuda("Subset not implemented");
    }

    if (create != QUDA_REFERENCE_FIELD_CREATE) {
      switch(mem_type) {
      case QUDA_MEMORY_DEVICE:
	v = pool_device_malloc(bytes);
	if (precision == QUDA_HALF_PRECISION || precision == QUDA_QUARTER_PRECISION) norm = pool_device_malloc(norm_bytes);
	break;
      case QUDA_MEMORY_MAPPED:
	v_h = mapped_malloc(bytes);
	cudaHostGetDevicePointer(&v, v_h, 0); // set the matching device pointer
	if (precision == QUDA_HALF_PRECISION || precision == QUDA_QUARTER_PRECISION) {
	  norm_h = mapped_malloc(norm_bytes);
	  cudaHostGetDevicePointer(&norm, norm_h, 0); // set the matching device pointer
	}
	break;
      default:
	errorQuda("Unsupported memory type %d", mem_type);
      }
      alloc = true;
    }

    if (siteSubset == QUDA_FULL_SITE_SUBSET) {
      if(composite_descr.is_composite && (create != QUDA_REFERENCE_FIELD_CREATE)) {
	if(composite_descr.dim <= 0) errorQuda("\nComposite size is not defined\n");
	  
        ColorSpinorParam param;
        param.siteSubset = QUDA_FULL_SITE_SUBSET;
        param.nDim = nDim;
        memcpy(param.x, x, nDim*sizeof(int));
        param.create = QUDA_REFERENCE_FIELD_CREATE;
        param.v = v;
        param.norm = norm;
        param.is_composite   = false;
        param.composite_dim  = 0;
        param.is_component = true;
	param.mem_type = mem_type;

        components.reserve(composite_descr.dim);
        for(int cid = 0; cid < composite_descr.dim; cid++) {
	  param.component_id = cid;
	  components.push_back(new cudaColorSpinorField(*this, param));
        }
      } else {
        // create the associated even and odd subsets
        ColorSpinorParam param;
        param.siteSubset = QUDA_PARITY_SITE_SUBSET;
        param.nDim = nDim;
        memcpy(param.x, x, nDim*sizeof(int));
        param.x[0] /= 2; // set single parity dimensions
        param.create = QUDA_REFERENCE_FIELD_CREATE;
        param.v = v;
        param.norm = norm;
        param.is_composite  = false;
        param.composite_dim = 0;
        param.is_component  = composite_descr.is_component;
        param.component_id  = composite_descr.id;
	param.mem_type = mem_type;

        even = new cudaColorSpinorField(*this, param);
        odd = new cudaColorSpinorField(*this, param);

        // need this hackery for the moment (need to locate the odd pointers half way into the full field)
        // check for special metadata wrapper (look at reference comments in
        // createTexObject() below)
        if (!((uint64_t)v == (uint64_t)(void *)std::numeric_limits<uint64_t>::max()
              || (precision == QUDA_HALF_PRECISION && (uint64_t)norm == (uint64_t)(void *)std::numeric_limits<uint64_t>::max()) )) {
          (dynamic_cast<cudaColorSpinorField *>(odd))->v = (void *)((char *)v + bytes / 2);
          if (precision == QUDA_HALF_PRECISION || precision == QUDA_QUARTER_PRECISION)
            (dynamic_cast<cudaColorSpinorField *>(odd))->norm = (void *)((char *)norm + norm_bytes / 2);
        }

#ifdef USE_TEXTURE_OBJECTS
        dynamic_cast<cudaColorSpinorField*>(even)->destroyTexObject();
        dynamic_cast<cudaColorSpinorField*>(even)->createTexObject();
        dynamic_cast<cudaColorSpinorField*>(odd)->destroyTexObject();
        dynamic_cast<cudaColorSpinorField*>(odd)->createTexObject();
#endif
      }
    } else { //siteSubset == QUDA_PARITY_SITE_SUBSET

      //! setup an object for selected eigenvector (the 1st one as a default):
      if (composite_descr.is_composite && (create != QUDA_REFERENCE_FIELD_CREATE)) 
      {
         if(composite_descr.dim <= 0) errorQuda("\nComposite size is not defined\n");
         //if(bytes > 1811939328) warningQuda("\nCUDA API probably won't be able to create texture object for the eigenvector set... Object size is : %u bytes\n", bytes);
         // create the associated even and odd subsets
         ColorSpinorParam param;
         param.siteSubset = QUDA_PARITY_SITE_SUBSET;
         param.nDim = nDim;
         memcpy(param.x, x, nDim*sizeof(int));
         param.create = QUDA_REFERENCE_FIELD_CREATE;
         param.v = v;
         param.norm = norm;
         param.is_composite   = false;
         param.composite_dim  = 0;
         param.is_component = true;
	 param.mem_type = mem_type;

         //reserve eigvector set
         components.reserve(composite_descr.dim);
         //setup volume, [real_]length and stride for a single eigenvector
         for(int cid = 0; cid < composite_descr.dim; cid++)
         {
            param.component_id = cid;
            components.push_back(new cudaColorSpinorField(*this, param));

#ifdef USE_TEXTURE_OBJECTS //(a lot of texture objects...)
            dynamic_cast<cudaColorSpinorField*>(components[cid])->destroyTexObject();
            dynamic_cast<cudaColorSpinorField*>(components[cid])->createTexObject();
#endif
         }
      }
    }

    if (create != QUDA_REFERENCE_FIELD_CREATE) {
      if ( !(siteSubset == QUDA_FULL_SITE_SUBSET && composite_descr.is_composite) ) {
	zeroPad();
      } else { //temporary hack for the full spinor field sets, manual zeroPad for each component:
	for(int cid = 0; cid < composite_descr.dim; cid++) {
	  (dynamic_cast<cudaColorSpinorField&>(components[cid]->Even())).zeroPad();
	  (dynamic_cast<cudaColorSpinorField&>(components[cid]->Odd())).zeroPad();
	}
      }
    }

#ifdef USE_TEXTURE_OBJECTS
    if (!composite_descr.is_composite || composite_descr.is_component)
      createTexObject();
#endif
  }

#ifdef USE_TEXTURE_OBJECTS
  void cudaColorSpinorField::createTexObject() {

    // We may set `v` and `norm` to `std::numeric_limits<unsigned long>::max()`
    // in some cases to simply carry around a ColorSpinorField as a metadata
    // container without actually allocating memory for it.
    // Check for that and exit out if so.
    if ((uint64_t)v == (uint64_t)(void *)std::numeric_limits<uint64_t>::max()
        && (uint64_t)norm == (uint64_t)(void *)std::numeric_limits<uint64_t>::max()) {
      return;
    }

    if ( (isNative() || fieldOrder == QUDA_FLOAT2_FIELD_ORDER) && nVec == 1 ) {
      if (texInit) errorQuda("Already bound textures");
      
      // create the texture for the field components
      
      cudaChannelFormatDesc desc;
      memset(&desc, 0, sizeof(cudaChannelFormatDesc));
      if (precision == QUDA_SINGLE_PRECISION) desc.f = cudaChannelFormatKindFloat;
      else desc.f = cudaChannelFormatKindSigned; // quarter is char, half is short, double is int2
      
      // staggered and coarse fields in half and single are always two component
      int texel_size = 1;
      // all FLOAT2-ordred fields that are not double precision
      if (precision != QUDA_DOUBLE_PRECISION && fieldOrder == QUDA_FLOAT2_FIELD_ORDER) {
        desc.x = 8*precision;
        desc.y = 8*precision;
        desc.z = 0;
        desc.w = 0;
        texel_size = 2*precision;
      } else { // all others are four component (double2 is spread across int4)
        desc.x = (precision == QUDA_DOUBLE_PRECISION) ? 8*sizeof(int) : 8*precision;
        desc.y = (precision == QUDA_DOUBLE_PRECISION) ? 8*sizeof(int) : 8*precision;
        desc.z = (precision == QUDA_DOUBLE_PRECISION) ? 8*sizeof(int) : 8*precision;
        desc.w = (precision == QUDA_DOUBLE_PRECISION) ? 8*sizeof(int) : 8*precision;
        texel_size = 4 * (precision == QUDA_DOUBLE_PRECISION ? sizeof(int) : precision);
      }
      
      cudaResourceDesc resDesc;
      memset(&resDesc, 0, sizeof(resDesc));
      resDesc.resType = cudaResourceTypeLinear;
      resDesc.res.linear.devPtr = v;
      resDesc.res.linear.desc = desc;
      resDesc.res.linear.sizeInBytes = bytes;
      
      cudaTextureDesc texDesc;
      memset(&texDesc, 0, sizeof(texDesc));
      if (precision == QUDA_HALF_PRECISION || precision == QUDA_QUARTER_PRECISION) texDesc.readMode = cudaReadModeNormalizedFloat;
      else texDesc.readMode = cudaReadModeElementType;

      if (resDesc.res.linear.sizeInBytes % deviceProp.textureAlignment != 0
          || !is_aligned(resDesc.res.linear.devPtr, deviceProp.textureAlignment)) {
        errorQuda("Allocation size %lu does not have correct alignment for textures (%lu)",
          resDesc.res.linear.sizeInBytes, deviceProp.textureAlignment);
      }

      unsigned long texels = resDesc.res.linear.sizeInBytes / texel_size;
      if (texels > (unsigned)deviceProp.maxTexture1DLinear) {
        errorQuda("Attempting to bind too large a texture %lu > %d", texels, deviceProp.maxTexture1DLinear);
      }

      cudaCreateTextureObject(&tex, &resDesc, &texDesc, NULL);

      checkCudaError();

      // create the texture for the norm components
      if (precision == QUDA_HALF_PRECISION || precision == QUDA_QUARTER_PRECISION) {
        cudaChannelFormatDesc desc;
        memset(&desc, 0, sizeof(cudaChannelFormatDesc));
        desc.f = cudaChannelFormatKindFloat;
        desc.x = 8*QUDA_SINGLE_PRECISION; desc.y = 0; desc.z = 0; desc.w = 0;

        cudaResourceDesc resDesc;
        memset(&resDesc, 0, sizeof(resDesc));
        resDesc.resType = cudaResourceTypeLinear;
        resDesc.res.linear.devPtr = norm;
        resDesc.res.linear.desc = desc;
        resDesc.res.linear.sizeInBytes = norm_bytes;

        if (resDesc.res.linear.sizeInBytes % deviceProp.textureAlignment != 0
            || !is_aligned(resDesc.res.linear.devPtr, deviceProp.textureAlignment)) {
          errorQuda("Allocation size %lu does not have correct alignment for textures (%lu)",
        	    resDesc.res.linear.sizeInBytes, deviceProp.textureAlignment);
        }

        cudaTextureDesc texDesc;
        memset(&texDesc, 0, sizeof(texDesc));
        texDesc.readMode = cudaReadModeElementType;

        cudaCreateTextureObject(&texNorm, &resDesc, &texDesc, NULL);

        checkCudaError();
      }
      
      texInit = true;

      checkCudaError();
    }
  }

  void cudaColorSpinorField::createGhostTexObject() const {
    // create the ghost texture object
    if ( (isNative() || fieldOrder == QUDA_FLOAT2_FIELD_ORDER) && nVec == 1 && ghost_bytes) {
      if (ghostTexInit) errorQuda("Already bound ghost texture");

      for (int b=0; b<2; b++) {
	cudaChannelFormatDesc desc;
	memset(&desc, 0, sizeof(cudaChannelFormatDesc));
	if (ghost_precision == QUDA_SINGLE_PRECISION) desc.f = cudaChannelFormatKindFloat;
	else desc.f = cudaChannelFormatKindSigned; // half is short, double is int2

	// all FLOAT2-ordred fields that are not double precision
	if (ghost_precision != QUDA_DOUBLE_PRECISION && fieldOrder == QUDA_FLOAT2_FIELD_ORDER) {
	  desc.x = 8*ghost_precision;
	  desc.y = 8*ghost_precision;
	  desc.z = 0;
	  desc.w = 0;
	} else { // all others are four component (double2 is spread across int4)
	  desc.x = (ghost_precision == QUDA_DOUBLE_PRECISION) ? 32 : 8*ghost_precision;
	  desc.y = (ghost_precision == QUDA_DOUBLE_PRECISION) ? 32 : 8*ghost_precision;
	  desc.z = (ghost_precision == QUDA_DOUBLE_PRECISION) ? 32 : 8*ghost_precision;
	  desc.w = (ghost_precision == QUDA_DOUBLE_PRECISION) ? 32 : 8*ghost_precision;
	}

	cudaResourceDesc resDesc;
	memset(&resDesc, 0, sizeof(resDesc));
	resDesc.resType = cudaResourceTypeLinear;
	resDesc.res.linear.devPtr = ghost_recv_buffer_d[b];
	resDesc.res.linear.desc = desc;
	resDesc.res.linear.sizeInBytes = ghost_bytes;

        if (!is_aligned(resDesc.res.linear.devPtr, deviceProp.textureAlignment)) {
          errorQuda("Allocation size %lu does not have correct alignment for textures (%lu)",
                    resDesc.res.linear.sizeInBytes, deviceProp.textureAlignment);
        }

        cudaTextureDesc texDesc;
        memset(&texDesc, 0, sizeof(texDesc));
        if (ghost_precision == QUDA_HALF_PRECISION || ghost_precision == QUDA_QUARTER_PRECISION) texDesc.readMode = cudaReadModeNormalizedFloat;
	else texDesc.readMode = cudaReadModeElementType;

	cudaCreateTextureObject(&ghostTex[b], &resDesc, &texDesc, NULL);

	// second set of ghost texture map to the host-mapped pinned receive buffers
	resDesc.res.linear.devPtr = ghost_pinned_recv_buffer_hd[b];
        if (!is_aligned(resDesc.res.linear.devPtr, deviceProp.textureAlignment)) {
          errorQuda("Allocation size %lu does not have correct alignment for textures (%lu)",
                    resDesc.res.linear.sizeInBytes, deviceProp.textureAlignment);
        }
        cudaCreateTextureObject(&ghostTex[2 + b], &resDesc, &texDesc, NULL);

        if (ghost_precision == QUDA_HALF_PRECISION || ghost_precision == QUDA_QUARTER_PRECISION) {
          cudaChannelFormatDesc desc;
	  memset(&desc, 0, sizeof(cudaChannelFormatDesc));
	  desc.f = cudaChannelFormatKindFloat;
	  desc.x = 8*QUDA_SINGLE_PRECISION; desc.y = 0; desc.z = 0; desc.w = 0;

	  cudaResourceDesc resDesc;
	  memset(&resDesc, 0, sizeof(resDesc));
	  resDesc.resType = cudaResourceTypeLinear;
	  resDesc.res.linear.devPtr = ghost_recv_buffer_d[b];
	  resDesc.res.linear.desc = desc;
	  resDesc.res.linear.sizeInBytes = ghost_bytes;

          if (!is_aligned(resDesc.res.linear.devPtr, deviceProp.textureAlignment)) {
            errorQuda("Allocation size %lu does not have correct alignment for textures (%lu)",
                      resDesc.res.linear.sizeInBytes, deviceProp.textureAlignment);
          }

          cudaTextureDesc texDesc;
          memset(&texDesc, 0, sizeof(texDesc));
          texDesc.readMode = cudaReadModeElementType;

          cudaCreateTextureObject(&ghostTexNorm[b], &resDesc, &texDesc, NULL);

	  resDesc.res.linear.devPtr = ghost_pinned_recv_buffer_hd[b];
          if (!is_aligned(resDesc.res.linear.devPtr, deviceProp.textureAlignment)) {
            errorQuda("Allocation size %lu does not have correct alignment for textures (%lu)",
                      resDesc.res.linear.sizeInBytes, deviceProp.textureAlignment);
          }
          cudaCreateTextureObject(&ghostTexNorm[2 + b], &resDesc, &texDesc, NULL);
        }

        ghost_field_tex[b] = ghost_recv_buffer_d[b];
        ghost_field_tex[2 + b] = ghost_pinned_recv_buffer_hd[b];
      } // buffer index

      ghostTexInit = true;
      ghost_precision_tex = ghost_precision;

      checkCudaError();
    }

  }

  void cudaColorSpinorField::destroyTexObject() {
    if ( (isNative() || fieldOrder == QUDA_FLOAT2_FIELD_ORDER) && nVec == 1 && texInit) {
      cudaDestroyTextureObject(tex);
      if (precision == QUDA_HALF_PRECISION || precision == QUDA_QUARTER_PRECISION) cudaDestroyTextureObject(texNorm);
      texInit = false;
    }
  }

  void cudaColorSpinorField::destroyGhostTexObject() const {
    if ( (isNative() || fieldOrder == QUDA_FLOAT2_FIELD_ORDER) && nVec == 1 && ghostTexInit) {
      for (int i=0; i<4; i++) cudaDestroyTextureObject(ghostTex[i]);
      if (ghost_precision_tex == QUDA_HALF_PRECISION || ghost_precision_tex == QUDA_QUARTER_PRECISION)
        for (int i=0; i<4; i++) cudaDestroyTextureObject(ghostTexNorm[i]);
      ghostTexInit = false;
      ghost_precision_tex = QUDA_INVALID_PRECISION;
    }
  }
#endif

  void cudaColorSpinorField::destroy() {

    if (alloc) {
      switch(mem_type) {
      case QUDA_MEMORY_DEVICE:
        pool_device_free(v);
        if (precision == QUDA_HALF_PRECISION || precision == QUDA_QUARTER_PRECISION) pool_device_free(norm);
        break;
      case QUDA_MEMORY_MAPPED:
        host_free(v_h);
        if (precision == QUDA_HALF_PRECISION || precision == QUDA_QUARTER_PRECISION) host_free(norm_h);
        break;
      default:
        errorQuda("Unsupported memory type %d", mem_type);
      }
    }


    if (composite_descr.is_composite) 
    {
       CompositeColorSpinorField::iterator vec;
       for (vec = components.begin(); vec != components.end(); vec++) delete *vec;
    } 

    if ( siteSubset == QUDA_FULL_SITE_SUBSET && (!composite_descr.is_composite || composite_descr.is_component) ) {
      delete even;
      delete odd;
    }

#ifdef USE_TEXTURE_OBJECTS
    if (!composite_descr.is_composite || composite_descr.is_component) {
      destroyTexObject();
      destroyGhostTexObject();
    }
#endif

  }

  void cudaColorSpinorField::backup() const {
    if (backed_up) errorQuda("ColorSpinorField already backed up");
    backup_h = new char[bytes];
    cudaMemcpy(backup_h, v, bytes, cudaMemcpyDeviceToHost);
    if (norm_bytes) {
      backup_norm_h = new char[norm_bytes];
      cudaMemcpy(backup_norm_h, norm, norm_bytes, cudaMemcpyDeviceToHost);
    }
    checkCudaError();
    backed_up = true;
  }

  void cudaColorSpinorField::restore() const
  {
    if (!backed_up) errorQuda("Cannot restore since not backed up");
    cudaMemcpy(v, backup_h, bytes, cudaMemcpyHostToDevice);
    delete []backup_h;
    if (norm_bytes) {
      cudaMemcpy(v, backup_norm_h, norm_bytes, cudaMemcpyHostToDevice);
      delete []backup_norm_h;
    }
    checkCudaError();
    backed_up = false;
  }

  void cudaColorSpinorField::prefetch(QudaFieldLocation mem_space, qudaStream_t stream) const
  {

    // conditionals based on destructor
    if (is_prefetch_enabled() && alloc && mem_type == QUDA_MEMORY_DEVICE) {
      int dev_id = 0;
      if (mem_space == QUDA_CUDA_FIELD_LOCATION)
        dev_id = comm_gpuid();
      else if (mem_space == QUDA_CPU_FIELD_LOCATION)
        dev_id = cudaCpuDeviceId;
      else
        errorQuda("Invalid QudaFieldLocation.");

      cudaMemPrefetchAsync(v, bytes, dev_id, stream);
      if ((precision == QUDA_HALF_PRECISION || precision == QUDA_QUARTER_PRECISION) && norm_bytes > 0)
        cudaMemPrefetchAsync(norm, norm_bytes, dev_id, stream);
    }
  }

  // cuda's floating point format, IEEE-754, represents the floating point
  // zero as 4 zero bytes
  void cudaColorSpinorField::zero() {
    qudaMemsetAsync(v, 0, bytes, 0);
    if (precision == QUDA_HALF_PRECISION || precision == QUDA_QUARTER_PRECISION)
      qudaMemsetAsync(norm, 0, norm_bytes, 0);
  }

  void cudaColorSpinorField::zeroPad() {

    { // zero initialize the field pads
      size_t pad_bytes = (stride - volumeCB) * precision * fieldOrder;
      int Npad = nColor * nSpin * 2 / fieldOrder;

      if (composite_descr.is_composite && !composite_descr.is_component){//we consider the whole eigenvector set:
        Npad      *= composite_descr.dim;
        pad_bytes /= composite_descr.dim;
      }

      size_t pitch = ((!composite_descr.is_composite || composite_descr.is_component) ? stride : composite_descr.stride)*fieldOrder*precision;
      char   *dst  = (char*)v + ((!composite_descr.is_composite || composite_descr.is_component) ? volumeCB : composite_descr.volumeCB)*fieldOrder*precision;
      if (pad_bytes)
        for (int subset=0; subset<siteSubset; subset++) {
          cudaMemset2DAsync(dst + subset*bytes/siteSubset, pitch, 0, pad_bytes, Npad);
        }
    }

    if (norm_bytes > 0) { // zero initialize the norm pad
      size_t pad_bytes = (stride - volumeCB) * sizeof(float);
      if (pad_bytes)
        for (int subset=0; subset<siteSubset; subset++) {
          qudaMemsetAsync((char *)norm + volumeCB * sizeof(float), 0, (stride - volumeCB) * sizeof(float), 0);
        }
    }

    // zero the region added for alignment reasons
    if (bytes != (size_t)length*precision) {
      size_t subset_bytes = bytes/siteSubset;
      size_t subset_length = length/siteSubset;
      for (int subset=0; subset < siteSubset; subset++) {
        qudaMemsetAsync((char *)v + subset_length * precision + subset_bytes * subset, 0,
                        subset_bytes - subset_length * precision, 0);
      }
    }

    // zero the region added for alignment reasons (norm)
    if (norm_bytes && norm_bytes != siteSubset*stride*sizeof(float)) {
      size_t subset_bytes = norm_bytes/siteSubset;
      for (int subset=0; subset < siteSubset; subset++) {
        qudaMemsetAsync((char *)norm + (size_t)stride * sizeof(float) + subset_bytes * subset, 0,
                        subset_bytes - (size_t)stride * sizeof(float), 0);
      }
    }

    checkCudaError();
  }

  void cudaColorSpinorField::copy(const cudaColorSpinorField &src)
  {
    checkField(*this, src);
    copyGenericColorSpinor(*this, src, QUDA_CUDA_FIELD_LOCATION);
  }

  void cudaColorSpinorField::copySpinorField(const ColorSpinorField &src)
  {
    if (typeid(src) == typeid(cudaColorSpinorField)) { // src is on the device
      copyGenericColorSpinor(*this, src, QUDA_CUDA_FIELD_LOCATION);
    } else if (typeid(src) == typeid(cpuColorSpinorField)) { // src is on the host
      loadSpinorField(src);
    } else {
      errorQuda("Unknown input ColorSpinorField %s", typeid(src).name());
    }
  }

  void cudaColorSpinorField::loadSpinorField(const ColorSpinorField &src) {

    if ( reorder_location() == QUDA_CPU_FIELD_LOCATION && typeid(src) == typeid(cpuColorSpinorField)) {
      void *buffer = pool_pinned_malloc(bytes + norm_bytes);
      memset(buffer, 0, bytes+norm_bytes); // FIXME (temporary?) bug fix for padding

      copyGenericColorSpinor(*this, src, QUDA_CPU_FIELD_LOCATION, buffer, 0, static_cast<char*>(buffer)+bytes, 0);

      qudaMemcpy(v, buffer, bytes, cudaMemcpyHostToDevice);
      qudaMemcpy(norm, static_cast<char*>(buffer)+bytes, norm_bytes, cudaMemcpyHostToDevice);

      pool_pinned_free(buffer);
    } else if (typeid(src) == typeid(cudaColorSpinorField)) {
      copyGenericColorSpinor(*this, src, QUDA_CUDA_FIELD_LOCATION);
    } else {

      if (src.FieldOrder() == QUDA_PADDED_SPACE_SPIN_COLOR_FIELD_ORDER) {
        // special case where we use mapped memory to read/write directly from application's array
        void *src_d;
        cudaError_t error = cudaHostGetDevicePointer(&src_d, const_cast<void*>(src.V()), 0);
        if (error != cudaSuccess) errorQuda("Failed to get device pointer for ColorSpinorField field");
        copyGenericColorSpinor(*this, src, QUDA_CUDA_FIELD_LOCATION, v, src_d);
      } else {
        void *Src=nullptr, *srcNorm=nullptr, *buffer=nullptr;
        if (!zeroCopy) {
          buffer = pool_device_malloc(src.Bytes()+src.NormBytes());
          Src = buffer;
          srcNorm = static_cast<char*>(Src) + src.Bytes();
          qudaMemcpy(Src, src.V(), src.Bytes(), cudaMemcpyHostToDevice);
          qudaMemcpy(srcNorm, src.Norm(), src.NormBytes(), cudaMemcpyHostToDevice);
        } else {
          buffer = pool_pinned_malloc(src.Bytes()+src.NormBytes());
          memcpy(buffer, src.V(), src.Bytes());
          memcpy(static_cast<char*>(buffer)+src.Bytes(), src.Norm(), src.NormBytes());
          cudaError_t error = cudaHostGetDevicePointer(&Src, buffer, 0);
          if (error != cudaSuccess) errorQuda("Failed to get device pointer for ColorSpinorField field");
          srcNorm = static_cast<char*>(Src) + src.Bytes();
        }

        qudaMemsetAsync(v, 0, bytes, 0); // FIXME (temporary?) bug fix for padding
        copyGenericColorSpinor(*this, src, QUDA_CUDA_FIELD_LOCATION, 0, Src, 0, srcNorm);

        if (zeroCopy) pool_pinned_free(buffer);
        else pool_device_free(buffer);
      }
    }

    qudaDeviceSynchronize(); // include sync here for accurate host-device profiling
    checkCudaError();
  }


  void cudaColorSpinorField::saveSpinorField(ColorSpinorField &dest) const {

    if ( reorder_location() == QUDA_CPU_FIELD_LOCATION && typeid(dest) == typeid(cpuColorSpinorField)) {
      void *buffer = pool_pinned_malloc(bytes+norm_bytes);
      qudaMemcpy(buffer, v, bytes, cudaMemcpyDeviceToHost);
      qudaMemcpy(static_cast<char*>(buffer)+bytes, norm, norm_bytes, cudaMemcpyDeviceToHost);

      copyGenericColorSpinor(dest, *this, QUDA_CPU_FIELD_LOCATION, 0, buffer, 0, static_cast<char*>(buffer)+bytes);
      pool_pinned_free(buffer);
    } else if (typeid(dest) == typeid(cudaColorSpinorField)) {
      copyGenericColorSpinor(dest, *this, QUDA_CUDA_FIELD_LOCATION);
    } else {

      if (dest.FieldOrder() == QUDA_PADDED_SPACE_SPIN_COLOR_FIELD_ORDER) {
	// special case where we use zero-copy memory to read/write directly from application's array
	void *dest_d;
	cudaError_t error = cudaHostGetDevicePointer(&dest_d, const_cast<void*>(dest.V()), 0);
        if (error != cudaSuccess) errorQuda("Failed to get device pointer for ColorSpinorField field");
        copyGenericColorSpinor(dest, *this, QUDA_CUDA_FIELD_LOCATION, dest_d, v);
      } else {
        void *dst = nullptr, *dstNorm = nullptr, *buffer = nullptr;
        if (!zeroCopy) {
          buffer = pool_device_malloc(dest.Bytes()+dest.NormBytes());
          dst = buffer;
          dstNorm = static_cast<char*>(dst) + dest.Bytes();
        } else {
          buffer = pool_pinned_malloc(dest.Bytes()+dest.NormBytes());
          cudaError_t error = cudaHostGetDevicePointer(&dst, buffer, 0);
          if (error != cudaSuccess) errorQuda("Failed to get device pointer for ColorSpinorField");
          dstNorm = static_cast<char*>(dst)+dest.Bytes();
        }

        copyGenericColorSpinor(dest, *this, QUDA_CUDA_FIELD_LOCATION, dst, 0, dstNorm, 0);

        if (!zeroCopy) {
          qudaMemcpy(dest.V(), dst, dest.Bytes(), cudaMemcpyDeviceToHost);
          qudaMemcpy(dest.Norm(), dstNorm, dest.NormBytes(), cudaMemcpyDeviceToHost);
        } else {
          qudaDeviceSynchronize();
          memcpy(dest.V(), buffer, dest.Bytes());
          memcpy(dest.Norm(), static_cast<char*>(buffer) + dest.Bytes(), dest.NormBytes());
        }

        if (zeroCopy) pool_pinned_free(buffer);
        else pool_device_free(buffer);
      }
    }

    qudaDeviceSynchronize(); // need to sync before data can be used on CPU
    checkCudaError();
  }

  void cudaColorSpinorField::allocateGhostBuffer(int nFace, bool spin_project) const {

    createGhostZone(nFace, spin_project);
    LatticeField::allocateGhostBuffer(ghost_bytes);

#ifdef USE_TEXTURE_OBJECTS
    // ghost texture is per object
    if (ghost_field_tex[0] != ghost_recv_buffer_d[0] || ghost_field_tex[1] != ghost_recv_buffer_d[1]
        || ghost_field_tex[2] != ghost_pinned_recv_buffer_hd[0] || ghost_field_tex[3] != ghost_pinned_recv_buffer_hd[1]
        || ghost_precision_reset)
      destroyGhostTexObject();
    if (!ghostTexInit) createGhostTexObject();
#endif
  }

  // pack the ghost zone into a contiguous buffer for communications
  void cudaColorSpinorField::packGhost(const int nFace, const QudaParity parity, const int dim, const QudaDirection dir,
                                       const int dagger, qudaStream_t *stream, MemoryLocation location[2 * QUDA_MAX_DIM],
                                       MemoryLocation location_label, bool spin_project, double a, double b, double c)
  {
#ifndef DPCPP_DEVELOP
#ifdef MULTI_GPU
    void *packBuffer[2 * QUDA_MAX_DIM] = {};

    for (int dim=0; dim<4; dim++) {
      for (int dir=0; dir<2; dir++) {
	switch(location[2*dim+dir]) {
	case Device: // pack to local device buffer
	  packBuffer[2*dim+dir] = my_face_dim_dir_d[bufferIndex][dim][dir];
          break;
	case Host:   // pack to zero-copy memory
	  packBuffer[2*dim+dir] = my_face_dim_dir_hd[bufferIndex][dim][dir];
          break;
        case Remote: // pack to remote peer memory
          packBuffer[2*dim+dir] = static_cast<char*>(ghost_remote_send_buffer_d[bufferIndex][dim][dir]) + precision*ghostOffset[dim][1-dir];
          break;
	default: errorQuda("Undefined location %d", location[2*dim+dir]);
	}
      }
    }

    PackGhost(packBuffer, *this, location_label, nFace, dagger, parity, spin_project, a, b, c, *stream);

#else
    errorQuda("packGhost not built on single-GPU build");
#endif
#endif //DPCPP
  }
 
  // send the ghost zone to the host
<<<<<<< HEAD
  void cudaColorSpinorField::sendGhost(void *ghost_spinor, const int nFace, const int dim, 
				       const QudaDirection dir, const int dagger, 
				       qudaStream_t *stream) {
#ifndef DPCPP_DEVELOP
=======
  void cudaColorSpinorField::sendGhost(void *ghost_spinor, const int nFace, const int dim, const QudaDirection dir,
                                       const int dagger, qudaStream_t *stream)
  {

>>>>>>> 7fc079cb
#ifdef MULTI_GPU
    if (precision != ghost_precision) { pushKernelPackT(true); }
    
    if (dim !=3 || getKernelPackT()) { // use kernels to pack into contiguous buffers then a single cudaMemcpy

      void* gpu_buf = (dir == QUDA_BACKWARDS) ? my_face_dim_dir_d[bufferIndex][dim][0] : my_face_dim_dir_d[bufferIndex][dim][1];
      qudaMemcpyAsync(ghost_spinor, gpu_buf, ghost_face_bytes[dim], cudaMemcpyDeviceToHost, *stream);

    } else {

      const int Nvec = (nSpin == 1 || ghost_precision == QUDA_DOUBLE_PRECISION) ? 2 : 4;
      const int Nint = (nColor * nSpin * 2) / (nSpin == 4 ? 2 : 1); // (spin proj.) degrees of freedom
      const int Npad = Nint / Nvec;                                 // number Nvec buffers we have
      const int nParity = siteSubset;
      const int x4 = nDim==5 ? x[4] : 1;
      const int Nt_minus1_offset = (volumeCB - nFace * ghostFaceCB[3]) / x4; // N_t-1 = Vh-Vsh

      int offset = 0;
      if (nSpin == 1) {
	offset = (dir == QUDA_BACKWARDS) ? 0 : Nt_minus1_offset;
      } else if (nSpin == 4) {
	// !dagger: send lower components backwards, send upper components forwards
	// dagger: send upper components backwards, send lower components forwards
	bool upper = dagger ? true : false; // Fwd is !Back  
	if (dir == QUDA_FORWARDS) upper = !upper;
	int lower_spin_offset = Npad*stride;
	if (upper) offset = (dir == QUDA_BACKWARDS ? 0 : Nt_minus1_offset);
	else offset = lower_spin_offset + (dir == QUDA_BACKWARDS ? 0 : Nt_minus1_offset);
      }

      size_t len = nFace * (ghostFaceCB[3] / x4) * Nvec * ghost_precision;
      size_t dpitch = x4*len;
      size_t spitch = stride*Nvec*ghost_precision;

      // QUDA Memcpy NPad's worth. 
      //  -- Dest will point to the right beginning PAD. 
      //  -- Each Pad has size Nvec*Vsh Floats. 
      //  --  There is Nvec*Stride Floats from the start of one PAD to the start of the next

      for (int parity = 0; parity < nParity; parity++) {
        for (int s = 0; s < x4; s++) { // loop over multiple 4-d volumes (if they exist)
          void *dst = (char *)ghost_spinor + s * len + parity * nFace * Nint * ghostFaceCB[3] * ghost_precision;
          void *src = (char *)v + (offset + s * (volumeCB / x4)) * Nvec * ghost_precision + parity * bytes / 2;
          qudaMemcpy2DAsync(dst, dpitch, src, spitch, len, Npad, cudaMemcpyDeviceToHost, *stream);

          // we can probably issue this as a single cudaMemcpy2d along the fifth dimension
          if (ghost_precision == QUDA_HALF_PRECISION || ghost_precision == QUDA_QUARTER_PRECISION) {
            size_t len = nFace * (ghostFaceCB[3] / x4) * sizeof(float);
            int norm_offset = (dir == QUDA_BACKWARDS) ? 0 : Nt_minus1_offset * sizeof(float);
            void *dst = (char *)ghost_spinor + nParity * nFace * Nint * ghostFaceCB[3] * ghost_precision + s * len
                + parity * nFace * ghostFaceCB[3] * sizeof(float);
            void *src = (char *)norm + norm_offset + s * (volumeCB / x4) * sizeof(float) + parity * norm_bytes / 2;
            qudaMemcpyAsync(dst, src, len, cudaMemcpyDeviceToHost, *stream);
          }
        } // fifth dimension
      }   // parity
    }

    if (precision != ghost_precision) { popKernelPackT(); }

#else
    errorQuda("sendGhost not built on single-GPU build");
#endif
<<<<<<< HEAD
#endif //DPCPP
=======
>>>>>>> 7fc079cb
  }

  void cudaColorSpinorField::unpackGhost(const void *ghost_spinor, const int nFace, const int dim,
                                         const QudaDirection dir, const int dagger, qudaStream_t *stream)
  {
    const void *src = ghost_spinor;
  
    int ghost_offset = (dir == QUDA_BACKWARDS) ? ghostOffset[dim][0] : ghostOffset[dim][1];
    void *ghost_dst = (char*)ghost_recv_buffer_d[bufferIndex] + ghost_precision*ghost_offset;

    qudaMemcpyAsync(ghost_dst, src, ghost_face_bytes[dim], cudaMemcpyHostToDevice, *stream);
  }


  // pack the ghost zone into a contiguous buffer for communications
  void cudaColorSpinorField::packGhostExtended(const int nFace, const int R[], const QudaParity parity, const int dim,
                                               const QudaDirection dir, const int dagger, qudaStream_t *stream,
                                               bool zero_copy)
  {
    errorQuda("not implemented");
  }


  // copy data from host buffer into boundary region of device field
  void cudaColorSpinorField::unpackGhostExtended(const void *ghost_spinor, const int nFace, const QudaParity parity,
                                                 const int dim, const QudaDirection dir, const int dagger,
                                                 qudaStream_t *stream, bool zero_copy)
  {
    errorQuda("not implemented");
  }

  qudaStream_t *stream;

  void cudaColorSpinorField::createComms(int nFace, bool spin_project) {

    allocateGhostBuffer(nFace,spin_project); // allocate the ghost buffer if not yet allocated

    // ascertain if this instance needs its comms buffers to be updated
    bool comms_reset = ghost_field_reset || // FIXME add send buffer check
        (my_face_h[0] != ghost_pinned_send_buffer_h[0]) || (my_face_h[1] != ghost_pinned_send_buffer_h[1])
        || (from_face_h[0] != ghost_pinned_recv_buffer_h[0]) || (from_face_h[1] != ghost_pinned_recv_buffer_h[1])
        || (my_face_d[0] != ghost_send_buffer_d[0]) || (my_face_d[1] != ghost_send_buffer_d[1]) ||  // send buffers
        (from_face_d[0] != ghost_recv_buffer_d[0]) || (from_face_d[1] != ghost_recv_buffer_d[1]) || // receive buffers
        ghost_precision_reset; // ghost_precision has changed

    if (!initComms || comms_reset) {

      LatticeField::createComms();

      // reinitialize the ghost receive pointers
      for (int i=0; i<nDimComms; ++i) {
	if (commDimPartitioned(i)) {
	  for (int b=0; b<2; b++) {
	    ghost[b][i] = static_cast<char*>(ghost_recv_buffer_d[b]) + ghostOffset[i][0]*ghost_precision;
	    if (ghost_precision == QUDA_HALF_PRECISION || ghost_precision == QUDA_QUARTER_PRECISION)
	      ghostNorm[b][i] = static_cast<char*>(ghost_recv_buffer_d[b]) + ghostNormOffset[i][0]*QUDA_SINGLE_PRECISION;
	  }
	}
      }

      ghost_precision_reset = false;
    }

    if (ghost_field_reset) destroyIPCComms();
    createIPCComms();
  }

  void cudaColorSpinorField::streamInit(qudaStream_t *stream_p) { stream = stream_p; }

  void cudaColorSpinorField::pack(int nFace, int parity, int dagger, int stream_idx,
                                  MemoryLocation location[2 * QUDA_MAX_DIM], MemoryLocation location_label,
                                  bool spin_project, double a, double b, double c)
  {
    createComms(nFace, spin_project); // must call this first

    const int dim=-1; // pack all partitioned dimensions

    packGhost(nFace, (QudaParity)parity, dim, QUDA_BOTH_DIRS, dagger, &stream[stream_idx], location, location_label,
              spin_project, a, b, c);
  }

  void cudaColorSpinorField::packExtended(const int nFace, const int R[], const int parity, const int dagger,
                                          const int dim, qudaStream_t *stream_p, const bool zero_copy)
  {
    createComms(nFace); // must call this first

    stream = stream_p;
 
    packGhostExtended(nFace, R, (QudaParity)parity, dim, QUDA_BOTH_DIRS, dagger, &stream[zero_copy ? 0 : (Nstream-1)], zero_copy);
  }

  void cudaColorSpinorField::gather(int nFace, int dagger, int dir, qudaStream_t *stream_p)
  {
    int dim = dir/2;

    // If stream_p != 0, use pack_stream, else use the stream array
    qudaStream_t *pack_stream = (stream_p) ? stream_p : stream + dir;

    if (dir%2 == 0) {
      // backwards copy to host
      if (comm_peer2peer_enabled(0,dim)) return;

      sendGhost(my_face_dim_dir_h[bufferIndex][dim][0], nFace, dim, QUDA_BACKWARDS, dagger, pack_stream);
    } else {
      // forwards copy to host
      if (comm_peer2peer_enabled(1,dim)) return;

      sendGhost(my_face_dim_dir_h[bufferIndex][dim][1], nFace, dim, QUDA_FORWARDS, dagger, pack_stream);
    }
  }

  void cudaColorSpinorField::recvStart(int nFace, int d, int dagger, qudaStream_t *stream_p, bool gdr)
  {

    // note this is scatter centric, so dir=0 (1) is send backwards
    // (forwards) and receive from forwards (backwards)

    int dim = d/2;
    int dir = d%2;
    if (!commDimPartitioned(dim)) return;
    if (gdr && !comm_gdr_enabled()) errorQuda("Requesting GDR comms but GDR is not enabled");

    if (dir == 0) { // receive from forwards
      // receive from the processor in the +1 direction
      if (comm_peer2peer_enabled(1,dim)) {
	comm_start(mh_recv_p2p_fwd[bufferIndex][dim]);
      } else if (gdr) {
        comm_start(mh_recv_rdma_fwd[bufferIndex][dim]);
      } else {
        comm_start(mh_recv_fwd[bufferIndex][dim]);
      }
    } else { // receive from backwards
      // receive from the processor in the -1 direction
      if (comm_peer2peer_enabled(0,dim)) {
	comm_start(mh_recv_p2p_back[bufferIndex][dim]);
      } else if (gdr) {
        comm_start(mh_recv_rdma_back[bufferIndex][dim]);
      } else {
        comm_start(mh_recv_back[bufferIndex][dim]);
      }
    }
  }

<<<<<<< HEAD

  void cudaColorSpinorField::sendStart(int nFace, int d, int dagger, qudaStream_t* stream_p, bool gdr, bool remote_write) {
#ifndef DPCPP_DEVELOP
=======
  void cudaColorSpinorField::sendStart(int nFace, int d, int dagger, qudaStream_t *stream_p, bool gdr, bool remote_write)
  {

>>>>>>> 7fc079cb
    // note this is scatter centric, so dir=0 (1) is send backwards
    // (forwards) and receive from forwards (backwards)

    int dim = d/2;
    int dir = d%2;
    if (!commDimPartitioned(dim)) return;
    if (gdr && !comm_gdr_enabled()) errorQuda("Requesting GDR comms but GDR is not enabled");

    int Nvec = (nSpin == 1 || ghost_precision == QUDA_DOUBLE_PRECISION) ? 2 : 4;
    int Nint = (nColor * nSpin * 2)/(nSpin == 4 ? 2 : 1); // (spin proj.) degrees of freedom
    int Npad = Nint/Nvec;

    if (!comm_peer2peer_enabled(dir,dim)) {
      if (dir == 0)
	if (gdr) comm_start(mh_send_rdma_back[bufferIndex][dim]);
	else comm_start(mh_send_back[bufferIndex][dim]);
      else
	if (gdr) comm_start(mh_send_rdma_fwd[bufferIndex][dim]);
	else comm_start(mh_send_fwd[bufferIndex][dim]);
    } else { // doing peer-to-peer
      qudaStream_t *copy_stream = (stream_p) ? stream_p : stream + d;

      // if not using copy engine then the packing kernel will remotely write the halos
      if (!remote_write) {
        // all goes here
        void* ghost_dst = static_cast<char*>(ghost_remote_send_buffer_d[bufferIndex][dim][dir])
          + ghost_precision*ghostOffset[dim][(dir+1)%2];

        if (ghost_precision != precision) pushKernelPackT(true);

        if (dim != 3 || getKernelPackT()) {

          void* ghost_dst = static_cast<char*>(ghost_remote_send_buffer_d[bufferIndex][dim][dir])
            + ghost_precision*ghostOffset[dim][(dir+1)%2];
          cudaMemcpyAsync(ghost_dst,
                          my_face_dim_dir_d[bufferIndex][dim][dir],
                          ghost_face_bytes[dim],
                          cudaMemcpyDeviceToDevice,
                          *copy_stream); // copy to forward processor

        } else {

          const int nParity = siteSubset;
          const int x4 = nDim==5 ? x[4] : 1;
          const int Nt_minus_offset = (volumeCB - nFace * ghostFaceCB[3]) / x4;

          int offset = 0;
          if (nSpin == 1) {
            offset = (dir == 0) ? 0 : Nt_minus_offset;
          } else if (nSpin == 4) {
            // !dagger: send lower components backwards, send upper components forwards
            // dagger: send upper components backwards, send lower components forwards
            bool upper = dagger ? true : false;
            if (dir == 1) upper = !upper;
            int lower_spin_offset = Npad*stride;
            if (upper)
              offset = (dir == 0 ? 0 : Nt_minus_offset);
            else
              offset = lower_spin_offset + (dir == 0 ? 0 : Nt_minus_offset);
          }

          size_t len = nFace * (ghostFaceCB[3] / x4) * Nvec * ghost_precision;
          size_t dpitch = x4*len;
          size_t spitch = stride*Nvec*ghost_precision;

          for (int parity = 0; parity < nParity; parity++) {
            for (int s = 0; s < x4; s++) {
              void *dst = (char *)ghost_dst + s * len + parity * nFace * Nint * ghostFaceCB[3] * ghost_precision;
              void *src = (char *)v + (offset + s * (volumeCB / x4)) * Nvec * ghost_precision + parity * bytes / 2;
              // start the copy
              cudaMemcpy2DAsync(dst, dpitch, src, spitch, len, Npad, cudaMemcpyDeviceToDevice, *copy_stream);

              // we can probably issue this as a single cudaMemcpy2d along the fifth dimension
              if (ghost_precision == QUDA_HALF_PRECISION || ghost_precision == QUDA_QUARTER_PRECISION) {
                size_t len = nFace * (ghostFaceCB[3] / x4) * sizeof(float);
                int norm_offset = (dir == 0) ? 0 : Nt_minus_offset * sizeof(float);
                void *dst = (char *)ghost_dst + nParity * nFace * Nint * ghostFaceCB[3] * ghost_precision + s * len
                  + parity * nFace * ghostFaceCB[3] * sizeof(float);
                void *src = (char *)norm + norm_offset + s * (volumeCB / x4) * sizeof(float) + parity * norm_bytes / 2;
                cudaMemcpyAsync(dst, src, len, cudaMemcpyDeviceToDevice, *copy_stream);
              }
            }
          } // fifth dimension
        }   // parity
      } // remote_write

      if (ghost_precision != precision) popKernelPackT();

      if (dir == 0) {
	// record the event
	qudaEventRecord(ipcCopyEvent[bufferIndex][0][dim], *copy_stream);
	// send to the processor in the -1 direction
	comm_start(mh_send_p2p_back[bufferIndex][dim]);
      } else {
	qudaEventRecord(ipcCopyEvent[bufferIndex][1][dim], *copy_stream);
	// send to the processor in the +1 direction
	comm_start(mh_send_p2p_fwd[bufferIndex][dim]);
      }
    }
#endif //DPCPP
  }

  void cudaColorSpinorField::commsStart(int nFace, int dir, int dagger, qudaStream_t *stream_p, bool gdr_send,
                                        bool gdr_recv)
  {
    recvStart(nFace, dir, dagger, stream_p, gdr_recv);
    sendStart(nFace, dir, dagger, stream_p, gdr_send);
  }

  static bool complete_recv_fwd[QUDA_MAX_DIM] = { };
  static bool complete_recv_back[QUDA_MAX_DIM] = { };
  static bool complete_send_fwd[QUDA_MAX_DIM] = { };
  static bool complete_send_back[QUDA_MAX_DIM] = { };

  int cudaColorSpinorField::commsQuery(int nFace, int d, int dagger, qudaStream_t *stream_p, bool gdr_send, bool gdr_recv)
  {

    // note this is scatter centric, so dir=0 (1) is send backwards
    // (forwards) and receive from forwards (backwards)

    int dim = d/2;
    int dir = d%2;

    if (!commDimPartitioned(dim)) return 1;
    if ((gdr_send || gdr_recv) && !comm_gdr_enabled()) errorQuda("Requesting GDR comms but GDR is not enabled");

    if (dir==0) {

      // first query send to backwards
      if (comm_peer2peer_enabled(0,dim)) {
	if (!complete_send_back[dim]) complete_send_back[dim] = comm_query(mh_send_p2p_back[bufferIndex][dim]);
      } else if (gdr_send) {
	if (!complete_send_back[dim]) complete_send_back[dim] = comm_query(mh_send_rdma_back[bufferIndex][dim]);
      } else {
	if (!complete_send_back[dim]) complete_send_back[dim] = comm_query(mh_send_back[bufferIndex][dim]);
      }

      // second query receive from forwards
      if (comm_peer2peer_enabled(1,dim)) {
	if (!complete_recv_fwd[dim]) complete_recv_fwd[dim] = comm_query(mh_recv_p2p_fwd[bufferIndex][dim]);
      } else if (gdr_recv) {
	if (!complete_recv_fwd[dim]) complete_recv_fwd[dim] = comm_query(mh_recv_rdma_fwd[bufferIndex][dim]);
      } else {
	if (!complete_recv_fwd[dim]) complete_recv_fwd[dim] = comm_query(mh_recv_fwd[bufferIndex][dim]);
      }

      if (complete_recv_fwd[dim] && complete_send_back[dim]) {
	complete_send_back[dim] = false;
	complete_recv_fwd[dim] = false;
	return 1;
      }

    } else { // dir == 1

      // first query send to forwards
      if (comm_peer2peer_enabled(1,dim)) {
	if (!complete_send_fwd[dim]) complete_send_fwd[dim] = comm_query(mh_send_p2p_fwd[bufferIndex][dim]);
      } else if (gdr_send) {
	if (!complete_send_fwd[dim]) complete_send_fwd[dim] = comm_query(mh_send_rdma_fwd[bufferIndex][dim]);
      } else {
	if (!complete_send_fwd[dim]) complete_send_fwd[dim] = comm_query(mh_send_fwd[bufferIndex][dim]);
      }

      // second query receive from backwards
      if (comm_peer2peer_enabled(0,dim)) {
	if (!complete_recv_back[dim]) complete_recv_back[dim] = comm_query(mh_recv_p2p_back[bufferIndex][dim]);
      } else if (gdr_recv) {
	if (!complete_recv_back[dim]) complete_recv_back[dim] = comm_query(mh_recv_rdma_back[bufferIndex][dim]);
      } else {
	if (!complete_recv_back[dim]) complete_recv_back[dim] = comm_query(mh_recv_back[bufferIndex][dim]);
      }

      if (complete_recv_back[dim] && complete_send_fwd[dim]) {
	complete_send_fwd[dim] = false;
	complete_recv_back[dim] = false;
	return 1;
      }

    }

    return 0;
  }

  void cudaColorSpinorField::commsWait(int nFace, int d, int dagger, qudaStream_t *stream_p, bool gdr_send, bool gdr_recv)
  {

    // note this is scatter centric, so dir=0 (1) is send backwards
    // (forwards) and receive from forwards (backwards)

    int dim = d/2;
    int dir = d%2;

    if (!commDimPartitioned(dim)) return;
    if ( (gdr_send && gdr_recv) && !comm_gdr_enabled()) errorQuda("Requesting GDR comms but GDR is not enabled");

    if (dir==0) {

      // first wait on send to backwards
      if (comm_peer2peer_enabled(0,dim)) {
	comm_wait(mh_send_p2p_back[bufferIndex][dim]);
	cudaEventSynchronize(ipcCopyEvent[bufferIndex][0][dim]);
      } else if (gdr_send) {
	comm_wait(mh_send_rdma_back[bufferIndex][dim]);
      } else {
	comm_wait(mh_send_back[bufferIndex][dim]);
      }

      // second wait on receive from forwards
      if (comm_peer2peer_enabled(1,dim)) {
	comm_wait(mh_recv_p2p_fwd[bufferIndex][dim]);
	cudaEventSynchronize(ipcRemoteCopyEvent[bufferIndex][1][dim]);
      } else if (gdr_recv) {
	comm_wait(mh_recv_rdma_fwd[bufferIndex][dim]);
      } else {
	comm_wait(mh_recv_fwd[bufferIndex][dim]);
      }

    } else {

      // first wait on send to forwards
      if (comm_peer2peer_enabled(1,dim)) {
	comm_wait(mh_send_p2p_fwd[bufferIndex][dim]);
	cudaEventSynchronize(ipcCopyEvent[bufferIndex][1][dim]);
      } else if (gdr_send) {
	comm_wait(mh_send_rdma_fwd[bufferIndex][dim]);
      } else {
	comm_wait(mh_send_fwd[bufferIndex][dim]);
      }

      // second wait on receive from backwards
      if (comm_peer2peer_enabled(0,dim)) {
	comm_wait(mh_recv_p2p_back[bufferIndex][dim]);
	cudaEventSynchronize(ipcRemoteCopyEvent[bufferIndex][0][dim]);
      } else if (gdr_recv) {
	comm_wait(mh_recv_rdma_back[bufferIndex][dim]);
      } else {
	comm_wait(mh_recv_back[bufferIndex][dim]);
      }

    }

    return;
  }

  void cudaColorSpinorField::scatter(int nFace, int dagger, int dim_dir, qudaStream_t *stream_p)
  {
    // note this is scatter centric, so input expects dir=0 (1) is send backwards
    // (forwards) and receive from forwards (backwards), so here we need flip to receive centric

    int dim = dim_dir/2;
    int dir = (dim_dir+1)%2; // dir = 1 - receive from forwards, dir == 0 recive from backwards
    if (!commDimPartitioned(dim)) return;

    if (comm_peer2peer_enabled(dir,dim)) return;
    unpackGhost(from_face_dim_dir_h[bufferIndex][dim][dir], nFace, dim, dir == 0 ? QUDA_BACKWARDS : QUDA_FORWARDS, dagger, stream_p);
  }

  void cudaColorSpinorField::scatter(int nFace, int dagger, int dim_dir)
  {
    // note this is scatter centric, so dir=0 (1) is send backwards
    // (forwards) and receive from forwards (backwards), so here we need flip to receive centric

    int dim = dim_dir/2;
    int dir = (dim_dir+1)%2; // dir = 1 - receive from forwards, dir == 0 receive from backwards
    if (!commDimPartitioned(dim)) return;

    if (comm_peer2peer_enabled(dir,dim)) return;
    unpackGhost(from_face_dim_dir_h[bufferIndex][dim][dir], nFace, dim, dir == 0 ? QUDA_BACKWARDS : QUDA_FORWARDS, dagger, &stream[dim_dir]);
  }

  void cudaColorSpinorField::scatterExtended(int nFace, int parity, int dagger, int dim_dir)
  {
    bool zero_copy = false;
    int dim = dim_dir/2;
    int dir = (dim_dir+1)%2; // dir = 1 - receive from forwards, dir == 0 receive from backwards
    if (!commDimPartitioned(dim)) return;
    unpackGhostExtended(from_face_dim_dir_h[bufferIndex][dim][dir], nFace, static_cast<QudaParity>(parity), dim, dir == 0 ? QUDA_BACKWARDS : QUDA_FORWARDS, dagger, &stream[2*dim/*+0*/], zero_copy);
  }
 
  void cudaColorSpinorField::exchangeGhost(QudaParity parity, int nFace, int dagger, const MemoryLocation *pack_destination_,
					   const MemoryLocation *halo_location_, bool gdr_send, bool gdr_recv,
					   QudaPrecision ghost_precision_)  const {
#ifndef DPCPP_DEVELOP
    // we are overriding the ghost precision, and it doesn't match what has already been allocated
    if (ghost_precision_ != QUDA_INVALID_PRECISION && ghost_precision != ghost_precision_) {
      ghost_precision_reset = true;
      ghost_precision = ghost_precision_;
    }

    // not overriding the ghost precision, but we did previously so need to update
    if (ghost_precision == QUDA_INVALID_PRECISION && ghost_precision != precision) {
      ghost_precision_reset = true;
      ghost_precision = precision;
    }

    if ((gdr_send || gdr_recv) && !comm_gdr_enabled()) errorQuda("Requesting GDR comms but GDR is not enabled");
    pushKernelPackT(true); // ensure kernel packing is enabled for all dimensions
    const_cast<cudaColorSpinorField&>(*this).streamInit(streams); // ensures streams are set (needed for p2p)
    const_cast<cudaColorSpinorField&>(*this).createComms(nFace, false);

    // first set default values to device if needed
    MemoryLocation pack_destination[2*QUDA_MAX_DIM], halo_location[2*QUDA_MAX_DIM];
    for (int i=0; i<2*nDimComms; i++) {
      pack_destination[i] = pack_destination_ ? pack_destination_[i] : Device;
      halo_location[i] = halo_location_ ? halo_location_[i] : Device;
    }

    // Contiguous send buffers and we aggregate copies to reduce
    // latency.  Only if all locations are "Device" and no p2p
    bool fused_pack_memcpy = true;

    // Contiguous recv buffers and we aggregate copies to reduce
    // latency.  Only if all locations are "Device" and no p2p
    bool fused_halo_memcpy = true;

    bool pack_host = false; // set to true if any of the ghost packing is being done to Host memory
    bool halo_host = false; // set to true if the final halos will be left in Host memory

    void *send[2*QUDA_MAX_DIM];
    for (int d=0; d<nDimComms; d++) {
      for (int dir=0; dir<2; dir++) {
	send[2*d+dir] = pack_destination[2*d+dir] == Host ? my_face_dim_dir_hd[bufferIndex][d][dir] : my_face_dim_dir_d[bufferIndex][d][dir];
	ghost_buf[2*d+dir] = halo_location[2*d+dir] == Host ? from_face_dim_dir_hd[bufferIndex][d][dir] : from_face_dim_dir_d[bufferIndex][d][dir];
      }

      // if doing p2p, then we must pack to and load the halo from device memory
      for (int dir=0; dir<2; dir++) {
	if (comm_peer2peer_enabled(dir,d)) { pack_destination[2*d+dir] = Device; halo_location[2*d+1-dir] = Device; }
      }

      // if zero-copy packing or p2p is enabled then we cannot do fused memcpy
      if (pack_destination[2*d+0] != Device || pack_destination[2*d+1] != Device || comm_peer2peer_enabled_global()) fused_pack_memcpy = false;
      // if zero-copy halo read or p2p is enabled then we cannot do fused memcpy
      if (halo_location[2*d+0] != Device || halo_location[2*d+1] != Device || comm_peer2peer_enabled_global()) fused_halo_memcpy = false;

      if (pack_destination[2*d+0] == Host || pack_destination[2*d+1] == Host) pack_host = true;
      if (halo_location[2*d+0] == Host || halo_location[2*d+1] == Host) halo_host = true;
    }

    // Error if zero-copy and p2p for now
    if ( (pack_host || halo_host) && comm_peer2peer_enabled_global()) errorQuda("Cannot use zero-copy memory with peer-to-peer comms yet");

    genericPackGhost(send, *this, parity, nFace, dagger, pack_destination); // FIXME - need support for asymmetric topologies

    size_t total_bytes = 0;
    for (int i=0; i<nDimComms; i++) if (comm_dim_partitioned(i)) total_bytes += 2*ghost_face_bytes[i]; // 2 for fwd/bwd

    if (!gdr_send)  {
      if (!fused_pack_memcpy) {
	for (int i=0; i<nDimComms; i++) {
	  if (comm_dim_partitioned(i)) {
	    if (pack_destination[2*i+0] == Device && !comm_peer2peer_enabled(0,i) && // fuse forwards and backwards if possible
		pack_destination[2*i+1] == Device && !comm_peer2peer_enabled(1,i)) {
	      cudaMemcpyAsync(my_face_dim_dir_h[bufferIndex][i][0], my_face_dim_dir_d[bufferIndex][i][0], 2*ghost_face_bytes[i], cudaMemcpyDeviceToHost, 0);
	    } else {
	      if (pack_destination[2*i+0] == Device && !comm_peer2peer_enabled(0,i))
		cudaMemcpyAsync(my_face_dim_dir_h[bufferIndex][i][0], my_face_dim_dir_d[bufferIndex][i][0], ghost_face_bytes[i], cudaMemcpyDeviceToHost, 0);
	      if (pack_destination[2*i+1] == Device && !comm_peer2peer_enabled(1,i))
		cudaMemcpyAsync(my_face_dim_dir_h[bufferIndex][i][1], my_face_dim_dir_d[bufferIndex][i][1], ghost_face_bytes[i], cudaMemcpyDeviceToHost, 0);
	    }
	  }
	}
      } else if (total_bytes && !pack_host) {
	cudaMemcpyAsync(my_face_h[bufferIndex], ghost_send_buffer_d[bufferIndex], total_bytes, cudaMemcpyDeviceToHost, 0);
      }
    }

    // prepost receive
    for (int i=0; i<2*nDimComms; i++) const_cast<cudaColorSpinorField*>(this)->recvStart(nFace, i, dagger, 0, gdr_recv);

    bool sync = pack_host ? true : false; // no p2p if pack_host so we need to synchronize
    // if not p2p in any direction then need to synchronize before MPI
    for (int i=0; i<nDimComms; i++) if (!comm_peer2peer_enabled(0,i) || !comm_peer2peer_enabled(1,i)) sync = true;
    if (sync) qudaDeviceSynchronize(); // need to make sure packing and/or memcpy has finished before kicking off MPI

    for (int p2p=0; p2p<2; p2p++) {
      for (int dim=0; dim<nDimComms; dim++) {
	for (int dir=0; dir<2; dir++) {
	  if ( (comm_peer2peer_enabled(dir,dim) + p2p) % 2 == 0 ) { // issue non-p2p transfers first
	    const_cast<cudaColorSpinorField*>(this)->sendStart(nFace, 2*dim+dir, dagger, 0, gdr_send);
	  }
	}
      }
    }

    bool comms_complete[2*QUDA_MAX_DIM] = { };
    int comms_done = 0;
    while (comms_done < 2*nDimComms) { // non-blocking query of each exchange and exit once all have completed
      for (int dim=0; dim<nDimComms; dim++) {
	for (int dir=0; dir<2; dir++) {
	  if (!comms_complete[dim*2+dir]) {
	    comms_complete[2*dim+dir] = const_cast<cudaColorSpinorField*>(this)->commsQuery(nFace, 2*dim+dir, dagger, 0, gdr_send, gdr_recv);
	    if (comms_complete[2*dim+dir]) {
	      comms_done++;
	      if (comm_peer2peer_enabled(1-dir,dim)) qudaStreamWaitEvent(0, ipcRemoteCopyEvent[bufferIndex][1-dir][dim], 0);
	    }
	  }
	}
      }
    }

    if (!gdr_recv) {
      if (!fused_halo_memcpy) {
	for (int i=0; i<nDimComms; i++) {
	  if (comm_dim_partitioned(i)) {
	    if (halo_location[2*i+0] == Device && !comm_peer2peer_enabled(0,i) && // fuse forwards and backwards if possible
		halo_location[2*i+1] == Device && !comm_peer2peer_enabled(1,i)) {
	      cudaMemcpyAsync(from_face_dim_dir_d[bufferIndex][i][0], from_face_dim_dir_h[bufferIndex][i][0], 2*ghost_face_bytes[i], cudaMemcpyHostToDevice, 0);
	    } else {
	      if (halo_location[2*i+0] == Device && !comm_peer2peer_enabled(0,i))
		cudaMemcpyAsync(from_face_dim_dir_d[bufferIndex][i][0], from_face_dim_dir_h[bufferIndex][i][0], ghost_face_bytes[i], cudaMemcpyHostToDevice, 0);
	      if (halo_location[2*i+1] == Device && !comm_peer2peer_enabled(1,i))
		cudaMemcpyAsync(from_face_dim_dir_d[bufferIndex][i][1], from_face_dim_dir_h[bufferIndex][i][1], ghost_face_bytes[i], cudaMemcpyHostToDevice, 0);
	    }
	  }
	}
      } else if (total_bytes && !halo_host) {
	cudaMemcpyAsync(ghost_recv_buffer_d[bufferIndex], from_face_h[bufferIndex], total_bytes, cudaMemcpyHostToDevice, 0);
      }
    }

    popKernelPackT(); // restore kernel packing
#endif //DPCPP
  }

  std::ostream& operator<<(std::ostream &out, const cudaColorSpinorField &a) {
    out << (const ColorSpinorField&)a;
    out << "v = " << a.v << std::endl;
    out << "norm = " << a.norm << std::endl;
    out << "alloc = " << a.alloc << std::endl;
    out << "init = " << a.init << std::endl;
    return out;
  }

//! for composite fields:
  cudaColorSpinorField& cudaColorSpinorField::Component(const int idx) const {
    
    if (this->IsComposite()) {
      if (idx < this->CompositeDim()) {//setup eigenvector form the set
        return *(dynamic_cast<cudaColorSpinorField*>(components[idx])); 
      }
      else{
        errorQuda("Incorrect component index...");
      }
    }
    errorQuda("Cannot get requested component");
    exit(-1);
  }

//copyCuda currently cannot not work with set of spinor fields..
  void cudaColorSpinorField::CopySubset(cudaColorSpinorField &dst, const int range, const int first_element) const{
#if 0
    if (first_element < 0) errorQuda("\nError: trying to set negative first element.\n");
    if (siteSubset == QUDA_PARITY_SITE_SUBSET && this->EigvId() == -1) {
      if (first_element == 0 && range == this->EigvDim())
      {
        if (range != dst.EigvDim())errorQuda("\nError: eigenvector range to big.\n");
        checkField(dst, *this);
        copyCuda(dst, *this);
      }
      else if ((first_element+range) < this->EigvDim()) 
      {//setup eigenvector subset

        cudaColorSpinorField *eigv_subset;

        ColorSpinorParam param;

        param.nColor = nColor;
        param.nSpin = nSpin;
        param.twistFlavor = twistFlavor;
        param.precision = precision;
        param.nDim = nDim;
        param.pad = pad;
        param.siteSubset = siteSubset;
        param.siteOrder = siteOrder;
        param.fieldOrder = fieldOrder;
        param.gammaBasis = gammaBasis;
        memcpy(param.x, x, nDim*sizeof(int));
        param.create = QUDA_REFERENCE_FIELD_CREATE;
 
        param.eigv_dim  = range;
        param.eigv_id   = -1;
        param.v = (void*)((char*)v + first_element*eigv_bytes);
        param.norm = (void*)((char*)norm + first_element*eigv_norm_bytes);

        eigv_subset = new cudaColorSpinorField(param);

        //Not really needed:
        eigv_subset->eigenvectors.reserve(param.eigv_dim);
        for (int id = first_element; id < (first_element+range); id++)
        {
            param.eigv_id = id;
            eigv_subset->eigenvectors.push_back(new cudaColorSpinorField(*this, param));
        }
        checkField(dst, *eigv_subset);
        copyCuda(dst, *eigv_subset);

        delete eigv_subset;
      } else {
        errorQuda("Incorrect eigenvector dimension...");
      }
    } else{
      errorQuda("Eigenvector must be a parity spinor");
      exit(-1);
    }
#endif
  }

  void cudaColorSpinorField::getTexObjectInfo() const
  {
#ifdef USE_TEXTURE_OBJECTS
    printfQuda("\nPrint texture info for the field:\n");
    std::cout << *this;
    cudaResourceDesc resDesc;
    //memset(&resDesc, 0, sizeof(resDesc));
    cudaGetTextureObjectResourceDesc(&resDesc, this->Tex());
    printfQuda("\nDevice pointer: %p\n", resDesc.res.linear.devPtr);
    printfQuda("\nVolume (in bytes): %lu\n", resDesc.res.linear.sizeInBytes);
    if (resDesc.resType == cudaResourceTypeLinear) printfQuda("\nResource type: linear \n");
#endif
  }

  void cudaColorSpinorField::Source(const QudaSourceType sourceType, const int st, const int s, const int c) {
    ColorSpinorParam param(*this);
    param.fieldOrder = QUDA_SPACE_SPIN_COLOR_FIELD_ORDER;
    param.location = QUDA_CPU_FIELD_LOCATION;
    param.setPrecision((param.Precision() == QUDA_HALF_PRECISION || param.Precision() == QUDA_QUARTER_PRECISION) ?
                         QUDA_SINGLE_PRECISION :
                         param.Precision());
    param.create = (sourceType == QUDA_POINT_SOURCE ? QUDA_ZERO_FIELD_CREATE : QUDA_NULL_FIELD_CREATE);

    // since CPU fields cannot be low precision, use single precision instead
    if (precision < QUDA_SINGLE_PRECISION) param.setPrecision(QUDA_SINGLE_PRECISION, QUDA_INVALID_PRECISION, false);

    cpuColorSpinorField tmp(param);
    tmp.Source(sourceType, st, s, c);
    *this = tmp;
  }

  void cudaColorSpinorField::PrintVector(unsigned int i) const { genericCudaPrintVector(*this, i); }

} // namespace quda<|MERGE_RESOLUTION|>--- conflicted
+++ resolved
@@ -823,17 +823,10 @@
   }
  
   // send the ghost zone to the host
-<<<<<<< HEAD
-  void cudaColorSpinorField::sendGhost(void *ghost_spinor, const int nFace, const int dim, 
-				       const QudaDirection dir, const int dagger, 
-				       qudaStream_t *stream) {
-#ifndef DPCPP_DEVELOP
-=======
   void cudaColorSpinorField::sendGhost(void *ghost_spinor, const int nFace, const int dim, const QudaDirection dir,
                                        const int dagger, qudaStream_t *stream)
   {
-
->>>>>>> 7fc079cb
+#ifndef DPCPP_DEVELOP
 #ifdef MULTI_GPU
     if (precision != ghost_precision) { pushKernelPackT(true); }
     
@@ -897,10 +890,7 @@
 #else
     errorQuda("sendGhost not built on single-GPU build");
 #endif
-<<<<<<< HEAD
 #endif //DPCPP
-=======
->>>>>>> 7fc079cb
   }
 
   void cudaColorSpinorField::unpackGhost(const void *ghost_spinor, const int nFace, const int dim,
@@ -1044,15 +1034,9 @@
     }
   }
 
-<<<<<<< HEAD
-
-  void cudaColorSpinorField::sendStart(int nFace, int d, int dagger, qudaStream_t* stream_p, bool gdr, bool remote_write) {
+  void cudaColorSpinorField::sendStart(int nFace, int d, int dagger, qudaStream_t *stream_p, bool gdr, bool remote_write)
+  {
 #ifndef DPCPP_DEVELOP
-=======
-  void cudaColorSpinorField::sendStart(int nFace, int d, int dagger, qudaStream_t *stream_p, bool gdr, bool remote_write)
-  {
-
->>>>>>> 7fc079cb
     // note this is scatter centric, so dir=0 (1) is send backwards
     // (forwards) and receive from forwards (backwards)
 
