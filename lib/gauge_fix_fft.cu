--- conflicted
+++ resolved
@@ -39,83 +39,6 @@
 #define FL_UNITARIZE_PI 3.14159265358979323846
 #endif
 
-<<<<<<< HEAD
-
-  texture<float2, 1, hipReadModeElementType> GXTexSingle;
-  texture<int4, 1, hipReadModeElementType> GXTexDouble;
-//Delta is only stored using 12 real number parameters,
-//	(0,0), (0,1), (0,2), (1,1), (1,2) and (2,2)
-//	(0,0), (1,1) and (0,1) don't have real part, however we need a complex for the FFTs
-  texture<float2, 1, hipReadModeElementType> DELTATexSingle;
-  texture<int4, 1, hipReadModeElementType> DELTATexDouble;
-
-
-  template <class T>
-  inline __device__ T TEXTURE_GX(int id){
-    return 0.0;
-  }
-  template <>
-  inline __device__ complex<float> TEXTURE_GX<complex<float> >(int id){
-    return tex1Dfetch(GXTexSingle, id);
-  }
-  template <>
-  inline __device__ complex<double> TEXTURE_GX<complex<double> >(int id){
-    int4 u = tex1Dfetch(GXTexDouble, id);
-    return complex<double>(__hiloint2double(u.y, u.x), __hiloint2double(u.w, u.z));
-  }
-  template <class T>
-  inline __device__ T TEXTURE_DELTA(int id){
-    return 0.0;
-  }
-  template <>
-  inline __device__ complex<float> TEXTURE_DELTA<complex<float> >(int id){
-    return tex1Dfetch(DELTATexSingle, id);
-  }
-  template <>
-  inline __device__ complex<double> TEXTURE_DELTA<complex<double> >(int id){
-    int4 u = tex1Dfetch(DELTATexDouble, id);
-    return complex<double>(__hiloint2double(u.y, u.x), __hiloint2double(u.w, u.z));
-  }
-
-  static void BindTex(complex<float> *delta, complex<float> *gx, size_t bytes){
-#ifdef GAUGEFIXING_SITE_MATRIX_LOAD_TEX
-#ifndef GAUGEFIXING_DONT_USE_GX
-    hipBindTexture(0, GXTexSingle, gx, bytes);
-#endif
-    hipBindTexture(0, DELTATexSingle, delta, bytes);
-#endif
-  }
-
-  static void BindTex(complex<double> *delta, complex<double> *gx, size_t bytes){
-#ifdef GAUGEFIXING_SITE_MATRIX_LOAD_TEX
-#ifndef GAUGEFIXING_DONT_USE_GX
-    hipBindTexture(0, GXTexDouble, gx, bytes);
-#endif
-    hipBindTexture(0, DELTATexDouble, delta, bytes);
-#endif
-  }
-
-  static void UnBindTex(complex<float> *delta, complex<float> *gx){
-#ifdef GAUGEFIXING_SITE_MATRIX_LOAD_TEX
-#ifndef GAUGEFIXING_DONT_USE_GX
-    hipUnbindTexture(GXTexSingle);
-#endif
-    hipUnbindTexture(DELTATexSingle);
-#endif
-  }
-
-  static void UnBindTex(complex<double> *delta, complex<double> *gx){
-#ifdef GAUGEFIXING_SITE_MATRIX_LOAD_TEX
-#ifndef GAUGEFIXING_DONT_USE_GX
-    hipUnbindTexture(GXTexDouble);
-#endif
-    hipUnbindTexture(DELTATexDouble);
-#endif
-  }
-
-
-=======
->>>>>>> 53e85c52
   template <typename Float>
   struct GaugeFixFFTRotateArg {
     int threads;     // number of active threads required
