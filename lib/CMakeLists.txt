--- conflicted
+++ resolved
@@ -213,10 +213,7 @@
 endif()		
  
 target_sources(quda PRIVATE $<TARGET_OBJECTS:quda_target>)
-<<<<<<< HEAD
-=======
- 
->>>>>>> f2a1a528
+
 # propagate CXX flags to CUDA host compiler
 if(${QUDA_PROPAGATE_CXX_FLAGS})
   target_compile_options(
