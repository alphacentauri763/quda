--- conflicted
+++ resolved
@@ -463,13 +463,8 @@
 endif()
 
 if(QUDA_QMP)
-<<<<<<< HEAD
-	target_compile_definitions(quda PUBLIC QMP_COMMS)
-	target_link_libraries(quda PUBLIC QMP::qmp)
-=======
   target_compile_definitions(quda PUBLIC QMP_COMMS)
   target_link_libraries(quda PUBLIC QMP::qmp)
->>>>>>> 3ddf71ab
 endif()
 
 if(QUDA_NVSHMEM)
@@ -486,13 +481,8 @@
 endif()
 
 if(QUDA_QIO)
-<<<<<<< HEAD
-	target_compile_definitions(quda PUBLIC HAVE_QIO)
-	arget_link_libraries(quda PUBLIC QIO::qio)
-=======
   target_compile_definitions(quda PUBLIC HAVE_QIO)
   target_link_libraries(quda PUBLIC QIO::qio)
->>>>>>> 3ddf71ab
 endif()
 
 if(QUDA_QDPJIT)
@@ -620,25 +610,20 @@
   target_link_libraries(quda PUBLIC ${NVML_LIBRARY})
 endif()
 
-<<<<<<< HEAD
 if(QUDA_TARGET_HIP)
-	target_include_directories(quda PUBLIC ${ROCM_PATH}/hipfft/include)
-	target_link_libraries(quda PUBLIC hip::hiprand roc::rocrand hip::hipfft 
-			      roc::hipblas roc::rocblas hip::hipcub roc::rocprim_hip )
-endif()
-
-# if we did not find Eigen but downloaded it we need to add it as dependency so the download is done first
-if(QUDA_DOWNLOAD_EIGEN)
-  add_dependencies(quda_cpp Eigen)
-  add_dependencies(quda Eigen)
-endif()
-=======
+  target_include_directories(quda PUBLIC ${ROCM_PATH}/hipfft/include)
+  target_link_libraries(quda PUBLIC 
+    hip::hiprand roc::rocrand 
+    hip::hipfft 
+    roc::hipblas roc::rocblas 
+    hip::hipcub roc::rocprim_hip )
+endif()
+
 # # if we did not find Eigen but downloaded it we need to add it as dependency so the download is done first
 # if(QUDA_DOWNLOAD_EIGEN)
 #   add_dependencies(quda_cpp Eigen)
 #   add_dependencies(quda Eigen)
 # endif()
->>>>>>> 3ddf71ab
 
 configure_file(../include/quda_define.h.in ../include/quda_define.h @ONLY)
 install(FILES "${CMAKE_BINARY_DIR}/include/quda_define.h" DESTINATION include/)
