--- conflicted
+++ resolved
@@ -201,31 +201,18 @@
 target_include_directories(quda_cpp PRIVATE $<TARGET_PROPERTY:quda,INCLUDE_DIRECTORIES>)
 target_compile_options(quda_cpp PRIVATE $<TARGET_PROPERTY:quda,COMPILE_OPTIONS>)
 
-<<<<<<< HEAD
-# add target specific files
-if(${QUDA_TARGET_TYPE} STREQUAL "CUDA")
-  add_subdirectory(targets/cuda)
-  target_sources(quda PRIVATE $<TARGET_OBJECTS:quda_target>)
-endif()
-if(${QUDA_TARGET_TYPE} STREQUAL "HIP")
-  #add_subdirectory(targets/hip)
-endif()
-
-add_subdirectory(targets/generic)
-target_sources(quda PRIVATE $<TARGET_OBJECTS:quda_generic>)
-
-=======
 # add target specific files		
 if(${QUDA_TARGET_TYPE} STREQUAL "CUDA")		
   add_subdirectory(targets/cuda)		
 endif()		
 if(${QUDA_TARGET_TYPE} STREQUAL "HIP")		
-  #set(QUDA_TARGET_DIR "hip")		
+  #add_subdirectory(targets/hip)
 endif()		
- 
 target_sources(quda PRIVATE $<TARGET_OBJECTS:quda_target>)
  
->>>>>>> 46f8b25f
+add_subdirectory(targets/generic)
+target_sources(quda PRIVATE $<TARGET_OBJECTS:quda_generic>)
+ 
 # propagate CXX flags to CUDA host compiler
 if(${QUDA_PROPAGATE_CXX_FLAGS})
   target_compile_options(
@@ -406,10 +393,7 @@
     add_dependencies(quda_cpp QIO)
     #TODO: need to figure out how to propagate that cleanly
     add_dependencies(quda_cuda_target QIO)
-<<<<<<< HEAD
     add_dependencies(quda_generic_target QIO)
-=======
->>>>>>> 46f8b25f
   endif()
   target_compile_definitions(quda PUBLIC HAVE_QIO)
   target_include_directories(quda SYSTEM PUBLIC $<BUILD_INTERFACE:${QUDA_QIOHOME}/include>)
