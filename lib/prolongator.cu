#include <color_spinor_field.h>
#include <color_spinor_field_order.h>
#include <tune_quda.h>
#include <typeinfo>

#include <multigrid_helper.cuh>

namespace quda {

#ifdef GPU_MULTIGRID
  using namespace quda::colorspinor;
  
  /** 
      Kernel argument struct
  */
  template <typename Out, typename In, typename Rotator, int fineSpin, int coarseSpin>
  struct ProlongateArg {
    Out out;
    const In in;
    const Rotator V;
    const int *geo_map;  // need to make a device copy of this
    const spin_mapper<fineSpin,coarseSpin> spin_map;
    ProlongateArg(Out &out, const In &in, const Rotator &V, 
		  const int *geo_map) : 
      out(out), in(in), V(V), geo_map(geo_map), spin_map()
    { }

    ProlongateArg(const ProlongateArg<Out,In,Rotator,fineSpin,coarseSpin> &arg) :
      out(arg.out), in(arg.in), V(arg.V), geo_map(arg.geo_map), spin_map() {
    }
  };

  /**
     Applies the grid prolongation operator (coarse to the top level fine grid)
  */

  template <typename Float, int coarseSpin, int coarseColor, class Coarse>
  __device__ __host__ inline void prolongate2TopLevelStaggered(complex<Float> out[coarseSpin*coarseColor], const Coarse &in, 
					     int parity_coarse, int x_coarse_cb) {
    for (int p = 0; p < coarseSpin; p++) { //coarse-grid spin is transformed into the fine-grid parity index
      for (int c = 0; c < coarseColor; c++) {
        int staggered_coarse_spin = p;
        out[p*coarseColor+c] = in(parity_coarse, x_coarse_cb, staggered_coarse_spin, c); 
      }
    }
    return;
  }

  /**
     Applies the grid prolongation operator (coarse to fine spin dof)
  */

  template <typename Float, int fineSpin, int coarseColor, class Coarse, typename S>
  __device__ __host__ inline void prolongate(complex<Float> out[fineSpin*coarseColor], const Coarse &in, 
<<<<<<< HEAD
					     int parity_coarse, int x_coarse_cb, const S& spin_map) {
=======
					     int parity, int x_cb, const int *geo_map, const S& spin_map, int fineVolume) {
    int x = parity*fineVolume/2 + x_cb;
    int x_coarse = geo_map[x];
    int parity_coarse = (x_coarse >= in.VolumeCB()) ? 1 : 0;
    int x_coarse_cb = x_coarse - parity_coarse*in.VolumeCB();

>>>>>>> 36b03cd2
    for (int s=0; s<fineSpin; s++) {
      for (int c=0; c<coarseColor; c++) {
	out[s*coarseColor+c] = in(parity_coarse, x_coarse_cb, spin_map(s), c);
      }
    }
    return;
  }


  /**
     Rotates from the coarse-color basis into the fine-color basis.  This
     is the second step of applying the prolongator (only for the prolongation to the top level grid!).
  */
  template <typename Float, int coarseSpin, int fineColor, int coarseColor, class FineColor, class Rotator>
  __device__ __host__ inline void rotateFineColorTopLevelStaggered(FineColor &out, const complex<Float> in[coarseSpin*coarseColor],
						  const Rotator &V, int parity, int x_cb) {
    for (int i=0; i<out.Ncolor(); i++) out(parity, x_cb, 0, i) = 0.0;

    int staggered_coarse_spin = parity;

    for (int i=0; i<fineColor; i++) {
      for (int j=0; j<coarseColor; j++) { 
	// V is a ColorMatrixField with internal dimensions Ns * Nc * Nvec
 	out(parity, x_cb, 0, i) += V(parity, x_cb, 0, i, j) * in[staggered_coarse_spin*coarseColor + j];
      }
    }
  }

  template <typename Float, int fineSpin, int fineColor, int coarseColor, class FineColor, class Rotator>
  __device__ __host__ inline void rotateFineColor(FineColor &out, const complex<Float> in[fineSpin*coarseColor],
						  const Rotator &V, int parity, int x_cb) {
    for (int s=0; s<out.Nspin(); s++) 
      for (int i=0; i<out.Ncolor(); i++) out(parity, x_cb, s, i) = 0.0;
    
    for (int i=0; i<fineColor; i++) {
      for (int s=0; s<fineSpin; s++) {
	for (int j=0; j<coarseColor; j++) { 
	  // V is a ColorMatrixField with internal dimensions Ns * Nc * Nvec
	  out(parity, x_cb, s, i) += V(parity, x_cb, s, i, j) * in[s*coarseColor + j];
	}
      }
    }
  }

  template <typename Float, int fineSpin, int fineColor, int coarseSpin, int coarseColor, typename Arg>
  void Prolongate(Arg &arg) {
    for (int parity=0; parity<2; parity++) {
<<<<<<< HEAD
      for (int x_cb=0; x_cb<arg.out.Volume()/2; x_cb++) {

        int x = parity*arg.out.Volume()/2 + x_cb;
        int x_coarse = arg.geo_map[x];
        int parity_coarse = (x_coarse >= arg.in.Volume()/2) ? 1 : 0;
        int x_coarse_cb = x_coarse - parity_coarse*arg.in.Volume()/2;

        if(fineSpin == 1)//staggered top level
        {
          //if(coarseSpin != 2) errorQuda("\nIncorrect coarse spin number\n"); 
          complex<Float> tmp[coarseSpin*coarseColor];
	  prolongate2TopLevelStaggered<Float,coarseSpin,coarseColor>(tmp, arg.in, parity_coarse, x_coarse_cb);
	  rotateFineColorTopLevelStaggered<Float,coarseSpin,fineColor,coarseColor>(arg.out, tmp, arg.V, parity, x_cb);
        }
        else//also for staggered if the fine grid is NOT a top level grid.
        {
          complex<Float> tmp[fineSpin*coarseColor];
	  prolongate<Float,fineSpin,coarseColor>(tmp, arg.in, parity_coarse, x_coarse_cb, arg.spin_map);
	  rotateFineColor<Float,fineSpin,fineColor,coarseColor>(arg.out, tmp, arg.V, parity, x_cb);
        }
=======
      for (int x_cb=0; x_cb<arg.out.VolumeCB(); x_cb++) {
	complex<Float> tmp[fineSpin*coarseColor];
	prolongate<Float,fineSpin,coarseColor>(tmp, arg.in, parity, x_cb, arg.geo_map, arg.spin_map, arg.out.Volume());
	rotateFineColor<Float,fineSpin,fineColor,coarseColor>(arg.out, tmp, arg.V, parity, x_cb);
>>>>>>> 36b03cd2
      }
    }
  }

  template <typename Float, int fineSpin, int fineColor, int coarseSpin, int coarseColor, typename Arg>
  __global__ void ProlongateKernel(Arg arg) {

    int x_cb = blockIdx.x*blockDim.x + threadIdx.x;
    int parity=threadIdx.y; //parity is within the block
    if (x_cb >= arg.out.VolumeCB()) return;

    int x = parity*arg.out.Volume()/2 + x_cb;
    int x_coarse = arg.geo_map[x];
    int parity_coarse = (x_coarse >= arg.in.Volume()/2) ? 1 : 0;
    int x_coarse_cb = x_coarse - parity_coarse*arg.in.Volume()/2;
    if(fineSpin == 1)
    {
      complex<Float> tmp[2*coarseColor];
      prolongate2TopLevelStaggered<Float,coarseSpin,coarseColor>(tmp, arg.in, parity_coarse, x_coarse_cb);
      rotateFineColorTopLevelStaggered<Float,coarseSpin,fineColor,coarseColor>(arg.out, tmp, arg.V, parity, x_cb);
    }
    else
    {
      complex<Float> tmp[fineSpin*coarseColor];
      prolongate<Float,fineSpin,coarseColor>(tmp, arg.in, parity_coarse, x_coarse_cb, arg.spin_map);
      rotateFineColor<Float,fineSpin,fineColor,coarseColor>(arg.out, tmp, arg.V, parity, x_cb);
    }
  }
  
  template <typename Float, int fineSpin, int fineColor, int coarseSpin, int coarseColor, typename Arg>
  class ProlongateLaunch : public Tunable {

  protected:
    Arg &arg;
    QudaFieldLocation location;
    char vol[TuneKey::volume_n];

    long long flops() const { return 0; }
    unsigned int sharedBytesPerThread() const { return 0; }
    unsigned int sharedBytesPerBlock(const TuneParam &param) const { return 0; }
    bool tuneGridDim() const { return false; } // Don't tune the grid dimensions.
    unsigned int minThreads() const { return arg.out.VolumeCB(); } // fine parity is the block y dimension

  public:
    ProlongateLaunch(Arg &arg, const ColorSpinorField &fine, const ColorSpinorField &coarse, 
		     const QudaFieldLocation location) : arg(arg), location(location) { 
      strcpy(vol, fine.VolString());
      strcat(vol, ",");
      strcat(vol, coarse.VolString());

      strcpy(aux, fine.AuxString());
      strcat(aux, ",");
      strcat(aux, coarse.AuxString());
    }

    virtual ~ProlongateLaunch() { }

    void apply(const cudaStream_t &stream) {
      if (location == QUDA_CPU_FIELD_LOCATION) {
	Prolongate<Float,fineSpin,fineColor,coarseSpin,coarseColor>(arg);
      } else {
	TuneParam tp = tuneLaunch(*this, getTuning(), getVerbosity());
	tp.block.y = 2; // need factor of two for parity with in the block
	ProlongateKernel<Float,fineSpin,fineColor,coarseSpin,coarseColor,Arg> 
	  <<<tp.grid, tp.block, tp.shared_bytes, stream>>>(arg);
      }
    }

    TuneKey tuneKey() const {
      return TuneKey(vol, typeid(*this).name(), aux);
    }

    void initTuneParam(TuneParam &param) const {
      Tunable::initTuneParam(param);
      param.grid = dim3( ((arg.out.VolumeCB())+param.block.x-1) / param.block.x, 1, 1);
    }

    /** sets default values for when tuning is disabled */
    void defaultTuneParam(TuneParam &param) const {
      Tunable::defaultTuneParam(param);
      param.grid = dim3( ((arg.out.VolumeCB())+param.block.x-1) / param.block.x, 1, 1);
    }

    long long bytes() const {
      return arg.in.Bytes() + arg.out.Bytes() + arg.V.Bytes() + arg.out.Volume()*sizeof(int);
    }

  };

  template <typename Float, int fineSpin, int fineColor, int coarseSpin, int coarseColor, QudaFieldOrder order>
  void Prolongate(ColorSpinorField &out, const ColorSpinorField &in, const ColorSpinorField &v,
		  const int *fine_to_coarse) {

    typedef FieldOrderCB<Float,fineSpin,fineColor,1,order> fineSpinor;
    typedef FieldOrderCB<Float,coarseSpin,coarseColor,1,order> coarseSpinor;
    typedef FieldOrderCB<Float,fineSpin,fineColor,coarseColor,order> packedSpinor;
    typedef ProlongateArg<fineSpinor,coarseSpinor,packedSpinor,fineSpin,coarseSpin> Arg;

    fineSpinor   Out(const_cast<ColorSpinorField&>(out));
    coarseSpinor In(const_cast<ColorSpinorField&>(in));
    packedSpinor V(const_cast<ColorSpinorField&>(v));

    Arg arg(Out, In, V, fine_to_coarse);
    ProlongateLaunch<Float, fineSpin, fineColor, coarseSpin, coarseColor, Arg> prolongator(arg, out, in, Location(out, in, v));
    prolongator.apply(0);

    if (Location(out, in, v) == QUDA_CUDA_FIELD_LOCATION) checkCudaError();
  }


  template <typename Float, int fineSpin, int fineColor, int coarseSpin, QudaFieldOrder order>
  void Prolongate(ColorSpinorField &out, const ColorSpinorField &in, const ColorSpinorField &v,
		  int nVec, const int *fine_to_coarse, const int *spin_map) {
    // first check that the spin_map matches the spin_mapper  
    if(spin_map != NULL)
    {
      spin_mapper<fineSpin,coarseSpin> mapper;
      for (int s=0; s<fineSpin; s++) 
        if (mapper(s) != spin_map[s]) errorQuda("Spin map does not match spin_mapper");
    }

    if (nVec == 2) {
      Prolongate<Float,fineSpin,fineColor,coarseSpin,2,order>(out, in, v, fine_to_coarse);
    } else if (nVec == 24) {
      Prolongate<Float,fineSpin,fineColor,coarseSpin,24,order>(out, in, v, fine_to_coarse);
    } else if (nVec == 48) {
      Prolongate<Float,fineSpin,fineColor,coarseSpin,48,order>(out, in, v, fine_to_coarse);
    } else {
      errorQuda("Unsupported nVec %d", nVec);
    }
  }

  template <typename Float, int fineSpin, int fineColor, QudaFieldOrder order>
  void Prolongate(ColorSpinorField &out, const ColorSpinorField &in, const ColorSpinorField &v,
                  int nVec, const int *fine_to_coarse, const int *spin_map) {

    if (in.Nspin() == 2) {
      Prolongate<Float,fineSpin,fineColor,2,order>(out, in, v, nVec, fine_to_coarse, spin_map);
#ifdef GPU_STAGGERED_DIRAC
    } else if (in.Nspin() == 1) {
      Prolongate<Float,fineSpin,fineColor,1,order>(out, in, v, nVec, fine_to_coarse, spin_map);
#endif
    } else {
<<<<<<< HEAD
      errorQuda("Coarse spin != 2 is not supported (%d)", in.Nspin());
=======
      errorQuda("Coarse spin %d is not supported", in.Nspin());
>>>>>>> 36b03cd2
    }
  }

  template <typename Float, int fineSpin, QudaFieldOrder order>
  void Prolongate(ColorSpinorField &out, const ColorSpinorField &in, const ColorSpinorField &v,
		  int Nvec, const int *fine_to_coarse, const int *spin_map) {

    if (out.Ncolor() == 3) {
      Prolongate<Float,fineSpin,3,order>(out, in, v, Nvec, fine_to_coarse, spin_map);
    } else if (out.Ncolor() == 2) {
      Prolongate<Float,fineSpin,2,order>(out, in, v, Nvec, fine_to_coarse, spin_map);
    } else if (out.Ncolor() == 24) {
      Prolongate<Float,fineSpin,24,order>(out, in, v, Nvec, fine_to_coarse, spin_map);
    } else if (out.Ncolor() == 48) {
      Prolongate<Float,fineSpin,48,order>(out, in, v, Nvec, fine_to_coarse, spin_map);
    } else {
      errorQuda("Unsupported nColor %d", out.Ncolor());
    }
  }

  template <typename Float, QudaFieldOrder order>
  void Prolongate(ColorSpinorField &out, const ColorSpinorField &in, const ColorSpinorField &v,
		  int Nvec, const int *fine_to_coarse, const int *spin_map) {

    if (out.Nspin() == 4) {
      Prolongate<Float,4,order>(out, in, v, Nvec, fine_to_coarse, spin_map);
    } else if (out.Nspin() == 2) {
      Prolongate<Float,2,order>(out, in, v, Nvec, fine_to_coarse, spin_map);
#ifdef GPU_STAGGERED_DIRAC
    } else if (out.Nspin() == 1) {
      Prolongate<Float,1,order>(out, in, v, Nvec, fine_to_coarse, spin_map);
#endif
    } else {
      errorQuda("Unsupported nSpin %d", out.Nspin());
    }
  }

  template <typename Float>
  void Prolongate(ColorSpinorField &out, const ColorSpinorField &in, const ColorSpinorField &v,
		  int Nvec, const int *fine_to_coarse, const int *spin_map) {

    if (out.FieldOrder() != in.FieldOrder() || out.FieldOrder() != v.FieldOrder())
      errorQuda("Field orders do not match (out=%d, in=%d, v=%d)", 
		out.FieldOrder(), in.FieldOrder(), v.FieldOrder());

    if (out.FieldOrder() == QUDA_FLOAT2_FIELD_ORDER) {
      Prolongate<Float,QUDA_FLOAT2_FIELD_ORDER>
	(out, in, v, Nvec, fine_to_coarse, spin_map);
    } else if (out.FieldOrder() == QUDA_SPACE_SPIN_COLOR_FIELD_ORDER) {
      Prolongate<Float,QUDA_SPACE_SPIN_COLOR_FIELD_ORDER>
	(out, in, v, Nvec, fine_to_coarse, spin_map);
    } else {
      errorQuda("Unsupported field type %d", out.FieldOrder());
    }
  }
#endif // GPU_MULTIGRID

  void Prolongate(ColorSpinorField &out, const ColorSpinorField &in, const ColorSpinorField &v,
		  int Nvec, const int *fine_to_coarse, const int *spin_map) {
#ifdef GPU_MULTIGRID
    if (out.Precision() != in.Precision() || v.Precision() != in.Precision()) 
      errorQuda("Precision mismatch out=%d in=%d v=%d", out.Precision(), in.Precision(), v.Precision());

    if (out.Precision() == QUDA_DOUBLE_PRECISION) {
      Prolongate<double>(out, in, v, Nvec, fine_to_coarse, spin_map);
    } else if (out.Precision() == QUDA_SINGLE_PRECISION) {
      Prolongate<float>(out, in, v, Nvec, fine_to_coarse, spin_map);
    } else {
      errorQuda("Unsupported precision %d", out.Precision());
    }

    if (Location(out, in, v) == QUDA_CUDA_FIELD_LOCATION) checkCudaError();
#else
    errorQuda("Multigrid has not been built");
#endif
  }

} // end namespace quda<|MERGE_RESOLUTION|>--- conflicted
+++ resolved
@@ -52,16 +52,7 @@
 
   template <typename Float, int fineSpin, int coarseColor, class Coarse, typename S>
   __device__ __host__ inline void prolongate(complex<Float> out[fineSpin*coarseColor], const Coarse &in, 
-<<<<<<< HEAD
 					     int parity_coarse, int x_coarse_cb, const S& spin_map) {
-=======
-					     int parity, int x_cb, const int *geo_map, const S& spin_map, int fineVolume) {
-    int x = parity*fineVolume/2 + x_cb;
-    int x_coarse = geo_map[x];
-    int parity_coarse = (x_coarse >= in.VolumeCB()) ? 1 : 0;
-    int x_coarse_cb = x_coarse - parity_coarse*in.VolumeCB();
-
->>>>>>> 36b03cd2
     for (int s=0; s<fineSpin; s++) {
       for (int c=0; c<coarseColor; c++) {
 	out[s*coarseColor+c] = in(parity_coarse, x_coarse_cb, spin_map(s), c);
@@ -109,13 +100,12 @@
   template <typename Float, int fineSpin, int fineColor, int coarseSpin, int coarseColor, typename Arg>
   void Prolongate(Arg &arg) {
     for (int parity=0; parity<2; parity++) {
-<<<<<<< HEAD
-      for (int x_cb=0; x_cb<arg.out.Volume()/2; x_cb++) {
-
-        int x = parity*arg.out.Volume()/2 + x_cb;
+      for (int x_cb=0; x_cb<arg.out.VolumeCB(); x_cb++) {
+
+        int x = parity*arg.out.VolumeCB() + x_cb;
         int x_coarse = arg.geo_map[x];
-        int parity_coarse = (x_coarse >= arg.in.Volume()/2) ? 1 : 0;
-        int x_coarse_cb = x_coarse - parity_coarse*arg.in.Volume()/2;
+        int parity_coarse = (x_coarse >= arg.in.VolumeCB()) ? 1 : 0;
+        int x_coarse_cb = x_coarse - parity_coarse*arg.in.VolumeCB();
 
         if(fineSpin == 1)//staggered top level
         {
@@ -130,12 +120,6 @@
 	  prolongate<Float,fineSpin,coarseColor>(tmp, arg.in, parity_coarse, x_coarse_cb, arg.spin_map);
 	  rotateFineColor<Float,fineSpin,fineColor,coarseColor>(arg.out, tmp, arg.V, parity, x_cb);
         }
-=======
-      for (int x_cb=0; x_cb<arg.out.VolumeCB(); x_cb++) {
-	complex<Float> tmp[fineSpin*coarseColor];
-	prolongate<Float,fineSpin,coarseColor>(tmp, arg.in, parity, x_cb, arg.geo_map, arg.spin_map, arg.out.Volume());
-	rotateFineColor<Float,fineSpin,fineColor,coarseColor>(arg.out, tmp, arg.V, parity, x_cb);
->>>>>>> 36b03cd2
       }
     }
   }
@@ -279,11 +263,7 @@
       Prolongate<Float,fineSpin,fineColor,1,order>(out, in, v, nVec, fine_to_coarse, spin_map);
 #endif
     } else {
-<<<<<<< HEAD
-      errorQuda("Coarse spin != 2 is not supported (%d)", in.Nspin());
-=======
       errorQuda("Coarse spin %d is not supported", in.Nspin());
->>>>>>> 36b03cd2
     }
   }
 
