#include <color_spinor_field.h>
#include <string.h>
#include <iostream>
#include <typeinfo>

namespace quda {

  /*ColorSpinorField::ColorSpinorField() : init(false) {

    }*/

  ColorSpinorParam::ColorSpinorParam(const ColorSpinorField &field) : LatticeFieldParam()  {
    field.fill(*this);
  }

  ColorSpinorField::ColorSpinorField(const ColorSpinorParam &param)
    : LatticeField(param), init(false), ghost_precision_allocated(QUDA_INVALID_PRECISION), v(0), norm(0),
      ghost( ), ghostNorm( ), ghostFace( ),
      bytes(0), norm_bytes(0), even(0), odd(0),
      composite_descr(param.is_composite, param.composite_dim, param.is_component, param.component_id),
      components(0)
  {
    if (param.create == QUDA_INVALID_FIELD_CREATE) errorQuda("Invalid create type");
    for (int i = 0; i < 2 * QUDA_MAX_DIM; i++) ghost_buf[i] = nullptr;
    create(param.nDim, param.x, param.nColor, param.nSpin, param.nVec, param.twistFlavor, param.Precision(), param.pad,
           param.siteSubset, param.siteOrder, param.fieldOrder, param.gammaBasis, param.pc_type, param.suggested_parity);
  }

  ColorSpinorField::ColorSpinorField(const ColorSpinorField &field)
    : LatticeField(field), init(false), ghost_precision_allocated(QUDA_INVALID_PRECISION), v(0), norm(0),
      ghost( ), ghostNorm( ), ghostFace( ),
      bytes(0), norm_bytes(0), even(0), odd(0),
     composite_descr(field.composite_descr), components(0)
  {
    for (int i = 0; i < 2 * QUDA_MAX_DIM; i++) ghost_buf[i] = nullptr;
    create(field.nDim, field.x, field.nColor, field.nSpin, field.nVec, field.twistFlavor, field.Precision(), field.pad,
           field.siteSubset, field.siteOrder, field.fieldOrder, field.gammaBasis, field.pc_type, field.suggested_parity);
  }

  ColorSpinorField::~ColorSpinorField() {
    destroy();
  }

  void ColorSpinorField::createGhostZone(int nFace, bool spin_project) const {

    if ( typeid(*this) == typeid(cpuColorSpinorField) || ghost_precision_allocated == ghost_precision ) return;

    // For Wilson we half the number of effective faces if the fields are spin projected.
    int num_faces = ((nSpin == 4 && spin_project) ? 1 : 2) * nFace;
    int num_norm_faces = 2*nFace;

    // calculate size of ghost zone required
    int ghostVolume = 0;
    int dims = nDim == 5 ? (nDim - 1) : nDim;
    int x5   = nDim == 5 ? x[4] : 1; ///includes DW  and non-degenerate TM ghosts
    for (int i=0; i<dims; i++) {
      ghostFace[i] = 0;
      if (comm_dim_partitioned(i)) {
	ghostFace[i] = 1;
	for (int j=0; j<dims; j++) {
	  if (i==j) continue;
	  ghostFace[i] *= x[j];
	}
	ghostFace[i] *= x5; ///temporal hack : extra dimension for DW ghosts
	if (i==0 && siteSubset != QUDA_FULL_SITE_SUBSET) ghostFace[i] /= 2;
	ghostVolume += ghostFace[i];
      }
      if (i==0) {
	ghostOffset[i][0] = 0;
      } else {
        if (ghost_precision == QUDA_HALF_PRECISION || ghost_precision == QUDA_QUARTER_PRECISION) {
          ghostOffset[i][0] = (ghostNormOffset[i-1][1] + num_norm_faces*ghostFace[i-1]/2)*sizeof(float)/ghost_precision;
          // Ensure that start of ghostOffset is aligned on four word boundaries (check if this is needed)
          ghostOffset[i][0] = 4*((ghostOffset[i][0] + 3)/4);
        } else {
	  ghostOffset[i][0] = ghostOffset[i-1][0] + num_faces*ghostFace[i-1]*nSpin*nColor*2;
        }
      }

      if (ghost_precision == QUDA_HALF_PRECISION || ghost_precision == QUDA_QUARTER_PRECISION) {
        ghostNormOffset[i][0] = (ghostOffset[i][0] + (num_faces*ghostFace[i]*nSpin*nColor*2/2))*ghost_precision/sizeof(float);
        ghostOffset[i][1] = (ghostNormOffset[i][0] + num_norm_faces*ghostFace[i]/2)*sizeof(float)/ghost_precision;
	// Ensure that start of ghostOffset is aligned on four word boundaries (check if this is needed)
        ghostOffset[i][1] = 4*((ghostOffset[i][1] + 3)/4);
        ghostNormOffset[i][1] = (ghostOffset[i][1] + (num_faces*ghostFace[i]*nSpin*nColor*2/2))*ghost_precision/sizeof(float);
      } else {
        ghostOffset[i][1] = ghostOffset[i][0] + num_faces*ghostFace[i]*nSpin*nColor*2/2;
      }

      int Nint = nColor * nSpin * 2 / (nSpin == 4 && spin_project ? 2 : 1); // number of internal degrees of freedom
      ghost_face_bytes[i] = nFace*ghostFace[i]*Nint*ghost_precision;
      if (ghost_precision == QUDA_HALF_PRECISION || ghost_precision == QUDA_QUARTER_PRECISION) ghost_face_bytes[i] += nFace*ghostFace[i]*sizeof(float);

      if(GhostOffset(i,0)%FieldOrder()) errorQuda("ghostOffset(%d,0) %d is not a multiple of FloatN\n", i, GhostOffset(i,0));
      if(GhostOffset(i,1)%FieldOrder()) errorQuda("ghostOffset(%d,1) %d is not a multiple of FloatN\n", i, GhostOffset(i,1));

      ghostFaceCB[i] = (siteSubset == QUDA_FULL_SITE_SUBSET ? ghostFace[i] / 2 : ghostFace[i]);
    } // dim

    int ghostNormVolume = num_norm_faces * ghostVolume;
    ghostVolume *= num_faces;

    size_t ghost_length = ghostVolume*nColor*nSpin*2;
    size_t ghost_norm_length = (ghost_precision == QUDA_HALF_PRECISION || ghost_precision == QUDA_QUARTER_PRECISION) ? ghostNormVolume : 0;

    ghost_bytes = (size_t)ghost_length*ghost_precision;
    if (ghost_precision == QUDA_HALF_PRECISION || ghost_precision == QUDA_QUARTER_PRECISION) ghost_bytes += ghost_norm_length*sizeof(float);
    if (isNative()) ghost_bytes = ALIGNMENT_ADJUST(ghost_bytes);

    { // compute temporaries needed by dslash and packing kernels
      auto &X = dslash_constant.X;
      for (int dim=0; dim<nDim; dim++) X[dim] = x[dim];
      for (int dim=nDim; dim<QUDA_MAX_DIM; dim++) X[dim] = 1;
      if (siteSubset == QUDA_PARITY_SITE_SUBSET) X[0] = 2*X[0];

      for (int i=0; i<nDim; i++) dslash_constant.Xh[i] = X[i]/2;

      dslash_constant.Ls = X[4];
      dslash_constant.volume_4d_cb = volumeCB / (nDim == 5 ? x[4] : 1);
      dslash_constant.volume_4d = 2 * dslash_constant.volume_4d_cb;

      int face[4];
      for (int dim=0; dim<4; dim++) {
        for (int j=0; j<4; j++) face[j] = X[j];
        face[dim] = nFace;
        dslash_constant.face_X[dim] = face[0];
        dslash_constant.face_Y[dim] = face[1];
        dslash_constant.face_Z[dim] = face[2];
        dslash_constant.face_T[dim] = face[3];
        dslash_constant.face_XY[dim] = dslash_constant.face_X[dim] * face[1];
        dslash_constant.face_XYZ[dim] = dslash_constant.face_XY[dim] * face[2];
        dslash_constant.face_XYZT[dim] = dslash_constant.face_XYZ[dim] * face[3];
      }

      dslash_constant.Vh = (X[3]*X[2]*X[1]*X[0])/2;
      dslash_constant.ghostFace[0] = X[1] * X[2] * X[3];
      dslash_constant.ghostFace[1] = X[0] * X[2] * X[3];
      dslash_constant.ghostFace[2] = X[0] * X[1] * X[3];
      dslash_constant.ghostFace[3] = X[0] * X[1] * X[2];
      for (int d = 0; d < 4; d++) dslash_constant.ghostFaceCB[d] = dslash_constant.ghostFace[d] / 2;

      dslash_constant.X2X1 = X[1]*X[0];
      dslash_constant.X3X2X1 = X[2]*X[1]*X[0];
      dslash_constant.X4X3X2X1 = X[3] * X[2] * X[1] * X[0];
      dslash_constant.X2X1mX1 = (X[1]-1)*X[0];
      dslash_constant.X3X2X1mX2X1 = (X[2]-1)*X[1]*X[0];
      dslash_constant.X4X3X2X1mX3X2X1 = (X[3]-1)*X[2]*X[1]*X[0];
      dslash_constant.X5X4X3X2X1mX4X3X2X1 = (X[4] - 1) * X[3] * X[2] * X[1] * X[0];
      dslash_constant.X4X3X2X1hmX3X2X1h = dslash_constant.X4X3X2X1mX3X2X1/2;

      // used by indexFromFaceIndexStaggered
      dslash_constant.dims[0][0]=X[1];
      dslash_constant.dims[0][1]=X[2];
      dslash_constant.dims[0][2]=X[3];

      dslash_constant.dims[1][0]=X[0];
      dslash_constant.dims[1][1]=X[2];
      dslash_constant.dims[1][2]=X[3];

      dslash_constant.dims[2][0]=X[0];
      dslash_constant.dims[2][1]=X[1];
      dslash_constant.dims[2][2]=X[3];

      dslash_constant.dims[3][0]=X[0];
      dslash_constant.dims[3][1]=X[1];
      dslash_constant.dims[3][2]=X[2];
    }
    ghost_precision_allocated = ghost_precision;

  } // createGhostZone

  void ColorSpinorField::create(int Ndim, const int *X, int Nc, int Ns, int Nvec, QudaTwistFlavorType Twistflavor,
                                QudaPrecision Prec, int Pad, QudaSiteSubset siteSubset, QudaSiteOrder siteOrder,
                                QudaFieldOrder fieldOrder, QudaGammaBasis gammaBasis, QudaPCType pc_type,
                                QudaParity suggested_parity)
  {
    this->siteSubset = siteSubset;
    this->siteOrder = siteOrder;
    this->fieldOrder = fieldOrder;
    this->gammaBasis = gammaBasis;

    if (Ndim > QUDA_MAX_DIM){
      errorQuda("Number of dimensions nDim = %d too great", Ndim);
    }
    nDim = Ndim;
    nColor = Nc;
    nSpin = Ns;
    nVec = Nvec;
    twistFlavor = Twistflavor;

    this->pc_type = pc_type;
    this->suggested_parity = suggested_parity;

    precision = Prec;
    // Copy all data in X
    for (int d = 0; d < QUDA_MAX_DIM; d++) x[d] = X[d];
    volume = 1;
    for (int d=0; d<nDim; d++) {
      volume *= x[d];
    }
    volumeCB = siteSubset == QUDA_PARITY_SITE_SUBSET ? volume : volume/2;

   if((twistFlavor == QUDA_TWIST_NONDEG_DOUBLET || twistFlavor == QUDA_TWIST_DEG_DOUBLET) && x[4] != 2)
     errorQuda("Must be two flavors for non-degenerate twisted mass spinor (while provided with %d number of components)\n", x[4]);//two flavors

    pad = Pad;
    if (siteSubset == QUDA_FULL_SITE_SUBSET) {
      stride = volume/2 + pad; // padding is based on half volume
      length = 2*stride*nColor*nSpin*2;
    } else {
      stride = volume + pad;
      length = stride*nColor*nSpin*2;
    }

    real_length = volume*nColor*nSpin*2; // physical length

    bytes = (size_t)length * precision; // includes pads and ghost zones
    if (isNative() || fieldOrder == QUDA_FLOAT2_FIELD_ORDER) bytes = (siteSubset == QUDA_FULL_SITE_SUBSET) ? 2*ALIGNMENT_ADJUST(bytes/2) : ALIGNMENT_ADJUST(bytes);

    if (precision == QUDA_HALF_PRECISION || precision == QUDA_QUARTER_PRECISION) {
      norm_bytes = (siteSubset == QUDA_FULL_SITE_SUBSET ? 2*stride : stride) * sizeof(float);
      if (isNative() || fieldOrder == QUDA_FLOAT2_FIELD_ORDER) norm_bytes = (siteSubset == QUDA_FULL_SITE_SUBSET) ? 2*ALIGNMENT_ADJUST(norm_bytes/2) : ALIGNMENT_ADJUST(norm_bytes);
    } else {
      norm_bytes = 0;
    }

    init = true;

    if (composite_descr.is_composite) {

      if (composite_descr.is_component) errorQuda("\nComposite type is not implemented.\n");

      composite_descr.volume   = volume;
      composite_descr.volumeCB = volumeCB;
      composite_descr.stride = stride;
      composite_descr.length = length;
      composite_descr.real_length = real_length;
      composite_descr.bytes       = bytes;
      composite_descr.norm_bytes  = norm_bytes;

      volume *= composite_descr.dim;
      volumeCB *= composite_descr.dim;
      stride *= composite_descr.dim;
      length *= composite_descr.dim;
      real_length *= composite_descr.dim;

      bytes *= composite_descr.dim;
      norm_bytes *= composite_descr.dim;
    }  else if (composite_descr.is_component) {
      composite_descr.dim = 0;

      composite_descr.volume      = 0;
      composite_descr.volumeCB    = 0;
      composite_descr.stride      = 0;
      composite_descr.length      = 0;
      composite_descr.real_length = 0;
      composite_descr.bytes       = 0;
      composite_descr.norm_bytes  = 0;
    }

    setTuningString();
  }

  void ColorSpinorField::setTuningString() {
    {
      //LatticeField::setTuningString(); // FIXME - LatticeField needs correct dims for single-parity
      char vol_tmp[TuneKey::volume_n];
      int check  = snprintf(vol_string, TuneKey::volume_n, "%d", x[0]);
      if (check < 0 || check >= TuneKey::volume_n) errorQuda("Error writing volume string");
      for (int d=1; d<nDim; d++) {
        strcpy(vol_tmp, vol_string);
        check = snprintf(vol_string, TuneKey::volume_n, "%sx%d", vol_tmp, x[d]);
        if (check < 0 || check >= TuneKey::volume_n) errorQuda("Error writing volume string");
      }
    }

    {
      int aux_string_n = TuneKey::aux_n / 2;
      char aux_tmp[aux_string_n];
<<<<<<< HEAD
      int check = snprintf(aux_string, aux_string_n, "vol=%lu,stride=%lu,precision=%d,Ns=%d,Nc=%d",
                           volume, stride, precision, nSpin, nColor);
=======
      int check = snprintf(aux_string, aux_string_n, "vol=%lu,stride=%lu,precision=%d,order=%d,Ns=%d,Nc=%d", volume,
                           stride, precision, fieldOrder, nSpin, nColor);
>>>>>>> b9961934
      if (check < 0 || check >= aux_string_n) errorQuda("Error writing aux string");
      if (twistFlavor != QUDA_TWIST_NO && twistFlavor != QUDA_TWIST_INVALID) {
        strcpy(aux_tmp, aux_string);
        check = snprintf(aux_string, aux_string_n, "%s,TwistFlavour=%d", aux_tmp, twistFlavor);
        if (check < 0 || check >= aux_string_n) errorQuda("Error writing aux string");
      }
    }
  }

  void ColorSpinorField::destroy() {
    init = false;
  }

  ColorSpinorField& ColorSpinorField::operator=(const ColorSpinorField &src) {
    if (&src != this) {
      if(src.composite_descr.is_composite){
        this->composite_descr.is_composite = true;
        this->composite_descr.dim          = src.composite_descr.dim;
        this->composite_descr.is_component = false;
        this->composite_descr.id           = 0;
        this->composite_descr.is_subset    = false;
      }
      else if(src.composite_descr.is_component){
        this->composite_descr.is_composite = false;
        this->composite_descr.dim          = 0;
        this->composite_descr.is_subset    = false;
        //this->composite_descr.is_component = false;
        //this->composite_descr.id           = 0;
      }

      create(src.nDim, src.x, src.nColor, src.nSpin, src.nVec, src.twistFlavor, src.precision, src.pad, src.siteSubset,
             src.siteOrder, src.fieldOrder, src.gammaBasis, src.pc_type, src.suggested_parity);
    }
    return *this;
  }

  // Resets the attributes of this field if param disagrees (and is defined)
  void ColorSpinorField::reset(const ColorSpinorParam &param)
  {
    if (param.nColor != 0) nColor = param.nColor;
    if (param.nSpin != 0) nSpin = param.nSpin;
    if (param.nVec != 0) nVec = param.nVec;
    if (param.twistFlavor != QUDA_TWIST_INVALID) twistFlavor = param.twistFlavor;

    if (param.pc_type != QUDA_PC_INVALID) pc_type = param.pc_type;
    if (param.suggested_parity != QUDA_INVALID_PARITY) suggested_parity = param.suggested_parity;

    if (param.Precision() != QUDA_INVALID_PRECISION) precision = param.Precision();
    if (param.GhostPrecision() != QUDA_INVALID_PRECISION) ghost_precision = param.GhostPrecision();
    if (param.nDim != 0) nDim = param.nDim;

    composite_descr.is_composite     = param.is_composite;
    composite_descr.is_component     = param.is_component;
    composite_descr.is_subset        = false;
    composite_descr.dim              = param.is_composite ? param.composite_dim : 0;
    composite_descr.id               = param.component_id;
    composite_descr.subset_begin     = 0;
    composite_descr.subset_range     = 0;

    volume = 1;
    for (int d=0; d<nDim; d++) {
      if (param.x[d] != 0) x[d] = param.x[d];
      volume *= x[d];
    }
    volumeCB = param.siteSubset == QUDA_PARITY_SITE_SUBSET ? volume : volume/2;

    if((twistFlavor == QUDA_TWIST_NONDEG_DOUBLET || twistFlavor == QUDA_TWIST_DEG_DOUBLET) && x[4] != 2)
      errorQuda("Must be two flavors for non-degenerate twisted mass spinor (provided with %d)\n", x[4]);

    if (param.pad != 0) pad = param.pad;

    if (param.siteSubset == QUDA_FULL_SITE_SUBSET) {
      stride = volume/2 + pad;
      length = 2*stride*nColor*nSpin*2;
    } else if (param.siteSubset == QUDA_PARITY_SITE_SUBSET) {
      stride = volume + pad;
      length = stride*nColor*nSpin*2;
    } else {
      //errorQuda("SiteSubset not defined %d", param.siteSubset);
      //do nothing, not an error (can't remember why - need to document this sometime! )
    }

    if (param.siteSubset != QUDA_INVALID_SITE_SUBSET) siteSubset = param.siteSubset;
    if (param.siteOrder != QUDA_INVALID_SITE_ORDER) siteOrder = param.siteOrder;
    if (param.fieldOrder != QUDA_INVALID_FIELD_ORDER) fieldOrder = param.fieldOrder;
    if (param.gammaBasis != QUDA_INVALID_GAMMA_BASIS) gammaBasis = param.gammaBasis;

    real_length = volume*nColor*nSpin*2;

    bytes = (size_t)length * precision; // includes pads
    if (isNative() || fieldOrder == QUDA_FLOAT2_FIELD_ORDER) bytes = (siteSubset == QUDA_FULL_SITE_SUBSET) ? 2*ALIGNMENT_ADJUST(bytes/2) : ALIGNMENT_ADJUST(bytes);

    if (precision == QUDA_HALF_PRECISION || precision == QUDA_QUARTER_PRECISION) {
      norm_bytes = (siteSubset == QUDA_FULL_SITE_SUBSET ? 2*stride : stride) * sizeof(float);
      if (isNative() || fieldOrder == QUDA_FLOAT2_FIELD_ORDER) norm_bytes = (siteSubset == QUDA_FULL_SITE_SUBSET) ? 2*ALIGNMENT_ADJUST(norm_bytes/2) : ALIGNMENT_ADJUST(norm_bytes);
    } else {
      norm_bytes = 0;
    }

    //! for deflated solvers:
    if (composite_descr.is_composite) {
      composite_descr.volume            = volume;
      composite_descr.stride            = stride;
      composite_descr.length            = length;
      composite_descr.real_length       = real_length;
      composite_descr.bytes             = bytes;
      composite_descr.norm_bytes        = norm_bytes;

      volume            *= composite_descr.dim;
      stride            *= composite_descr.dim;
      length            *= composite_descr.dim;
      real_length       *= composite_descr.dim;

      bytes      *= composite_descr.dim;
      norm_bytes *= composite_descr.dim;
    } else {
      composite_descr.volume            = 0;
      composite_descr.stride            = 0;
      composite_descr.length            = 0;
      composite_descr.real_length       = 0;
      composite_descr.bytes             = 0;
      composite_descr.norm_bytes        = 0;
    }

    if (!init) errorQuda("Shouldn't be resetting a non-inited field\n");

    setTuningString();
  }

  // Fills the param with the contents of this field
  void ColorSpinorField::fill(ColorSpinorParam &param) const {
    param.location = Location();
    param.nColor = nColor;
    param.nSpin = nSpin;
    param.nVec = nVec;
    param.twistFlavor = twistFlavor;
    param.fieldOrder = fieldOrder;
    param.setPrecision(precision, ghost_precision);
    param.nDim = nDim;

    param.is_composite  = composite_descr.is_composite;
    param.composite_dim = composite_descr.dim;
    param.is_component  = false;//always either a regular spinor or a composite object
    param.component_id  = 0;

    memcpy(param.x, x, QUDA_MAX_DIM*sizeof(int));
    param.pad = pad;
    param.siteSubset = siteSubset;
    param.siteOrder = siteOrder;
    param.gammaBasis = gammaBasis;
    param.pc_type = pc_type;
    param.suggested_parity = suggested_parity;
    param.create = QUDA_NULL_FIELD_CREATE;
  }

  void ColorSpinorField::exchange(void **ghost, void **sendbuf, int nFace) const {

    // FIXME: use LatticeField MsgHandles
    MsgHandle *mh_send_fwd[4];
    MsgHandle *mh_from_back[4];
    MsgHandle *mh_from_fwd[4];
    MsgHandle *mh_send_back[4];
    size_t bytes[4];

    const int Ninternal = 2*nColor*nSpin;
    size_t total_bytes = 0;
    for (int i=0; i<nDimComms; i++) {
      bytes[i] = siteSubset*nFace*surfaceCB[i]*Ninternal*ghost_precision;
      if (comm_dim_partitioned(i)) total_bytes += 2*bytes[i]; // 2 for fwd/bwd
    }

    void *total_send = nullptr;
    void *total_recv = nullptr;
    void *send_fwd[4];
    void *send_back[4];
    void *recv_fwd[4];
    void *recv_back[4];

    // leave this option in there just in case
    bool no_comms_fill = false;

    // If this is set to false, then we are assuming that the send and
    // ghost buffers are in a single contiguous memory space.  Setting
    // to false means we aggregate all cudaMemcpys which reduces
    // latency.
    bool fine_grained_memcpy = false;

    if (Location() == QUDA_CPU_FIELD_LOCATION) {
      for (int i=0; i<nDimComms; i++) {
	if (comm_dim_partitioned(i)) {
	  send_back[i] = sendbuf[2*i + 0];
	  send_fwd[i]  = sendbuf[2*i + 1];
	  recv_fwd[i]  =   ghost[2*i + 1];
	  recv_back[i] =   ghost[2*i + 0];
	} else if (no_comms_fill) {
	  memcpy(ghost[2*i+1], sendbuf[2*i+0], bytes[i]);
	  memcpy(ghost[2*i+0], sendbuf[2*i+1], bytes[i]);
	}
      }
    } else { // FIXME add GPU_COMMS support
      if (total_bytes) {
	total_send = pool_pinned_malloc(total_bytes);
	total_recv = pool_pinned_malloc(total_bytes);
      }
      size_t offset = 0;
      for (int i=0; i<nDimComms; i++) {
	if (comm_dim_partitioned(i)) {
	  send_back[i] = static_cast<char*>(total_send) + offset;
	  recv_back[i] = static_cast<char*>(total_recv) + offset;
	  offset += bytes[i];
	  send_fwd[i] = static_cast<char*>(total_send) + offset;
	  recv_fwd[i] = static_cast<char*>(total_recv) + offset;
	  offset += bytes[i];
	  if (fine_grained_memcpy) {
	    qudaMemcpy(send_back[i], sendbuf[2*i + 0], bytes[i], cudaMemcpyDeviceToHost);
	    qudaMemcpy(send_fwd[i],  sendbuf[2*i + 1], bytes[i], cudaMemcpyDeviceToHost);
	  }
	} else if (no_comms_fill) {
	  qudaMemcpy(ghost[2*i+1], sendbuf[2*i+0], bytes[i], cudaMemcpyDeviceToDevice);
	  qudaMemcpy(ghost[2*i+0], sendbuf[2*i+1], bytes[i], cudaMemcpyDeviceToDevice);
	}
      }
      if (!fine_grained_memcpy && total_bytes) {
	// find first non-zero pointer
	void *send_ptr = nullptr;
	for (int i=0; i<nDimComms; i++) {
	  if (comm_dim_partitioned(i)) {
	    send_ptr = sendbuf[2*i];
	    break;
	  }
	}
	qudaMemcpy(total_send, send_ptr, total_bytes, cudaMemcpyDeviceToHost);
      }
    }

    for (int i=0; i<nDimComms; i++) {
      if (!comm_dim_partitioned(i)) continue;
      mh_send_fwd[i] = comm_declare_send_relative(send_fwd[i], i, +1, bytes[i]);
      mh_send_back[i] = comm_declare_send_relative(send_back[i], i, -1, bytes[i]);
      mh_from_fwd[i] = comm_declare_receive_relative(recv_fwd[i], i, +1, bytes[i]);
      mh_from_back[i] = comm_declare_receive_relative(recv_back[i], i, -1, bytes[i]);
    }

    for (int i=0; i<nDimComms; i++) {
      if (comm_dim_partitioned(i)) {
	comm_start(mh_from_back[i]);
	comm_start(mh_from_fwd[i]);
	comm_start(mh_send_fwd[i]);
	comm_start(mh_send_back[i]);
      }
    }

    for (int i=0; i<nDimComms; i++) {
      if (!comm_dim_partitioned(i)) continue;
      comm_wait(mh_send_fwd[i]);
      comm_wait(mh_send_back[i]);
      comm_wait(mh_from_back[i]);
      comm_wait(mh_from_fwd[i]);
    }

    if (Location() == QUDA_CUDA_FIELD_LOCATION) {
      for (int i=0; i<nDimComms; i++) {
	if (!comm_dim_partitioned(i)) continue;
	if (fine_grained_memcpy) {
	  qudaMemcpy(ghost[2*i+0], recv_back[i], bytes[i], cudaMemcpyHostToDevice);
	  qudaMemcpy(ghost[2*i+1], recv_fwd[i], bytes[i], cudaMemcpyHostToDevice);
	}
      }

      if (!fine_grained_memcpy && total_bytes) {
	// find first non-zero pointer
	void *ghost_ptr = nullptr;
	for (int i=0; i<nDimComms; i++) {
	  if (comm_dim_partitioned(i)) {
	    ghost_ptr = ghost[2*i];
	    break;
	  }
	}
	qudaMemcpy(ghost_ptr, total_recv, total_bytes, cudaMemcpyHostToDevice);
      }

      if (total_bytes) {
	pool_pinned_free(total_send);
	pool_pinned_free(total_recv);
      }
    }

    for (int i=0; i<nDimComms; i++) {
      if (!comm_dim_partitioned(i)) continue;
      comm_free(mh_send_fwd[i]);
      comm_free(mh_send_back[i]);
      comm_free(mh_from_back[i]);
      comm_free(mh_from_fwd[i]);
    }
  }

  // For kernels with precision conversion built in
  void ColorSpinorField::checkField(const ColorSpinorField &a, const ColorSpinorField &b) {
    if (a.Length() != b.Length()) {
      errorQuda("checkSpinor: lengths do not match: %lu %lu", a.Length(), b.Length());
    }

    if (a.Ncolor() != b.Ncolor()) {
      errorQuda("checkSpinor: colors do not match: %d %d", a.Ncolor(), b.Ncolor());
    }

    if (a.Nspin() != b.Nspin()) {
      errorQuda("checkSpinor: spins do not match: %d %d", a.Nspin(), b.Nspin());
    }

    if (a.Nvec() != b.Nvec()) {
      errorQuda("checkSpinor: nVec does not match: %d %d", a.Nvec(), b.Nvec());
    }

    if (a.TwistFlavor() != b.TwistFlavor()) {
      errorQuda("checkSpinor: twist flavors do not match: %d %d", a.TwistFlavor(), b.TwistFlavor());
    }
  }

  const ColorSpinorField& ColorSpinorField::Even() const {
    if (siteSubset != QUDA_FULL_SITE_SUBSET)
      errorQuda("Cannot return even subset of %d subset", siteSubset);
    if (fieldOrder == QUDA_QDPJIT_FIELD_ORDER)
      errorQuda("Cannot return even subset of QDPJIT field");
    return *even;
  }

  const ColorSpinorField& ColorSpinorField::Odd() const {
    if (siteSubset != QUDA_FULL_SITE_SUBSET)
      errorQuda("Cannot return odd subset of %d subset", siteSubset);
    if (fieldOrder == QUDA_QDPJIT_FIELD_ORDER)
      errorQuda("Cannot return even subset of QDPJIT field");
    return *odd;
  }

  ColorSpinorField& ColorSpinorField::Even() {
    if (siteSubset != QUDA_FULL_SITE_SUBSET)
      errorQuda("Cannot return even subset of %d subset", siteSubset);
    if (fieldOrder == QUDA_QDPJIT_FIELD_ORDER)
      errorQuda("Cannot return even subset of QDPJIT field");
    return *even;
  }

  ColorSpinorField& ColorSpinorField::Odd() {
    if (siteSubset != QUDA_FULL_SITE_SUBSET)
      errorQuda("Cannot return odd subset of %d subset", siteSubset);
    if (fieldOrder == QUDA_QDPJIT_FIELD_ORDER)
      errorQuda("Cannot return even subset of QDPJIT field");
    return *odd;
  }

  ColorSpinorField& ColorSpinorField::Component(const int idx) {
    if (this->IsComposite()) {
      if (idx < this->CompositeDim()) {  //  setup eigenvector form the set
        return *(dynamic_cast<ColorSpinorField*>(components[idx]));
      }
      else{
        errorQuda("Incorrect component index...");
      }
    }
    errorQuda("Cannot get requested component");
    exit(-1);
  }

  ColorSpinorField& ColorSpinorField::Component(const int idx) const {
    if (this->IsComposite()) {
      if (idx < this->CompositeDim()) {  //  setup eigenvector form the set
        return *(dynamic_cast<ColorSpinorField*>(components[idx]));
      }
      else{
        errorQuda("Incorrect component index...");
      }
    }
    errorQuda("Cannot get requested component");
    exit(-1);
  }


  void* ColorSpinorField::Ghost(const int i) {
    if(siteSubset != QUDA_PARITY_SITE_SUBSET) errorQuda("Site Subset %d is not supported",siteSubset);
    return ghost[i];
  }

  const void* ColorSpinorField::Ghost(const int i) const {
    if(siteSubset != QUDA_PARITY_SITE_SUBSET) errorQuda("Site Subset %d is not supported",siteSubset);
    return ghost[i];
  }


  void* ColorSpinorField::GhostNorm(const int i){
    if(siteSubset != QUDA_PARITY_SITE_SUBSET) errorQuda("Site Subset %d is not supported",siteSubset);
    return ghostNorm[i];
  }

  const void* ColorSpinorField::GhostNorm(const int i) const{
    if(siteSubset != QUDA_PARITY_SITE_SUBSET) errorQuda("Site Subset %d is not supported",siteSubset);
    return ghostNorm[i];
  }

  void* const* ColorSpinorField::Ghost() const {
    return ghost_buf;
  }

  /*
    Convert from 1-dimensional index to the n-dimensional spatial index.
    With full fields, we assume that the field is even-odd ordered.  The
    lattice coordinates that are computed here are full-field
    coordinates.
  */
  void ColorSpinorField::LatticeIndex(int *y, int i) const {
    int z[QUDA_MAX_DIM];
    memcpy(z, x, QUDA_MAX_DIM*sizeof(int));

    // parity is the slowest running dimension
    int parity = 0;
    if (siteSubset == QUDA_FULL_SITE_SUBSET) z[0] /= 2;

    for (int d=0; d<nDim; d++) {
      y[d] = i % z[d];
      i /= z[d];
    }

    parity = i;

    // convert into the full-field lattice coordinate
    int oddBit = parity;
    if (siteSubset == QUDA_FULL_SITE_SUBSET) {
      for (int d=1; d<nDim; d++) oddBit += y[d];
      oddBit = oddBit & 1;
    }
    y[0] = 2*y[0] + oddBit;  // compute the full x coordinate
  }

  /*
    Convert from n-dimensional spatial index to the 1-dimensional index.
    With full fields, we assume that the field is even-odd ordered.  The
    input lattice coordinates are always full-field coordinates.
  */
  void ColorSpinorField::OffsetIndex(int &i, int *y) const {

    int parity = 0;
    int z[QUDA_MAX_DIM];
    memcpy(z, x, QUDA_MAX_DIM*sizeof(int));
    int savey0 = y[0];

    if (siteSubset == QUDA_FULL_SITE_SUBSET) {
      for (int d=0; d<nDim; d++) parity += y[d];
      parity = parity & 1;
      y[0] /= 2;
      z[0] /= 2;
    }

    i = parity;
    for (int d=nDim-1; d>=0; d--) {
      i = z[d]*i + y[d];
      //printf("z[%d]=%d y[%d]=%d ", d, z[d], d, y[d]);
    }

    //printf("\nparity = %d\n", parity);

    if (siteSubset == QUDA_FULL_SITE_SUBSET) y[0] = savey0;
  }

  ColorSpinorField* ColorSpinorField::Create(const ColorSpinorParam &param) {

    ColorSpinorField *field = nullptr;
    if (param.location == QUDA_CPU_FIELD_LOCATION) {
      field = new cpuColorSpinorField(param);
    } else if (param.location== QUDA_CUDA_FIELD_LOCATION) {
      field = new cudaColorSpinorField(param);
    } else {
      errorQuda("Invalid field location %d", param.location);
    }

    return field;
  }

  ColorSpinorField* ColorSpinorField::Create(const ColorSpinorField &src, const ColorSpinorParam &param) {

    ColorSpinorField *field = nullptr;
    if (param.location == QUDA_CPU_FIELD_LOCATION) {
      field = new cpuColorSpinorField(src, param);
    } else if (param.location== QUDA_CUDA_FIELD_LOCATION) {
      field = new cudaColorSpinorField(src, param);
    } else {
      errorQuda("Invalid field location %d", param.location);
    }

    return field;
  }

  ColorSpinorField* ColorSpinorField::CreateAlias(const ColorSpinorParam &param_)
  {
    if (param_.Precision() > precision) errorQuda("Cannot create an alias to source with lower precision than the alias");
    ColorSpinorParam param(param_);
    param.create = QUDA_REFERENCE_FIELD_CREATE;
    param.v = V();

    // if norm field in the source exists, use it, else use the second
    // half of main field for norm storage, ensuring that the start of
    // the norm field is on an alignment boundary if we're using an
    // internal field
    if (param.Precision() < QUDA_SINGLE_PRECISION) {
      auto norm_offset = (isNative() || fieldOrder == QUDA_FLOAT2_FIELD_ORDER) ?
        (siteSubset == QUDA_FULL_SITE_SUBSET) ? 2*ALIGNMENT_ADJUST(Bytes()/4) : ALIGNMENT_ADJUST(Bytes()/2) : 0;
      param.norm = Norm() ? Norm() : static_cast<char*>(V()) + norm_offset;
    }

    auto alias = ColorSpinorField::Create(param);

    if (alias->Bytes() > Bytes()) errorQuda("Alias footprint %lu greater than source %lu", alias->Bytes(), Bytes());
    if (alias->Precision() < QUDA_SINGLE_PRECISION) {
      // check that norm does not overlap with body
      if (static_cast<char*>(alias->V()) + alias->Bytes() > alias->Norm())
        errorQuda("Overlap between alias body and norm");
      // check that norm does fall off the end
      if (static_cast<char*>(alias->Norm()) + alias->NormBytes() > static_cast<char*>(V()) + Bytes())
        errorQuda("Norm is not contained in the srouce field");
    }

    return alias;
  }

  ColorSpinorField* ColorSpinorField::CreateCoarse(const int *geoBlockSize, int spinBlockSize, int Nvec,
                                                   QudaPrecision new_precision, QudaFieldLocation new_location,
                                                   QudaMemoryType new_mem_type) {
    ColorSpinorParam coarseParam(*this);
    for (int d=0; d<nDim; d++) coarseParam.x[d] = x[d]/geoBlockSize[d];
    coarseParam.nSpin = (nSpin == 1) ? 2 : (nSpin / spinBlockSize); // coarsening staggered check

    coarseParam.nColor = Nvec;
    coarseParam.siteSubset = QUDA_FULL_SITE_SUBSET; // coarse grid is always full
    coarseParam.create = QUDA_ZERO_FIELD_CREATE;

    // if new precision is not set, use this->precision
    new_precision = (new_precision == QUDA_INVALID_PRECISION) ? Precision() : new_precision;

    // if new location is not set, use this->location
    new_location = (new_location == QUDA_INVALID_FIELD_LOCATION) ? Location() : new_location;

    // for GPU fields, always use native ordering to ensure coalescing
    if (new_location == QUDA_CUDA_FIELD_LOCATION) coarseParam.fieldOrder = QUDA_FLOAT2_FIELD_ORDER;
    else coarseParam.fieldOrder = QUDA_SPACE_SPIN_COLOR_FIELD_ORDER;

    coarseParam.setPrecision(new_precision);

    // set where we allocate the field
    coarseParam.mem_type = (new_mem_type != QUDA_MEMORY_INVALID) ? new_mem_type :
      (new_location == QUDA_CUDA_FIELD_LOCATION ? QUDA_MEMORY_DEVICE : QUDA_MEMORY_PINNED);

    ColorSpinorField *coarse = NULL;
    if (new_location == QUDA_CPU_FIELD_LOCATION) {
      coarse = new cpuColorSpinorField(coarseParam);
    } else if (new_location== QUDA_CUDA_FIELD_LOCATION) {
      coarse = new cudaColorSpinorField(coarseParam);
    } else {
      errorQuda("Invalid field location %d", new_location);
    }

    return coarse;
  }

  ColorSpinorField* ColorSpinorField::CreateFine(const int *geoBlockSize, int spinBlockSize, int Nvec,
                                                 QudaPrecision new_precision, QudaFieldLocation new_location,
                                                 QudaMemoryType new_mem_type) {
    ColorSpinorParam fineParam(*this);
    for (int d=0; d<nDim; d++) fineParam.x[d] = x[d] * geoBlockSize[d];
    fineParam.nSpin = nSpin * spinBlockSize;
    fineParam.nColor = Nvec;
    fineParam.siteSubset = QUDA_FULL_SITE_SUBSET; // FIXME fine grid is always full
    fineParam.create = QUDA_ZERO_FIELD_CREATE;

    // if new precision is not set, use this->precision
    new_precision = (new_precision == QUDA_INVALID_PRECISION) ? Precision() : new_precision;

    // if new location is not set, use this->location
    new_location = (new_location == QUDA_INVALID_FIELD_LOCATION) ? Location(): new_location;

    // for GPU fields, always use native ordering to ensure coalescing
    if (new_location == QUDA_CUDA_FIELD_LOCATION) {
      fineParam.setPrecision(new_precision, new_precision, true);
    } else {
      fineParam.fieldOrder = QUDA_SPACE_SPIN_COLOR_FIELD_ORDER;
      fineParam.setPrecision(new_precision);
    }

    // set where we allocate the field
    fineParam.mem_type = (new_mem_type != QUDA_MEMORY_INVALID) ? new_mem_type :
      (new_location == QUDA_CUDA_FIELD_LOCATION ? QUDA_MEMORY_DEVICE : QUDA_MEMORY_PINNED);

    ColorSpinorField *fine = NULL;
    if (new_location == QUDA_CPU_FIELD_LOCATION) {
      fine = new cpuColorSpinorField(fineParam);
    } else if (new_location == QUDA_CUDA_FIELD_LOCATION) {
      fine = new cudaColorSpinorField(fineParam);
    } else {
      errorQuda("Invalid field location %d", new_location);
    }
    return fine;
  }

  void ColorSpinorField::CompositeSubset(const int id, const int range){

    if (id < 0 || range < 1) errorQuda("Invalid paramer.");

    if (this->IsComposite()) {
      if(this->IsCompositeSubset()) errorQuda("Cannot create a subset from the subset.");
      if(id < this->CompositeDim()) {
        this->composite_descr.is_subset    = true;
	this->composite_descr.subset_begin = id;

	const int leftover_components = this->CompositeDim() - id;
	this->composite_descr.subset_range = (range > leftover_components || range == 0) ? leftover_components : range ;
	
      } else {
	errorQuda("Subset begin id cannot exceed the composit dimension %d", this->CompositeDim() );
      }
    } else {
	errorQuda("Cannot create a subset for a regular field.");
    }

  }

  std::ostream& operator<<(std::ostream &out, const ColorSpinorField &a) {
    out << "typedid = " << typeid(a).name() << std::endl;
    out << "nColor = " << a.nColor << std::endl;
    out << "nSpin = " << a.nSpin << std::endl;
    out << "twistFlavor = " << a.twistFlavor << std::endl;
    out << "nDim = " << a.nDim << std::endl;
    for (int d=0; d<a.nDim; d++) out << "x[" << d << "] = " << a.x[d] << std::endl;
    out << "volume = " << a.volume << std::endl;
    out << "pc_type = " << a.pc_type << std::endl;
    out << "suggested_parity = " << a.suggested_parity << std::endl;
    out << "precision = " << a.precision << std::endl;
    out << "ghost_precision = " << a.ghost_precision << std::endl;
    out << "pad = " << a.pad << std::endl;
    out << "stride = " << a.stride << std::endl;
    out << "real_length = " << a.real_length << std::endl;
    out << "length = " << a.length << std::endl;
    out << "bytes = " << a.bytes << std::endl;
    out << "norm_bytes = " << a.norm_bytes << std::endl;
    out << "siteSubset = " << a.siteSubset << std::endl;
    out << "siteOrder = " << a.siteOrder << std::endl;
    out << "fieldOrder = " << a.fieldOrder << std::endl;
    out << "gammaBasis = " << a.gammaBasis << std::endl;
    out << "Is composite = " << a.composite_descr.is_composite << std::endl;
    if(a.composite_descr.is_composite)
    {
      out << "Composite Dim = " << a.composite_descr.dim << std::endl;
      out << "Composite Volume = " << a.composite_descr.volume << std::endl;
      out << "Composite Stride = " << a.composite_descr.stride << std::endl;
      out << "Composite Length = " << a.composite_descr.length << std::endl;
    }
    out << "Is component = " << a.composite_descr.is_component << std::endl;
    if(a.composite_descr.is_composite) out << "Component ID = " << a.composite_descr.id << std::endl;
    out << "pc_type = " << a.pc_type << std::endl;
    return out;
  }

} // namespace quda<|MERGE_RESOLUTION|>--- conflicted
+++ resolved
@@ -277,13 +277,8 @@
     {
       int aux_string_n = TuneKey::aux_n / 2;
       char aux_tmp[aux_string_n];
-<<<<<<< HEAD
-      int check = snprintf(aux_string, aux_string_n, "vol=%lu,stride=%lu,precision=%d,Ns=%d,Nc=%d",
-                           volume, stride, precision, nSpin, nColor);
-=======
       int check = snprintf(aux_string, aux_string_n, "vol=%lu,stride=%lu,precision=%d,order=%d,Ns=%d,Nc=%d", volume,
                            stride, precision, fieldOrder, nSpin, nColor);
->>>>>>> b9961934
       if (check < 0 || check >= aux_string_n) errorQuda("Error writing aux string");
       if (twistFlavor != QUDA_TWIST_NO && twistFlavor != QUDA_TWIST_INVALID) {
         strcpy(aux_tmp, aux_string);
