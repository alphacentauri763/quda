--- conflicted
+++ resolved
@@ -130,17 +130,10 @@
       launch<MomUpdate>(force_max, tp, stream, arg);
     }
 
-<<<<<<< HEAD
-    //void preTune() { arg.mom.save();}
-    //void postTune() { arg.mom.load();}
-    long long flops() const { return 4*2*arg.threads.x*(36+42); }
-    long long bytes() const { return 4*2*arg.threads.x*(2*arg.mom.Bytes()+arg.force.Bytes()); }
-=======
     void preTune() { mom.backup();}
     void postTune() { mom.restore();}
     long long flops() const { return 4 * mom.Volume() * (36+42); }
     long long bytes() const { return 2 * mom.Bytes() + force.Bytes(); }
->>>>>>> fdd9c1cf
   };
 
 #ifdef GPU_GAUGE_TOOLS
