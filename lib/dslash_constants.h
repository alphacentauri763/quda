--- conflicted
+++ resolved
@@ -1,8 +1,5 @@
-<<<<<<< HEAD
 #include <fast_intdiv.h>
-=======
 #include <convert.h>
->>>>>>> e9e0ee9f
 
 enum KernelType {
   INTERIOR_KERNEL = 5,
