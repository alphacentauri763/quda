
#include <transfer.h>

#include <blas_quda.h>

#include <transfer.h>
#include <multigrid.h>
#include <tune_quda.h>
#include <malloc_quda.h>

#include <iostream>
#include <algorithm>
#include <vector>
<<<<<<< HEAD
#include <blas_quda.h>
=======
#include <limits>
>>>>>>> 30f67f3e

namespace quda {

  /*
  * for the staggered case, there is no spin blocking, 
  * however we do even-odd to preserve chirality (that is straightforward)
  */
  Transfer::Transfer(const std::vector<ColorSpinorField *> &B, int Nvec, int n_block_ortho, bool block_ortho_two_pass,
                     int *geo_bs, int spin_bs, QudaPrecision null_precision, const QudaTransferType transfer_type,
                     TimeProfile &profile) :
    B(B),
    Nvec(Nvec),
    NblockOrtho(n_block_ortho),
    blockOrthoTwoPass(block_ortho_two_pass),
    null_precision(null_precision),
    V_h(nullptr),
    V_d(nullptr),
    fine_tmp_h(nullptr),
    fine_tmp_d(nullptr),
    coarse_tmp_h(nullptr),
    coarse_tmp_d(nullptr),
    geo_bs(nullptr),
    fine_to_coarse_h(nullptr),
    coarse_to_fine_h(nullptr),
    fine_to_coarse_d(nullptr),
    coarse_to_fine_d(nullptr),
    spin_bs(spin_bs),
    spin_map(0),
    nspin_fine(B[0]->Nspin()),
    site_subset(QUDA_FULL_SITE_SUBSET),
    parity(QUDA_INVALID_PARITY),
    enable_gpu(false),
    enable_cpu(false),
    use_gpu(true),
    transfer_type(transfer_type),
    flops_(0),
    profile(profile)
  {
    postTrace();
    int ndim = B[0]->Ndim();

    // Only loop over four dimensions for now, we don't have
    // to worry about the fifth dimension until we hit chiral fermions.
    for (int d = 0; d < 4; d++) {
      while (geo_bs[d] > 0) {
      	if (d==0 && B[0]->X(0) == geo_bs[0])
      	  warningQuda("X-dimension length %d cannot block length %d", B[0]->X(0), geo_bs[0]);
      	else if ( (B[0]->X(d)/geo_bs[d]+1)%2 == 0)
      	  warningQuda("Indexing does not (yet) support odd coarse dimensions: X(%d) = %d", d, B[0]->X(d)/geo_bs[d]);
      	else if ( (B[0]->X(d)/geo_bs[d]) * geo_bs[d] != B[0]->X(d) )
      	  warningQuda("cannot block dim[%d]=%d with block size = %d", d, B[0]->X(d), geo_bs[d]);
      	else
      	  break; // this is a valid block size so let's use it
      	geo_bs[d] /= 2;
      }
      if (geo_bs[d] == 0) errorQuda("Unable to block dimension %d", d);
    }

    if (ndim > 4) {
      geo_bs[4] = 1;
      warningQuda("5th dimension block size is being set to 1. This is a benign side effect of staggered fermions");
    }

    this->geo_bs = new int[ndim];
    int total_block_size = 1;
    for (int d = 0; d < ndim; d++) {
      this->geo_bs[d] = geo_bs[d];
      total_block_size *= geo_bs[d];
    }

    // Various consistency checks for optimized KD "transfers"
    if (transfer_type == QUDA_TRANSFER_OPTIMIZED_KD) {

      // Aggregation size is "technically" 1 for optimized KD
      if (total_block_size != 1)
        errorQuda("Invalid total geometric block size %d for transfer type optimized-kd, must be 1", total_block_size);

      // The number of coarse dof is technically fineColor for optimized KD
      if (Nvec != B[0]->Ncolor())
        errorQuda("Invalid Nvec %d for optimized-kd aggregation, must be fine color %d", Nvec, B[0]->Ncolor());

    } else {
      int aggregate_size = total_block_size * B[0]->Ncolor();
      if (spin_bs == 0)
        aggregate_size /= 2; // effective spin_bs of 0.5 (fine spin / coarse spin)
      else
        aggregate_size *= spin_bs;
      if (Nvec > aggregate_size)
        errorQuda("Requested coarse space %d larger than aggregate size %d", Nvec, aggregate_size);
    }

    std::string block_str = std::to_string(geo_bs[0]);
    for (int d = 1; d < ndim; d++) block_str += " x " + std::to_string(geo_bs[d]);
    if (getVerbosity() >= QUDA_VERBOSE) printfQuda("Transfer: using block size %s\n", block_str.c_str());

    if (transfer_type == QUDA_TRANSFER_COARSE_KD) {
      for (int d = 0; d < 4; d++) {
        if (geo_bs[d] != 2) errorQuda("Invalid staggered KD block size %d for dimension %d, must be 2", geo_bs[d], d);
      }
      if (Nvec != 24) errorQuda("Invalid number of coarse vectors %d for staggered KD multigrid, must be 24", Nvec);
    }

    createV(B[0]->Location()); // allocate V field
    createTmp(QUDA_CPU_FIELD_LOCATION); // allocate temporaries

    // allocate and compute the fine-to-coarse and coarse-to-fine site maps
    fine_to_coarse_h = static_cast<int*>(pool_pinned_malloc(B[0]->Volume()*sizeof(int)));
    coarse_to_fine_h = static_cast<int*>(pool_pinned_malloc(B[0]->Volume()*sizeof(int)));

    if (enable_gpu) {
      fine_to_coarse_d = static_cast<int*>(pool_device_malloc(B[0]->Volume()*sizeof(int)));
      coarse_to_fine_d = static_cast<int*>(pool_device_malloc(B[0]->Volume()*sizeof(int)));
    }

    createGeoMap(geo_bs);

    // allocate the fine-to-coarse spin map
    spin_map = static_cast<int**>(safe_malloc(nspin_fine*sizeof(int*)));
    for (int s = 0; s < B[0]->Nspin(); s++) spin_map[s] = static_cast<int*>(safe_malloc(2*sizeof(int)));
    createSpinMap(spin_bs);

    reset();
    postTrace();
  }

  void Transfer::createV(QudaFieldLocation location) const
  {
    postTrace();

    // create the storage for the final block orthogonal elements
    ColorSpinorParam param(*B[0]); // takes the geometry from the null-space vectors

    // the ordering of the V vector is defined by these parameters and
    // the Packed functions in ColorSpinorFieldOrder

    param.nSpin = B[0]->Nspin(); // spin has direct mapping
    param.nColor = B[0]->Ncolor()*Nvec; // nColor = number of colors * number of vectors
    param.nVec = Nvec;
    param.create = QUDA_NULL_FIELD_CREATE;
    // the V field is defined on all sites regardless of B field (maybe the B fields are always full?)
    if (param.siteSubset == QUDA_PARITY_SITE_SUBSET) {
      //keep it the same for staggered:
      param.siteSubset = QUDA_FULL_SITE_SUBSET;
      param.x[0] *= 2;
    }
    param.location = location;
    param.fieldOrder = location == QUDA_CUDA_FIELD_LOCATION ? QUDA_FLOAT2_FIELD_ORDER : QUDA_SPACE_SPIN_COLOR_FIELD_ORDER;
    param.setPrecision(location == QUDA_CUDA_FIELD_LOCATION ? null_precision : B[0]->Precision());

    if (transfer_type == QUDA_TRANSFER_COARSE_KD || transfer_type == QUDA_TRANSFER_OPTIMIZED_KD) {
      // Need to create V_d and V_h as metadata containers, but we don't
      // actually need to allocate the memory.
      param.create = QUDA_REFERENCE_FIELD_CREATE;

      // These never get accessed, `nullptr` on its own leads to an error in texture binding
      param.v = (void *)std::numeric_limits<uint64_t>::max();
      param.norm = (void *)std::numeric_limits<uint64_t>::max();
    }

    if (location == QUDA_CUDA_FIELD_LOCATION) {
      V_d = ColorSpinorField::Create(param);
      enable_gpu = true;
    } else {
      V_h = ColorSpinorField::Create(param);
      enable_cpu = true;
    }
    postTrace();
  }

  void Transfer::createTmp(QudaFieldLocation location) const
  {
    // The CPU temporaries are needed for creating geometry mappings.
    if ((transfer_type == QUDA_TRANSFER_COARSE_KD || transfer_type == QUDA_TRANSFER_OPTIMIZED_KD)
        && location != QUDA_CPU_FIELD_LOCATION) {
      return;
    }

    postTrace();
    ColorSpinorParam param(*B[0]);
    param.create = QUDA_NULL_FIELD_CREATE;
    param.location = location;
    param.fieldOrder = location == QUDA_CUDA_FIELD_LOCATION ? QUDA_FLOAT2_FIELD_ORDER : QUDA_SPACE_SPIN_COLOR_FIELD_ORDER;
    if (param.Precision() < QUDA_SINGLE_PRECISION) param.setPrecision(QUDA_SINGLE_PRECISION);

    if (location == QUDA_CUDA_FIELD_LOCATION) {
      if (fine_tmp_d && coarse_tmp_d) return;
      fine_tmp_d = ColorSpinorField::Create(param);
      coarse_tmp_d = fine_tmp_d->CreateCoarse(geo_bs, spin_bs, Nvec);
    } else {
      fine_tmp_h = ColorSpinorField::Create(param);
      coarse_tmp_h = fine_tmp_h->CreateCoarse(geo_bs, spin_bs, Nvec);
    }
    postTrace();
  }

  void Transfer::initializeLazy(QudaFieldLocation location) const
  {
    if (!enable_cpu && !enable_gpu) errorQuda("Neither CPU or GPU coarse fields initialized");

    // delayed allocating this temporary until we need it
    if (B[0]->Location() == QUDA_CUDA_FIELD_LOCATION) createTmp(QUDA_CUDA_FIELD_LOCATION);

    switch (location) {
    case QUDA_CUDA_FIELD_LOCATION:
      if (enable_gpu) return;
      createV(location);
      if (transfer_type == QUDA_TRANSFER_AGGREGATE) *V_d = *V_h;
      createTmp(location);
      fine_to_coarse_d = static_cast<int*>(pool_device_malloc(B[0]->Volume()*sizeof(int)));
      coarse_to_fine_d = static_cast<int*>(pool_device_malloc(B[0]->Volume()*sizeof(int)));
      qudaMemcpy(fine_to_coarse_d, fine_to_coarse_h, B[0]->Volume() * sizeof(int), qudaMemcpyHostToDevice);
      qudaMemcpy(coarse_to_fine_d, coarse_to_fine_h, B[0]->Volume() * sizeof(int), qudaMemcpyHostToDevice);
      break;
    case QUDA_CPU_FIELD_LOCATION:
      if (enable_cpu) return;
      createV(location);
      if (transfer_type == QUDA_TRANSFER_AGGREGATE) *V_h = *V_d;
      break;
    default:
      errorQuda("Unknown location %d", location);
    }
  }

  void Transfer::reset()
  {
    postTrace();

    if (transfer_type == QUDA_TRANSFER_COARSE_KD || transfer_type == QUDA_TRANSFER_OPTIMIZED_KD) { return; }
    if (getVerbosity() >= QUDA_VERBOSE) printfQuda("Transfer: block orthogonalizing\n");

    if (B[0]->Location() == QUDA_CUDA_FIELD_LOCATION) {
      if (!enable_gpu) errorQuda("enable_gpu = %d so cannot reset", enable_gpu);
      BlockOrthogonalize(*V_d, B, fine_to_coarse_d, coarse_to_fine_d, geo_bs, spin_bs, NblockOrtho, blockOrthoTwoPass);
      if (enable_cpu) {
        *V_h = *V_d;
        if (getVerbosity() >= QUDA_VERBOSE) printfQuda("Transferred prolongator back to CPU\n");
      }
    } else {
      if (!enable_cpu) errorQuda("enable_cpu = %d so cannot reset", enable_cpu);
      BlockOrthogonalize(*V_h, B, fine_to_coarse_h, coarse_to_fine_h, geo_bs, spin_bs, NblockOrtho, blockOrthoTwoPass);
      if (enable_gpu) { // if the GPU fields has been initialized then we need to update
        *V_d = *V_h;
        if (getVerbosity() >= QUDA_VERBOSE) printfQuda("Transferred prolongator to GPU\n");
      }
    }
    postTrace();
  }

  Transfer::~Transfer() {
    if (spin_map)
    {
      for (int s = 0; s < nspin_fine; s++) { if (spin_map[s]) host_free(spin_map[s]); } 
      host_free(spin_map);
    }
    if (coarse_to_fine_d) pool_device_free(coarse_to_fine_d);
    if (fine_to_coarse_d) pool_device_free(fine_to_coarse_d);
    if (coarse_to_fine_h) pool_pinned_free(coarse_to_fine_h);
    if (fine_to_coarse_h) pool_pinned_free(fine_to_coarse_h);
    if (V_h) delete V_h;
    if (V_d) delete V_d;

    if (fine_tmp_h) delete fine_tmp_h;
    if (fine_tmp_d) delete fine_tmp_d;

    if (coarse_tmp_h) delete coarse_tmp_h;
    if (coarse_tmp_d) delete coarse_tmp_d;

    if (geo_bs) delete []geo_bs;
  }

  void Transfer::setSiteSubset(QudaSiteSubset site_subset_, QudaParity parity_)
  {
    if (site_subset_ == QUDA_PARITY_SITE_SUBSET && parity_ != QUDA_EVEN_PARITY && parity_ != QUDA_ODD_PARITY)
      errorQuda("Undefined parity %d", parity_);
    parity = parity_;

    if (site_subset == site_subset_) return;
    site_subset = site_subset_;
  }

  struct Int2 {
    int x, y;
    Int2() : x(0), y(0) { } 
    Int2(int x, int y) : x(x), y(y) { } 
    
    bool operator<(const Int2 &a) const {
      return (x < a.x) ? true : (x==a.x && y<a.y) ? true : false;
    }
  };

  // compute the fine-to-coarse site map
  void Transfer::createGeoMap(int *geo_bs) {

    int x[QUDA_MAX_DIM];

    ColorSpinorField &fine(*fine_tmp_h);
    ColorSpinorField &coarse(*coarse_tmp_h);

    // compute the coarse grid point for every site (assuming parity ordering currently)
    for (size_t i = 0; i < fine.Volume(); i++) {
      // compute the lattice-site index for this offset index
      fine.LatticeIndex(x, i);
      
      //printfQuda("fine idx %d = fine (%d,%d,%d,%d), ", i, x[0], x[1], x[2], x[3]);

      // compute the corresponding coarse-grid index given the block size
      for (int d=0; d<fine.Ndim(); d++) x[d] /= geo_bs[d];

      // compute the coarse-offset index and store in fine_to_coarse
      int k;
      coarse.OffsetIndex(k, x); // this index is parity ordered
      fine_to_coarse_h[i] = k;

      //printfQuda("coarse after (%d,%d,%d,%d), coarse idx %d\n", x[0], x[1], x[2], x[3], k);
    }

    // now create an inverse-like variant of this

    std::vector<Int2> geo_sort(B[0]->Volume());
    for (unsigned int i=0; i<geo_sort.size(); i++) geo_sort[i] = Int2(fine_to_coarse_h[i], i);
    std::sort(geo_sort.begin(), geo_sort.end());
    for (unsigned int i=0; i<geo_sort.size(); i++) coarse_to_fine_h[i] = geo_sort[i].y;

    if (enable_gpu) {
      qudaMemcpy(fine_to_coarse_d, fine_to_coarse_h, B[0]->Volume() * sizeof(int), qudaMemcpyHostToDevice);
      qudaMemcpy(coarse_to_fine_d, coarse_to_fine_h, B[0]->Volume() * sizeof(int), qudaMemcpyHostToDevice);
    }

  }

  // compute the fine spin and checkerboard to coarse spin map
  void Transfer::createSpinMap(int spin_bs) {
    if (spin_bs == 0) // staggered
    {
      spin_map[0][0] = 0; // fine even
      spin_map[0][1] = 1; // fine odd
    }
    else
    {
      for (int s=0; s<B[0]->Nspin(); s++) {
        spin_map[s][0] = s / spin_bs; // not staggered, doesn't care about parity. 
        spin_map[s][1] = s / spin_bs;
      }
    }
  }

  // apply the prolongator
  void Transfer::P(ColorSpinorField &out, const ColorSpinorField &in) const {
    profile.TPSTART(QUDA_PROFILE_COMPUTE);

    ColorSpinorField *input = const_cast<ColorSpinorField*>(&in);
    ColorSpinorField *output = &out;
    initializeLazy(use_gpu ? QUDA_CUDA_FIELD_LOCATION : QUDA_CPU_FIELD_LOCATION);
    const int *fine_to_coarse = use_gpu ? fine_to_coarse_d : fine_to_coarse_h;

    if (transfer_type == QUDA_TRANSFER_COARSE_KD) {
      StaggeredProlongate(*output, *input, fine_to_coarse, spin_map, parity);
      flops_ += 0; // it's only a permutation
    } else if (transfer_type == QUDA_TRANSFER_OPTIMIZED_KD) {

      if (in.SiteSubset() != QUDA_FULL_SITE_SUBSET) errorQuda("Optimized KD op only supports full-parity spinors");

      if (output->VolumeCB() != input->VolumeCB()) errorQuda("Optimized KD transfer is only between equal volumes");

      // the optimized KD op acts on fine spinors
      if (out.SiteSubset() == QUDA_PARITY_SITE_SUBSET) {
        *output = input->Even();
      } else {
        *output = *input;
      }
      flops_ += 0;

    } else if (transfer_type == QUDA_TRANSFER_AGGREGATE) {

      const ColorSpinorField *V = use_gpu ? V_d : V_h;

      if (use_gpu) {
        if (in.Location() == QUDA_CPU_FIELD_LOCATION) input = coarse_tmp_d;
        if (out.Location() == QUDA_CPU_FIELD_LOCATION || out.GammaBasis() != V->GammaBasis())
          output = (out.SiteSubset() == QUDA_FULL_SITE_SUBSET) ? fine_tmp_d : &fine_tmp_d->Even();
        if (!enable_gpu) errorQuda("not created with enable_gpu set, so cannot run on GPU");
      } else {
        if (out.Location() == QUDA_CUDA_FIELD_LOCATION)
          output = (out.SiteSubset() == QUDA_FULL_SITE_SUBSET) ? fine_tmp_h : &fine_tmp_h->Even();
      }

      *input = in; // copy result to input field (aliasing handled automatically)

      if (V->SiteSubset() == QUDA_PARITY_SITE_SUBSET && out.SiteSubset() == QUDA_FULL_SITE_SUBSET)
        errorQuda("Cannot prolongate to a full field since only have single parity null-space components");

      if ((V->Nspin() != 1) && ((output->GammaBasis() != V->GammaBasis()) || (input->GammaBasis() != V->GammaBasis()))) {
        errorQuda("Cannot apply prolongator using fields in a different basis from the null space (%d,%d) != %d",
                  output->GammaBasis(), in.GammaBasis(), V->GammaBasis());
      }

      // printfQuda("P(): Pre-prolongate V=%e  out=%e in=%e \n", blas::norm2(*V), blas::norm2(*output), blas::norm2(*input));
      Prolongate(*output, *input, *V, Nvec, fine_to_coarse, spin_map, parity);
      // printfQuda("P(): Post-prolongate V=%e out=%e in=%e \n", blas::norm2(*V), blas::norm2(*output), blas::norm2(*input));

      flops_ += 8 * in.Ncolor() * out.Ncolor() * out.VolumeCB() * out.SiteSubset();
    } else {
      errorQuda("Invalid transfer type in prolongate");
    }

    out = *output; // copy result to out field (aliasing handled automatically)

    profile.TPSTOP(QUDA_PROFILE_COMPUTE);
  }

  // apply the restrictor
  void Transfer::R(ColorSpinorField &out, const ColorSpinorField &in) const
  {
    profile.TPSTART(QUDA_PROFILE_COMPUTE);

    ColorSpinorField *input = &const_cast<ColorSpinorField&>(in);
    ColorSpinorField *output = &out;
    initializeLazy(use_gpu ? QUDA_CUDA_FIELD_LOCATION : QUDA_CPU_FIELD_LOCATION);
    const int *fine_to_coarse = use_gpu ? fine_to_coarse_d : fine_to_coarse_h;
    const int *coarse_to_fine = use_gpu ? coarse_to_fine_d : coarse_to_fine_h;

    if (transfer_type == QUDA_TRANSFER_COARSE_KD) {
      StaggeredRestrict(*output, *input, fine_to_coarse, spin_map, parity);
      flops_ += 0; // it's only a permutation
    } else if (transfer_type == QUDA_TRANSFER_OPTIMIZED_KD) {

      if (out.SiteSubset() != QUDA_FULL_SITE_SUBSET) errorQuda("Optimized KD op only supports full-parity spinors");

      if (output->VolumeCB() != input->VolumeCB()) errorQuda("Optimized KD transfer is only between equal volumes");

      // the optimized KD op acts on fine spinors
      if (in.SiteSubset() == QUDA_PARITY_SITE_SUBSET) {
        output->Even() = *input;
        blas::zero(output->Odd());
      } else {
        *output = *input;
      }
      flops_ += 0;
    } else if (transfer_type == QUDA_TRANSFER_AGGREGATE) {

      const ColorSpinorField *V = use_gpu ? V_d : V_h;

      if (use_gpu) {
        if (out.Location() == QUDA_CPU_FIELD_LOCATION) output = coarse_tmp_d;
        if (in.Location() == QUDA_CPU_FIELD_LOCATION || in.GammaBasis() != V->GammaBasis())
          input = (in.SiteSubset() == QUDA_FULL_SITE_SUBSET) ? fine_tmp_d : &fine_tmp_d->Even();
        if (!enable_gpu) errorQuda("not created with enable_gpu set, so cannot run on GPU");
      } else {
        if (in.Location() == QUDA_CUDA_FIELD_LOCATION)
          input = (in.SiteSubset() == QUDA_FULL_SITE_SUBSET) ? fine_tmp_h : &fine_tmp_h->Even();
      }

      *input = in;

      if (V->SiteSubset() == QUDA_PARITY_SITE_SUBSET && in.SiteSubset() == QUDA_FULL_SITE_SUBSET)
        errorQuda("Cannot restrict a full field since only have single parity null-space components");

      if (V->Nspin() != 1 && (output->GammaBasis() != V->GammaBasis() || input->GammaBasis() != V->GammaBasis()))
        errorQuda("Cannot apply restrictor using fields in a different basis from the null space (%d,%d) != %d",
                  out.GammaBasis(), input->GammaBasis(), V->GammaBasis());

      Restrict(*output, *input, *V, Nvec, fine_to_coarse, coarse_to_fine, spin_map, parity);
      
      flops_ += 8 * out.Ncolor() * in.Ncolor() * in.VolumeCB() * in.SiteSubset();
    } else {
      errorQuda("Invalid transfer type in restrict");
    }

    out = *output; // copy result to out field (aliasing handled automatically)

    // only need to synchronize if we're transferring from GPU to CPU
    if (out.Location() == QUDA_CPU_FIELD_LOCATION && in.Location() == QUDA_CUDA_FIELD_LOCATION)
      qudaDeviceSynchronize();

    profile.TPSTOP(QUDA_PROFILE_COMPUTE);
  }

  double Transfer::flops() const {
    double rtn = flops_;
    flops_ = 0;
    return rtn;
  }

} // namespace quda<|MERGE_RESOLUTION|>--- conflicted
+++ resolved
@@ -11,11 +11,7 @@
 #include <iostream>
 #include <algorithm>
 #include <vector>
-<<<<<<< HEAD
-#include <blas_quda.h>
-=======
 #include <limits>
->>>>>>> 30f67f3e
 
 namespace quda {
 
