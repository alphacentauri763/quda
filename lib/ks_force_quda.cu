#include "hip/hip_runtime.h"
#include <quda_internal.h>
#include <quda_matrix.h>
#include <tune_quda.h>
#include <gauge_field.h>
#include <gauge_field_order.h>
#include <ks_force_quda.h>
#include <index_helper.cuh>

namespace quda {

  using namespace gauge;

  template<typename Oprod, typename Gauge, typename Mom>
    struct KSForceArg {
      int threads;
      int X[4]; // grid dimensions
#ifndef BUILD_TIFR_INTERFACE
#ifdef MULTI_GPU
      int border[4];
#endif
#endif
      Oprod oprod;
      Gauge gauge;
      Mom mom;

      KSForceArg(Oprod& oprod, Gauge &gauge, Mom& mom, int dim[4])
        : oprod(oprod), gauge(gauge), mom(mom){

          threads = 1;
          for(int dir=0; dir<4; ++dir) threads *= dim[dir];

          for(int dir=0; dir<4; ++dir) X[dir] = dim[dir];
#ifndef BUILD_TIFR_INTERFACE
#ifdef MULTI_GPU
          for(int dir=0; dir<4; ++dir) border[dir] = 2;
#endif
#endif
        }

    };

  template<typename Float, typename Oprod, typename Gauge, typename Mom>
    __host__ __device__ void completeKSForceCore(KSForceArg<Oprod,Gauge,Mom>& arg, int idx){

      int parity = 0;
      if(idx >= arg.threads/2){
        parity = 1;
        idx -= arg.threads/2;
      }

      int X[4];
      for(int dir=0; dir<4; ++dir) X[dir] = arg.X[dir];

      int x[4];
      getCoords(x, idx, X, parity);
#ifndef BUILD_TIFR_INTERFACE
#ifdef MULTI_GPU
      for(int dir=0; dir<4; ++dir){
        x[dir] += arg.border[dir];
        X[dir] += 2*arg.border[dir];
      }
#endif
#endif

      Matrix<complex<Float>,3> O, G, M;

      int dx[4] = {0,0,0,0};
      for(int dir=0; dir<4; ++dir){
        G = arg.gauge(dir, linkIndexShift(x,dx,X), parity);
        O = arg.oprod(dir, linkIndexShift(x,dx,X), parity);
        if(parity==0){
          M = G*O;
        }else{
          M = -G*O;
        }

        makeAntiHerm(M);

        arg.mom(dir, idx, parity) = M;
      }
    }

  template<typename Float, typename Oprod, typename Gauge, typename Mom>
    __global__ void completeKSForceKernel(KSForceArg<Oprod,Gauge,Mom> arg)
    {
      int idx = threadIdx.x + blockIdx.x*blockDim.x;

      if(idx >= arg.threads) return;
      completeKSForceCore<Float,Oprod,Gauge,Mom>(arg,idx);
    }

  template<typename Float, typename Oprod, typename Gauge, typename Mom>
    void completeKSForceCPU(KSForceArg<Oprod,Gauge,Mom>& arg)
    {
      for(int idx=0; idx<arg.threads; idx++){
        completeKSForceCore<Float,Oprod,Gauge,Mom>(arg,idx);
      }
    }

  template<typename Float, typename Oprod, typename Gauge, typename Mom>
    class KSForceComplete : Tunable {

      KSForceArg<Oprod, Gauge, Mom> arg;
      const GaugeField &meta;
      const QudaFieldLocation location;

      private:
      unsigned int sharedBytesPerThread() const { return 0; }
      unsigned int sharedBytesPerBlock(const TuneParam &param) const { return 0; }

      bool tuneSharedBytes() const { return false; } // Don't tune the shared memory.
      bool tuneGridDim() const { return false; } // Don't tune the grid dimensions.
      unsigned int minThreads() const { return arg.threads; }

      public:
      KSForceComplete(KSForceArg<Oprod,Gauge,Mom> &arg, const GaugeField &meta, QudaFieldLocation location)
        : arg(arg), meta(meta), location(location) {
	writeAuxString("prec=%lu,stride=%d",sizeof(Float),arg.mom.stride);
      }

      virtual ~KSForceComplete() {}

<<<<<<< HEAD
      void apply(const hipStream_t &stream) {
=======
      void apply(const qudaStream_t &stream) {
>>>>>>> 4f390279
        if(location == QUDA_CUDA_FIELD_LOCATION){
          // Fix this
          dim3 blockDim(128, 1, 1);
          dim3 gridDim((arg.threads + blockDim.x - 1) / blockDim.x, 1, 1);
          completeKSForceKernel<Float><<<gridDim,blockDim>>>(arg);
        }else{
          completeKSForceCPU<Float>(arg);
        }
      }

      TuneKey tuneKey() const { return TuneKey(meta.VolString(), typeid(*this).name(), aux); }

      long long flops() const { return 792*arg.X[0]*arg.X[1]*arg.X[2]*arg.X[3]; }
      long long bytes() const { return 0; } // Fix this
    };

  template<typename Float, typename Oprod, typename Gauge, typename Mom>
  void completeKSForce(Oprod oprod, Gauge gauge, Mom mom, int dim[4], const GaugeField &meta, QudaFieldLocation location, long long *flops)
    {
      KSForceArg<Oprod,Gauge,Mom> arg(oprod, gauge, mom, dim);
      KSForceComplete<Float,Oprod,Gauge,Mom> completeForce(arg,meta,location);
      completeForce.apply(0);
      if(flops) *flops = completeForce.flops();
      qudaDeviceSynchronize();
    }


  template<typename Float>
    void completeKSForce(GaugeField& mom, const GaugeField& oprod, const GaugeField& gauge, QudaFieldLocation location, long long *flops)
    {

      if(location != QUDA_CUDA_FIELD_LOCATION){
        errorQuda("Only QUDA_CUDA_FIELD_LOCATION currently supported");
      }else{
        if((oprod.Reconstruct() != QUDA_RECONSTRUCT_NO) || (gauge.Reconstruct() != QUDA_RECONSTRUCT_NO) || (mom.Reconstruct() != QUDA_RECONSTRUCT_10)){
          errorQuda("Reconstruct type not supported");
        }else{
          completeKSForce<Float>(FloatNOrder<Float, 18, 2, 18>(oprod),
				 FloatNOrder<Float, 18, 2, 18>(gauge),
				 FloatNOrder<Float, 10, 2, 10>(mom),
				 const_cast<int*>(mom.X()),
				 gauge, location, flops);
        }
      }
      return;
    }


  void completeKSForce(GaugeField &mom, const GaugeField &oprod, const GaugeField &gauge, QudaFieldLocation location, long long *flops)
  {
    if(mom.Precision() == QUDA_HALF_PRECISION){
      errorQuda("Half precision not supported");
    }

    if(mom.Precision() == QUDA_SINGLE_PRECISION){
      completeKSForce<float>(mom, oprod, gauge, location, flops);
    }else if(mom.Precision() == QUDA_DOUBLE_PRECISION){
      completeKSForce<double>(mom, oprod, gauge, location, flops);
    }else{
      errorQuda("Precision %d not supported", mom.Precision());
    }
    return;
  }




  template<typename Result, typename Oprod, typename Gauge>
    struct KSLongLinkArg {
      int threads;
      int X[4]; // grid dimensions
#ifdef MULTI_GPU
      int border[4];
#endif
      double coeff;
      Result res;
      Oprod oprod;
      Gauge gauge;

      KSLongLinkArg(Result& res, Oprod& oprod, Gauge &gauge, int dim[4])
        : coeff(1.0), res(res), oprod(oprod), gauge(gauge){

          threads = 1;
#ifdef MULTI_GPU
          for(int dir=0; dir<4; ++dir) threads *= (dim[dir]-2);
          for(int dir=0; dir<4; ++dir) X[dir] = dim[dir]-2;
          for(int dir=0; dir<4; ++dir) border[dir] = 2;
#else
          for(int dir=0; dir<4; ++dir) threads *= dim[dir];
          for(int dir=0; dir<4; ++dir) X[dir] = dim[dir];
#endif
        }

    };



  template<typename Float, typename Result, typename Oprod, typename Gauge>
    __host__ __device__ void computeKSLongLinkForceCore(KSLongLinkArg<Result,Oprod,Gauge>& arg, int idx){

      /*
         int parity = 0;
         if(idx >= arg.threads/2){
         parity = 1;
         idx -= arg.threads/2;
         }

         int X[4];
         for(int dir=0; dir<4; ++dir) X[dir] = arg.X[dir];

         int x[4];
         getCoords(x, idx, X, parity);
#ifndef BUILD_TIFR_INTERFACE
#ifdef MULTI_GPU
for(int dir=0; dir<4; ++dir){
x[dir] += arg.border[dir];
X[dir] += 2*arg.border[dir];
}
#endif
#endif

typedef complex<Float> Cmplx;

Matrix<Cmplx,3> O;
Matrix<Cmplx,3> G;
Matrix<Cmplx,3> M;


int dx[4] = {0,0,0,0};
for(int dir=0; dir<4; ++dir){
arg.gauge.load((Float*)(G.data), linkIndexShift(x,dx,X), dir, parity);
arg.oprod.load((Float*)(O.data), linkIndexShift(x,dx,X), dir, parity);
if(parity==0){
M = G*O;
}else{
M = -G*O;
}

Float sub = getTrace(M).y/(static_cast<Float>(3));
Float temp[10];


temp[0] = (M.data[1].x - M.data[3].x)*0.5;
temp[1] = (M.data[1].y + M.data[3].y)*0.5;

temp[2] = (M.data[2].x - M.data[6].x)*0.5;
temp[3] = (M.data[2].y + M.data[6].y)*0.5;

temp[4] = (M.data[5].x - M.data[7].x)*0.5;
temp[5] = (M.data[5].y + M.data[7].y)*0.5;

temp[6] = (M.data[0].y-sub);
temp[7] = (M.data[4].y-sub);
temp[8] = (M.data[8].y-sub);
temp[9] = 0.0;

arg.mom.save(temp, idx, dir, parity);
}
       */
    }

  template<typename Float, typename Result, typename Oprod, typename Gauge>
__global__ void computeKSLongLinkForceKernel(KSLongLinkArg<Result,Oprod,Gauge> arg)
{
  int idx = threadIdx.x + blockIdx.x*blockDim.x;

  if(idx >= arg.threads) return;
  computeKSLongLinkForceCore<Float,Result,Oprod,Gauge>(arg,idx);
}




  template<typename Float, typename Result, typename Oprod, typename Gauge>
void computeKSLongLinkForceCPU(KSLongLinkArg<Result,Oprod,Gauge>& arg)
{
  for(int idx=0; idx<arg.threads; idx++){
    computeKSLongLinkForceCore<Float,Result,Oprod,Gauge>(arg,idx);
  }
}



// should be tunable
template<typename Float, typename Result, typename Oprod, typename Gauge>
class KSLongLinkForce : Tunable {


  KSLongLinkArg<Result,Oprod,Gauge> arg;
  const GaugeField &meta;
  const QudaFieldLocation location;

  private:
  unsigned int sharedBytesPerThread() const { return 0; }
  unsigned int sharedBytesPerBlock(const TuneParam &param) const { return 0; }

  bool tuneSharedBytes() const { return false; } // Don't tune the shared memory.
  bool tuneGridDim() const { return false; } // Don't tune the grid dimensions.
  unsigned int minThreads() const { return arg.threads; }

  public:
  KSLongLinkForce(KSLongLinkArg<Result,Oprod,Gauge> &arg, const GaugeField &meta, QudaFieldLocation location)
    : arg(arg), meta(meta), location(location) {
    writeAuxString("prec=%lu,stride=%d",sizeof(Float),arg.res.stride);
  }

  virtual ~KSLongLinkForce() {}

<<<<<<< HEAD
  void apply(const hipStream_t &stream) {
=======
  void apply(const qudaStream_t &stream) {
>>>>>>> 4f390279
    if(location == QUDA_CUDA_FIELD_LOCATION){
      // Fix this
      dim3 blockDim(128, 1, 1);
      dim3 gridDim((arg.threads + blockDim.x - 1) / blockDim.x, 1, 1);
      computeKSLongLinkForceKernel<Float><<<gridDim,blockDim>>>(arg);
    }else{
      computeKSLongLinkForceCPU<Float>(arg);
    }
  }

  TuneKey tuneKey() const { return TuneKey(meta.VolString(), typeid(*this).name(), aux); }

  long long flops() const { return 0; } // Fix this
  long long bytes() const { return 0; } // Fix this
};




template<typename Float, typename Result, typename Oprod, typename Gauge>
void computeKSLongLinkForce(Result res, Oprod oprod, Gauge gauge, int dim[4], const GaugeField &meta, QudaFieldLocation location)
{
  KSLongLinkArg<Result,Oprod,Gauge> arg(res, oprod, gauge, dim);
  KSLongLinkForce<Float,Result,Oprod,Gauge> computeLongLink(arg,meta,location);
  computeLongLink.apply(0);
  qudaDeviceSynchronize();
}

  template<typename Float>
void computeKSLongLinkForce(GaugeField& result, const GaugeField &oprod, const GaugeField &gauge, QudaFieldLocation location)
{
  if(location != QUDA_CUDA_FIELD_LOCATION){
    errorQuda("Only QUDA_CUDA_FIELD_LOCATION currently supported");
  }else{
    if((oprod.Reconstruct() != QUDA_RECONSTRUCT_NO) || (gauge.Reconstruct() != QUDA_RECONSTRUCT_NO) ||
        (result.Reconstruct() != QUDA_RECONSTRUCT_10)){

      errorQuda("Reconstruct type not supported");
    }else{
      computeKSLongLinkForce<Float>(FloatNOrder<Float, 18, 2, 18>(result),
				    FloatNOrder<Float, 18, 2, 18>(oprod),
				    FloatNOrder<Float, 18, 2, 18>(gauge),
				    const_cast<int*>(result.X()),
				    gauge, location);
    }
  }
  return;
}


void computeKSLongLinkForce(GaugeField &result, const GaugeField &oprod, const GaugeField &gauge, QudaFieldLocation location)
{
  if(result.Precision() == QUDA_HALF_PRECISION){
    errorQuda("Half precision not supported");
  }

  if(result.Precision() == QUDA_SINGLE_PRECISION){
    computeKSLongLinkForce<float>(result, oprod, gauge, location);
  }else if(result.Precision() == QUDA_DOUBLE_PRECISION){
    computeKSLongLinkForce<double>(result, oprod, gauge, location);
  }
  errorQuda("Precision %d not supported", result.Precision());
  return;
}

} // namespace quda<|MERGE_RESOLUTION|>--- conflicted
+++ resolved
@@ -1,4 +1,3 @@
-#include "hip/hip_runtime.h"
 #include <quda_internal.h>
 #include <quda_matrix.h>
 #include <tune_quda.h>
@@ -121,11 +120,7 @@
 
       virtual ~KSForceComplete() {}
 
-<<<<<<< HEAD
-      void apply(const hipStream_t &stream) {
-=======
       void apply(const qudaStream_t &stream) {
->>>>>>> 4f390279
         if(location == QUDA_CUDA_FIELD_LOCATION){
           // Fix this
           dim3 blockDim(128, 1, 1);
@@ -334,11 +329,7 @@
 
   virtual ~KSLongLinkForce() {}
 
-<<<<<<< HEAD
-  void apply(const hipStream_t &stream) {
-=======
   void apply(const qudaStream_t &stream) {
->>>>>>> 4f390279
     if(location == QUDA_CUDA_FIELD_LOCATION){
       // Fix this
       dim3 blockDim(128, 1, 1);
