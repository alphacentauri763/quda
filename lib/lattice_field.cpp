--- conflicted
+++ resolved
@@ -562,17 +562,9 @@
   QudaFieldLocation LatticeField::Location() const
   {
     QudaFieldLocation location = QUDA_INVALID_FIELD_LOCATION;
-<<<<<<< HEAD
     if (typeid(*this) == typeid(cudaColorSpinorField) || typeid(*this) == typeid(cudaGaugeField)) {
       location = QUDA_CUDA_FIELD_LOCATION;
     } else if (typeid(*this) == typeid(cpuColorSpinorField) || typeid(*this) == typeid(cpuGaugeField)) {
-=======
-    if (typeid(*this) == typeid(cudaCloverField) || typeid(*this) == typeid(cudaColorSpinorField)
-        || typeid(*this) == typeid(cudaGaugeField)) {
-      location = QUDA_CUDA_FIELD_LOCATION;
-    } else if (typeid(*this) == typeid(cpuCloverField) || typeid(*this) == typeid(cpuColorSpinorField)
-               || typeid(*this) == typeid(cpuGaugeField)) {
->>>>>>> 20d7953f
       location = QUDA_CPU_FIELD_LOCATION;
     } else {
       errorQuda("Unknown field %s, so cannot determine location", typeid(*this).name());
