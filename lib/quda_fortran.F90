!===============================================================================
!
! quda_fortran.F90
!
!-------------------------------------------------------------------------------
!
! This is a Fortran module that implements the C structs defined in
! quda.h as Fortran modules.  This is currently generated by hand, and
! so must be matched against an appropriate version of QUDA.  It would
! be nice to auto-generate this from quda.h.
!
!-------------------------------------------------------------------------------
# include <enum_quda_fortran.h>

!-------------------------------------------------------------------------------

#include <quda_constants.h>

module quda_fortran

  ! This corresponds to the QudaGaugeParam struct in quda.h
  type quda_gauge_param

     QudaFieldLocation :: location !The location of the gauge field

     integer(4), dimension(4) :: x

     real(8) :: anisotropy    !Used for Wilson and Wilson-clover
     real(8) :: tadpole_coeff !Used for staggered only
     real(8) :: scale         !Used by staggered long links

     QudaLinkType :: link_type
     QudaGaugeFieldOrder :: gauge_order
     QudaTboundary :: t_boundary
     QudaPrecision :: cpu_prec
     QudaPrecision :: cuda_prec
     QudaReconstructType :: reconstruct
     QudaPrecision :: cuda_prec_sloppy
     QudaReconstructType :: reconstruct_sloppy
     QudaPrecision :: cuda_prec_refinement_sloppy
     QudaReconstructType :: reconstruct_refinement_sloppy
     QudaPrecision :: cuda_prec_precondition
     QudaReconstructType :: reconstruct_precondition
     QudaGaugeFixed :: gauge_fix

     integer(4) :: ga_pad

     integer(4) :: site_ga_pad ! Used by link fattening and the gauge and fermion forces

     integer(4) :: staple_pad   ! Used by link fattening
     integer(4) :: llfat_ga_pad ! Used by link fattening
     integer(4) :: mom_ga_pad   ! Used by the gauge and fermion forces

     ! Set the staggered phase type of the links
     QudaStaggeredPhase :: staggered_phase_type
     ! Whether the staggered phase has already been applied to the links
     integer(4) :: staggered_phase_applied

     ! Imaginary chemical potential
     real(8) :: i_mu

     integer(4) :: overlap ! width of domain overlap

     ! When computing momentum, should we overwrite it or accumulate
     ! to it (only presenty support in gauge-force)
     integer(4) :: overwrite_mom

     integer(4) :: use_resident_gauge  ! Use the resident gauge field
     integer(4) :: use_resident_mom    ! Use the resident momentume field
     integer(4) :: make_resident_gauge ! Make the result gauge field resident
     integer(4) :: make_resident_mom   ! Make the result momentum field resident
     integer(4) :: return_result_gauge ! Return the result gauge field
     integer(4) :: return_result_mom   ! Return the result momentum field

     integer(8) :: gauge_offset ! Offset into MILC site struct to the gauge field (only if gauge_order=MILC_SITE_GAUGE_ORDER)
     integer(8) :: mom_offset   ! Offset into MILC site struct to the momentum field (only if gauge_order=MILC_SITE_GAUGE_ORDER)
     integer(8) :: site_size    ! Size of MILC site struct (only if gauge_order=MILC_SITE_GAUGE_ORDER)

  end type quda_gauge_param

  ! This module corresponds to the QudaInvertParam struct in quda.h
  type quda_invert_param

     QudaFieldLocation :: input_location  ! The location of the input field
     QudaFieldLocation :: output_location ! The location of the output field

     QudaDslashType :: dslash_type
     QudaInverterType :: inv_type

     real(8) :: mass  ! Used for staggered only
     real(8) :: kappa ! Used for Wilson and Wilson-clover

     real(8) :: m5    ! Domain wall height
     integer(4) :: Ls       ! Extent of the 5th dimension (for domain wall)

     complex(8), dimension(QUDA_MAX_DWF_LS) :: b_5 ! MDWF coefficients
     complex(8), dimension(QUDA_MAX_DWF_LS) :: c_5 ! MDWF coefficients

     real(8) :: mu    ! Twisted mass parameter
     real(8) :: epsilon ! Twisted mass parameter
     QudaTwistFlavorType :: twist_flavor  ! Twisted mass flavor

     integer(4) :: laplace3D    ! direction to omit in Laplace
     
     real(8) :: tol ! Requested L2 residual norm
     real(8) :: tol_restart ! Solver tolerance in the L2 residual norm (used to restart InitCG)
     real(8) :: tol_hq ! Requested heavy quark residual norm
     integer(4) :: compute_true_res ! Whether to compute the true residual post solve
     real(8) :: true_res ! Actual L2 residual norm achieved in solver
     real(8) :: true_res_hq ! Actual heavy quark residual norm achieved in solver
     integer(4) :: maxiter
     real(8) :: reliable_delta ! Reliable update tolerance
     real(8) :: reliable_delta_refinement ! Reliable update tolerance used in post multi-shift solver refinement
     integer(4) :: use_alternative_reliable ! Whether to use alternative reliable updates
     integer(4) :: use_sloppy_partial_accumulator ! Whether to keep the partial solution accumuator in sloppy precision
     integer(4) :: solution_accumulator_pipeline ! How many direction vectors we accumulate into the solution vector at once
     integer(4) :: max_res_increase ! How many residual increases we tolerate when doing reliable updates
     integer(4) :: max_res_increase_total ! Total number of residual increases we tolerate
     integer(4) :: max_hq_res_increase ! How many heavy-quark residual increases we tolerate when doing heavy-quark restarts
     integer(4) :: max_hq_res_increase_total ! Total number of heavy-quark residual restarts we tolerate
     integer(4) :: heavy_quark_check ! After how many iterations shall the heavy quark residual be updated
     integer(4) :: pipeline ! Whether to enable pipeline solver option
     integer(4) :: num_offset ! Number of offsets in the multi-shift solver
     integer(4) :: num_src ! Number of sources in the multiple source solver
     integer(4) :: overlap ! width of domain overlaps
     real(8), dimension(QUDA_MAX_MULTI_SHIFT) :: offset ! Offsets for multi-shift solver
     real(8), dimension(QUDA_MAX_MULTI_SHIFT) :: tol_offset ! Solver tolerance for each offset

     ! Solver tolerance for each shift when refinement is applied using the heavy-quark residual
     real(8), dimension(QUDA_MAX_MULTI_SHIFT) :: tol_hq_offset

     ! Actual L2 residual norm achieved in solver for each offset
     real(8), dimension(QUDA_MAX_MULTI_SHIFT) :: true_res_offset

     ! Iterated L2 residual achieved in multi shift solver for each offset
     real(8), dimension(QUDA_MAX_MULTI_SHIFT) :: iter_res_offset

     ! Actual heavy quark residual norm achieved in solver for each offset
     real(8), dimension(QUDA_MAX_MULTI_SHIFT) :: true_res_hq_offset

     ! Residuals in the partial faction expansion
     real(8), dimension(QUDA_MAX_MULTI_SHIFT) :: residue

     ! Whether we should evaluate the action after the linear solve
     integer(4) :: compute_action

     ! Computed value of the bilinear action (complex valued)
     !   invert: \phi^\dagger A^{-1} \phi
     !   multishift: \phi^\dagger r(x) \phi = \phi^\dagger (sum_k residue[k] * (A + offset[k])^{-1} ) \phi
     real(8), dimension(2) :: action

     QudaSolutionType :: solution_type  ! Type of system to solve
     QudaSolveType :: solve_type        ! How to solve it
     QudaMatPCType :: matpc_type
     QudaDagType :: dagger
     QudaMassNormalization :: mass_normalization

     QudaSolverNormalization :: solver_normalization
     QudaPreserveSource :: preserve_source

     QudaPrecision :: cpu_prec
     QudaPrecision :: cuda_prec
     QudaPrecision :: cuda_prec_sloppy
     QudaPrecision :: cuda_prec_refinement_sloppy
     QudaPrecision :: cuda_prec_precondition

     QudaDiracFieldOrder :: dirac_order

     ! Gamma basis of the input and output host fields
     QudaGammaBasis :: gamma_basis

     QudaFieldLocation :: clover_location            ! The location of the clover field
     QudaPrecision :: clover_cpu_prec
     QudaPrecision :: clover_cuda_prec
     QudaPrecision :: clover_cuda_prec_sloppy
     QudaPrecision :: clover_cuda_prec_refinement_sloppy
     QudaPrecision :: clover_cuda_prec_precondition

     QudaCloverFieldOrder :: clover_order
     QudaUseInitGuess :: use_init_guess

     real(8) :: clover_coeff ! Coefficient of the clover term
     real(8) :: clover_rho   ! Real number added to the clover diagonal (not to inverse)
     integer(4) :: compute_clover_trlog ! Whether to compute the trace log of the clover term
     real(8), dimension(2) :: trlogA    ! The trace log of the clover term (even/odd computed separately)

     integer(4) :: compute_clover                    ! Whether to compute the clover field
     integer(4) :: compute_clover_inverse            ! Whether to compute the clover inverse field
     integer(4) :: return_clover                     ! Whether to copy back the clover matrix field
     integer(4) :: return_clover_inverse             ! Whether to copy back the inverted clover matrix field

     QudaVerbosity :: verbosity                      ! The verbosity setting to use in the solver

     integer(4) :: sp_pad
     integer(4) :: cl_pad

     integer(4) :: iter
     real(8) :: gflops
     real(8) :: secs

     ! Enable auto-tuning?
     QudaTune :: tune

     ! Number of steps in s-step algorithms
     integer(4) :: nsteps

     ! Maximum size of Krylov space used by solver
     integer(4) :: gcr_nkrylov

     ! The following parameters are related to the domain-decomposed preconditioner.

     ! The inner Krylov solver used in the preconditioner.  Set to
     ! QUDA_INVALID_INVERTER to disable the preconditioner entirely.
     QudaInverterType :: inv_type_precondition

     ! pointer to preconditioner instance
     integer(8) :: preconditioner

<<<<<<< HEAD
     ! defines deflation
=======
     ! pointer to deflation instance
     integer(8) :: deflation_op

     ! pointer to QudaEigParam that defines any deflation
>>>>>>> 12fa6f99
     integer(8) :: eig_param

     ! If true, deflate the initial guess
     QudaBoolean :: deflate

     ! Dslash used in the inner Krylov solver
     QudaDslashType :: dslash_type_precondition

     ! Verbosity of the inner Krylov solver
     QudaVerbosity :: verbosity_precondition

     ! Tolerance in the inner solver
     real(8) :: tol_precondition

     ! Maximum number of iterations allowed in the inner solver
     integer(4) :: maxiter_precondition

     ! Relaxation parameter used in GCR-DD (default = 1.0)
     real(8) :: omega

     ! Basis for CA algorithms
     QudaCABasis :: ca_basis

     ! Minimum eigenvalue for Chebyshev CA basis
     real(8) :: ca_lambda_min

     ! Maximum eigenvalue for Chebyshev CA basis
     real(8) :: ca_lambda_max

     ! Number of preconditioner cycles to perform per iteration
     integer(4) :: precondition_cycle

     ! Whether to use additive or multiplicative Schwarz preconditioning
     QudaSchwarzType :: schwarz_type

     ! Whether to use the Fermilab heavy-quark residual or standard residual to gauge convergence
     QudaResidualType ::residual_type

     ! Parameters for deflated solvers
     QudaPrecision :: cuda_prec_ritz ! The precision of the Ritz vectors
     integer(4)::nev
     integer(4)::max_search_dim ! for magma library this parameter must be multiple 16?
     integer(4)::rhs_idx
     integer(4)::deflation_grid !total deflation space is nev*deflation_grid
     real(8):: eigenval_tol ! eigCG: selection criterion for the reduced eigenvector set
     integer(4)::eigcg_max_restarts ! mixed precision eigCG tuning parameter:  minimum search vector space restarts
     integer(4)::max_restart_num     ! initCG tuning parameter:  maximum restarts
     real(8)::inc_tol     ! initCG tuning parameter:  decrease in absolute value of the residual within each restart cycle

     ! Parameters for setting data residency of the solver
     integer(4)::make_resident_solution ! Whether to make the solution vector(s) after the solve
     integer(4)::use_resident_solution  ! Whether to use the resident solution vector(s)

     ! Whether to use the solution vector to augment the chronological forecast
     integer(4)::chrono_make_resident

     !Whether the solution should replace the last entry in the chronology */
     integer(4)::chrono_replace_last

     ! Whether to use the resident chronological basis
     integer(4)::chrono_use_resident

     ! The maximum length of the chronological history to store
     integer(4)::chrono_max_dim

     ! The index to indeicate which chrono history we are augmenting */
     integer(4)::chrono_index

     ! Precision to store the chronological basis in
     integer(4)::chrono_precision;

    ! Which external library to use in the linear solvers (MAGMA or Eigen) */
     QudaExtLibType::extlib_type

  end type quda_invert_param

end module quda_fortran
!===============================================================================<|MERGE_RESOLUTION|>--- conflicted
+++ resolved
@@ -216,14 +216,7 @@
      ! pointer to preconditioner instance
      integer(8) :: preconditioner
 
-<<<<<<< HEAD
-     ! defines deflation
-=======
-     ! pointer to deflation instance
-     integer(8) :: deflation_op
-
      ! pointer to QudaEigParam that defines any deflation
->>>>>>> 12fa6f99
      integer(8) :: eig_param
 
      ! If true, deflate the initial guess
