#include <quda_internal.h>
#include <quda_matrix.h>
#include <tune_quda.h>
#include <gauge_field.h>
#include <gauge_field_order.h>
#include <launch_kernel.cuh>
#include <atomic.cuh>
#include <cub_helper.cuh>
#include <index_helper.cuh>

namespace quda {

#ifdef GPU_GAUGE_TOOLS

  template <typename Gauge>
  struct GaugePlaqArg : public ReduceArg<double2> {
    int threads; // number of active threads required
    int X[4]; // grid dimensions
#ifdef MULTI_GPU
    int border[4]; 
#endif
    Gauge dataOr;
    
    GaugePlaqArg(const Gauge &dataOr, const GaugeField &data)
      : ReduceArg<double2>(), dataOr(dataOr)
    {

#ifdef MULTI_GPU
        for(int dir=0; dir<4; ++dir){
          border[dir] = 2;
	  X[dir] = data.X()[dir] - border[dir]*2;
        }
#else
        for(int dir=0; dir<4; ++dir) X[dir] = data.X()[dir];
#endif
	threads = X[0]*X[1]*X[2]*X[3]/2;
    }
  };

  template<int blockSize, typename Float, typename Gauge>
  __global__ void computePlaq(GaugePlaqArg<Gauge> arg){
      int idx = threadIdx.x + blockIdx.x*blockDim.x;
      int parity = threadIdx.y;

      double2 plaq = make_double2(0.0,0.0);

      if(idx < arg.threads) {
        typedef typename ComplexTypeId<Float>::Type Cmplx;
        int X[4]; 
        for(int dr=0; dr<4; ++dr) X[dr] = arg.X[dr];

        int x[4];
        getCoords(x, idx, X, parity);
#ifdef MULTI_GPU
        for(int dr=0; dr<4; ++dr) {
          x[dr] += arg.border[dr];
          X[dr] += 2*arg.border[dr];
        }
#endif

        int dx[4] = {0, 0, 0, 0};
        for (int mu = 0; mu < 3; mu++) {
          for (int nu = (mu+1); nu < 3; nu++) {
            Matrix<Cmplx,3> U1, U2, U3, U4, tmpM;

            arg.dataOr.load((Float*)(U1.data),linkIndexShift(x,dx,X), mu, parity);
	    dx[mu]++;
            arg.dataOr.load((Float*)(U2.data),linkIndexShift(x,dx,X), nu, 1-parity);
            dx[mu]--;
            dx[nu]++;
            arg.dataOr.load((Float*)(U3.data),linkIndexShift(x,dx,X), mu, 1-parity);
	    dx[nu]--;
            arg.dataOr.load((Float*)(U4.data),linkIndexShift(x,dx,X), nu, parity);

	    tmpM = U1 * U2;
	    tmpM = tmpM * conj(U3);
	    tmpM = tmpM * conj(U4);

	    plaq.x += getTrace(tmpM).x;
          }

          Matrix<Cmplx,3> U1, U2, U3, U4, tmpM;

          arg.dataOr.load((Float*)(U1.data),linkIndexShift(x,dx,X), mu, parity);
          dx[mu]++;
          arg.dataOr.load((Float*)(U2.data),linkIndexShift(x,dx,X), 3, 1-parity);
          dx[mu]--;
          dx[3]++;
          arg.dataOr.load((Float*)(U3.data),linkIndexShift(x,dx,X), mu, 1-parity);
          dx[3]--;
          arg.dataOr.load((Float*)(U4.data),linkIndexShift(x,dx,X), 3, parity);

          tmpM = U1 * U2;
          tmpM = tmpM * conj(U3);
          tmpM = tmpM * conj(U4);

          plaq.y += getTrace(tmpM).x;
        }
      }

      // perform final inter-block reduction and write out result
      reduce2d<blockSize,2>(arg, plaq);
  }

  template<typename Float, typename Gauge>
    class GaugePlaq : Tunable {
      GaugePlaqArg<Gauge> arg;
      const QudaFieldLocation location;

      private:
      unsigned int sharedBytesPerThread() const { return 0; }
      unsigned int sharedBytesPerBlock(const TuneParam &param) const { return 0; }

      bool tuneGridDim() const { return false; } // Don't tune the grid dimensions.
      unsigned int minThreads() const { return arg.threads; }

      public:
      GaugePlaq(GaugePlaqArg<Gauge> &arg, QudaFieldLocation location)
        : arg(arg), location(location) {}
      ~GaugePlaq () { }

      bool advanceBlockDim(TuneParam &param) const {
      	bool rtn = Tunable::advanceBlockDim(param);
	param.block.y = 2;
	return rtn;
      }

      void initTuneParam(TuneParam &param) const {
	Tunable::initTuneParam(param);
	param.block.y = 2;
      }

      void apply(const cudaStream_t &stream){
        if(location == QUDA_CUDA_FIELD_LOCATION){
          arg.result_h[0] = make_double2(0.,0.);
          TuneParam tp = tuneLaunch(*this, getTuning(), getVerbosity());

	  LAUNCH_KERNEL(computePlaq, tp, stream, arg, Float, Gauge);
	  cudaDeviceSynchronize();
        } else {
          errorQuda("CPU not supported yet\n");
        }
      }

      TuneKey tuneKey() const {
        std::stringstream vol, aux;
        vol << arg.X[0] << "x";
        vol << arg.X[1] << "x";
        vol << arg.X[2] << "x";
	vol << arg.X[3];
	aux << "threads=" << arg.threads << ",prec="  << sizeof(Float);
        return TuneKey(vol.str().c_str(), typeid(*this).name(), aux.str().c_str());
      }

      std::string paramString(const TuneParam &param) const {
        std::stringstream ps;
        ps << "block=(" << param.block.x << "," << param.block.y << "," << param.block.z << ")";
        ps << "shared=" << param.shared_bytes;
        return ps.str();
      }

      void preTune(){}
      void postTune(){}
      long long flops() const { return 6ll*2*arg.threads*(3*198+3); }
      long long bytes() const { return 6ll*4*2*arg.threads*arg.dataOr.Bytes(); } 

    }; 

  template<typename Float, typename Gauge>
    void plaquette(const Gauge dataOr, const GaugeField& data, QudaFieldLocation location, double2 &plq) {
      GaugePlaqArg<Gauge> arg(dataOr, data);
      GaugePlaq<Float,Gauge> gaugePlaq(arg, location);
      gaugePlaq.apply(0);

<<<<<<< HEAD
  template<typename Float>
    Float plaquette(const GaugeField& data, QudaFieldLocation location) {

      // Switching to gauge::FloatNOrder for the gauge field in order to support RECONSTRUCT_12
      // Need to fix this!!
=======
      comm_allreduce_array((double*) arg.result_h, 2);
      arg.result_h[0].x /= 9.*(2*arg.threads*comm_size());
      arg.result_h[0].y /= 9.*(2*arg.threads*comm_size());
>>>>>>> 9cfad35c

      plq.x = arg.result_h[0].x;
      plq.y = arg.result_h[0].y;
    }

<<<<<<< HEAD
      if(data.Order() == QUDA_FLOAT2_GAUGE_ORDER) {
        if(data.Reconstruct() == QUDA_RECONSTRUCT_NO) {
          plaquette(gauge::FloatNOrder<Float, 18, 2, 18>(data), data, location, res);
        } else if(data.Reconstruct() == QUDA_RECONSTRUCT_12){
          plaquette(gauge::FloatNOrder<Float, 18, 2, 12>(data), data, location, res);
        } else if(data.Reconstruct() == QUDA_RECONSTRUCT_8){
          plaquette(gauge::FloatNOrder<Float, 18, 2,  8>(data), data, location, res);
        } else {
          errorQuda("Reconstruction type %d of gauge field not supported", data.Reconstruct());
        }
      } else if(data.Order() == QUDA_FLOAT4_GAUGE_ORDER) {
        if(data.Reconstruct() == QUDA_RECONSTRUCT_NO) {
          plaquette(gauge::FloatNOrder<Float, 18, 4, 18>(data), data, location, res);
        } else if(data.Reconstruct() == QUDA_RECONSTRUCT_12){
          plaquette(gauge::FloatNOrder<Float, 18, 4, 12>(data), data, location, res);
        } else if(data.Reconstruct() == QUDA_RECONSTRUCT_8){
          plaquette(gauge::FloatNOrder<Float, 18, 4,  8>(data), data, location, res);
        } else {
          errorQuda("Reconstruction type %d of gauge field not supported", data.Reconstruct());
        }
=======
  template<typename Float>
    double2 plaquette(const GaugeField& data, QudaFieldLocation location) {
      double2 res;
      if (!data.isNative()) errorQuda("Plaquette computation only supported on native ordered fields");

      if(data.Reconstruct() == QUDA_RECONSTRUCT_NO) {
	typedef typename gauge_mapper<Float,QUDA_RECONSTRUCT_NO>::type Gauge;
	plaquette<Float>(Gauge(data), data, location, res);
      } else if(data.Reconstruct() == QUDA_RECONSTRUCT_12){
	typedef typename gauge_mapper<Float,QUDA_RECONSTRUCT_12>::type Gauge;
	plaquette<Float>(Gauge(data), data, location, res);
      } else if(data.Reconstruct() == QUDA_RECONSTRUCT_8){
	typedef typename gauge_mapper<Float,QUDA_RECONSTRUCT_8>::type Gauge;
	plaquette<Float>(Gauge(data), data, location, res);
>>>>>>> 9cfad35c
      } else {
	errorQuda("Reconstruction type %d of gauge field not supported", data.Reconstruct());
      }

      return res;
    }
#endif

  double3 plaquette(const GaugeField& data, QudaFieldLocation location) {

#ifdef GPU_GAUGE_TOOLS
    double2 plq;
    if(data.Precision() == QUDA_HALF_PRECISION) {
      errorQuda("Half precision not supported\n");
    }
    if (data.Precision() == QUDA_SINGLE_PRECISION) {
      plq = plaquette<float> (data, location);
    } else if(data.Precision() == QUDA_DOUBLE_PRECISION) {
      plq = plaquette<double>(data, location);
    } else {
      errorQuda("Precision %d not supported", data.Precision());
    }
    double3 plaq = make_double3(0.5*(plq.x + plq.y), plq.x, plq.y);
#else
    errorQuda("Gauge tools are not build");
    double3 plaq = make_double3(0., 0., 0.);
#endif
    return plaq;
  }
}<|MERGE_RESOLUTION|>--- conflicted
+++ resolved
@@ -172,44 +172,13 @@
       GaugePlaq<Float,Gauge> gaugePlaq(arg, location);
       gaugePlaq.apply(0);
 
-<<<<<<< HEAD
-  template<typename Float>
-    Float plaquette(const GaugeField& data, QudaFieldLocation location) {
-
-      // Switching to gauge::FloatNOrder for the gauge field in order to support RECONSTRUCT_12
-      // Need to fix this!!
-=======
       comm_allreduce_array((double*) arg.result_h, 2);
       arg.result_h[0].x /= 9.*(2*arg.threads*comm_size());
       arg.result_h[0].y /= 9.*(2*arg.threads*comm_size());
->>>>>>> 9cfad35c
-
       plq.x = arg.result_h[0].x;
       plq.y = arg.result_h[0].y;
     }
 
-<<<<<<< HEAD
-      if(data.Order() == QUDA_FLOAT2_GAUGE_ORDER) {
-        if(data.Reconstruct() == QUDA_RECONSTRUCT_NO) {
-          plaquette(gauge::FloatNOrder<Float, 18, 2, 18>(data), data, location, res);
-        } else if(data.Reconstruct() == QUDA_RECONSTRUCT_12){
-          plaquette(gauge::FloatNOrder<Float, 18, 2, 12>(data), data, location, res);
-        } else if(data.Reconstruct() == QUDA_RECONSTRUCT_8){
-          plaquette(gauge::FloatNOrder<Float, 18, 2,  8>(data), data, location, res);
-        } else {
-          errorQuda("Reconstruction type %d of gauge field not supported", data.Reconstruct());
-        }
-      } else if(data.Order() == QUDA_FLOAT4_GAUGE_ORDER) {
-        if(data.Reconstruct() == QUDA_RECONSTRUCT_NO) {
-          plaquette(gauge::FloatNOrder<Float, 18, 4, 18>(data), data, location, res);
-        } else if(data.Reconstruct() == QUDA_RECONSTRUCT_12){
-          plaquette(gauge::FloatNOrder<Float, 18, 4, 12>(data), data, location, res);
-        } else if(data.Reconstruct() == QUDA_RECONSTRUCT_8){
-          plaquette(gauge::FloatNOrder<Float, 18, 4,  8>(data), data, location, res);
-        } else {
-          errorQuda("Reconstruction type %d of gauge field not supported", data.Reconstruct());
-        }
-=======
   template<typename Float>
     double2 plaquette(const GaugeField& data, QudaFieldLocation location) {
       double2 res;
@@ -224,7 +193,6 @@
       } else if(data.Reconstruct() == QUDA_RECONSTRUCT_8){
 	typedef typename gauge_mapper<Float,QUDA_RECONSTRUCT_8>::type Gauge;
 	plaquette<Float>(Gauge(data), data, location, res);
->>>>>>> 9cfad35c
       } else {
 	errorQuda("Reconstruction type %d of gauge field not supported", data.Reconstruct());
       }
