--- conflicted
+++ resolved
@@ -18,12 +18,7 @@
 #include <algorithm>
 #include <memory>
 
-<<<<<<< HEAD
-#include <Eigen/Dense>
-#include <Eigen/Eigenvalues>
-=======
 #include <eigen_helper.h>
->>>>>>> 5962f0ab
 
 /*
   GMRES-DR algorithm:
@@ -36,9 +31,6 @@
   using namespace blas;
   using namespace std;
 
-<<<<<<< HEAD
-  using namespace Eigen;
-
   using DynamicStride = Stride<Dynamic, Dynamic>;
 
   using DenseMatrix = MatrixXcd;
@@ -75,44 +67,6 @@
 
     ColorSpinorFieldSet *Vkp1; // high-precision accumulation array
 
-=======
-  using DynamicStride = Stride<Dynamic, Dynamic>;
-
-  using DenseMatrix = MatrixXcd;
-  using VectorSet = MatrixXcd;
-  using Vector = VectorXcd;
-
-  // special types needed for compatibility with QUDA blas:
-  using RowMajorDenseMatrix = Matrix<Complex, Dynamic, Dynamic, RowMajor>;
-
-  struct SortedEvals {
-
-    double _val;
-    int _idx;
-
-    SortedEvals(double val, int idx) : _val(val), _idx(idx) {};
-    static bool SelectSmall(SortedEvals v1, SortedEvals v2) { return (v1._val < v2._val); }
-  };
-
-  enum class libtype { eigen_lib, magma_lib, lapack_lib, mkl_lib };
-
-  class GMResDRArgs
-  {
-
-  public:
-    VectorSet ritzVecs;
-    DenseMatrix H;
-    Vector eta;
-
-    int m;
-    int k;
-    int restarts;
-
-    Complex *c;
-
-    ColorSpinorFieldSet *Vkp1; // high-precision accumulation array
-
->>>>>>> 5962f0ab
     GMResDRArgs(int m, int nev) :
       ritzVecs(VectorSet::Zero(m + 1, nev + 1)),
       H(DenseMatrix::Zero(m + 1, m)),
@@ -334,7 +288,6 @@
 
     profile.TPSTOP(QUDA_PROFILE_FREE);
   }
-<<<<<<< HEAD
 
   void GMResDR::UpdateSolution(ColorSpinorField *x, ColorSpinorField *r, bool do_gels)
   {
@@ -418,92 +371,6 @@
       }
     }
 
-    checkCudaError();
-=======
-
-  void GMResDR::UpdateSolution(ColorSpinorField *x, ColorSpinorField *r, bool do_gels)
-  {
-    GMResDRArgs &args = *gmresdr_args;
-
-    if (do_gels) {
-      if (param.extlib_type == QUDA_MAGMA_EXTLIB) {
-        ComputeEta<libtype::magma_lib>(args);
-      } else if (param.extlib_type == QUDA_EIGEN_EXTLIB) {
-        ComputeEta<libtype::eigen_lib>(args);
-      } else {
-        errorQuda("Library type %d is currently not supported.\n", param.extlib_type);
-      }
-    }
-
-    std::vector<ColorSpinorField *> Z_(Zm->Components().begin(), Zm->Components().begin() + args.m);
-    std::vector<ColorSpinorField *> V_(Vm->Components());
-
-    std::vector<ColorSpinorField *> x_, r_;
-    x_.push_back(x), r_.push_back(r);
-
-    blas::caxpy(static_cast<Complex *>(args.eta.data()), Z_, x_);
-
-    VectorXcd minusHeta = -(args.H * args.eta);
-    Map<VectorXcd, Unaligned> c_(args.c, args.m + 1);
-    c_ += minusHeta;
-
-    blas::caxpy(static_cast<Complex *>(minusHeta.data()), V_, r_);
-    return;
-  }
-
-  void GMResDR::RestartVZH()
-  {
-    GMResDRArgs &args = *gmresdr_args;
-
-    if (param.extlib_type == QUDA_MAGMA_EXTLIB) {
-      ComputeHarmonicRitz<libtype::magma_lib>(args);
-    } else if (param.extlib_type == QUDA_EIGEN_EXTLIB) {
-      ComputeHarmonicRitz<libtype::eigen_lib>(args);
-    } else {
-      errorQuda("Library type %d is currently not supported.\n", param.extlib_type);
-    }
-
-    DenseMatrix Qkp1(MatrixXcd::Identity((args.m + 1), (args.k + 1)));
-
-    HouseholderQR<MatrixXcd> qr(args.ritzVecs);
-    Qkp1.applyOnTheLeft(qr.householderQ());
-
-    DenseMatrix Res = Qkp1.adjoint() * args.H * Qkp1.topLeftCorner(args.m, args.k);
-    args.H.setZero();
-    args.H.topLeftCorner(args.k + 1, args.k) = Res;
-
-    blas::zero(*args.Vkp1);
-
-    std::vector<ColorSpinorField *> vkp1(args.Vkp1->Components());
-    std::vector<ColorSpinorField *> vm(Vm->Components());
-
-    RowMajorDenseMatrix Alpha(Qkp1); // convert Qkp1 to Row-major format first
-    blas::caxpy(static_cast<Complex *>(Alpha.data()), vm, vkp1);
-
-    for (int i = 0; i < (args.m + 1); i++) {
-      if (i < (args.k + 1)) {
-        blas::copy(Vm->Component(i), args.Vkp1->Component(i));
-        blas::zero(args.Vkp1->Component(i));
-      } else
-        blas::zero(Vm->Component(i));
-    }
-
-    if (Zm->V() != Vm->V()) {
-      std::vector<ColorSpinorField *> z(Zm->Components());
-      std::vector<ColorSpinorField *> vk(args.Vkp1->Components().begin(), args.Vkp1->Components().begin() + args.k);
-
-      RowMajorDenseMatrix Beta(Qkp1.topLeftCorner(args.m, args.k));
-      blas::caxpy(static_cast<Complex *>(Beta.data()), z, vk);
-
-      for (int i = 0; i < (args.m); i++) {
-        if (i < (args.k))
-          blas::copy(Zm->Component(i), args.Vkp1->Component(i));
-        else
-          blas::zero(Zm->Component(i));
-      }
-    }
->>>>>>> 5962f0ab
-
     for (int j = 0; j < args.k; j++) {
       Complex alpha = cDotProduct(Vm->Component(j), Vm->Component(args.k));
       caxpy(-alpha, Vm->Component(j), Vm->Component(args.k));
