--- conflicted
+++ resolved
@@ -538,11 +538,6 @@
 
     if (!init) {
 
-<<<<<<< HEAD
-=======
-      gmresdr_args = new GMResDRArgs(param.m, param.n_ev);
-
->>>>>>> b9961934
       ColorSpinorParam csParam(b);
       csParam.create = QUDA_ZERO_FIELD_CREATE;
       rp = MakeSharedPtr2(csParam);
@@ -572,12 +567,8 @@
 
       Zm = K ? MakeSharedPtr2(csParam) : Vm;
 
-<<<<<<< HEAD
-
       csParam.composite_dim = (param.eig_param.nEv+1);
-=======
-      csParam.composite_dim = (param.n_ev + 1);
->>>>>>> b9961934
+
       csParam.setPrecision(QUDA_DOUBLE_PRECISION);
 
       gmresdr_args = std::make_shared< GMResDRArgs> (*Vm, nKrylov, param.eig_param.nEv);
