--- conflicted
+++ resolved
@@ -18,12 +18,7 @@
 #include <algorithm>
 #include <memory>
 
-<<<<<<< HEAD
-#include <Eigen/Dense>
-#include <Eigen/Eigenvalues>
-=======
 #include <eigen_helper.h>
->>>>>>> 2ef770bc
 
 /*
   GMRES-DR algorithm:
@@ -35,9 +30,6 @@
 
   using namespace blas;
   using namespace std;
-<<<<<<< HEAD
-
-  using namespace Eigen;
 
   using DynamicStride = Stride<Dynamic, Dynamic>;
 
@@ -100,110 +92,7 @@
     }
   };
 
-  template <libtype which_lib> void ComputeHarmonicRitz(GMResDRArgs &args) { errorQuda("\nUnknown library type.\n"); }
-
-  template <> void ComputeHarmonicRitz<libtype::magma_lib>(GMResDRArgs &args)
-  {
-#ifdef MAGMA_LIB
-    DenseMatrix cH = args.H.block(0, 0, args.m, args.m).adjoint();
-    DenseMatrix Gk = args.H.block(0, 0, args.m, args.m);
-
-    VectorSet harVecs = MatrixXcd::Zero(args.m, args.m);
-    Vector harVals = VectorXcd::Zero(args.m);
-
-    Vector em = VectorXcd::Zero(args.m);
-
-    em(args.m - 1) = norm(args.H(args.m, args.m - 1));
-
-    cudaHostRegister(static_cast<void *>(cH.data()), args.m * args.m * sizeof(Complex), cudaHostRegisterDefault);
-    magma_Xgesv(static_cast<void *>(em.data()), args.m, args.m, static_cast<void *>(cH.data()), args.m, sizeof(Complex));
-    cudaHostUnregister(cH.data());
-
-    Gk.col(args.m - 1) += em;
-
-    cudaHostRegister(static_cast<void *>(Gk.data()), args.m * args.m * sizeof(Complex), cudaHostRegisterDefault);
-    magma_Xgeev(static_cast<void *>(Gk.data()), args.m, args.m, static_cast<void *>(harVecs.data()),
-                static_cast<void *>(harVals.data()), args.m, sizeof(Complex));
-    cudaHostUnregister(Gk.data());
-
-    std::vector<SortedEvals> sorted_evals;
-    sorted_evals.reserve(args.m);
-
-    for (int e = 0; e < args.m; e++) sorted_evals.push_back(SortedEvals(abs(harVals.data()[e]), e));
-    std::stable_sort(sorted_evals.begin(), sorted_evals.end(), SortedEvals::SelectSmall);
-
-    for (int e = 0; e < args.k; e++)
-      memcpy(args.ritzVecs.col(e).data(), harVecs.col(sorted_evals[e]._idx).data(), (args.m) * sizeof(Complex));
-#else
-    errorQuda("Magma library was not built.\n");
-#endif
-    return;
-  }
-=======
-
-  using DynamicStride = Stride<Dynamic, Dynamic>;
-
-  using DenseMatrix = MatrixXcd;
-  using VectorSet = MatrixXcd;
-  using Vector = VectorXcd;
-
-  // special types needed for compatibility with QUDA blas:
-  using RowMajorDenseMatrix = Matrix<Complex, Dynamic, Dynamic, RowMajor>;
-
-  struct SortedEvals {
-
-    double _val;
-    int _idx;
-
-    SortedEvals(double val, int idx) : _val(val), _idx(idx) {};
-    static bool SelectSmall(SortedEvals v1, SortedEvals v2) { return (v1._val < v2._val); }
-  };
-
-  enum class libtype { eigen_lib, magma_lib, lapack_lib, mkl_lib };
-
-  class GMResDRArgs
-  {
-
-  public:
-    VectorSet ritzVecs;
-    DenseMatrix H;
-    Vector eta;
-
-    int m;
-    int k;
-    int restarts;
-
-    Complex *c;
-
-    ColorSpinorFieldSet *Vkp1; // high-precision accumulation array
-
-    GMResDRArgs(int m, int nev) :
-      ritzVecs(VectorSet::Zero(m + 1, nev + 1)),
-      H(DenseMatrix::Zero(m + 1, m)),
-      eta(Vector::Zero(m)),
-      m(m),
-      k(nev),
-      restarts(0),
-      Vkp1(nullptr)
-    {
-      c = static_cast<Complex *>(ritzVecs.col(k).data());
-    }
-
-    inline void ResetArgs()
-    {
-      ritzVecs.setZero();
-      H.setZero();
-      eta.setZero();
-    }
-
-    ~GMResDRArgs()
-    {
-      if (Vkp1) delete Vkp1;
-    }
-  };
-
   template <libtype which_lib> void ComputeHarmonicRitz(GMResDRArgs &) { errorQuda("\nUnknown library type.\n"); }
->>>>>>> 2ef770bc
 
   template <> void ComputeHarmonicRitz<libtype::eigen_lib>(GMResDRArgs &args)
   {
@@ -235,32 +124,7 @@
     return;
   }
 
-<<<<<<< HEAD
-  template <libtype which_lib> void ComputeEta(GMResDRArgs &args) { errorQuda("\nUnknown library type.\n"); }
-
-  template <> void ComputeEta<libtype::magma_lib>(GMResDRArgs &args)
-  {
-#ifdef MAGMA_LIB
-    DenseMatrix Htemp(DenseMatrix::Zero(args.m + 1, args.m));
-    Htemp = args.H;
-
-    Complex *ctemp = static_cast<Complex *>(args.ritzVecs.col(0).data());
-    memcpy(ctemp, args.c, (args.m + 1) * sizeof(Complex));
-
-    cudaHostRegister(static_cast<void *>(Htemp.data()), (args.m + 1) * args.m * sizeof(Complex), cudaHostRegisterDefault);
-    magma_Xgels(static_cast<void *>(Htemp.data()), ctemp, args.m + 1, args.m, args.m + 1, sizeof(Complex));
-    cudaHostUnregister(Htemp.data());
-
-    memcpy(args.eta.data(), ctemp, args.m * sizeof(Complex));
-    memset(ctemp, 0, (args.m + 1) * sizeof(Complex));
-#else
-    errorQuda("MAGMA library was not built.\n");
-#endif
-    return;
-  }
-=======
   template <libtype which_lib> void ComputeEta(GMResDRArgs &) { errorQuda("\nUnknown library type.\n"); }
->>>>>>> 2ef770bc
 
   template <> void ComputeEta<libtype::eigen_lib>(GMResDRArgs &args)
   {
@@ -365,7 +229,6 @@
 
     profile.TPSTOP(QUDA_PROFILE_FREE);
   }
-<<<<<<< HEAD
 
   void GMResDR::UpdateSolution(ColorSpinorField *x, ColorSpinorField *r, bool do_gels)
   {
@@ -449,92 +312,6 @@
       }
     }
 
-    checkCudaError();
-=======
-
-  void GMResDR::UpdateSolution(ColorSpinorField *x, ColorSpinorField *r, bool do_gels)
-  {
-    GMResDRArgs &args = *gmresdr_args;
-
-    if (do_gels) {
-      if (param.extlib_type == QUDA_MAGMA_EXTLIB) {
-        ComputeEta<libtype::magma_lib>(args);
-      } else if (param.extlib_type == QUDA_EIGEN_EXTLIB) {
-        ComputeEta<libtype::eigen_lib>(args);
-      } else {
-        errorQuda("Library type %d is currently not supported.\n", param.extlib_type);
-      }
-    }
-
-    std::vector<ColorSpinorField *> Z_(Zm->Components().begin(), Zm->Components().begin() + args.m);
-    std::vector<ColorSpinorField *> V_(Vm->Components());
-
-    std::vector<ColorSpinorField *> x_, r_;
-    x_.push_back(x), r_.push_back(r);
-
-    blas::caxpy(static_cast<Complex *>(args.eta.data()), Z_, x_);
-
-    VectorXcd minusHeta = -(args.H * args.eta);
-    Map<VectorXcd, Unaligned> c_(args.c, args.m + 1);
-    c_ += minusHeta;
-
-    blas::caxpy(static_cast<Complex *>(minusHeta.data()), V_, r_);
-    return;
-  }
-
-  void GMResDR::RestartVZH()
-  {
-    GMResDRArgs &args = *gmresdr_args;
-
-    if (param.extlib_type == QUDA_MAGMA_EXTLIB) {
-      ComputeHarmonicRitz<libtype::magma_lib>(args);
-    } else if (param.extlib_type == QUDA_EIGEN_EXTLIB) {
-      ComputeHarmonicRitz<libtype::eigen_lib>(args);
-    } else {
-      errorQuda("Library type %d is currently not supported.\n", param.extlib_type);
-    }
-
-    DenseMatrix Qkp1(MatrixXcd::Identity((args.m + 1), (args.k + 1)));
-
-    HouseholderQR<MatrixXcd> qr(args.ritzVecs);
-    Qkp1.applyOnTheLeft(qr.householderQ());
-
-    DenseMatrix Res = Qkp1.adjoint() * args.H * Qkp1.topLeftCorner(args.m, args.k);
-    args.H.setZero();
-    args.H.topLeftCorner(args.k + 1, args.k) = Res;
-
-    blas::zero(*args.Vkp1);
-
-    std::vector<ColorSpinorField *> vkp1(args.Vkp1->Components());
-    std::vector<ColorSpinorField *> vm(Vm->Components());
-
-    RowMajorDenseMatrix Alpha(Qkp1); // convert Qkp1 to Row-major format first
-    blas::caxpy(static_cast<Complex *>(Alpha.data()), vm, vkp1);
-
-    for (int i = 0; i < (args.m + 1); i++) {
-      if (i < (args.k + 1)) {
-        blas::copy(Vm->Component(i), args.Vkp1->Component(i));
-        blas::zero(args.Vkp1->Component(i));
-      } else
-        blas::zero(Vm->Component(i));
-    }
-
-    if (Zm->V() != Vm->V()) {
-      std::vector<ColorSpinorField *> z(Zm->Components());
-      std::vector<ColorSpinorField *> vk(args.Vkp1->Components().begin(), args.Vkp1->Components().begin() + args.k);
-
-      RowMajorDenseMatrix Beta(Qkp1.topLeftCorner(args.m, args.k));
-      blas::caxpy(static_cast<Complex *>(Beta.data()), z, vk);
-
-      for (int i = 0; i < (args.m); i++) {
-        if (i < (args.k))
-          blas::copy(Zm->Component(i), args.Vkp1->Component(i));
-        else
-          blas::zero(Zm->Component(i));
-      }
-    }
->>>>>>> 2ef770bc
-
     for (int j = 0; j < args.k; j++) {
       Complex alpha = cDotProduct(Vm->Component(j), Vm->Component(args.k));
       caxpy(-alpha, Vm->Component(j), Vm->Component(args.k));
