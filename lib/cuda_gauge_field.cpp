--- conflicted
+++ resolved
@@ -46,13 +46,8 @@
 	break;
       case QUDA_MEMORY_MAPPED:
         gauge_h = mapped_malloc(bytes);
-<<<<<<< HEAD
-	qudaHostGetDevicePointer(&gauge, gauge_h, 0); // set the matching device pointer
-	break;
-=======
         qudaHostGetDevicePointer(&gauge, gauge_h, 0); // set the matching device pointer
         break;
->>>>>>> a2543a25
       default:
 	errorQuda("Unsupported memory type %d", mem_type);
       }
@@ -98,38 +93,23 @@
 
     size_t pitch = stride*order*precision;
     if (pad_bytes) {
-<<<<<<< HEAD
-      //DMH leave as is for the time being...
-      cudaMemset2D(static_cast<char*>(even) + volumeCB*order*precision, pitch, 0, pad_bytes, Npad);
-      cudaMemset2D(static_cast<char*>(odd) + volumeCB*order*precision, pitch, 0, pad_bytes, Npad);
-=======
       qudaMemset2D(static_cast<char *>(even) + volumeCB * order * precision, pitch, 0, pad_bytes, Npad);
       qudaMemset2D(static_cast<char *>(odd) + volumeCB * order * precision, pitch, 0, pad_bytes, Npad);
->>>>>>> a2543a25
     }
   }
 
 #ifdef USE_TEXTURE_OBJECTS
-<<<<<<< HEAD
-  void cudaGaugeField::createTexObject(qudaTextureObject_t &tex, void *field, bool full, bool isPhase) {
-=======
   void cudaGaugeField::createTexObject(qudaTextureObject_t &tex, void *field, bool full, bool isPhase)
   {
->>>>>>> a2543a25
 
     if (isNative() && geometry != QUDA_COARSE_GEOMETRY) {
       // create the texture for the field components
       qudaChannelFormatDesc desc;
       memset(&desc, 0, sizeof(qudaChannelFormatDesc));
-<<<<<<< HEAD
-      if (precision == QUDA_SINGLE_PRECISION) desc.f = qudaChannelFormatKindFloat;
-      else desc.f = qudaChannelFormatKindSigned; // half is short, double is int2
-=======
       if (precision == QUDA_SINGLE_PRECISION)
         desc.f = qudaChannelFormatKindFloat;
       else
         desc.f = qudaChannelFormatKindSigned; // half is short, double is int2
->>>>>>> a2543a25
 
       int texel_size = 1;
       if (isPhase) {
@@ -181,13 +161,6 @@
 
       qudaTextureDesc texDesc;
       memset(&texDesc, 0, sizeof(texDesc));
-<<<<<<< HEAD
-      if (precision == QUDA_HALF_PRECISION || precision == QUDA_QUARTER_PRECISION) texDesc.readMode = qudaReadModeNormalizedFloat;
-      else texDesc.readMode = qudaReadModeElementType;
-
-      qudaCreateTextureObject(&tex, &resDesc, &texDesc, NULL);
-      checkQudaError();
-=======
       if (precision == QUDA_HALF_PRECISION || precision == QUDA_QUARTER_PRECISION)
         texDesc.readMode = qudaReadModeNormalizedFloat;
       else
@@ -195,7 +168,6 @@
 
       qudaCreateTextureObject(&tex, &resDesc, &texDesc, NULL);
       checkCudaError();
->>>>>>> a2543a25
     }
   }
 
@@ -209,7 +181,7 @@
         qudaDestroyTextureObject(evenPhaseTex);
         qudaDestroyTextureObject(oddPhaseTex);
       }
-      checkQudaError();
+      checkCudaError();
     }
   }
 #endif
@@ -281,15 +253,9 @@
 	if (!comm_dim_partitioned(dim)) continue;
 	recvStart(dim, dir); // prepost the receive
 	if (!comm_peer2peer_enabled(dir,dim) && !comm_gdr_enabled()) {
-<<<<<<< HEAD
-	  qudaMemcpyAsync(my_face_dim_dir_h[bufferIndex][dim][dir], my_face_dim_dir_d[bufferIndex][dim][dir],
-			  ghost_face_bytes[dim], qudaMemcpyDeviceToHost, streams[2*dim+dir]);
-	}
-=======
           qudaMemcpyAsync(my_face_dim_dir_h[bufferIndex][dim][dir], my_face_dim_dir_d[bufferIndex][dim][dir],
 			  ghost_face_bytes[dim], qudaMemcpyDeviceToHost, streams[2 * dim + dir]);
         }
->>>>>>> a2543a25
       }
 
       // if gdr enabled then synchronize
@@ -298,7 +264,7 @@
       // if the sending direction is not peer-to-peer then we need to synchronize before we start sending
       for (int dim=0; dim<nDim; dim++) {
 	if (!comm_dim_partitioned(dim)) continue;
-	if (!comm_peer2peer_enabled(dir,dim) && !comm_gdr_enabled()) qudaStreamSynchronizeDriver(streams[2*dim+dir]);
+	if (!comm_peer2peer_enabled(dir,dim) && !comm_gdr_enabled()) qudaStreamSynchronize(streams[2*dim+dir]);
 	sendStart(dim, dir, &streams[2*dim+dir]); // start sending
       }
 
@@ -307,28 +273,17 @@
 	if (!comm_dim_partitioned(dim)) continue;
 	commsComplete(dim, dir);
 	if (!comm_peer2peer_enabled(1-dir,dim) && !comm_gdr_enabled()) {
-<<<<<<< HEAD
-	  qudaMemcpyAsync(from_face_dim_dir_d[bufferIndex][dim][1-dir], from_face_dim_dir_h[bufferIndex][dim][1-dir],
-			  ghost_face_bytes[dim], qudaMemcpyHostToDevice, streams[2*dim+dir]);
-	}
-=======
           qudaMemcpyAsync(from_face_dim_dir_d[bufferIndex][dim][1 - dir],
 			  from_face_dim_dir_h[bufferIndex][dim][1 - dir], ghost_face_bytes[dim],
 			  qudaMemcpyHostToDevice, streams[2 * dim + dir]);
         }
->>>>>>> a2543a25
       }
 
       // fill in the halos for non-partitioned dimensions
       for (int dim=0; dim<nDim; dim++) {
 	if (!comm_dim_partitioned(dim) && no_comms_fill) {
-<<<<<<< HEAD
-	  qudaMemcpy(recv_d[dim], send_d[dim], ghost_face_bytes[dim], qudaMemcpyDeviceToDevice);
-	}
-=======
           qudaMemcpy(recv_d[dim], send_d[dim], ghost_face_bytes[dim], qudaMemcpyDeviceToDevice);
         }
->>>>>>> a2543a25
       }
 
       if (isNative()) {
@@ -336,11 +291,7 @@
       } else {
 	// copy from receive buffer into ghost array
 	for (int dim=0; dim<nDim; dim++)
-<<<<<<< HEAD
-	  qudaMemcpy(ghost[dim+link_dir*nDim], recv_d[dim], ghost_face_bytes[dim], qudaMemcpyDeviceToDevice);
-=======
           qudaMemcpy(ghost[dim + link_dir * nDim], recv_d[dim], ghost_face_bytes[dim], qudaMemcpyDeviceToDevice);
->>>>>>> a2543a25
       }
 
       bufferIndex = 1-bufferIndex;
@@ -384,12 +335,8 @@
       if (isNative()) { // copy from padded region in gauge field into send buffer
 	copyGenericGauge(*this, *this, QUDA_CUDA_FIELD_LOCATION, 0, 0, send_d, 0, 1 + 2*link_dir);
       } else { // copy from receive buffer into ghost array
-<<<<<<< HEAD
-	for (int dim=0; dim<nDim; dim++) qudaMemcpy(send_d[dim], ghost[dim+link_dir*nDim], ghost_face_bytes[dim], qudaMemcpyDeviceToDevice);
-=======
         for (int dim = 0; dim < nDim; dim++)
           qudaMemcpy(send_d[dim], ghost[dim + link_dir * nDim], ghost_face_bytes[dim], qudaMemcpyDeviceToDevice);
->>>>>>> a2543a25
       }
 
       // issue receive preposts and host-to-device copies if needed
@@ -397,15 +344,9 @@
 	if (!comm_dim_partitioned(dim)) continue;
 	recvStart(dim, dir); // prepost the receive
 	if (!comm_peer2peer_enabled(dir,dim) && !comm_gdr_enabled()) {
-<<<<<<< HEAD
-	  qudaMemcpyAsync(my_face_dim_dir_h[bufferIndex][dim][dir], my_face_dim_dir_d[bufferIndex][dim][dir],
-			  ghost_face_bytes[dim], qudaMemcpyDeviceToHost, streams[2*dim+dir]);
-	}
-=======
           qudaMemcpyAsync(my_face_dim_dir_h[bufferIndex][dim][dir], my_face_dim_dir_d[bufferIndex][dim][dir],
                           ghost_face_bytes[dim], qudaMemcpyDeviceToHost, streams[2 * dim + dir]);
         }
->>>>>>> a2543a25
       }
 
       // if gdr enabled then synchronize
@@ -414,7 +355,7 @@
       // if the sending direction is not peer-to-peer then we need to synchronize before we start sending
       for (int dim=0; dim<nDim; dim++) {
 	if (!comm_dim_partitioned(dim)) continue;
-	if (!comm_peer2peer_enabled(dir,dim) && !comm_gdr_enabled()) qudaStreamSynchronizeDriver(streams[2*dim+dir]);
+	if (!comm_peer2peer_enabled(dir,dim) && !comm_gdr_enabled()) qudaStreamSynchronize(streams[2*dim+dir]);
 	sendStart(dim, dir, &streams[2*dim+dir]); // start sending
       }
 
@@ -423,27 +364,16 @@
 	if (!comm_dim_partitioned(dim)) continue;
 	commsComplete(dim, dir);
 	if (!comm_peer2peer_enabled(1-dir,dim) && !comm_gdr_enabled()) {
-<<<<<<< HEAD
-	  qudaMemcpyAsync(from_face_dim_dir_d[bufferIndex][dim][1-dir], from_face_dim_dir_h[bufferIndex][dim][1-dir],
-			  ghost_face_bytes[dim], qudaMemcpyHostToDevice, streams[2*dim+dir]);
-	}
-=======
           qudaMemcpyAsync(from_face_dim_dir_d[bufferIndex][dim][1 - dir], from_face_dim_dir_h[bufferIndex][dim][1 - dir],
                           ghost_face_bytes[dim], qudaMemcpyHostToDevice, streams[2 * dim + dir]);
         }
->>>>>>> a2543a25
       }
 
       // fill in the halos for non-partitioned dimensions
       for (int dim=0; dim<nDim; dim++) {
 	if (!comm_dim_partitioned(dim) && no_comms_fill) {
-<<<<<<< HEAD
-	  qudaMemcpy(recv_d[dim], send_d[dim], ghost_face_bytes[dim], qudaMemcpyDeviceToDevice);
-	}
-=======
           qudaMemcpy(recv_d[dim], send_d[dim], ghost_face_bytes[dim], qudaMemcpyDeviceToDevice);
         }
->>>>>>> a2543a25
       }
 
       // get the links into contiguous buffers
@@ -502,11 +432,7 @@
     }
   }
 
-<<<<<<< HEAD
-  void cudaGaugeField::sendStart(int dim, int dir, qudaStream_t* stream_p)
-=======
   void cudaGaugeField::sendStart(int dim, int dir, qudaStream_t *stream_p)
->>>>>>> a2543a25
   {
     if (!comm_dim_partitioned(dim)) return;
 
@@ -528,14 +454,8 @@
       void* ghost_dst = static_cast<char*>(ghost_remote_send_buffer_d[bufferIndex][dim][dir])
 	+ precision*ghostOffset[dim][(dir+1)%2];
 
-<<<<<<< HEAD
-      qudaMemcpyAsync(ghost_dst, my_face_dim_dir_d[bufferIndex][dim][dir],
-		      ghost_face_bytes[dim], qudaMemcpyDeviceToDevice,
-		      stream_p ? *stream_p : 0);
-=======
       qudaMemcpyAsync(ghost_dst, my_face_dim_dir_d[bufferIndex][dim][dir], ghost_face_bytes[dim],
                       qudaMemcpyDeviceToDevice, stream_p ? *stream_p : 0);
->>>>>>> a2543a25
 
       if (dir == 0) {
 	// record the event
@@ -557,7 +477,7 @@
     if (dir==0) {
       if (comm_peer2peer_enabled(1,dim)) {
 	comm_wait(mh_recv_p2p_fwd[bufferIndex][dim]);
-	qudaEventSynchronizeDriver(ipcRemoteCopyEvent[bufferIndex][1][dim]);
+	qudaEventSynchronize(ipcRemoteCopyEvent[bufferIndex][1][dim]);
       } else if (comm_gdr_enabled()) {
 	comm_wait(mh_recv_rdma_fwd[bufferIndex][dim]);
       } else {
@@ -566,7 +486,7 @@
 
       if (comm_peer2peer_enabled(0,dim)) {
 	comm_wait(mh_send_p2p_back[bufferIndex][dim]);
-	qudaEventSynchronizeDriver(ipcCopyEvent[bufferIndex][0][dim]);
+	qudaEventSynchronize(ipcCopyEvent[bufferIndex][0][dim]);
       } else if (comm_gdr_enabled()) {
 	comm_wait(mh_send_rdma_back[bufferIndex][dim]);
       } else {
@@ -575,7 +495,7 @@
     } else {
       if (comm_peer2peer_enabled(0,dim)) {
 	comm_wait(mh_recv_p2p_back[bufferIndex][dim]);
-	qudaEventSynchronizeDriver(ipcRemoteCopyEvent[bufferIndex][0][dim]);
+	qudaEventSynchronize(ipcRemoteCopyEvent[bufferIndex][0][dim]);
       } else if (comm_gdr_enabled()) {
 	comm_wait(mh_recv_rdma_back[bufferIndex][dim]);
       } else {
@@ -584,7 +504,7 @@
 
       if (comm_peer2peer_enabled(1,dim)) {
 	comm_wait(mh_send_p2p_fwd[bufferIndex][dim]);
-	qudaEventSynchronizeDriver(ipcCopyEvent[bufferIndex][1][dim]);
+	qudaEventSynchronize(ipcCopyEvent[bufferIndex][1][dim]);
       } else if (comm_gdr_enabled()) {
 	comm_wait(mh_send_rdma_fwd[bufferIndex][dim]);
       } else {
@@ -624,17 +544,10 @@
 	for (int dir=0; dir<2; dir++) {
 	  // issue host-to-device copies if needed
 	  if (!comm_peer2peer_enabled(dir,dim) && !comm_gdr_enabled()) {
-<<<<<<< HEAD
-	    qudaMemcpyAsync(my_face_dim_dir_h[bufferIndex][dim][dir], my_face_dim_dir_d[bufferIndex][dim][dir],
-			    ghost_face_bytes[dim], qudaMemcpyDeviceToHost, streams[dir]);
-	  }
-	}
-=======
             qudaMemcpyAsync(my_face_dim_dir_h[bufferIndex][dim][dir], my_face_dim_dir_d[bufferIndex][dim][dir],
                             ghost_face_bytes[dim], qudaMemcpyDeviceToHost, streams[dir]);
           }
         }
->>>>>>> a2543a25
 
         // if either direction is not peer-to-peer then we need to synchronize
         if (!comm_peer2peer_enabled(0, dim) || !comm_peer2peer_enabled(1, dim)) qudaDeviceSynchronize();
@@ -646,18 +559,6 @@
 	for (int dir=0; dir<2; dir++) {
 	  // issue host-to-device copies if needed
 	  if (!comm_peer2peer_enabled(dir,dim) && !comm_gdr_enabled()) {
-<<<<<<< HEAD
-	    qudaMemcpyAsync(from_face_dim_dir_d[bufferIndex][dim][dir], from_face_dim_dir_h[bufferIndex][dim][dir],
-			    ghost_face_bytes[dim], qudaMemcpyHostToDevice, streams[dir]);
-	  }
-	}
-
-      } else { // if just doing a local exchange to fill halo then need to swap faces
-	qudaMemcpy(from_face_dim_dir_d[b][dim][1], my_face_dim_dir_d[b][dim][0],
-		   ghost_face_bytes[dim], qudaMemcpyDeviceToDevice);
-	qudaMemcpy(from_face_dim_dir_d[b][dim][0], my_face_dim_dir_d[b][dim][1],
-		   ghost_face_bytes[dim], qudaMemcpyDeviceToDevice);
-=======
             qudaMemcpyAsync(from_face_dim_dir_d[bufferIndex][dim][dir], from_face_dim_dir_h[bufferIndex][dim][dir],
                             ghost_face_bytes[dim], qudaMemcpyHostToDevice, streams[dir]);
           }
@@ -668,7 +569,6 @@
                    qudaMemcpyDeviceToDevice);
         qudaMemcpy(from_face_dim_dir_d[b][dim][0], my_face_dim_dir_d[b][dim][1], ghost_face_bytes[dim],
                    qudaMemcpyDeviceToDevice);
->>>>>>> a2543a25
       }
 
       // inject back into the gauge field
@@ -776,13 +676,8 @@
 	}
 
 	// this copies over both even and odd
-<<<<<<< HEAD
-	qudaMemcpy(gauge, buffer, bytes, qudaMemcpyHostToDevice);
-	pool_pinned_free(buffer);
-=======
         qudaMemcpy(gauge, buffer, bytes, qudaMemcpyHostToDevice);
         pool_pinned_free(buffer);
->>>>>>> a2543a25
       } else { // else on the GPU
 
         if (src.Order() == QUDA_MILC_SITE_GAUGE_ORDER ||
@@ -790,13 +685,8 @@
             src.Order() == QUDA_TIFR_PADDED_GAUGE_ORDER) {
 	  // special case where we use zero-copy memory to read/write directly from application's array
 	  void *src_d;
-<<<<<<< HEAD
-	  qudaError_t error = qudaHostGetDevicePointer(&src_d, const_cast<void*>(src.Gauge_p()), 0);
-	  if (error != qudaSuccess) errorQuda("Failed to get device pointer for MILC site / BQCD array");
-=======
           qudaError_t error = qudaHostGetDevicePointer(&src_d, const_cast<void *>(src.Gauge_p()), 0);
           if (error != qudaSuccess) errorQuda("Failed to get device pointer for MILC site / BQCD array");
->>>>>>> a2543a25
 
           if (src.GhostExchange() == QUDA_GHOST_EXCHANGE_NO) {
             copyGenericGauge(*this, src, QUDA_CUDA_FIELD_LOCATION, gauge, src_d);
@@ -813,24 +703,6 @@
 
 	  if (src.Order() == QUDA_QDP_GAUGE_ORDER) {
 	    for (int d=0; d<geometry; d++) {
-<<<<<<< HEAD
-	      qudaMemcpy(((void**)buffer)[d], ((void**)src.Gauge_p())[d], src.Bytes()/geometry, qudaMemcpyHostToDevice);
-	    }
-	  } else {
-	    qudaMemcpy(buffer, src.Gauge_p(), src.Bytes(), qudaMemcpyHostToDevice);
-	  }
-
-	  if (src.Order() > 4 && GhostExchange() == QUDA_GHOST_EXCHANGE_PAD &&
-	      src.GhostExchange() == QUDA_GHOST_EXCHANGE_PAD && nFace)
-	    for (int d=0; d<geometry; d++)
-	      qudaMemcpy(ghost_buffer[d], src.Ghost()[d], ghost_bytes[d], qudaMemcpyHostToDevice);
-
-	  if (ghostExchange != QUDA_GHOST_EXCHANGE_EXTENDED && src.GhostExchange() != QUDA_GHOST_EXCHANGE_EXTENDED) {
-	    copyGenericGauge(*this, src, QUDA_CUDA_FIELD_LOCATION, gauge, buffer, 0, ghost_buffer);
-	    if (geometry == QUDA_COARSE_GEOMETRY) copyGenericGauge(*this, src, QUDA_CUDA_FIELD_LOCATION, gauge, buffer, 0, ghost_buffer, 3);
-	  } else {
-	    copyExtendedGauge(*this, src, QUDA_CUDA_FIELD_LOCATION, gauge, buffer);
-=======
               qudaMemcpy(((void **)buffer)[d], ((void **)src.Gauge_p())[d], src.Bytes() / geometry,
                          qudaMemcpyHostToDevice);
             }
@@ -849,7 +721,6 @@
               copyGenericGauge(*this, src, QUDA_CUDA_FIELD_LOCATION, gauge, buffer, 0, ghost_buffer, 3);
           } else {
             copyExtendedGauge(*this, src, QUDA_CUDA_FIELD_LOCATION, gauge, buffer);
->>>>>>> a2543a25
             if (geometry == QUDA_COARSE_GEOMETRY) errorQuda("Extended gauge copy for coarse geometry not supported");
           }
           free_gauge_buffer(buffer, src.Order(), src.Geometry());
@@ -868,13 +739,13 @@
     staggeredPhaseType = src.StaggeredPhase();
 
     qudaDeviceSynchronize(); // include sync here for accurate host-device profiling
-    checkQudaError();
+    checkCudaError();
   }
 
   void cudaGaugeField::loadCPUField(const cpuGaugeField &cpu) {
     copy(cpu);
     qudaDeviceSynchronize();
-    checkQudaError();
+    checkCudaError();
   }
 
   void cudaGaugeField::loadCPUField(const cpuGaugeField &cpu, TimeProfile &profile) {
@@ -894,15 +765,6 @@
           cpu.Order() == QUDA_TIFR_PADDED_GAUGE_ORDER) {
 	// special case where we use zero-copy memory to read/write directly from application's array
 	void *cpu_d;
-<<<<<<< HEAD
-	qudaError_t error = qudaHostGetDevicePointer(&cpu_d, const_cast<void*>(cpu.Gauge_p()), 0);
-	if (error != qudaSuccess) errorQuda("Failed to get device pointer for MILC site / BQCD array");
-	if (cpu.GhostExchange() == QUDA_GHOST_EXCHANGE_NO) {
-	  copyGenericGauge(cpu, *this, QUDA_CUDA_FIELD_LOCATION, cpu_d, gauge);
-	} else {
-	  errorQuda("Ghost copy not supported here");
-	}
-=======
         qudaError_t error = qudaHostGetDevicePointer(&cpu_d, const_cast<void *>(cpu.Gauge_p()), 0);
         if (error != qudaSuccess) errorQuda("Failed to get device pointer for MILC site / BQCD array");
         if (cpu.GhostExchange() == QUDA_GHOST_EXCHANGE_NO) {
@@ -910,7 +772,6 @@
         } else {
           errorQuda("Ghost copy not supported here");
         }
->>>>>>> a2543a25
       } else {
 	void *buffer = create_gauge_buffer(cpu.Bytes(), cpu.Order(), cpu.Geometry());
 
@@ -928,17 +789,6 @@
 	}
 
 	if (cpu.Order() == QUDA_QDP_GAUGE_ORDER) {
-<<<<<<< HEAD
-	  for (int d=0; d<geometry; d++) qudaMemcpy(((void**)cpu.gauge)[d], ((void**)buffer)[d], cpu.Bytes()/geometry, qudaMemcpyDeviceToHost);
-	} else {
-	  qudaMemcpy(cpu.gauge, buffer, cpu.Bytes(), qudaMemcpyDeviceToHost);
-	}
-
-	if (cpu.Order() > 4 && GhostExchange() == QUDA_GHOST_EXCHANGE_PAD &&
-	    cpu.GhostExchange() == QUDA_GHOST_EXCHANGE_PAD && nFace)
-	  for (int d=0; d<geometry; d++)
-	    qudaMemcpy(cpu.Ghost()[d], ghost_buffer[d], ghost_bytes[d], qudaMemcpyDeviceToHost);
-=======
           for (int d = 0; d < geometry; d++)
             qudaMemcpy(((void **)cpu.gauge)[d], ((void **)buffer)[d], cpu.Bytes() / geometry, qudaMemcpyDeviceToHost);
         } else {
@@ -949,7 +799,6 @@
             && cpu.GhostExchange() == QUDA_GHOST_EXCHANGE_PAD && nFace)
           for (int d = 0; d < geometry; d++)
             qudaMemcpy(cpu.Ghost()[d], ghost_buffer[d], ghost_bytes[d], qudaMemcpyDeviceToHost);
->>>>>>> a2543a25
 
         free_gauge_buffer(buffer, cpu.Order(), cpu.Geometry());
         if (nFace > 0) free_ghost_buffer(ghost_buffer, cpu.Order(), geometry);
@@ -974,7 +823,7 @@
     cpu.staggeredPhaseType = staggeredPhaseType;
 
     qudaDeviceSynchronize();
-    checkQudaError();
+    checkCudaError();
   }
 
   void cudaGaugeField::saveCPUField(cpuGaugeField &cpu, TimeProfile &profile) const {
@@ -986,26 +835,17 @@
   void cudaGaugeField::backup() const {
     if (backed_up) errorQuda("Gauge field already backed up");
     backup_h = new char[bytes];
-<<<<<<< HEAD
-    qudaMemcpy(backup_h, gauge, bytes, qudaMemcpyDeviceToHost);
-    checkQudaError();
-=======
     qudaMemcpyNoTune(backup_h, gauge, bytes, qudaMemcpyDeviceToHost);
     checkCudaError();
->>>>>>> a2543a25
     backed_up = true;
   }
 
   void cudaGaugeField::restore() const
   {
     if (!backed_up) errorQuda("Cannot restore since not backed up");
-<<<<<<< HEAD
-    qudaMemcpy(gauge, backup_h, bytes, qudaMemcpyHostToDevice);
-=======
     qudaMemcpyNoTune(gauge, backup_h, bytes, qudaMemcpyHostToDevice);
->>>>>>> a2543a25
     delete []backup_h;
-    checkQudaError();
+    checkCudaError();
     backed_up = false;
   }
 
