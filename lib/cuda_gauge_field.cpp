--- conflicted
+++ resolved
@@ -601,37 +601,22 @@
             qudaMemcpy(buffer, src.Gauge_p(), src.Bytes(), cudaMemcpyDefault);
           }
 
-<<<<<<< HEAD
-          if (src.Order() > 4 && GhostExchange() == QUDA_GHOST_EXCHANGE_PAD &&
-	      src.GhostExchange() == QUDA_GHOST_EXCHANGE_PAD && nFace)
-	    for (int d=0; d<geometry; d++)
-=======
           if (src.Order() > 4 && GhostExchange() == QUDA_GHOST_EXCHANGE_PAD
               && src.GhostExchange() == QUDA_GHOST_EXCHANGE_PAD && nFace)
             for (int d = 0; d < geometry; d++)
->>>>>>> 3bd08c14
               qudaMemcpy(ghost_buffer[d], src.Ghost()[d], ghost_bytes[d], cudaMemcpyDefault);
 
           if (ghostExchange != QUDA_GHOST_EXCHANGE_EXTENDED && src.GhostExchange() != QUDA_GHOST_EXCHANGE_EXTENDED) {
             copyGenericGauge(*this, src, QUDA_CUDA_FIELD_LOCATION, gauge, buffer, 0, ghost_buffer);
-<<<<<<< HEAD
-	    if (geometry == QUDA_COARSE_GEOMETRY) copyGenericGauge(*this, src, QUDA_CUDA_FIELD_LOCATION, gauge, buffer, 0, ghost_buffer, 3);
-=======
             if (geometry == QUDA_COARSE_GEOMETRY)
               copyGenericGauge(*this, src, QUDA_CUDA_FIELD_LOCATION, gauge, buffer, 0, ghost_buffer, 3);
->>>>>>> 3bd08c14
           } else {
             copyExtendedGauge(*this, src, QUDA_CUDA_FIELD_LOCATION, gauge, buffer);
             if (geometry == QUDA_COARSE_GEOMETRY) errorQuda("Extended gauge copy for coarse geometry not supported");
           }
           free_gauge_buffer(buffer, src.Order(), src.Geometry());
-<<<<<<< HEAD
-	  if (nFace > 0) free_ghost_buffer(ghost_buffer, src.Order(), geometry);
-	}
-=======
           if (nFace > 0) free_ghost_buffer(ghost_buffer, src.Order(), geometry);
         }
->>>>>>> 3bd08c14
       } // reorder_location
     } else {
       errorQuda("Invalid gauge field type");
@@ -697,15 +682,9 @@
           qudaMemcpy(cpu.gauge, buffer, cpu.Bytes(), cudaMemcpyDefault);
         }
 
-<<<<<<< HEAD
-        if (cpu.Order() > 4 && GhostExchange() == QUDA_GHOST_EXCHANGE_PAD &&
-	    cpu.GhostExchange() == QUDA_GHOST_EXCHANGE_PAD && nFace)
-	  for (int d=0; d<geometry; d++)
-=======
         if (cpu.Order() > 4 && GhostExchange() == QUDA_GHOST_EXCHANGE_PAD
             && cpu.GhostExchange() == QUDA_GHOST_EXCHANGE_PAD && nFace)
           for (int d = 0; d < geometry; d++)
->>>>>>> 3bd08c14
             qudaMemcpy(cpu.Ghost()[d], ghost_buffer[d], ghost_bytes[d], cudaMemcpyDefault);
 
         free_gauge_buffer(buffer, cpu.Order(), cpu.Geometry());
