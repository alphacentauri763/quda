--- conflicted
+++ resolved
@@ -1,17 +1,6 @@
 include ../make.inc
 
 QUDA = libquda.a
-<<<<<<< HEAD
-QUDA_OBJS = inv_bicgstab_quda.o inv_cg_quda.o inv_multi_cg_quda.o inv_gcr_quda.o inv_mr_quda.o \
-	interface_quda.o util_quda.o hw_quda.o \
-	blas_cpu.o clover_field.o color_spinor_field.o	\
-	cpu_color_spinor_field.o cuda_color_spinor_field.o dirac.o	     \
-	lattice_field.o gauge_field.o cpu_gauge_field.o cuda_gauge_field.o \
-	dirac_clover.o dirac_wilson.o dirac_staggered.o dirac_domain_wall.o  \
-	dirac_twisted_mass.o tune.o fat_force_quda.o hisq_force_utils.o \
-	llfat_quda_itf.o clover_quda.o dslash_quda.o blas_quda.o \
-	${NUMA_AFFINITY_OBJS} ${FACE_COMMS_OBJS}
-=======
 QUDA_OBJS = transfer.o inv_bicgstab_quda.o inv_cg_quda.o		\
 	inv_multi_cg_quda.o inv_gcr_quda.o inv_mr_quda.o		\
 	interface_quda.o util_quda.o hw_quda.o blas_cpu.o		\
@@ -20,10 +9,9 @@
 	gauge_field.o cpu_gauge_field.o cuda_gauge_field.o		\
 	dirac_clover.o dirac_wilson.o dirac_staggered.o			\
 	dirac_domain_wall.o dirac_twisted_mass.o tune.o			\
-	fat_force_quda.o hisq_force_utils.o clover_quda.o		\
-	dslash_quda.o blas_quda.o ${NUMA_AFFINITY_OBJS}			\
-	${FACE_COMMS_OBJS} ${FATLINK_ITF_OBJS}
->>>>>>> 9beb0238
+	fat_force_quda.o hisq_force_utils.o llfat_quda_itf.o		\
+	clover_quda.o dslash_quda.o blas_quda.o ${NUMA_AFFINITY_OBJS}	\
+	${FACE_COMMS_OBJS}
 
 # header files, found in include/
 QUDA_HDRS = blas_quda.h clover_field.h color_spinor_field.h convert.h	\
@@ -31,11 +19,7 @@
 	invert_quda.h llfat_quda.h quda.h quda_internal.h util_quda.h	\
 	face_quda.h tune_quda.h comm_quda.h lattice_field.h		\
 	gauge_field.h hisq_force_utils.h double_single.h texture.h	\
-<<<<<<< HEAD
-	numa_affinity.h misc_helpers.h fermion_force_quda.h
-=======
-	numa_affinity.h transfer.h
->>>>>>> 9beb0238
+	numa_affinity.h misc_helpers.h fermion_force_quda.h transfer.h
 
 # These are only inlined into blas_quda.cu
 BLAS_INLN = blas_core.h reduce_core.h
