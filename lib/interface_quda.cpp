#include <cmath>
#include <cstdio>
#include <cstdlib>
#include <cstring>
#include <iostream>
#include <sys/time.h>
#include <complex.h>

#include <quda.h>
#include <quda_internal.h>
#include <device.h>
#include <timer.h>
#include <comm_quda.h>
#include <tune_quda.h>
#include <blas_quda.h>
#include <gauge_field.h>
#include <dirac_quda.h>
#include <dslash_quda.h>
#include <invert_quda.h>
#include <eigensolve_quda.h>
#include <color_spinor_field.h>
#include <clover_field.h>
#include <llfat_quda.h>
#include <unitarization_links.h>
#include <algorithm>
#include <staggered_oprod.h>
#include <ks_improved_force.h>
#include <ks_force_quda.h>
#include <random_quda.h>
#include <mpi_comm_handle.h>

#include <multigrid.h>
#include <deflation.h>

#include <split_grid.h>

#include <ks_force_quda.h>

#include <gauge_force_quda.h>
#include <gauge_update_quda.h>

#define MAX(a,b) ((a)>(b)? (a):(b))
#define TDIFF(a,b) (b.tv_sec - a.tv_sec + 0.000001*(b.tv_usec - a.tv_usec))

// define newQudaGaugeParam() and newQudaInvertParam()
#define INIT_PARAM
#include "check_params.h"
#undef INIT_PARAM

// define (static) checkGaugeParam() and checkInvertParam()
#define CHECK_PARAM
#include "check_params.h"
#undef CHECK_PARAM
void checkBLASParam(QudaBLASParam &param) { checkBLASParam(&param); }

// define printQudaGaugeParam() and printQudaInvertParam()
#define PRINT_PARAM
#include "check_params.h"
#undef PRINT_PARAM

#include <gauge_tools.h>
#include <contract_quda.h>
#include <momentum.h>

using namespace quda;

static int R[4] = {0, 0, 0, 0};
// setting this to false prevents redundant halo exchange but isn't yet compatible with HISQ / ASQTAD kernels
static bool redundant_comms = false;

#include <blas_lapack.h>

//for MAGMA lib:
#include <blas_magma.h>

static bool InitMagma = false;

void openMagma() {

  if (!InitMagma) {
    OpenMagma();
    InitMagma = true;
  } else {
    printfQuda("\nMAGMA library was already initialized..\n");
  }

}

void closeMagma(){

  if (InitMagma) {
    CloseMagma();
    InitMagma = false;
  } else {
    printfQuda("\nMAGMA library was not initialized..\n");
  }

}

cudaGaugeField *gaugePrecise = nullptr;
cudaGaugeField *gaugeSloppy = nullptr;
cudaGaugeField *gaugePrecondition = nullptr;
cudaGaugeField *gaugeRefinement = nullptr;
cudaGaugeField *gaugeEigensolver = nullptr;
cudaGaugeField *gaugeExtended = nullptr;

cudaGaugeField *gaugeFatPrecise = nullptr;
cudaGaugeField *gaugeFatSloppy = nullptr;
cudaGaugeField *gaugeFatPrecondition = nullptr;
cudaGaugeField *gaugeFatRefinement = nullptr;
cudaGaugeField *gaugeFatEigensolver = nullptr;
cudaGaugeField *gaugeFatExtended = nullptr;

cudaGaugeField *gaugeLongPrecise = nullptr;
cudaGaugeField *gaugeLongSloppy = nullptr;
cudaGaugeField *gaugeLongPrecondition = nullptr;
cudaGaugeField *gaugeLongRefinement = nullptr;
cudaGaugeField *gaugeLongEigensolver = nullptr;
cudaGaugeField *gaugeLongExtended = nullptr;

cudaGaugeField *gaugeSmeared = nullptr;

cudaCloverField *cloverPrecise = nullptr;
cudaCloverField *cloverSloppy = nullptr;
cudaCloverField *cloverPrecondition = nullptr;
cudaCloverField *cloverRefinement = nullptr;
cudaCloverField *cloverEigensolver = nullptr;

cudaGaugeField *momResident = nullptr;
cudaGaugeField *extendedGaugeResident = nullptr;

std::vector<cudaColorSpinorField*> solutionResident;

// vector of spinors used for forecasting solutions in HMC
#define QUDA_MAX_CHRONO 12
// each entry is one p
std::vector< std::vector<ColorSpinorField*> > chronoResident(QUDA_MAX_CHRONO);

// Mapped memory buffer used to hold unitarization failures
static int *num_failures_h = nullptr;
static int *num_failures_d = nullptr;

static bool initialized = false;

//!< Profiler for initQuda
static TimeProfile profileInit("initQuda");

//!< Profile for loadGaugeQuda / saveGaugeQuda
static TimeProfile profileGauge("loadGaugeQuda");

//!< Profile for loadCloverQuda
static TimeProfile profileClover("loadCloverQuda");

//!< Profiler for dslashQuda
static TimeProfile profileDslash("dslashQuda");

//!< Profiler for invertQuda
static TimeProfile profileInvert("invertQuda");

//!< Profiler for invertMultiSrcQuda
static TimeProfile profileInvertMultiSrc("invertMultiSrcQuda");

//!< Profiler for invertMultiShiftQuda
static TimeProfile profileMulti("invertMultiShiftQuda");

//!< Profiler for eigensolveQuda
static TimeProfile profileEigensolve("eigensolveQuda");

//!< Profiler for computeFatLinkQuda
static TimeProfile profileFatLink("computeKSLinkQuda");

//!< Profiler for computeGaugeForceQuda
static TimeProfile profileGaugeForce("computeGaugeForceQuda");

//!<Profiler for updateGaugeFieldQuda
static TimeProfile profileGaugeUpdate("updateGaugeFieldQuda");

//!<Profiler for createExtendedGaugeField
static TimeProfile profileExtendedGauge("createExtendedGaugeField");

//!<Profiler for computeCloverForceQuda
static TimeProfile profileCloverForce("computeCloverForceQuda");

//!<Profiler for computeStaggeredForceQuda
static TimeProfile profileStaggeredForce("computeStaggeredForceQuda");

//!<Profiler for computeHISQForceQuda
static TimeProfile profileHISQForce("computeHISQForceQuda");

//!<Profiler for plaqQuda
static TimeProfile profilePlaq("plaqQuda");

//!< Profiler for wuppertalQuda
static TimeProfile profileWuppertal("wuppertalQuda");

//!< Profiler for gaussianSmearQuda
static TimeProfile profileGaussianSmear("gaussianSmearQuda");

//!<Profiler for gaussQuda
static TimeProfile profileGauss("gaussQuda");
TimeProfile &getProfileGauss() { return profileGauss; }

//!< Profiler for gaugeObservableQuda
static TimeProfile profileGaugeObs("gaugeObservablesQuda");
TimeProfile &getProfileGaugeObs() { return profileGaugeObs; }

//!< Profiler for APEQuda
static TimeProfile profileAPE("APEQuda");
TimeProfile &getProfileAPE() { return profileAPE; }

//!< Profiler for STOUTQuda
static TimeProfile profileSTOUT("STOUTQuda");
TimeProfile &getProfileSTOUT() { return profileSTOUT; }

//!< Profiler for OvrImpSTOUTQuda
static TimeProfile profileOvrImpSTOUT("OvrImpSTOUTQuda");
TimeProfile &getProfileOvrImpSTOUT() { return profileOvrImpSTOUT; }

//!< Profiler for wFlowQuda
static TimeProfile profileWFlow("wFlowQuda");
TimeProfile &getProfileWFlow() { return profileWFlow; }

//!< Profiler for projectSU3Quda
static TimeProfile profileProject("projectSU3Quda");

//!< Profiler for staggeredPhaseQuda
static TimeProfile profilePhase("staggeredPhaseQuda");

//!< Profiler for FT contractions
static TimeProfile profileContractFT("contractFTQuda");

//!< Profiler for sink projection
static TimeProfile profileSinkProject("sinkProjectQuda");
TimeProfile &getProfileSinkProject() { return profileSinkProject; }

//!< Profiler for baryon kernel
static TimeProfile profileBaryonKernel("baryonKernelQuda");
TimeProfile &getProfileBaryonKernel() { return profileBaryonKernel; }

//!< Profiler for baryon kernel mode triplets A
static TimeProfile profileBaryonKernelModeTripletsA("baryonKernelModeTripletsAQuda");
TimeProfile &getProfileBaryonKernelModeTripletsA() { return profileBaryonKernelModeTripletsA; }

//!< Profiler for baryon kernel mode triplets B
static TimeProfile profileBaryonKernelModeTripletsB("baryonKernelModeTripletsBQuda");
TimeProfile &getProfileBaryonKernelModeTripletsB() { return profileBaryonKernelModeTripletsB; }

//!< Profiler for accumulate evecs
static TimeProfile profileAccumulateEvecs("accumulateEvecsQuda");
TimeProfile &getProfileAccumulateEvecs() { return profileAccumulateEvecs; }

//!< Profiler for color contract
static TimeProfile profileColorContract("colorContractQuda");
TimeProfile &getProfileColorContract() { return profileColorContract; }

//!< Profiler for color cross
static TimeProfile profileColorCross("colorCrossQuda");
TimeProfile &getProfileColorCross() { return profileColorCross; }

//!< Profiler for GEMM and other BLAS
static TimeProfile profileBLAS("blasQuda");
TimeProfile &getProfileBLAS() { return profileBLAS; }

//!< Profiler for covariant derivative
static TimeProfile profileCovDev("covDevQuda");

//!< Profiler for momentum action
static TimeProfile profileMomAction("momActionQuda");

//!< Profiler for endQuda
static TimeProfile profileEnd("endQuda");

//!< Profiler for endQuda
static TimeProfile profileMake4DProp("make4DPropQuda");

//!< Profiler for GaugeFixing
static TimeProfile GaugeFixFFTQuda("GaugeFixFFTQuda");
static TimeProfile GaugeFixOVRQuda("GaugeFixOVRQuda");

//!< Profiler for toal time spend between init and end
static TimeProfile profileInit2End("initQuda-endQuda",false);

static bool enable_profiler = false;
static bool do_not_profile_quda = false;

static void profilerStart(const char *f)
{
  static std::vector<int> target_list;
  static bool enable = false;
  static bool init = false;
  if (!init) {
    char *profile_target_env = getenv("QUDA_ENABLE_TARGET_PROFILE"); // selectively enable profiling for a given solve

    if ( profile_target_env ) {
      std::stringstream target_stream(profile_target_env);

      int target;
      while(target_stream >> target) {
       target_list.push_back(target);
       if (target_stream.peek() == ',') target_stream.ignore();
     }

     if (target_list.size() > 0) {
       std::sort(target_list.begin(), target_list.end());
       target_list.erase( unique( target_list.begin(), target_list.end() ), target_list.end() );
       warningQuda("Targeted profiling enabled for %lu functions\n", target_list.size());
       enable = true;
     }
   }

    char* donotprofile_env = getenv("QUDA_DO_NOT_PROFILE"); // disable profiling of QUDA parts
    if (donotprofile_env && (!(strcmp(donotprofile_env, "0") == 0)))  {
      do_not_profile_quda=true;
      printfQuda("Disabling profiling in QUDA\n");
    }
    init = true;
  }

  static int target_count = 0;
  static unsigned int i = 0;
  if (do_not_profile_quda){
    device::profile::stop();
    printfQuda("Stopping profiling in QUDA\n");
  } else {
    if (enable) {
      if (i < target_list.size() && target_count++ == target_list[i]) {
        enable_profiler = true;
        printfQuda("Starting profiling for %s\n", f);
        device::profile::start();
        i++; // advance to next target
    }
  }
}
}

static void profilerStop(const char *f) {
  if (do_not_profile_quda) {
    device::profile::start();
  } else {

    if (enable_profiler) {
      printfQuda("Stopping profiling for %s\n", f);
      device::profile::stop();
      enable_profiler = false;
    }
  }
}


namespace quda {
  void printLaunchTimer();
}

void setVerbosityQuda(QudaVerbosity verbosity, const char prefix[], FILE *outfile)
{
  setVerbosity(verbosity);
  setOutputPrefix(prefix);
  setOutputFile(outfile);
}


typedef struct {
  int ndim;
  int dims[QUDA_MAX_DIM];
} LexMapData;

/**
 * For MPI, the default node mapping is lexicographical with t varying fastest.
 */
static int lex_rank_from_coords(const int *coords, void *fdata)
{
  auto *md = static_cast<LexMapData *>(fdata);

  int rank = coords[0];
  for (int i = 1; i < md->ndim; i++) {
    rank = md->dims[i] * rank + coords[i];
  }
  return rank;
}

#ifdef QMP_COMMS
/**
 * For QMP, we use the existing logical topology if already declared.
 */
static int qmp_rank_from_coords(const int *coords, void *)
{
  return QMP_get_node_number_from(coords);
}
#endif

// Provision for user control over MPI comm handle
// Assumes an MPI implementation of QMP

#if defined(QMP_COMMS) || defined(MPI_COMMS)
MPI_Comm MPI_COMM_HANDLE_USER;
static bool user_set_comm_handle = false;
#endif

#if defined(QMP_COMMS) || defined(MPI_COMMS)
void setMPICommHandleQuda(void *mycomm)
{
  MPI_COMM_HANDLE_USER = *((MPI_Comm *)mycomm);
  user_set_comm_handle = true;
}
#else
void setMPICommHandleQuda(void *) {}
#endif

static bool comms_initialized = false;

void initCommsGridQuda(int nDim, const int *dims, QudaCommsMap func, void *fdata)
{
  if (comms_initialized) return;

  if (nDim != 4) {
    errorQuda("Number of communication grid dimensions must be 4");
  }

  LexMapData map_data;
  if (!func) {

#if QMP_COMMS
    if (QMP_logical_topology_is_declared()) {
      if (QMP_get_logical_number_of_dimensions() != 4) {
        errorQuda("QMP logical topology must have 4 dimensions");
      }
      for (int i=0; i<nDim; i++) {
        int qdim = QMP_get_logical_dimensions()[i];
        if(qdim != dims[i]) {
          errorQuda("QMP logical dims[%d]=%d does not match dims[%d]=%d argument", i, qdim, i, dims[i]);
        }
      }
      fdata = nullptr;
      func = qmp_rank_from_coords;
    } else {
      warningQuda("QMP logical topology is undeclared; using default lexicographical ordering");
#endif

      map_data.ndim = nDim;
      for (int i=0; i<nDim; i++) {
        map_data.dims[i] = dims[i];
      }
      fdata = (void *) &map_data;
      func = lex_rank_from_coords;

#if QMP_COMMS
    }
#endif

  }

#if defined(QMP_COMMS) || defined(MPI_COMMS)
  comm_init(nDim, dims, func, fdata, user_set_comm_handle, (void *)&MPI_COMM_HANDLE_USER);
#else
  comm_init(nDim, dims, func, fdata);
#endif

  comms_initialized = true;
}


static void init_default_comms()
{
#if defined(QMP_COMMS)
  if (QMP_logical_topology_is_declared()) {
    int ndim = QMP_get_logical_number_of_dimensions();
    const int *dims = QMP_get_logical_dimensions();
    initCommsGridQuda(ndim, dims, nullptr, nullptr);
  } else {
    errorQuda("initQuda() called without prior call to initCommsGridQuda(),"
        " and QMP logical topology has not been declared");
  }
#elif defined(MPI_COMMS)
  errorQuda("When using MPI for communications, initCommsGridQuda() must be called before initQuda()");
#else // single-GPU
  const int dims[4] = {1, 1, 1, 1};
  initCommsGridQuda(4, dims, nullptr, nullptr);
#endif
}


#define STR_(x) #x
#define STR(x) STR_(x)
  static const std::string quda_version = STR(QUDA_VERSION_MAJOR) "." STR(QUDA_VERSION_MINOR) "." STR(QUDA_VERSION_SUBMINOR);
#undef STR
#undef STR_

extern char* gitversion;

/*
 * Set the device that QUDA uses.
 */
void initQudaDevice(int dev)
{
  //static bool initialized = false;
  if (initialized) return;
  initialized = true;

  profileInit2End.TPSTART(QUDA_PROFILE_TOTAL);
  profileInit.TPSTART(QUDA_PROFILE_TOTAL);
  profileInit.TPSTART(QUDA_PROFILE_INIT);

  if (getVerbosity() >= QUDA_SUMMARIZE) {
#ifdef GITVERSION
    printfQuda("QUDA %s (git %s)\n",quda_version.c_str(),gitversion);
#else
    printfQuda("QUDA %s\n",quda_version.c_str());
#endif
  }

#ifdef MULTI_GPU
  if (dev < 0) {
    if (!comms_initialized) {
      errorQuda("initDeviceQuda() called with a negative device ordinal, but comms have not been initialized");
    }
    dev = comm_gpuid();
  }
#else
  if (dev < 0 || dev >= 16) errorQuda("Invalid device number %d", dev);
#endif

  device::init(dev);

  { // determine if we will do CPU or GPU data reordering (default is GPU)
    char *reorder_str = getenv("QUDA_REORDER_LOCATION");

    if (!reorder_str || (strcmp(reorder_str,"CPU") && strcmp(reorder_str,"cpu")) ) {
      warningQuda("Data reordering done on GPU (set with QUDA_REORDER_LOCATION=GPU/CPU)");
      reorder_location_set(QUDA_CUDA_FIELD_LOCATION);
    } else {
      warningQuda("Data reordering done on CPU (set with QUDA_REORDER_LOCATION=GPU/CPU)");
      reorder_location_set(QUDA_CPU_FIELD_LOCATION);
    }
  }

  profileInit.TPSTOP(QUDA_PROFILE_INIT);
  profileInit.TPSTOP(QUDA_PROFILE_TOTAL);
}

/*
 * Any persistent memory allocations that QUDA uses are done here.
 */
void initQudaMemory()
{
  profileInit.TPSTART(QUDA_PROFILE_TOTAL);
  profileInit.TPSTART(QUDA_PROFILE_INIT);

  if (!comms_initialized) init_default_comms();

  loadTuneCache();

  device::create_context();

  loadTuneCache();

  // initalize the memory pool allocators
  pool::init();

  createDslashEvents();

  blas_lapack::native::init();
  blas::init();

  num_failures_h = static_cast<int *>(mapped_malloc(sizeof(int)));
  num_failures_d = static_cast<int *>(get_mapped_device_pointer(num_failures_h));

  for (int d=0; d<4; d++) R[d] = 2 * (redundant_comms || commDimPartitioned(d));

  profileInit.TPSTOP(QUDA_PROFILE_INIT);
  profileInit.TPSTOP(QUDA_PROFILE_TOTAL);
}

void updateR()
{
  for (int d=0; d<4; d++) R[d] = 2 * (redundant_comms || commDimPartitioned(d));
}

void initQuda(int dev)
{
  // initialize communications topology, if not already done explicitly via initCommsGridQuda()
  if (!comms_initialized) init_default_comms();

  // set the device that QUDA uses
  initQudaDevice(dev);

  // set the persistant memory allocations that QUDA uses (Blas, streams, etc.)
  initQudaMemory();
}

// This is a flag used to signal when we have downloaded new gauge
// field.  Set by loadGaugeQuda and consumed by loadCloverQuda as one
// possible flag to indicate we need to recompute the clover field
static bool invalidate_clover = true;

void loadGaugeQuda(void *h_gauge, QudaGaugeParam *param)
{
  profileGauge.TPSTART(QUDA_PROFILE_TOTAL);

  if (!initialized) errorQuda("QUDA not initialized");
  if (getVerbosity() == QUDA_DEBUG_VERBOSE) printQudaGaugeParam(param);

  checkGaugeParam(param);

  profileGauge.TPSTART(QUDA_PROFILE_INIT);
  // Set the specific input parameters and create the cpu gauge field
  GaugeFieldParam gauge_param(h_gauge, *param);

  if (gauge_param.order <= 4) gauge_param.ghostExchange = QUDA_GHOST_EXCHANGE_NO;
  GaugeField *in = (param->location == QUDA_CPU_FIELD_LOCATION) ?
    static_cast<GaugeField*>(new cpuGaugeField(gauge_param)) :
    static_cast<GaugeField*>(new cudaGaugeField(gauge_param));

  if (in->Order() == QUDA_BQCD_GAUGE_ORDER) {
    static size_t checksum = SIZE_MAX;
    size_t in_checksum = in->checksum(true);
    if (in_checksum == checksum) {
      if (getVerbosity() >= QUDA_VERBOSE)
        printfQuda("Gauge field unchanged - using cached gauge field %lu\n", checksum);
      profileGauge.TPSTOP(QUDA_PROFILE_INIT);
      profileGauge.TPSTOP(QUDA_PROFILE_TOTAL);
      delete in;
      invalidate_clover = false;
      return;
    }
    checksum = in_checksum;
    invalidate_clover = true;
  }

  // free any current gauge field before new allocations to reduce memory overhead
  switch (param->type) {
    case QUDA_WILSON_LINKS:
      if (gaugeRefinement != gaugeSloppy && gaugeRefinement != gaugeEigensolver && gaugeRefinement)
        delete gaugeRefinement;

      if (gaugePrecondition != gaugeSloppy && gaugePrecondition != gaugeEigensolver && gaugePrecondition != gaugePrecise
          && gaugePrecondition)
        delete gaugePrecondition;

      if (gaugeEigensolver != gaugeSloppy && gaugeEigensolver != gaugePrecise && gaugeEigensolver != gaugePrecondition
          && gaugeEigensolver)
        delete gaugeEigensolver;

      if (gaugePrecise != gaugeSloppy && gaugeSloppy) delete gaugeSloppy;

      if (gaugePrecise && !param->use_resident_gauge) delete gaugePrecise;

      break;
    case QUDA_ASQTAD_FAT_LINKS:
      if (gaugeFatRefinement != gaugeFatSloppy && gaugeFatRefinement != gaugeFatEigensolver && gaugeFatRefinement)
        delete gaugeFatRefinement;

      if (gaugeFatPrecondition != gaugeFatSloppy && gaugeFatPrecondition != gaugeFatEigensolver
          && gaugeFatPrecondition != gaugeFatPrecise && gaugeFatPrecondition)
        delete gaugeFatPrecondition;

      if (gaugeFatEigensolver != gaugeFatSloppy && gaugeFatEigensolver != gaugeFatPrecise
          && gaugeFatEigensolver != gaugeFatPrecondition && gaugeFatEigensolver)
        delete gaugeFatEigensolver;

      if (gaugeFatPrecise != gaugeFatSloppy && gaugeFatSloppy) delete gaugeFatSloppy;

      if (gaugeFatPrecise && !param->use_resident_gauge) delete gaugeFatPrecise;

      break;
    case QUDA_ASQTAD_LONG_LINKS:

      if (gaugeLongRefinement != gaugeLongSloppy && gaugeLongRefinement != gaugeLongEigensolver && gaugeLongRefinement)
        delete gaugeLongRefinement;

      if (gaugeLongPrecondition != gaugeLongSloppy && gaugeLongPrecondition != gaugeLongEigensolver
          && gaugeLongPrecondition != gaugeLongPrecise && gaugeLongPrecondition)
        delete gaugeLongPrecondition;

      if (gaugeLongEigensolver != gaugeLongSloppy && gaugeLongEigensolver != gaugeLongPrecise
          && gaugeLongEigensolver != gaugeLongPrecondition && gaugeLongEigensolver)
        delete gaugeLongEigensolver;

      if (gaugeLongPrecise != gaugeLongSloppy && gaugeLongSloppy) delete gaugeLongSloppy;

      if (gaugeLongPrecise) delete gaugeLongPrecise;

      break;
    case QUDA_SMEARED_LINKS:
      if (gaugeSmeared) delete gaugeSmeared;
      break;
    default:
      errorQuda("Invalid gauge type %d", param->type);
  }

  // if not preserving then copy the gauge field passed in
  cudaGaugeField *precise = nullptr;

  // switch the parameters for creating the mirror precise cuda gauge field
  gauge_param.create = QUDA_NULL_FIELD_CREATE;
  gauge_param.reconstruct = param->reconstruct;
  gauge_param.setPrecision(param->cuda_prec, true);
  gauge_param.ghostExchange = QUDA_GHOST_EXCHANGE_PAD;
  gauge_param.pad = param->ga_pad;

  precise = new cudaGaugeField(gauge_param);

  if (param->use_resident_gauge) {
    if(gaugePrecise == nullptr) errorQuda("No resident gauge field");
    // copy rather than point at to ensure that the padded region is filled in
    precise->copy(*gaugePrecise);
    precise->exchangeGhost();
    delete gaugePrecise;
    gaugePrecise = nullptr;
    profileGauge.TPSTOP(QUDA_PROFILE_INIT);
  } else {
    profileGauge.TPSTOP(QUDA_PROFILE_INIT);
    profileGauge.TPSTART(QUDA_PROFILE_H2D);
    precise->copy(*in);
    profileGauge.TPSTOP(QUDA_PROFILE_H2D);
  }

  // for gaugeSmeared we are interested only in the precise version
  if (param->type == QUDA_SMEARED_LINKS) {
    gaugeSmeared = createExtendedGauge(*precise, R, profileGauge);

    profileGauge.TPSTART(QUDA_PROFILE_FREE);
    delete precise;
    delete in;
    profileGauge.TPSTOP(QUDA_PROFILE_FREE);

    profileGauge.TPSTOP(QUDA_PROFILE_TOTAL);
    return;
  }

  // creating sloppy fields isn't really compute, but it is work done on the gpu
  profileGauge.TPSTART(QUDA_PROFILE_COMPUTE);

  // switch the parameters for creating the mirror sloppy cuda gauge field
  gauge_param.reconstruct = param->reconstruct_sloppy;
  gauge_param.setPrecision(param->cuda_prec_sloppy, true);
  cudaGaugeField *sloppy = nullptr;
  if (param->cuda_prec == param->cuda_prec_sloppy && param->reconstruct == param->reconstruct_sloppy) {
    sloppy = precise;
  } else {
    sloppy = new cudaGaugeField(gauge_param);
    sloppy->copy(*precise);
  }

  // switch the parameters for creating the mirror preconditioner cuda gauge field
  gauge_param.reconstruct = param->reconstruct_precondition;
  gauge_param.setPrecision(param->cuda_prec_precondition, true);
  cudaGaugeField *precondition = nullptr;
  if (param->cuda_prec == param->cuda_prec_precondition && param->reconstruct == param->reconstruct_precondition) {
    precondition = precise;
  } else if (param->cuda_prec_sloppy == param->cuda_prec_precondition
             && param->reconstruct_sloppy == param->reconstruct_precondition) {
    precondition = sloppy;
  } else {
    precondition = new cudaGaugeField(gauge_param);
    precondition->copy(*precise);
  }

  // switch the parameters for creating the refinement cuda gauge field
  gauge_param.reconstruct = param->reconstruct_refinement_sloppy;
  gauge_param.setPrecision(param->cuda_prec_refinement_sloppy, true);
  cudaGaugeField *refinement = nullptr;
  if (param->cuda_prec_sloppy == param->cuda_prec_refinement_sloppy
      && param->reconstruct_sloppy == param->reconstruct_refinement_sloppy) {
    refinement = sloppy;
  } else {
    refinement = new cudaGaugeField(gauge_param);
    refinement->copy(*sloppy);
  }

  // switch the parameters for creating the eigensolver cuda gauge field
  gauge_param.reconstruct = param->reconstruct_eigensolver;
  gauge_param.setPrecision(param->cuda_prec_eigensolver, true);
  cudaGaugeField *eigensolver = nullptr;
  if (param->cuda_prec == param->cuda_prec_eigensolver && param->reconstruct == param->reconstruct_eigensolver) {
    eigensolver = precise;
  } else if (param->cuda_prec_precondition == param->cuda_prec_eigensolver
             && param->reconstruct_precondition == param->reconstruct_eigensolver) {
    eigensolver = precondition;
  } else if (param->cuda_prec_sloppy == param->cuda_prec_eigensolver
             && param->reconstruct_sloppy == param->reconstruct_eigensolver) {
    eigensolver = sloppy;
  } else {
    eigensolver = new cudaGaugeField(gauge_param);
    eigensolver->copy(*precise);
  }

  profileGauge.TPSTOP(QUDA_PROFILE_COMPUTE);

  // create an extended preconditioning field
  cudaGaugeField* extended = nullptr;
  if (param->overlap){
    int R[4]; // domain-overlap widths in different directions
    for (int i=0; i<4; ++i) R[i] = param->overlap*commDimPartitioned(i);
    extended = createExtendedGauge(*precondition, R, profileGauge);
  }

  switch (param->type) {
    case QUDA_WILSON_LINKS:
      gaugePrecise = precise;
      gaugeSloppy = sloppy;
      gaugePrecondition = precondition;
      gaugeRefinement = refinement;
      gaugeEigensolver = eigensolver;

      if(param->overlap) gaugeExtended = extended;
      break;
    case QUDA_ASQTAD_FAT_LINKS:
      gaugeFatPrecise = precise;
      gaugeFatSloppy = sloppy;
      gaugeFatPrecondition = precondition;
      gaugeFatRefinement = refinement;
      gaugeFatEigensolver = eigensolver;

      if(param->overlap){
        if(gaugeFatExtended) errorQuda("Extended gauge fat field already allocated");
	gaugeFatExtended = extended;
      }
      break;
    case QUDA_ASQTAD_LONG_LINKS:
      gaugeLongPrecise = precise;
      gaugeLongSloppy = sloppy;
      gaugeLongPrecondition = precondition;
      gaugeLongRefinement = refinement;
      gaugeLongEigensolver = eigensolver;

      if(param->overlap){
        if(gaugeLongExtended) errorQuda("Extended gauge long field already allocated");
   	gaugeLongExtended = extended;
      }
      break;
    default:
      errorQuda("Invalid gauge type %d", param->type);
  }

  profileGauge.TPSTART(QUDA_PROFILE_FREE);
  delete in;
  profileGauge.TPSTOP(QUDA_PROFILE_FREE);

  if (extendedGaugeResident) {
    // updated the resident gauge field if needed
    QudaReconstructType recon = extendedGaugeResident->Reconstruct();
    delete extendedGaugeResident;
    // Use the static R (which is defined at the very beginning of lib/interface_quda.cpp) here
    extendedGaugeResident = createExtendedGauge(*gaugePrecise, R, profileGauge, false, recon);
  }

  profileGauge.TPSTOP(QUDA_PROFILE_TOTAL);
}

void saveGaugeQuda(void *h_gauge, QudaGaugeParam *param)
{
  profileGauge.TPSTART(QUDA_PROFILE_TOTAL);

  if (param->location != QUDA_CPU_FIELD_LOCATION) errorQuda("Non-cpu output location not yet supported");

  if (!initialized) errorQuda("QUDA not initialized");
  checkGaugeParam(param);

  // Set the specific cpu parameters and create the cpu gauge field
  GaugeFieldParam gauge_param(h_gauge, *param);
  cpuGaugeField cpuGauge(gauge_param);
  cudaGaugeField *cudaGauge = nullptr;
  switch (param->type) {
  case QUDA_WILSON_LINKS: cudaGauge = gaugePrecise; break;
  case QUDA_ASQTAD_FAT_LINKS: cudaGauge = gaugeFatPrecise; break;
  case QUDA_ASQTAD_LONG_LINKS: cudaGauge = gaugeLongPrecise; break;
  case QUDA_SMEARED_LINKS:
    gauge_param.create = QUDA_NULL_FIELD_CREATE;
    gauge_param.reconstruct = param->reconstruct;
    gauge_param.setPrecision(param->cuda_prec, true);
    gauge_param.ghostExchange = QUDA_GHOST_EXCHANGE_PAD;
    gauge_param.pad = param->ga_pad;
    cudaGauge = new cudaGaugeField(gauge_param);
    copyExtendedGauge(*cudaGauge, *gaugeSmeared, QUDA_CUDA_FIELD_LOCATION);
    break;
  default: errorQuda("Invalid gauge type");
  }

  profileGauge.TPSTART(QUDA_PROFILE_D2H);
  cudaGauge->saveCPUField(cpuGauge);
  profileGauge.TPSTOP(QUDA_PROFILE_D2H);

  if (param->type == QUDA_SMEARED_LINKS) { delete cudaGauge; }

  profileGauge.TPSTOP(QUDA_PROFILE_TOTAL);
}

void loadSloppyCloverQuda(const QudaPrecision prec[]);
void freeSloppyCloverQuda();

void loadCloverQuda(void *h_clover, void *h_clovinv, QudaInvertParam *inv_param)
{
  profileClover.TPSTART(QUDA_PROFILE_TOTAL);
  profileClover.TPSTART(QUDA_PROFILE_INIT);

  // We must also set inv_param->clover_coeff here for forward compatibility. 
  // If a user has set kappa and Csw, we must populate inv_param->clover_coeff for 
  // them as the computeClover routines uses that value. If the (e.g. CHROMA) user 
  // sets the clover coeff directly, we infer the csw value for them.
  if (inv_param->clover_coeff != 0.0) {
    inv_param->clover_csw =  inv_param->clover_coeff / inv_param->kappa;
  }
  checkCloverParam(inv_param);
  bool device_calc = false; // calculate clover and inverse on the device?

  pushVerbosity(inv_param->verbosity);
  if (getVerbosity() >= QUDA_DEBUG_VERBOSE) printQudaInvertParam(inv_param);

  if (!initialized) errorQuda("QUDA not initialized");

  if ( (!h_clover && !h_clovinv) || inv_param->compute_clover ) {
    device_calc = true;
    if (inv_param->clover_coeff == 0.0 && inv_param->clover_csw == 0.0) errorQuda("called with neither clover term nor inverse and clover coefficient nor Csw not set");
    if (gaugePrecise->Anisotropy() != 1.0) errorQuda("cannot compute anisotropic clover field");
  }

  if (inv_param->clover_cpu_prec < QUDA_SINGLE_PRECISION) errorQuda("Fixed-point precision not supported on CPU");
  if (gaugePrecise == nullptr) errorQuda("Gauge field must be loaded before clover");
  if ((inv_param->dslash_type != QUDA_CLOVER_WILSON_DSLASH) && (inv_param->dslash_type != QUDA_TWISTED_CLOVER_DSLASH)
      && (inv_param->dslash_type != QUDA_CLOVER_HASENBUSCH_TWIST_DSLASH)) {
    errorQuda("Wrong dslash_type %d in loadCloverQuda()", inv_param->dslash_type);
  }

  // determines whether operator is preconditioned when calling invertQuda()
  bool pc_solve = (inv_param->solve_type == QUDA_DIRECT_PC_SOLVE ||
      inv_param->solve_type == QUDA_NORMOP_PC_SOLVE ||
      inv_param->solve_type == QUDA_NORMERR_PC_SOLVE );

  // determines whether operator is preconditioned when calling MatQuda() or MatDagMatQuda()
  bool pc_solution = (inv_param->solution_type == QUDA_MATPC_SOLUTION ||
      inv_param->solution_type == QUDA_MATPCDAG_MATPC_SOLUTION);

  bool asymmetric = (inv_param->matpc_type == QUDA_MATPC_EVEN_EVEN_ASYMMETRIC ||
      inv_param->matpc_type == QUDA_MATPC_ODD_ODD_ASYMMETRIC);

  // uninverted clover term is required when applying unpreconditioned operator,
  // but note that dslashQuda() is always preconditioned
  if (!h_clover && !pc_solve && !pc_solution) {
    //warningQuda("Uninverted clover term not loaded");
  }

  // uninverted clover term is also required for "asymmetric" preconditioning
  if (!h_clover && pc_solve && pc_solution && asymmetric && !device_calc) {
    warningQuda("Uninverted clover term not loaded");
  }

  bool twisted = inv_param->dslash_type == QUDA_TWISTED_CLOVER_DSLASH ? true : false;

  CloverFieldParam clover_param;
  clover_param.nDim = 4;
  // If clover_coeff is not set manually, then it is the product Csw * kappa.
  // If the user has set the coefficient manually, that value takes precedent.
  clover_param.csw = inv_param->clover_csw;
  clover_param.coeff = inv_param->clover_coeff == 0.0 ? inv_param->kappa * inv_param->clover_csw : inv_param->clover_coeff;
  clover_param.twisted = twisted;
  clover_param.mu2 = twisted ? 4.*inv_param->kappa*inv_param->kappa*inv_param->mu*inv_param->mu : 0.0;
  clover_param.siteSubset = QUDA_FULL_SITE_SUBSET;
  for (int i=0; i<4; i++) clover_param.x[i] = gaugePrecise->X()[i];
  clover_param.pad = inv_param->cl_pad;
  clover_param.create = QUDA_NULL_FIELD_CREATE;
  clover_param.norm = nullptr;
  clover_param.invNorm = nullptr;
  clover_param.setPrecision(inv_param->clover_cuda_prec, true);
  clover_param.direct = h_clover || device_calc ? true : false;
  clover_param.inverse = (h_clovinv || pc_solve) && !dynamic_clover_inverse() ? true : false;
  CloverField *in = nullptr;
  profileClover.TPSTOP(QUDA_PROFILE_INIT);

  // FIXME do we need to make this more robust to changing other meta data (compare cloverPrecise against clover_param)
  // IF either of the clover params have changed, trigger a recompute
  bool clover_update = false;
  double csw_old = cloverPrecise ? cloverPrecise->Csw() : 0.0;
  double coeff_old = cloverPrecise ? cloverPrecise->Coeff() : 0.0;
  if (!cloverPrecise || invalidate_clover ||
      inv_param->clover_coeff != coeff_old ||
      inv_param->clover_csw != csw_old) clover_update = true;
  
  // compute or download clover field only if gauge field has been updated or clover field doesn't exist
  if (clover_update) {
    if (getVerbosity() >= QUDA_VERBOSE) printfQuda("Creating new clover field\n");
    freeSloppyCloverQuda();
    if (cloverPrecise) delete cloverPrecise;

    profileClover.TPSTART(QUDA_PROFILE_INIT);
    cloverPrecise = new cudaCloverField(clover_param);

    if (!device_calc || inv_param->return_clover || inv_param->return_clover_inverse) {
      // create a param for the cpu clover field
      CloverFieldParam inParam(clover_param);
      inParam.order = inv_param->clover_order;
      inParam.setPrecision(inv_param->clover_cpu_prec);
      inParam.direct = h_clover ? true : false;
      inParam.inverse = h_clovinv ? true : false;
      inParam.clover = h_clover;
      inParam.cloverInv = h_clovinv;
      inParam.create = QUDA_REFERENCE_FIELD_CREATE;
      in = (inv_param->clover_location == QUDA_CPU_FIELD_LOCATION) ?
	static_cast<CloverField*>(new cpuCloverField(inParam)) :
	static_cast<CloverField*>(new cudaCloverField(inParam));
    }
    profileClover.TPSTOP(QUDA_PROFILE_INIT);

    if (!device_calc) {
      profileClover.TPSTART(QUDA_PROFILE_H2D);
      bool inverse = (h_clovinv && !inv_param->compute_clover_inverse && !dynamic_clover_inverse());
      cloverPrecise->copy(*in, inverse);
      profileClover.TPSTOP(QUDA_PROFILE_H2D);
    } else {
      profileClover.TPSTOP(QUDA_PROFILE_TOTAL);
      createCloverQuda(inv_param);
      profileClover.TPSTART(QUDA_PROFILE_TOTAL);
    }

    // inverted clover term is required when applying preconditioned operator
    if ((!h_clovinv || inv_param->compute_clover_inverse) && pc_solve) {
      profileClover.TPSTART(QUDA_PROFILE_COMPUTE);
      if (!dynamic_clover_inverse()) {
        cloverInvert(*cloverPrecise, inv_param->compute_clover_trlog);
	if (inv_param->compute_clover_trlog) {
	  inv_param->trlogA[0] = cloverPrecise->TrLog()[0];
	  inv_param->trlogA[1] = cloverPrecise->TrLog()[1];
	}
      }
      profileClover.TPSTOP(QUDA_PROFILE_COMPUTE);
    }
  } else {
    if (getVerbosity() >= QUDA_VERBOSE) printfQuda("Gauge field unchanged - using cached clover field\n");
  }

  clover_param.direct = true;
  clover_param.inverse = dynamic_clover_inverse() ? false : true;

  cloverPrecise->setRho(inv_param->clover_rho);

  QudaPrecision prec[] = {inv_param->clover_cuda_prec_sloppy, inv_param->clover_cuda_prec_precondition,
                          inv_param->clover_cuda_prec_refinement_sloppy, inv_param->clover_cuda_prec_eigensolver};
  loadSloppyCloverQuda(prec);

  // if requested, copy back the clover / inverse field
  if (inv_param->return_clover || inv_param->return_clover_inverse) {
    if (!h_clover && !h_clovinv) errorQuda("Requested clover field return but no clover host pointers set");

    // copy the inverted clover term into host application order on the device
    clover_param.direct = (h_clover && inv_param->return_clover);
    clover_param.inverse = (h_clovinv && inv_param->return_clover_inverse);

    // this isn't really "epilogue" but this label suffices
    profileClover.TPSTART(QUDA_PROFILE_EPILOGUE);
    cudaCloverField *hack = nullptr;
    if (!dynamic_clover_inverse()) {
      clover_param.order = inv_param->clover_order;
      clover_param.setPrecision(inv_param->clover_cpu_prec);
      hack = new cudaCloverField(clover_param);
      hack->copy(*cloverPrecise); // FIXME this can lead to an redundant copies if we're not copying back direct + inverse
    } else {
      clover_param.setPrecision(inv_param->clover_cuda_prec, true);
      auto *hackOfTheHack = new cudaCloverField(clover_param);	// Hack of the hack
      hackOfTheHack->copy(*cloverPrecise, false);
      cloverInvert(*hackOfTheHack, inv_param->compute_clover_trlog);
      if (inv_param->compute_clover_trlog) {
	inv_param->trlogA[0] = cloverPrecise->TrLog()[0];
	inv_param->trlogA[1] = cloverPrecise->TrLog()[1];
      }
      clover_param.order = inv_param->clover_order;
      clover_param.setPrecision(inv_param->clover_cpu_prec);
      hack = new cudaCloverField(clover_param);
      hack->copy(*hackOfTheHack); // FIXME this can lead to an redundant copies if we're not copying back direct + inverse
      delete hackOfTheHack;
    }
    profileClover.TPSTOP(QUDA_PROFILE_EPILOGUE);

    // copy the field into the host application's clover field
    profileClover.TPSTART(QUDA_PROFILE_D2H);
    if (inv_param->return_clover) {
      qudaMemcpy((char*)(in->V(false)), (char*)(hack->V(false)), in->Bytes(), qudaMemcpyDeviceToHost);
    }
    if (inv_param->return_clover_inverse) {
      qudaMemcpy((char*)(in->V(true)), (char*)(hack->V(true)), in->Bytes(), qudaMemcpyDeviceToHost);
    }

    profileClover.TPSTOP(QUDA_PROFILE_D2H);

    delete hack;
  }

  profileClover.TPSTART(QUDA_PROFILE_FREE);
  if (in) delete in; // delete object referencing input field
  profileClover.TPSTOP(QUDA_PROFILE_FREE);

  popVerbosity();

  profileClover.TPSTOP(QUDA_PROFILE_TOTAL);
}

void freeSloppyCloverQuda();

void loadSloppyCloverQuda(const QudaPrecision *prec)
{
  freeSloppyCloverQuda();

  if (cloverPrecise) {
    // create the mirror sloppy clover field
    CloverFieldParam clover_param(*cloverPrecise);
    clover_param.setPrecision(prec[0], true);

    if (cloverPrecise->V(false) != cloverPrecise->V(true)) {
      clover_param.direct = true;
      clover_param.inverse = true;
    } else {
      clover_param.direct = false;
      clover_param.inverse = true;
    }

    if (clover_param.Precision() != cloverPrecise->Precision()) {
      cloverSloppy = new cudaCloverField(clover_param);
      cloverSloppy->copy(*cloverPrecise, clover_param.inverse);
    } else {
      cloverSloppy = cloverPrecise;
    }

    // switch the parameters for creating the mirror preconditioner clover field
    clover_param.setPrecision(prec[1], true);

    // create the mirror preconditioner clover field
    if (clover_param.Precision() == cloverPrecise->Precision()) {
      cloverPrecondition = cloverPrecise;
    } else if (clover_param.Precision() == cloverSloppy->Precision()) {
      cloverPrecondition = cloverSloppy;
    } else {
      cloverPrecondition = new cudaCloverField(clover_param);
      cloverPrecondition->copy(*cloverPrecise, clover_param.inverse);
    }

    // switch the parameters for creating the mirror refinement clover field
    clover_param.setPrecision(prec[2], true);

    // create the mirror refinement clover field
    if (clover_param.Precision() != cloverSloppy->Precision()) {
      cloverRefinement = new cudaCloverField(clover_param);
      cloverRefinement->copy(*cloverSloppy, clover_param.inverse);
    } else {
      cloverRefinement = cloverSloppy;
    }
    // switch the parameters for creating the mirror eigensolver clover field
    clover_param.setPrecision(prec[3]);

    // create the mirror eigensolver clover field
    if (clover_param.Precision() == cloverPrecise->Precision()) {
      cloverEigensolver = cloverPrecise;
    } else if (clover_param.Precision() == cloverSloppy->Precision()) {
      cloverEigensolver = cloverSloppy;
    } else if (clover_param.Precision() == cloverPrecondition->Precision()) {
      cloverEigensolver = cloverPrecondition;
    } else {
      cloverEigensolver = new cudaCloverField(clover_param);
      cloverEigensolver->copy(*cloverPrecise, clover_param.inverse);
    }
  }

}

// just free the sloppy fields used in mixed-precision solvers
void freeSloppyGaugeQuda()
{
  if (!initialized) errorQuda("QUDA not initialized");

  // Wilson gauges
  //---------------------------------------------------------------------------
  // Delete gaugeRefinement if it does not alias gaugeSloppy.
  if (gaugeRefinement != gaugeSloppy && gaugeRefinement) delete gaugeRefinement;

  // Delete gaugePrecondition if it does not alias gaugePrecise, gaugeSloppy, or gaugeEigensolver.
  if (gaugePrecondition != gaugeSloppy && gaugePrecondition != gaugePrecise && gaugePrecondition != gaugeEigensolver
      && gaugePrecondition)
    delete gaugePrecondition;

  // Delete gaugeEigensolver if it does not alias gaugePrecise or gaugeSloppy.
  if (gaugeEigensolver != gaugeSloppy && gaugeEigensolver != gaugePrecise && gaugeEigensolver) delete gaugeEigensolver;

  // Delete gaugeSloppy if it does not alias gaugePrecise.
  if (gaugeSloppy != gaugePrecise && gaugeSloppy) delete gaugeSloppy;

  gaugeEigensolver = nullptr;
  gaugeRefinement = nullptr;
  gaugePrecondition = nullptr;
  gaugeSloppy = nullptr;
  //---------------------------------------------------------------------------

  // Long gauges
  //---------------------------------------------------------------------------
  // Delete gaugeLongRefinement if it does not alias gaugeLongSloppy.
  if (gaugeLongRefinement != gaugeLongSloppy && gaugeLongRefinement) delete gaugeLongRefinement;

  // Delete gaugeLongPrecondition if it does not alias gaugeLongPrecise, gaugeLongSloppy, or gaugeLongEigensolver.
  if (gaugeLongPrecondition != gaugeLongSloppy && gaugeLongPrecondition != gaugeLongPrecise
      && gaugeLongPrecondition != gaugeLongEigensolver && gaugeLongPrecondition)
    delete gaugeLongPrecondition;

  // Delete gaugeLongEigensolver if it does not alias gaugeLongPrecise or gaugeLongSloppy.
  if (gaugeLongEigensolver != gaugeLongSloppy && gaugeLongEigensolver != gaugeLongPrecise && gaugeLongEigensolver)
    delete gaugeLongEigensolver;

  // Delete gaugeLongSloppy if it does not alias gaugeLongPrecise.
  if (gaugeLongSloppy != gaugeLongPrecise && gaugeLongSloppy) delete gaugeLongSloppy;

  gaugeLongEigensolver = nullptr;
  gaugeLongRefinement = nullptr;
  gaugeLongPrecondition = nullptr;
  gaugeLongSloppy = nullptr;
  //---------------------------------------------------------------------------

  // Fat gauges
  //---------------------------------------------------------------------------
  // Delete gaugeFatRefinement if it does not alias gaugeFatSloppy.
  if (gaugeFatRefinement != gaugeFatSloppy && gaugeFatRefinement) delete gaugeFatRefinement;

  // Delete gaugeFatPrecondition if it does not alias gaugeFatPrecise, gaugeFatSloppy, or gaugeFatEigensolver.
  if (gaugeFatPrecondition != gaugeFatSloppy && gaugeFatPrecondition != gaugeFatPrecise
      && gaugeFatPrecondition != gaugeFatEigensolver && gaugeFatPrecondition)
    delete gaugeFatPrecondition;

  // Delete gaugeFatEigensolver if it does not alias gaugeFatPrecise or gaugeFatSloppy.
  if (gaugeFatEigensolver != gaugeFatSloppy && gaugeFatEigensolver != gaugeFatPrecise && gaugeFatEigensolver)
    delete gaugeFatEigensolver;

  // Delete gaugeFatSloppy if it does not alias gaugeFatPrecise.
  if (gaugeFatSloppy != gaugeFatPrecise && gaugeFatSloppy) delete gaugeFatSloppy;

  gaugeFatEigensolver = nullptr;
  gaugeFatRefinement = nullptr;
  gaugeFatPrecondition = nullptr;
  gaugeFatSloppy = nullptr;
}

void freeGaugeQuda(void)
{
  if (!initialized) errorQuda("QUDA not initialized");

  freeSloppyGaugeQuda();

  if (gaugePrecise) delete gaugePrecise;
  if (gaugeExtended) delete gaugeExtended;

  gaugePrecise = nullptr;
  gaugeExtended = nullptr;

  if (gaugeLongPrecise) delete gaugeLongPrecise;
  if (gaugeLongExtended) delete gaugeLongExtended;

  gaugeLongPrecise = nullptr;
  gaugeLongExtended = nullptr;

  if (gaugeFatPrecise) delete gaugeFatPrecise;

  gaugeFatPrecise = nullptr;
  gaugeFatExtended = nullptr;

  if (gaugeSmeared) delete gaugeSmeared;

  gaugeSmeared = nullptr;
  // Need to merge extendedGaugeResident and gaugeFatPrecise/gaugePrecise
  if (extendedGaugeResident) {
    delete extendedGaugeResident;
    extendedGaugeResident = nullptr;
  }
}

void loadSloppyGaugeQuda(const QudaPrecision *prec, const QudaReconstructType *recon)
{
  // first do SU3 links (if they exist)
  if (gaugePrecise) {
    GaugeFieldParam gauge_param(*gaugePrecise);
    // switch the parameters for creating the mirror sloppy cuda gauge field

    gauge_param.reconstruct = recon[0];
    gauge_param.setPrecision(prec[0], true);

    if (gaugeSloppy) errorQuda("gaugeSloppy already exists");

    if (gauge_param.Precision() == gaugePrecise->Precision() && gauge_param.reconstruct == gaugePrecise->Reconstruct()) {
      gaugeSloppy = gaugePrecise;
    } else {
      gaugeSloppy = new cudaGaugeField(gauge_param);
      gaugeSloppy->copy(*gaugePrecise);
    }

    // switch the parameters for creating the mirror preconditioner cuda gauge field
    gauge_param.reconstruct = recon[1];
    gauge_param.setPrecision(prec[1], true);

    if (gaugePrecondition) errorQuda("gaugePrecondition already exists");

    if (gauge_param.Precision() == gaugePrecise->Precision() && gauge_param.reconstruct == gaugePrecise->Reconstruct()) {
      gaugePrecondition = gaugePrecise;
    } else if (gauge_param.Precision() == gaugeSloppy->Precision()
               && gauge_param.reconstruct == gaugeSloppy->Reconstruct()) {
      gaugePrecondition = gaugeSloppy;
    } else {
      gaugePrecondition = new cudaGaugeField(gauge_param);
      gaugePrecondition->copy(*gaugePrecise);
    }

    // switch the parameters for creating the mirror refinement cuda gauge field
    gauge_param.reconstruct = recon[2];
    gauge_param.setPrecision(prec[2], true);

    if (gaugeRefinement) errorQuda("gaugeRefinement already exists");

    if (gauge_param.Precision() == gaugeSloppy->Precision() && gauge_param.reconstruct == gaugeSloppy->Reconstruct()) {
      gaugeRefinement = gaugeSloppy;
    } else {
      gaugeRefinement = new cudaGaugeField(gauge_param);
      gaugeRefinement->copy(*gaugeSloppy);
    }

    // switch the parameters for creating the mirror eigensolver cuda gauge field
    gauge_param.reconstruct = recon[3];
    gauge_param.setPrecision(prec[3], true);

    if (gaugeEigensolver) errorQuda("gaugeEigensolver already exists");

    if (gauge_param.Precision() == gaugePrecise->Precision() && gauge_param.reconstruct == gaugePrecise->Reconstruct()) {
      gaugeEigensolver = gaugePrecise;
    } else if (gauge_param.Precision() == gaugeSloppy->Precision()
               && gauge_param.reconstruct == gaugeSloppy->Reconstruct()) {
      gaugeEigensolver = gaugeSloppy;
    } else if (gauge_param.Precision() == gaugePrecondition->Precision()
               && gauge_param.reconstruct == gaugePrecondition->Reconstruct()) {
      gaugeEigensolver = gaugePrecondition;
    } else {
      gaugeEigensolver = new cudaGaugeField(gauge_param);
      gaugeEigensolver->copy(*gaugePrecise);
    }
  }

  // fat links (if they exist)
  if (gaugeFatPrecise) {
    GaugeFieldParam gauge_param(*gaugeFatPrecise);
    // switch the parameters for creating the mirror sloppy cuda gauge field

    gauge_param.setPrecision(prec[0], true);

    if (gaugeFatSloppy) errorQuda("gaugeFatSloppy already exists");

    if (gauge_param.Precision() == gaugeFatPrecise->Precision()
        && gauge_param.reconstruct == gaugeFatPrecise->Reconstruct()) {
      gaugeFatSloppy = gaugeFatPrecise;
    } else {
      gaugeFatSloppy = new cudaGaugeField(gauge_param);
      gaugeFatSloppy->copy(*gaugeFatPrecise);
    }

    // switch the parameters for creating the mirror preconditioner cuda gauge field
    gauge_param.setPrecision(prec[1], true);

    if (gaugeFatPrecondition) errorQuda("gaugeFatPrecondition already exists\n");

    if (gauge_param.Precision() == gaugeFatPrecise->Precision()
        && gauge_param.reconstruct == gaugeFatPrecise->Reconstruct()) {
      gaugeFatPrecondition = gaugeFatPrecise;
    } else if (gauge_param.Precision() == gaugeFatSloppy->Precision()
               && gauge_param.reconstruct == gaugeFatSloppy->Reconstruct()) {
      gaugeFatPrecondition = gaugeFatSloppy;
    } else {
      gaugeFatPrecondition = new cudaGaugeField(gauge_param);
      gaugeFatPrecondition->copy(*gaugeFatPrecise);
    }

    // switch the parameters for creating the mirror refinement cuda gauge field
    gauge_param.setPrecision(prec[2], true);

    if (gaugeFatRefinement) errorQuda("gaugeFatRefinement already exists\n");

    if (gauge_param.Precision() == gaugeFatSloppy->Precision()
        && gauge_param.reconstruct == gaugeFatSloppy->Reconstruct()) {
      gaugeFatRefinement = gaugeFatSloppy;
    } else {
      gaugeFatRefinement = new cudaGaugeField(gauge_param);
      gaugeFatRefinement->copy(*gaugeFatSloppy);
    }

    // switch the parameters for creating the mirror eigensolver cuda gauge field
    gauge_param.setPrecision(prec[3], true);

    if (gaugeFatEigensolver) errorQuda("gaugeFatEigensolver already exists");

    if (gauge_param.Precision() == gaugeFatPrecise->Precision()
        && gauge_param.reconstruct == gaugeFatPrecise->Reconstruct()) {
      gaugeFatEigensolver = gaugeFatPrecise;
    } else if (gauge_param.Precision() == gaugeFatSloppy->Precision()
               && gauge_param.reconstruct == gaugeFatSloppy->Reconstruct()) {
      gaugeFatEigensolver = gaugeFatSloppy;
    } else if (gauge_param.Precision() == gaugeFatPrecondition->Precision()
               && gauge_param.reconstruct == gaugeFatPrecondition->Reconstruct()) {
      gaugeFatEigensolver = gaugeFatPrecondition;
    } else {
      gaugeFatEigensolver = new cudaGaugeField(gauge_param);
      gaugeFatEigensolver->copy(*gaugeFatPrecise);
    }
  }

  // long links (if they exist)
  if (gaugeLongPrecise) {
    GaugeFieldParam gauge_param(*gaugeLongPrecise);
    // switch the parameters for creating the mirror sloppy cuda gauge field

    gauge_param.reconstruct = recon[0];
    gauge_param.setPrecision(prec[0], true);

    if (gaugeLongSloppy) errorQuda("gaugeLongSloppy already exists");

    if (gauge_param.Precision() == gaugeLongPrecise->Precision()
        && gauge_param.reconstruct == gaugeLongPrecise->Reconstruct()) {
      gaugeLongSloppy = gaugeLongPrecise;
    } else {
      gaugeLongSloppy = new cudaGaugeField(gauge_param);
      gaugeLongSloppy->copy(*gaugeLongPrecise);
    }

    // switch the parameters for creating the mirror preconditioner cuda gauge field
    gauge_param.reconstruct = recon[1];
    gauge_param.setPrecision(prec[1], true);

    if (gaugeLongPrecondition) errorQuda("gaugeLongPrecondition already exists\n");

    if (gauge_param.Precision() == gaugeLongPrecise->Precision()
        && gauge_param.reconstruct == gaugeLongPrecise->Reconstruct()) {
      gaugeLongPrecondition = gaugeLongPrecise;
    } else if (gauge_param.Precision() == gaugeLongSloppy->Precision()
               && gauge_param.reconstruct == gaugeLongSloppy->Reconstruct()) {
      gaugeLongPrecondition = gaugeLongSloppy;
    } else {
      gaugeLongPrecondition = new cudaGaugeField(gauge_param);
      gaugeLongPrecondition->copy(*gaugeLongPrecise);
    }

    // switch the parameters for creating the mirror refinement cuda gauge field
    gauge_param.reconstruct = recon[2];
    gauge_param.setPrecision(prec[2], true);

    if (gaugeLongRefinement) errorQuda("gaugeLongRefinement already exists\n");

    if (gauge_param.Precision() == gaugeLongSloppy->Precision()
        && gauge_param.reconstruct == gaugeLongSloppy->Reconstruct()) {
      gaugeLongRefinement = gaugeLongSloppy;
    } else {
      gaugeLongRefinement = new cudaGaugeField(gauge_param);
      gaugeLongRefinement->copy(*gaugeLongSloppy);
    }

    // switch the parameters for creating the mirror eigensolver cuda gauge field
    gauge_param.reconstruct = recon[3];
    gauge_param.setPrecision(prec[3], true);

    if (gaugeLongEigensolver) errorQuda("gaugePrecondition already exists");

    if (gauge_param.Precision() == gaugeLongPrecise->Precision()
        && gauge_param.reconstruct == gaugeLongPrecise->Reconstruct()) {
      gaugeLongEigensolver = gaugeLongPrecise;
    } else if (gauge_param.Precision() == gaugeLongSloppy->Precision()
               && gauge_param.reconstruct == gaugeLongSloppy->Reconstruct()) {
      gaugeLongEigensolver = gaugeLongSloppy;
    } else if (gauge_param.Precision() == gaugeLongPrecondition->Precision()
               && gauge_param.reconstruct == gaugeLongPrecondition->Reconstruct()) {
      gaugeLongEigensolver = gaugeLongPrecondition;
    } else {
      gaugeLongEigensolver = new cudaGaugeField(gauge_param);
      gaugeLongEigensolver->copy(*gaugeLongPrecise);
    }
  }
}

void freeSloppyCloverQuda()
{
  if (!initialized) errorQuda("QUDA not initialized");

  // Delete cloverRefinement if it does not alias gaugeSloppy.
  if (cloverRefinement != cloverSloppy && cloverRefinement) delete cloverRefinement;

  // Delete cloverPrecondition if it does not alias cloverPrecise, cloverSloppy, or cloverEigensolver.
  if (cloverPrecondition != cloverSloppy && cloverPrecondition != cloverPrecise
      && cloverPrecondition != cloverEigensolver && cloverPrecondition)
    delete cloverPrecondition;

  // Delete cloverEigensolver if it does not alias cloverPrecise or cloverSloppy.
  if (cloverEigensolver != cloverSloppy && cloverEigensolver != cloverPrecise && cloverEigensolver)
    delete cloverEigensolver;

  // Delete cloverSloppy if it does not alias cloverPrecise.
  if (cloverSloppy != cloverPrecise && cloverSloppy) delete cloverSloppy;

  cloverEigensolver = nullptr;
  cloverRefinement = nullptr;
  cloverPrecondition = nullptr;
  cloverSloppy = nullptr;
}

void freeCloverQuda(void)
{
  if (!initialized) errorQuda("QUDA not initialized");
  freeSloppyCloverQuda();
  if (cloverPrecise) delete cloverPrecise;
  cloverPrecise = nullptr;
}

void flushChronoQuda(int i)
{
  if (i >= QUDA_MAX_CHRONO)
    errorQuda("Requested chrono index %d is outside of max %d\n", i, QUDA_MAX_CHRONO);

  auto &basis = chronoResident[i];

  for (auto v : basis) {
    if (v)  delete v;
  }
  basis.clear();
}

void endQuda(void)
{
  profileEnd.TPSTART(QUDA_PROFILE_TOTAL);

  if (!initialized) return;

  freeGaugeQuda();
  freeCloverQuda();

  for (int i = 0; i < QUDA_MAX_CHRONO; i++) flushChronoQuda(i);

  for (auto v : solutionResident) if (v) delete v;
  solutionResident.clear();

  if(momResident) delete momResident;

  LatticeField::freeGhostBuffer();
  cpuColorSpinorField::freeGhostBuffer();

  blas_lapack::generic::destroy();
  blas_lapack::native::destroy();
  blas::destroy();

  pool::flush_pinned();
  pool::flush_device();

  host_free(num_failures_h);
  num_failures_h = nullptr;
  num_failures_d = nullptr;

  destroyDslashEvents();

  saveTuneCache();
  saveProfile();

  // flush any outstanding force monitoring (if enabled)
  flushForceMonitor();

  initialized = false;

  comm_finalize();
  comms_initialized = false;

  profileEnd.TPSTOP(QUDA_PROFILE_TOTAL);
  profileInit2End.TPSTOP(QUDA_PROFILE_TOTAL);

  // print out the profile information of the lifetime of the library
  if (getVerbosity() >= QUDA_SUMMARIZE) {
    profileInit.Print();
    profileGauge.Print();
    profileClover.Print();
    profileDslash.Print();
    profileInvert.Print();
    profileInvertMultiSrc.Print();
    profileMulti.Print();
    profileEigensolve.Print();
    profileFatLink.Print();
    profileGaugeForce.Print();
    profileGaugeUpdate.Print();
    profileExtendedGauge.Print();
    profileCloverForce.Print();
    profileStaggeredForce.Print();
    profileHISQForce.Print();
    profileSinkProject.Print();
    profileAccumulateEvecs.Print();
    profileBaryonKernel.Print();
    profileBaryonKernelModeTripletsA.Print();
    profileBaryonKernelModeTripletsB.Print();
    profileColorContract.Print();
    profileColorCross.Print();
    profileContractFT.Print();
    profileBLAS.Print();
    profileCovDev.Print();
    profilePlaq.Print();
    profileGaugeObs.Print();
    profileWuppertal.Print();
    profileGaussianSmear.Print();
    profileAPE.Print();
    profileSTOUT.Print();
    profileOvrImpSTOUT.Print();
    profileWFlow.Print();
    profileProject.Print();
    profilePhase.Print();
    profileMomAction.Print();
    profileMake4DProp.Print();
    profileEnd.Print();

    profileInit2End.Print();
    TimeProfile::PrintGlobal();

    printLaunchTimer();
    printAPIProfile();

    printfQuda("\n");
    printPeakMemUsage();
    printfQuda("\n");
  }

  assertAllMemFree();

  device::destroy();
}


namespace quda {

  void setDiracParam(DiracParam &diracParam, QudaInvertParam *inv_param, const bool pc)
  {
    double kappa = inv_param->kappa;
    if (inv_param->dirac_order == QUDA_CPS_WILSON_DIRAC_ORDER) {
      kappa *= gaugePrecise->Anisotropy();
    }

    switch (inv_param->dslash_type) {
    case QUDA_WILSON_DSLASH:
      diracParam.type = pc ? QUDA_WILSONPC_DIRAC : QUDA_WILSON_DIRAC;
      break;
    case QUDA_CLOVER_WILSON_DSLASH:
      diracParam.type = pc ? QUDA_CLOVERPC_DIRAC : QUDA_CLOVER_DIRAC;
      break;
    case QUDA_CLOVER_HASENBUSCH_TWIST_DSLASH:
      diracParam.type = pc ? QUDA_CLOVER_HASENBUSCH_TWISTPC_DIRAC : QUDA_CLOVER_HASENBUSCH_TWIST_DIRAC;
      break;
    case QUDA_DOMAIN_WALL_DSLASH:
      diracParam.type = pc ? QUDA_DOMAIN_WALLPC_DIRAC : QUDA_DOMAIN_WALL_DIRAC;
      diracParam.Ls = inv_param->Ls;
      break;
    case QUDA_DOMAIN_WALL_4D_DSLASH:
      diracParam.type = pc ? QUDA_DOMAIN_WALL_4DPC_DIRAC : QUDA_DOMAIN_WALL_4D_DIRAC;
      diracParam.Ls = inv_param->Ls;
      break;
    case QUDA_MOBIUS_DWF_EOFA_DSLASH:
      if (inv_param->Ls > QUDA_MAX_DWF_LS) {
        errorQuda("Length of Ls dimension %d greater than QUDA_MAX_DWF_LS %d", inv_param->Ls, QUDA_MAX_DWF_LS);
      }
      diracParam.type = pc ? QUDA_MOBIUS_DOMAIN_WALLPC_EOFA_DIRAC : QUDA_MOBIUS_DOMAIN_WALL_EOFA_DIRAC;
      diracParam.Ls = inv_param->Ls;
      if (sizeof(Complex) != sizeof(double _Complex)) {
        errorQuda("Irreconcilable difference between interface and internal complex number conventions");
      }
      memcpy(diracParam.b_5, inv_param->b_5, sizeof(Complex) * inv_param->Ls);
      memcpy(diracParam.c_5, inv_param->c_5, sizeof(Complex) * inv_param->Ls);
      diracParam.eofa_shift = inv_param->eofa_shift;
      diracParam.eofa_pm = inv_param->eofa_pm;
      diracParam.mq1 = inv_param->mq1;
      diracParam.mq2 = inv_param->mq2;
      diracParam.mq3 = inv_param->mq3;
      break;
    case QUDA_MOBIUS_DWF_DSLASH:
      if (inv_param->Ls > QUDA_MAX_DWF_LS)
	errorQuda("Length of Ls dimension %d greater than QUDA_MAX_DWF_LS %d", inv_param->Ls, QUDA_MAX_DWF_LS);
      diracParam.type = pc ? QUDA_MOBIUS_DOMAIN_WALLPC_DIRAC : QUDA_MOBIUS_DOMAIN_WALL_DIRAC;
      diracParam.Ls = inv_param->Ls;
      if (sizeof(Complex) != sizeof(double _Complex)) {
        errorQuda("Irreconcilable difference between interface and internal complex number conventions");
      }
      memcpy(diracParam.b_5, inv_param->b_5, sizeof(Complex) * inv_param->Ls);
      memcpy(diracParam.c_5, inv_param->c_5, sizeof(Complex) * inv_param->Ls);
      if (getVerbosity() >= QUDA_DEBUG_VERBOSE) {
        printfQuda("Printing b_5 and c_5 values\n");
        for (int i = 0; i < diracParam.Ls; i++) {
          printfQuda("fromQUDA diracParam: b5[%d] = %f + i%f, c5[%d] = %f + i%f\n", i, diracParam.b_5[i].real(),
              diracParam.b_5[i].imag(), i, diracParam.c_5[i].real(), diracParam.c_5[i].imag());
          // printfQuda("fromQUDA inv_param: b5[%d] = %f %f c5[%d] = %f %f\n", i, inv_param->b_5[i], i,
          // inv_param->c_5[i] ); printfQuda("fromQUDA creal: b5[%d] = %f %f c5[%d] = %f %f \n", i,
          // creal(inv_param->b_5[i]), cimag(inv_param->b_5[i]), i, creal(inv_param->c_5[i]), cimag(inv_param->c_5[i]) );
        }
      }
      break;
    case QUDA_STAGGERED_DSLASH:
      diracParam.type = pc ? QUDA_STAGGEREDPC_DIRAC : QUDA_STAGGERED_DIRAC;
      break;
    case QUDA_ASQTAD_DSLASH:
      diracParam.type = pc ? QUDA_ASQTADPC_DIRAC : QUDA_ASQTAD_DIRAC;
      break;
    case QUDA_TWISTED_MASS_DSLASH:
      diracParam.type = pc ? QUDA_TWISTED_MASSPC_DIRAC : QUDA_TWISTED_MASS_DIRAC;
      if (inv_param->twist_flavor == QUDA_TWIST_SINGLET) {
	diracParam.Ls = 1;
	diracParam.epsilon = 0.0;
      } else {
	diracParam.Ls = 2;
	diracParam.epsilon = inv_param->twist_flavor == QUDA_TWIST_NONDEG_DOUBLET ? inv_param->epsilon : 0.0;
      }
      break;
    case QUDA_TWISTED_CLOVER_DSLASH:
      diracParam.type = pc ? QUDA_TWISTED_CLOVERPC_DIRAC : QUDA_TWISTED_CLOVER_DIRAC;
      if (inv_param->twist_flavor == QUDA_TWIST_SINGLET)  {
	diracParam.Ls = 1;
	diracParam.epsilon = 0.0;
      } else {
	diracParam.Ls = 2;
	diracParam.epsilon = inv_param->twist_flavor == QUDA_TWIST_NONDEG_DOUBLET ? inv_param->epsilon : 0.0;
      }
      break;
    case QUDA_LAPLACE_DSLASH:
      diracParam.type = pc ? QUDA_GAUGE_LAPLACEPC_DIRAC : QUDA_GAUGE_LAPLACE_DIRAC;
      diracParam.laplace3D = inv_param->laplace3D;
      break;
    case QUDA_COVDEV_DSLASH:
      diracParam.type = QUDA_GAUGE_COVDEV_DIRAC;
      break;
    default:
      errorQuda("Unsupported dslash_type %d", inv_param->dslash_type);
    }

    diracParam.matpcType = inv_param->matpc_type;
    diracParam.dagger = inv_param->dagger;
    diracParam.gauge = inv_param->dslash_type == QUDA_ASQTAD_DSLASH ? gaugeFatPrecise : gaugePrecise;
    diracParam.fatGauge = gaugeFatPrecise;
    diracParam.longGauge = gaugeLongPrecise;
    diracParam.clover = cloverPrecise;
    diracParam.kappa = kappa;
    diracParam.mass = inv_param->mass;
    diracParam.m5 = inv_param->m5;
    diracParam.mu = inv_param->mu;

    for (int i=0; i<4; i++) diracParam.commDim[i] = 1;   // comms are always on

    if (diracParam.gauge->Precision() != inv_param->cuda_prec)
      errorQuda("Gauge precision %d does not match requested precision %d\n", diracParam.gauge->Precision(),
                inv_param->cuda_prec);
  }


  void setDiracSloppyParam(DiracParam &diracParam, QudaInvertParam *inv_param, const bool pc)
  {
    setDiracParam(diracParam, inv_param, pc);

    diracParam.gauge = inv_param->dslash_type == QUDA_ASQTAD_DSLASH ? gaugeFatSloppy : gaugeSloppy;
    diracParam.fatGauge = gaugeFatSloppy;
    diracParam.longGauge = gaugeLongSloppy;
    diracParam.clover = cloverSloppy;

    for (int i=0; i<4; i++) {
      diracParam.commDim[i] = 1;   // comms are always on
    }

    if (diracParam.gauge->Precision() != inv_param->cuda_prec_sloppy)
      errorQuda("Gauge precision %d does not match requested precision %d\n", diracParam.gauge->Precision(),
                inv_param->cuda_prec_sloppy);
  }

  void setDiracRefineParam(DiracParam &diracParam, QudaInvertParam *inv_param, const bool pc)
  {
    setDiracParam(diracParam, inv_param, pc);

    diracParam.gauge = inv_param->dslash_type == QUDA_ASQTAD_DSLASH ? gaugeFatRefinement : gaugeRefinement;
    diracParam.fatGauge = gaugeFatRefinement;
    diracParam.longGauge = gaugeLongRefinement;
    diracParam.clover = cloverRefinement;

    for (int i=0; i<4; i++) {
      diracParam.commDim[i] = 1;   // comms are always on
    }

    if (diracParam.gauge->Precision() != inv_param->cuda_prec_refinement_sloppy)
      errorQuda("Gauge precision %d does not match requested precision %d\n", diracParam.gauge->Precision(),
                inv_param->cuda_prec_refinement_sloppy);
  }

  // The preconditioner currently mimicks the sloppy operator with no comms
  void setDiracPreParam(DiracParam &diracParam, QudaInvertParam *inv_param, const bool pc, bool comms)
  {
    setDiracParam(diracParam, inv_param, pc);

    if (inv_param->overlap) {
      diracParam.gauge = inv_param->dslash_type == QUDA_ASQTAD_DSLASH ? gaugeFatExtended : gaugeExtended;
      diracParam.fatGauge = gaugeFatExtended;
      diracParam.longGauge = gaugeLongExtended;
    } else {
      diracParam.gauge = inv_param->dslash_type == QUDA_ASQTAD_DSLASH ? gaugeFatPrecondition : gaugePrecondition;
      diracParam.fatGauge = gaugeFatPrecondition;
      diracParam.longGauge = gaugeLongPrecondition;
    }
    diracParam.clover = cloverPrecondition;

    for (int i=0; i<4; i++) {
      diracParam.commDim[i] = comms ? 1 : 0;
    }

    // In the preconditioned staggered CG allow a different dslash type in the preconditioning
    if(inv_param->inv_type == QUDA_PCG_INVERTER && inv_param->dslash_type == QUDA_ASQTAD_DSLASH
       && inv_param->dslash_type_precondition == QUDA_STAGGERED_DSLASH) {
       diracParam.type = pc ? QUDA_STAGGEREDPC_DIRAC : QUDA_STAGGERED_DIRAC;
       diracParam.gauge = gaugeFatPrecondition;
    }

    if (diracParam.gauge->Precision() != inv_param->cuda_prec_precondition)
      errorQuda("Gauge precision %d does not match requested precision %d\n", diracParam.gauge->Precision(),
                inv_param->cuda_prec_precondition);
  }

  // The deflation preconditioner currently mimicks the sloppy operator with no comms
  void setDiracEigParam(DiracParam &diracParam, QudaInvertParam *inv_param, const bool pc, bool comms)
  {
    setDiracParam(diracParam, inv_param, pc);

    if (inv_param->overlap) {
      diracParam.gauge = inv_param->dslash_type == QUDA_ASQTAD_DSLASH ? gaugeFatExtended : gaugeExtended;
      diracParam.fatGauge = gaugeFatExtended;
      diracParam.longGauge = gaugeLongExtended;
    } else {
      diracParam.gauge = inv_param->dslash_type == QUDA_ASQTAD_DSLASH ? gaugeFatEigensolver : gaugeEigensolver;
      diracParam.fatGauge = gaugeFatEigensolver;
      diracParam.longGauge = gaugeLongEigensolver;
    }
    diracParam.clover = cloverEigensolver;

    for (int i = 0; i < 4; i++) { diracParam.commDim[i] = comms ? 1 : 0; }

    // In the deflated staggered CG allow a different dslash type
    if (inv_param->inv_type == QUDA_PCG_INVERTER && inv_param->dslash_type == QUDA_ASQTAD_DSLASH
        && inv_param->dslash_type_precondition == QUDA_STAGGERED_DSLASH) {
      diracParam.type = pc ? QUDA_STAGGEREDPC_DIRAC : QUDA_STAGGERED_DIRAC;
      diracParam.gauge = gaugeFatEigensolver;
    }

    if (diracParam.gauge->Precision() != inv_param->cuda_prec_eigensolver)
      errorQuda("Gauge precision %d does not match requested precision %d\n", diracParam.gauge->Precision(),
                inv_param->cuda_prec_eigensolver);
  }

  void createDirac(Dirac *&d, Dirac *&dSloppy, Dirac *&dPre, QudaInvertParam &param, const bool pc_solve)
  {
    DiracParam diracParam;
    DiracParam diracSloppyParam;
    DiracParam diracPreParam;

    setDiracParam(diracParam, &param, pc_solve);
    setDiracSloppyParam(diracSloppyParam, &param, pc_solve);
    // eigCG and deflation need 2 sloppy precisions and do not use Schwarz
    bool comms_flag = (param.schwarz_type != QUDA_INVALID_SCHWARZ) ? false : true;
    setDiracPreParam(diracPreParam, &param, pc_solve, comms_flag);

    d = Dirac::create(diracParam); // create the Dirac operator
    dSloppy = Dirac::create(diracSloppyParam);
    dPre = Dirac::create(diracPreParam);
  }

  void createDiracWithRefine(Dirac *&d, Dirac *&dSloppy, Dirac *&dPre, Dirac *&dRef, QudaInvertParam &param,
                             const bool pc_solve)
  {
    DiracParam diracParam;
    DiracParam diracSloppyParam;
    DiracParam diracPreParam;
    DiracParam diracRefParam;

    setDiracParam(diracParam, &param, pc_solve);
    setDiracSloppyParam(diracSloppyParam, &param, pc_solve);
    setDiracRefineParam(diracRefParam, &param, pc_solve);
    // eigCG and deflation need 2 sloppy precisions and do not use Schwarz
    bool comms_flag = (param.inv_type == QUDA_INC_EIGCG_INVERTER || param.eig_param) ? true : false;
    setDiracPreParam(diracPreParam, &param, pc_solve, comms_flag);

    d = Dirac::create(diracParam); // create the Dirac operator
    dSloppy = Dirac::create(diracSloppyParam);
    dPre = Dirac::create(diracPreParam);
    dRef = Dirac::create(diracRefParam);
  }

  void createDiracWithEig(Dirac *&d, Dirac *&dSloppy, Dirac *&dPre, Dirac *&dEig, QudaInvertParam &param,
                          const bool pc_solve)
  {
    DiracParam diracParam;
    DiracParam diracSloppyParam;
    DiracParam diracPreParam;
    DiracParam diracEigParam;

    setDiracParam(diracParam, &param, pc_solve);
    setDiracSloppyParam(diracSloppyParam, &param, pc_solve);
    // eigCG and deflation need 2 sloppy precisions and do not use Schwarz
    bool comms_flag = (param.inv_type == QUDA_INC_EIGCG_INVERTER || param.eig_param) ? true : false;
    setDiracPreParam(diracPreParam, &param, pc_solve, comms_flag);
    setDiracEigParam(diracEigParam, &param, pc_solve, comms_flag);

    d = Dirac::create(diracParam); // create the Dirac operator
    dSloppy = Dirac::create(diracSloppyParam);
    dPre = Dirac::create(diracPreParam);
    dEig = Dirac::create(diracEigParam);
  }

  void massRescale(cudaColorSpinorField &b, QudaInvertParam &param, bool for_multishift)
  {

    double kappa5 = (0.5/(5.0 + param.m5));
    double kappa = (param.dslash_type == QUDA_DOMAIN_WALL_DSLASH || param.dslash_type == QUDA_DOMAIN_WALL_4D_DSLASH
                    || param.dslash_type == QUDA_MOBIUS_DWF_DSLASH || param.dslash_type == QUDA_MOBIUS_DWF_EOFA_DSLASH) ?
      kappa5 :
      param.kappa;

    if (getVerbosity() >= QUDA_DEBUG_VERBOSE) {
      printfQuda("Mass rescale: Kappa is: %g\n", kappa);
      printfQuda("Mass rescale: mass normalization: %d\n", param.mass_normalization);
      double nin = blas::norm2(b);
      printfQuda("Mass rescale: norm of source in = %g\n", nin);
    }

    // staggered dslash uses mass normalization internally
    if (param.dslash_type == QUDA_ASQTAD_DSLASH || param.dslash_type == QUDA_STAGGERED_DSLASH) {
      switch (param.solution_type) {
        case QUDA_MAT_SOLUTION:
        case QUDA_MATPC_SOLUTION:
          if (param.mass_normalization == QUDA_KAPPA_NORMALIZATION) blas::ax(2.0*param.mass, b);
          break;
        case QUDA_MATDAG_MAT_SOLUTION:
        case QUDA_MATPCDAG_MATPC_SOLUTION:
          if (param.mass_normalization == QUDA_KAPPA_NORMALIZATION) blas::ax(4.0*param.mass*param.mass, b);
          break;
        default:
          errorQuda("Not implemented");
      }
      return;
    }

    // multiply the source to compensate for normalization of the Dirac operator, if necessary
    // you are responsible for restoring what's in param.offset
    switch (param.solution_type) {
      case QUDA_MAT_SOLUTION:
        if (param.mass_normalization == QUDA_MASS_NORMALIZATION ||
            param.mass_normalization == QUDA_ASYMMETRIC_MASS_NORMALIZATION) {
	  blas::ax(2.0*kappa, b);
          if (for_multishift)
            for (int i = 0; i < param.num_offset; i++) param.offset[i] *= 2.0 * kappa;
        }
        break;
      case QUDA_MATDAG_MAT_SOLUTION:
        if (param.mass_normalization == QUDA_MASS_NORMALIZATION ||
            param.mass_normalization == QUDA_ASYMMETRIC_MASS_NORMALIZATION) {
	  blas::ax(4.0*kappa*kappa, b);
          if (for_multishift)
            for (int i = 0; i < param.num_offset; i++) param.offset[i] *= 4.0 * kappa * kappa;
        }
        break;
      case QUDA_MATPC_SOLUTION:
        if (param.mass_normalization == QUDA_MASS_NORMALIZATION) {
	  blas::ax(4.0*kappa*kappa, b);
          if (for_multishift)
            for (int i = 0; i < param.num_offset; i++) param.offset[i] *= 4.0 * kappa * kappa;
        } else if (param.mass_normalization == QUDA_ASYMMETRIC_MASS_NORMALIZATION) {
	  blas::ax(2.0*kappa, b);
          if (for_multishift)
            for (int i = 0; i < param.num_offset; i++) param.offset[i] *= 2.0 * kappa;
        }
        break;
      case QUDA_MATPCDAG_MATPC_SOLUTION:
        if (param.mass_normalization == QUDA_MASS_NORMALIZATION) {
	  blas::ax(16.0*std::pow(kappa,4), b);
          if (for_multishift)
            for (int i = 0; i < param.num_offset; i++) param.offset[i] *= 16.0 * std::pow(kappa, 4);
        } else if (param.mass_normalization == QUDA_ASYMMETRIC_MASS_NORMALIZATION) {
	  blas::ax(4.0*kappa*kappa, b);
          if (for_multishift)
            for (int i = 0; i < param.num_offset; i++) param.offset[i] *= 4.0 * kappa * kappa;
        }
        break;
      default:
        errorQuda("Solution type %d not supported", param.solution_type);
    }

    if (getVerbosity() >= QUDA_DEBUG_VERBOSE) printfQuda("Mass rescale done\n");
    if (getVerbosity() >= QUDA_DEBUG_VERBOSE) {
      printfQuda("Mass rescale: Kappa is: %g\n", kappa);
      printfQuda("Mass rescale: mass normalization: %d\n", param.mass_normalization);
      double nin = blas::norm2(b);
      printfQuda("Mass rescale: norm of source out = %g\n", nin);
    }
  }
}

void dslashQuda(void *h_out, void *h_in, QudaInvertParam *inv_param, QudaParity parity)
{
  profileDslash.TPSTART(QUDA_PROFILE_TOTAL);
  profileDslash.TPSTART(QUDA_PROFILE_INIT);

  const auto &gauge = (inv_param->dslash_type != QUDA_ASQTAD_DSLASH) ? *gaugePrecise : *gaugeFatPrecise;

  if ((!gaugePrecise && inv_param->dslash_type != QUDA_ASQTAD_DSLASH)
      || ((!gaugeFatPrecise || !gaugeLongPrecise) && inv_param->dslash_type == QUDA_ASQTAD_DSLASH))
    errorQuda("Gauge field not allocated");
  if (cloverPrecise == nullptr && ((inv_param->dslash_type == QUDA_CLOVER_WILSON_DSLASH) || (inv_param->dslash_type == QUDA_TWISTED_CLOVER_DSLASH)))
    errorQuda("Clover field not allocated");

  pushVerbosity(inv_param->verbosity);
  if (getVerbosity() >= QUDA_DEBUG_VERBOSE) printQudaInvertParam(inv_param);

  ColorSpinorParam cpuParam(h_in, *inv_param, gauge.X(), true, inv_param->input_location);
  ColorSpinorField *in_h = ColorSpinorField::Create(cpuParam);
  ColorSpinorParam cudaParam(cpuParam, *inv_param);

  cpuParam.v = h_out;
  cpuParam.location = inv_param->output_location;
  ColorSpinorField *out_h = ColorSpinorField::Create(cpuParam);

  cudaParam.create = QUDA_NULL_FIELD_CREATE;
  cudaColorSpinorField in(*in_h, cudaParam);
  cudaColorSpinorField out(in, cudaParam);

  bool pc = true;
  DiracParam diracParam;
  setDiracParam(diracParam, inv_param, pc);

  profileDslash.TPSTOP(QUDA_PROFILE_INIT);

  profileDslash.TPSTART(QUDA_PROFILE_H2D);
  in = *in_h;
  profileDslash.TPSTOP(QUDA_PROFILE_H2D);

  profileDslash.TPSTART(QUDA_PROFILE_COMPUTE);

  if (getVerbosity() >= QUDA_DEBUG_VERBOSE) {
    double cpu = blas::norm2(*in_h);
    double gpu = blas::norm2(in);
    printfQuda("In CPU %e CUDA %e\n", cpu, gpu);
  }

  if (inv_param->mass_normalization == QUDA_KAPPA_NORMALIZATION &&
      (inv_param->dslash_type == QUDA_STAGGERED_DSLASH ||
       inv_param->dslash_type == QUDA_ASQTAD_DSLASH) )
    blas::ax(1.0/(2.0*inv_param->mass), in);

  if (inv_param->dirac_order == QUDA_CPS_WILSON_DIRAC_ORDER) {
    if (parity == QUDA_EVEN_PARITY) {
      parity = QUDA_ODD_PARITY;
    } else {
      parity = QUDA_EVEN_PARITY;
    }
    blas::ax(gauge.Anisotropy(), in);
  }

  Dirac *dirac = Dirac::create(diracParam); // create the Dirac operator
  if (inv_param->dslash_type == QUDA_TWISTED_CLOVER_DSLASH && inv_param->dagger) {
    cudaParam.create = QUDA_NULL_FIELD_CREATE;
    cudaColorSpinorField tmp1(in, cudaParam);
    ((DiracTwistedCloverPC*) dirac)->TwistCloverInv(tmp1, in, (parity+1)%2); // apply the clover-twist
    dirac->Dslash(out, tmp1, parity); // apply the operator
  } else if (inv_param->dslash_type == QUDA_DOMAIN_WALL_4D_DSLASH || inv_param->dslash_type == QUDA_MOBIUS_DWF_DSLASH
             || inv_param->dslash_type == QUDA_MOBIUS_DWF_EOFA_DSLASH) {
    dirac->Dslash4(out, in, parity);
  } else {
    dirac->Dslash(out, in, parity); // apply the operator
  }
  profileDslash.TPSTOP(QUDA_PROFILE_COMPUTE);

  profileDslash.TPSTART(QUDA_PROFILE_D2H);
  *out_h = out;
  profileDslash.TPSTOP(QUDA_PROFILE_D2H);

  if (getVerbosity() >= QUDA_DEBUG_VERBOSE) {
    double cpu = blas::norm2(*out_h);
    double gpu = blas::norm2(out);
    printfQuda("Out CPU %e CUDA %e\n", cpu, gpu);
  }

  profileDslash.TPSTART(QUDA_PROFILE_FREE);
  delete dirac; // clean up

  delete out_h;
  delete in_h;
  profileDslash.TPSTOP(QUDA_PROFILE_FREE);

  popVerbosity();
  profileDslash.TPSTOP(QUDA_PROFILE_TOTAL);
}

void MatQuda(void *h_out, void *h_in, QudaInvertParam *inv_param)
{
  pushVerbosity(inv_param->verbosity);

  const auto &gauge = (inv_param->dslash_type != QUDA_ASQTAD_DSLASH) ? *gaugePrecise : *gaugeFatPrecise;

  if ((!gaugePrecise && inv_param->dslash_type != QUDA_ASQTAD_DSLASH)
      || ((!gaugeFatPrecise || !gaugeLongPrecise) && inv_param->dslash_type == QUDA_ASQTAD_DSLASH))
    errorQuda("Gauge field not allocated");
  if (cloverPrecise == nullptr && ((inv_param->dslash_type == QUDA_CLOVER_WILSON_DSLASH) || (inv_param->dslash_type == QUDA_TWISTED_CLOVER_DSLASH)))
    errorQuda("Clover field not allocated");
  if (getVerbosity() >= QUDA_DEBUG_VERBOSE) printQudaInvertParam(inv_param);

  bool pc = (inv_param->solution_type == QUDA_MATPC_SOLUTION ||
      inv_param->solution_type == QUDA_MATPCDAG_MATPC_SOLUTION);

  ColorSpinorParam cpuParam(h_in, *inv_param, gauge.X(), pc, inv_param->input_location);
  ColorSpinorField *in_h = ColorSpinorField::Create(cpuParam);

  ColorSpinorParam cudaParam(cpuParam, *inv_param);
  cudaColorSpinorField in(*in_h, cudaParam);

  if (getVerbosity() >= QUDA_DEBUG_VERBOSE) {
    double cpu = blas::norm2(*in_h);
    double gpu = blas::norm2(in);
    printfQuda("In CPU %e CUDA %e\n", cpu, gpu);
  }

  cudaParam.create = QUDA_NULL_FIELD_CREATE;
  cudaColorSpinorField out(in, cudaParam);

  DiracParam diracParam;
  setDiracParam(diracParam, inv_param, pc);

  Dirac *dirac = Dirac::create(diracParam); // create the Dirac operator
  dirac->M(out, in); // apply the operator
  delete dirac; // clean up

  double kappa = inv_param->kappa;
  if (pc) {
    if (inv_param->mass_normalization == QUDA_MASS_NORMALIZATION) {
      blas::ax(0.25/(kappa*kappa), out);
    } else if (inv_param->mass_normalization == QUDA_ASYMMETRIC_MASS_NORMALIZATION) {
      blas::ax(0.5/kappa, out);
    }
  } else {
    if (inv_param->mass_normalization == QUDA_MASS_NORMALIZATION ||
        inv_param->mass_normalization == QUDA_ASYMMETRIC_MASS_NORMALIZATION) {
      blas::ax(0.5/kappa, out);
    }
  }

  cpuParam.v = h_out;
  cpuParam.location = inv_param->output_location;
  ColorSpinorField *out_h = ColorSpinorField::Create(cpuParam);
  *out_h = out;

  if (getVerbosity() >= QUDA_DEBUG_VERBOSE) {
    double cpu = blas::norm2(*out_h);
    double gpu = blas::norm2(out);
    printfQuda("Out CPU %e CUDA %e\n", cpu, gpu);
  }

  delete out_h;
  delete in_h;

  popVerbosity();
}


void MatDagMatQuda(void *h_out, void *h_in, QudaInvertParam *inv_param)
{
  pushVerbosity(inv_param->verbosity);

  const auto &gauge = (inv_param->dslash_type != QUDA_ASQTAD_DSLASH) ? *gaugePrecise : *gaugeFatPrecise;

  if ((!gaugePrecise && inv_param->dslash_type != QUDA_ASQTAD_DSLASH)
      || ((!gaugeFatPrecise || !gaugeLongPrecise) && inv_param->dslash_type == QUDA_ASQTAD_DSLASH))
    errorQuda("Gauge field not allocated");
  if (cloverPrecise == nullptr && ((inv_param->dslash_type == QUDA_CLOVER_WILSON_DSLASH) || (inv_param->dslash_type == QUDA_TWISTED_CLOVER_DSLASH)))
    errorQuda("Clover field not allocated");
  if (getVerbosity() >= QUDA_DEBUG_VERBOSE) printQudaInvertParam(inv_param);

  bool pc = (inv_param->solution_type == QUDA_MATPC_SOLUTION ||
      inv_param->solution_type == QUDA_MATPCDAG_MATPC_SOLUTION);

  ColorSpinorParam cpuParam(h_in, *inv_param, gauge.X(), pc, inv_param->input_location);
  ColorSpinorField *in_h = ColorSpinorField::Create(cpuParam);

  ColorSpinorParam cudaParam(cpuParam, *inv_param);
  cudaColorSpinorField in(*in_h, cudaParam);

  if (getVerbosity() >= QUDA_DEBUG_VERBOSE){
    double cpu = blas::norm2(*in_h);
    double gpu = blas::norm2(in);
    printfQuda("In CPU %e CUDA %e\n", cpu, gpu);
  }

  cudaParam.create = QUDA_NULL_FIELD_CREATE;
  cudaColorSpinorField out(in, cudaParam);

  //  double kappa = inv_param->kappa;
  //  if (inv_param->dirac_order == QUDA_CPS_WILSON_DIRAC_ORDER) kappa *= gaugePrecise->anisotropy;

  DiracParam diracParam;
  setDiracParam(diracParam, inv_param, pc);

  Dirac *dirac = Dirac::create(diracParam); // create the Dirac operator
  dirac->MdagM(out, in); // apply the operator
  delete dirac; // clean up

  double kappa = inv_param->kappa;
  if (pc) {
    if (inv_param->mass_normalization == QUDA_MASS_NORMALIZATION) {
      blas::ax(1.0/std::pow(2.0*kappa,4), out);
    } else if (inv_param->mass_normalization == QUDA_ASYMMETRIC_MASS_NORMALIZATION) {
      blas::ax(0.25/(kappa*kappa), out);
    }
  } else {
    if (inv_param->mass_normalization == QUDA_MASS_NORMALIZATION ||
        inv_param->mass_normalization == QUDA_ASYMMETRIC_MASS_NORMALIZATION) {
      blas::ax(0.25/(kappa*kappa), out);
    }
  }

  cpuParam.v = h_out;
  cpuParam.location = inv_param->output_location;
  ColorSpinorField *out_h = ColorSpinorField::Create(cpuParam);
  *out_h = out;

  if (getVerbosity() >= QUDA_DEBUG_VERBOSE){
    double cpu = blas::norm2(*out_h);
    double gpu = blas::norm2(out);
    printfQuda("Out CPU %e CUDA %e\n", cpu, gpu);
  }

  delete out_h;
  delete in_h;

  popVerbosity();
}

namespace quda
{
  bool canReuseResidentGauge(QudaInvertParam *param)
  {
    if (param->dslash_type != QUDA_ASQTAD_DSLASH) {
      return (gaugePrecise != nullptr) and param->cuda_prec == gaugePrecise->Precision();
    } else {
      return (gaugeFatPrecise != nullptr) and param->cuda_prec == gaugeFatPrecise->Precision();
    }
  }

  GaugeField* getResidentGauge() { return gaugePrecise; }

} // namespace quda

void checkClover(QudaInvertParam *param) {

  if (param->dslash_type != QUDA_CLOVER_WILSON_DSLASH && param->dslash_type != QUDA_TWISTED_CLOVER_DSLASH) {
    return;
  }

  if (param->cuda_prec != cloverPrecise->Precision()) {
    errorQuda("Solve precision %d doesn't match clover precision %d", param->cuda_prec, cloverPrecise->Precision());
  }

  if ( (!cloverSloppy || param->cuda_prec_sloppy != cloverSloppy->Precision()) ||
       (!cloverPrecondition || param->cuda_prec_precondition != cloverPrecondition->Precision()) ||
       (!cloverRefinement || param->cuda_prec_refinement_sloppy != cloverRefinement->Precision()) ) {
    freeSloppyCloverQuda();
    QudaPrecision prec[] = {param->cuda_prec_sloppy, param->cuda_prec_precondition, param->cuda_prec_refinement_sloppy};
    loadSloppyCloverQuda(prec);
  }

  if (cloverPrecise == nullptr) errorQuda("Precise clover field doesn't exist");
  if (cloverSloppy == nullptr) errorQuda("Sloppy clover field doesn't exist");
  if (cloverPrecondition == nullptr) errorQuda("Precondition clover field doesn't exist");
  if (cloverRefinement == nullptr) errorQuda("Refinement clover field doesn't exist");
}

quda::cudaGaugeField *checkGauge(QudaInvertParam *param)
{
  quda::cudaGaugeField *cudaGauge = nullptr;
  if (param->dslash_type != QUDA_ASQTAD_DSLASH) {
    if (gaugePrecise == nullptr) errorQuda("Precise gauge field doesn't exist");

    if (param->cuda_prec != gaugePrecise->Precision()) {
      errorQuda("Solve precision %d doesn't match gauge precision %d", param->cuda_prec, gaugePrecise->Precision());
    }

    if (param->cuda_prec_sloppy != gaugeSloppy->Precision()
        || param->cuda_prec_precondition != gaugePrecondition->Precision()
        || param->cuda_prec_refinement_sloppy != gaugeRefinement->Precision()
        || param->cuda_prec_eigensolver != gaugeEigensolver->Precision()) {
      QudaPrecision precision[4] = {param->cuda_prec_sloppy, param->cuda_prec_precondition,
                                    param->cuda_prec_refinement_sloppy, param->cuda_prec_eigensolver};
      QudaReconstructType recon[4] = {gaugeSloppy->Reconstruct(), gaugePrecondition->Reconstruct(),
                                      gaugeRefinement->Reconstruct(), gaugeEigensolver->Reconstruct()};
      freeSloppyGaugeQuda();
      loadSloppyGaugeQuda(precision, recon);
    }

    if (gaugeSloppy == nullptr) errorQuda("Sloppy gauge field doesn't exist");
    if (gaugePrecondition == nullptr) errorQuda("Precondition gauge field doesn't exist");
    if (gaugeRefinement == nullptr) errorQuda("Refinement gauge field doesn't exist");
    if (gaugeEigensolver == nullptr) errorQuda("Refinement gauge field doesn't exist");
    if (param->overlap) {
      if (gaugeExtended == nullptr) errorQuda("Extended gauge field doesn't exist");
    }
    cudaGauge = gaugePrecise;
  } else {
    if (gaugeFatPrecise == nullptr) errorQuda("Precise gauge fat field doesn't exist");
    if (gaugeLongPrecise == nullptr) errorQuda("Precise gauge long field doesn't exist");

    if (param->cuda_prec != gaugeFatPrecise->Precision()) {
      errorQuda("Solve precision %d doesn't match gauge precision %d", param->cuda_prec, gaugeFatPrecise->Precision());
    }

    if (param->cuda_prec_sloppy != gaugeFatSloppy->Precision()
        || param->cuda_prec_precondition != gaugeFatPrecondition->Precision()
        || param->cuda_prec_refinement_sloppy != gaugeFatRefinement->Precision()
        || param->cuda_prec_eigensolver != gaugeFatEigensolver->Precision()
        || param->cuda_prec_sloppy != gaugeLongSloppy->Precision()
        || param->cuda_prec_precondition != gaugeLongPrecondition->Precision()
        || param->cuda_prec_refinement_sloppy != gaugeLongRefinement->Precision()
        || param->cuda_prec_eigensolver != gaugeLongEigensolver->Precision()) {

      QudaPrecision precision[4] = {param->cuda_prec_sloppy, param->cuda_prec_precondition,
                                    param->cuda_prec_refinement_sloppy, param->cuda_prec_eigensolver};
      // recon is always no for fat links, so just use long reconstructs here
      QudaReconstructType recon[4] = {gaugeLongSloppy->Reconstruct(), gaugeLongPrecondition->Reconstruct(),
                                      gaugeLongRefinement->Reconstruct(), gaugeLongEigensolver->Reconstruct()};
      freeSloppyGaugeQuda();
      loadSloppyGaugeQuda(precision, recon);
    }

    if (gaugeFatSloppy == nullptr) errorQuda("Sloppy gauge fat field doesn't exist");
    if (gaugeFatPrecondition == nullptr) errorQuda("Precondition gauge fat field doesn't exist");
    if (gaugeFatRefinement == nullptr) errorQuda("Refinement gauge fat field doesn't exist");
    if (gaugeFatEigensolver == nullptr) errorQuda("Eigensolver gauge fat field doesn't exist");
    if (param->overlap) {
      if (gaugeFatExtended == nullptr) errorQuda("Extended gauge fat field doesn't exist");
    }

    if (gaugeLongSloppy == nullptr) errorQuda("Sloppy gauge long field doesn't exist");
    if (gaugeLongPrecondition == nullptr) errorQuda("Precondition gauge long field doesn't exist");
    if (gaugeLongRefinement == nullptr) errorQuda("Refinement gauge long field doesn't exist");
    if (gaugeLongEigensolver == nullptr) errorQuda("Eigensolver gauge long field doesn't exist");
    if (param->overlap) {
      if (gaugeLongExtended == nullptr) errorQuda("Extended gauge long field doesn't exist");
    }
    cudaGauge = gaugeFatPrecise;
  }

  checkClover(param);

  return cudaGauge;
}

void cloverQuda(void *h_out, void *h_in, QudaInvertParam *inv_param, QudaParity parity, int inverse)
{
  pushVerbosity(inv_param->verbosity);

  if (!initialized) errorQuda("QUDA not initialized");
  if (gaugePrecise == nullptr) errorQuda("Gauge field not allocated");
  if (cloverPrecise == nullptr) errorQuda("Clover field not allocated");

  if (getVerbosity() >= QUDA_DEBUG_VERBOSE) printQudaInvertParam(inv_param);

  if ((inv_param->dslash_type != QUDA_CLOVER_WILSON_DSLASH) && (inv_param->dslash_type != QUDA_TWISTED_CLOVER_DSLASH))
    errorQuda("Cannot apply the clover term for a non Wilson-clover or Twisted-mass-clover dslash");

  ColorSpinorParam cpuParam(h_in, *inv_param, gaugePrecise->X(), true);

  ColorSpinorField *in_h = (inv_param->input_location == QUDA_CPU_FIELD_LOCATION) ?
    static_cast<ColorSpinorField*>(new cpuColorSpinorField(cpuParam)) :
    static_cast<ColorSpinorField*>(new cudaColorSpinorField(cpuParam));

  ColorSpinorParam cudaParam(cpuParam, *inv_param);
  cudaColorSpinorField in(*in_h, cudaParam);

  if (getVerbosity() >= QUDA_DEBUG_VERBOSE) {
    double cpu = blas::norm2(*in_h);
    double gpu = blas::norm2(in);
    printfQuda("In CPU %e CUDA %e\n", cpu, gpu);
  }

  cudaParam.create = QUDA_NULL_FIELD_CREATE;
  cudaColorSpinorField out(in, cudaParam);

  if (inv_param->dirac_order == QUDA_CPS_WILSON_DIRAC_ORDER) {
    if (parity == QUDA_EVEN_PARITY) {
      parity = QUDA_ODD_PARITY;
    } else {
      parity = QUDA_EVEN_PARITY;
    }
    blas::ax(gaugePrecise->Anisotropy(), in);
  }
  bool pc = true;

  DiracParam diracParam;
  setDiracParam(diracParam, inv_param, pc);
	//FIXME: Do we need this for twisted clover???
  DiracCloverPC dirac(diracParam); // create the Dirac operator
  if (!inverse) dirac.Clover(out, in, parity); // apply the clover operator
  else dirac.CloverInv(out, in, parity);

  cpuParam.v = h_out;
  cpuParam.location = inv_param->output_location;
  ColorSpinorField *out_h = ColorSpinorField::Create(cpuParam);
  *out_h = out;

  if (getVerbosity() >= QUDA_DEBUG_VERBOSE) {
    double cpu = blas::norm2(*out_h);
    double gpu = blas::norm2(out);
    printfQuda("Out CPU %e CUDA %e\n", cpu, gpu);
  }

  /*for (int i=0; i<in_h->Volume(); i++) {
    ((cpuColorSpinorField*)out_h)->PrintVector(i);
    }*/

  delete out_h;
  delete in_h;

  popVerbosity();
}

void eigensolveQuda(void **host_evecs, double _Complex *host_evals, QudaEigParam *eig_param)
{
  profileEigensolve.TPSTART(QUDA_PROFILE_TOTAL);
  profileEigensolve.TPSTART(QUDA_PROFILE_INIT);

  // Transfer the inv param structure contained in eig_param
  QudaInvertParam *inv_param = eig_param->invert_param;

  if (inv_param->dslash_type == QUDA_DOMAIN_WALL_DSLASH || inv_param->dslash_type == QUDA_DOMAIN_WALL_4D_DSLASH
      || inv_param->dslash_type == QUDA_MOBIUS_DWF_DSLASH)
    setKernelPackT(true);

  if (!initialized) errorQuda("QUDA not initialized");

  pushVerbosity(inv_param->verbosity);
  if (getVerbosity() >= QUDA_DEBUG_VERBOSE) {
    printQudaInvertParam(inv_param);
    printQudaEigParam(eig_param);
  }

  checkInvertParam(inv_param);
  checkEigParam(eig_param);
  cudaGaugeField *cudaGauge = checkGauge(inv_param);

  bool pc_solve = (inv_param->solve_type == QUDA_DIRECT_PC_SOLVE) || (inv_param->solve_type == QUDA_NORMOP_PC_SOLVE)
    || (inv_param->solve_type == QUDA_NORMERR_PC_SOLVE);

  inv_param->secs = 0;
  inv_param->gflops = 0;
  inv_param->iter = 0;

  // Define problem matrix
  //------------------------------------------------------
  Dirac *d = nullptr;
  Dirac *dSloppy = nullptr;
  Dirac *dPre = nullptr;

  // Create the dirac operator with a sloppy and a precon.
  createDirac(d, dSloppy, dPre, *inv_param, pc_solve);
  Dirac &dirac = *d;

  // Create device side ColorSpinorField vector space and to pass to the
  // compute function.
  const int *X = cudaGauge->X();
  ColorSpinorParam cpuParam(host_evecs[0], *inv_param, X, inv_param->solution_type, inv_param->input_location);

  // create wrappers around application vector set
  std::vector<ColorSpinorField *> host_evecs_;
  for (int i = 0; i < eig_param->n_conv; i++) {
    cpuParam.v = host_evecs[i];
    host_evecs_.push_back(ColorSpinorField::Create(cpuParam));
  }

  ColorSpinorParam cudaParam(cpuParam);
  cudaParam.location = QUDA_CUDA_FIELD_LOCATION;
  cudaParam.create = QUDA_ZERO_FIELD_CREATE;
  cudaParam.setPrecision(inv_param->cuda_prec_eigensolver, inv_param->cuda_prec_eigensolver, true);
  // Ensure device vectors qre in UKQCD basis for Wilson type fermions
  if (cudaParam.nSpin != 1) cudaParam.gammaBasis = QUDA_UKQCD_GAMMA_BASIS;

  std::vector<Complex> evals(eig_param->n_conv, 0.0);
  std::vector<ColorSpinorField *> kSpace;
  for (int i = 0; i < eig_param->n_conv; i++) { kSpace.push_back(ColorSpinorField::Create(cudaParam)); }

  // If you attempt to compute part of the imaginary spectrum of a symmetric matrix,
  // the solver will fail.
  if ((eig_param->spectrum == QUDA_SPECTRUM_LI_EIG || eig_param->spectrum == QUDA_SPECTRUM_SI_EIG)
      && ((eig_param->use_norm_op || (inv_param->dslash_type == QUDA_LAPLACE_DSLASH))
          || ((inv_param->dslash_type == QUDA_STAGGERED_DSLASH || inv_param->dslash_type == QUDA_ASQTAD_DSLASH)
              && inv_param->solve_type == QUDA_DIRECT_PC_SOLVE))) {
    errorQuda("Cannot compute imaginary spectra with a hermitian operator");
  }

  // Gamma5 pre-multiplication is only supported for the M type operator
  if (eig_param->compute_gamma5) {
    if (eig_param->use_norm_op || eig_param->use_dagger) {
      errorQuda("gamma5 premultiplication is only supported for M type operators: dag = %s, normop = %s",
                eig_param->use_dagger ? "true" : "false", eig_param->use_norm_op ? "true" : "false");
    }
  }

  profileEigensolve.TPSTOP(QUDA_PROFILE_INIT);

  if (!eig_param->use_norm_op && !eig_param->use_dagger && eig_param->compute_gamma5) {
    DiracG5M m(dirac);
    if (eig_param->arpack_check) {
      arpack_solve(host_evecs_, evals, m, eig_param, profileEigensolve);
    } else {
      EigenSolver *eig_solve = EigenSolver::create(eig_param, m, profileEigensolve);
      (*eig_solve)(kSpace, evals);
      delete eig_solve;
    }
  } else if (!eig_param->use_norm_op && !eig_param->use_dagger && !eig_param->compute_gamma5) {
    DiracM m(dirac);
    if (eig_param->arpack_check) {
      arpack_solve(host_evecs_, evals, m, eig_param, profileEigensolve);
    } else {
      EigenSolver *eig_solve = EigenSolver::create(eig_param, m, profileEigensolve);
      (*eig_solve)(kSpace, evals);
      delete eig_solve;
    }
  } else if (!eig_param->use_norm_op && eig_param->use_dagger) {
    DiracMdag m(dirac);
    if (eig_param->arpack_check) {
      arpack_solve(host_evecs_, evals, m, eig_param, profileEigensolve);
    } else {
      EigenSolver *eig_solve = EigenSolver::create(eig_param, m, profileEigensolve);
      (*eig_solve)(kSpace, evals);
      delete eig_solve;
    }
  } else if (eig_param->use_norm_op && !eig_param->use_dagger) {
    DiracMdagM m(dirac);
    if (eig_param->arpack_check) {
      arpack_solve(host_evecs_, evals, m, eig_param, profileEigensolve);
    } else {
      EigenSolver *eig_solve = EigenSolver::create(eig_param, m, profileEigensolve);
      (*eig_solve)(kSpace, evals);
      delete eig_solve;
    }
  } else if (eig_param->use_norm_op && eig_param->use_dagger) {
    DiracMMdag m(dirac);
    if (eig_param->arpack_check) {
      arpack_solve(host_evecs_, evals, m, eig_param, profileEigensolve);
    } else {
      EigenSolver *eig_solve = EigenSolver::create(eig_param, m, profileEigensolve);
      (*eig_solve)(kSpace, evals);
      delete eig_solve;
    }
  } else {
    errorQuda("Invalid use_norm_op and dagger combination");
  }

  // Copy eigen values back
  for (int i = 0; i < eig_param->n_conv; i++) { memcpy(host_evals + i, &evals[i], sizeof(Complex)); }

  // Transfer Eigenpairs back to host if using GPU eigensolver. The copy
  // will automatically rotate from device UKQCD gamma basis to the
  // host side gamma basis.
  if (!(eig_param->arpack_check)) {
    profileEigensolve.TPSTART(QUDA_PROFILE_D2H);
    for (int i = 0; i < eig_param->n_conv; i++) *host_evecs_[i] = *kSpace[i];
    profileEigensolve.TPSTOP(QUDA_PROFILE_D2H);
  }

  profileEigensolve.TPSTART(QUDA_PROFILE_FREE);
  for (int i = 0; i < eig_param->n_conv; i++) delete host_evecs_[i];
  delete d;
  delete dSloppy;
  delete dPre;
  for (int i = 0; i < eig_param->n_conv; i++) delete kSpace[i];
  profileEigensolve.TPSTOP(QUDA_PROFILE_FREE);

  popVerbosity();

  // cache is written out even if a long benchmarking job gets interrupted
  saveTuneCache();

  profileEigensolve.TPSTOP(QUDA_PROFILE_TOTAL);
}

multigrid_solver::multigrid_solver(QudaMultigridParam &mg_param, TimeProfile &profile)
  : profile(profile) {
  profile.TPSTART(QUDA_PROFILE_INIT);
  QudaInvertParam *param = mg_param.invert_param;
  // set whether we are going use native or generic blas
  blas_lapack::set_native(param->native_blas_lapack);

  checkMultigridParam(&mg_param);
  cudaGaugeField *cudaGauge = checkGauge(param);

  // check MG params (needs to go somewhere else)
  if (mg_param.n_level > QUDA_MAX_MG_LEVEL)
    errorQuda("Requested MG levels %d greater than allowed maximum %d", mg_param.n_level, QUDA_MAX_MG_LEVEL);
  for (int i=0; i<mg_param.n_level; i++) {
    if (mg_param.smoother_solve_type[i] != QUDA_DIRECT_SOLVE && mg_param.smoother_solve_type[i] != QUDA_DIRECT_PC_SOLVE)
      errorQuda("Unsupported smoother solve type %d on level %d", mg_param.smoother_solve_type[i], i);
  }
  if (param->solve_type != QUDA_DIRECT_SOLVE)
    errorQuda("Outer MG solver can only use QUDA_DIRECT_SOLVE at present");

  if (getVerbosity() >= QUDA_DEBUG_VERBOSE) printQudaMultigridParam(&mg_param);
  mg_param.secs = 0;
  mg_param.gflops = 0;

  bool pc_solution = (param->solution_type == QUDA_MATPC_SOLUTION) ||
    (param->solution_type == QUDA_MATPCDAG_MATPC_SOLUTION);

  bool outer_pc_solve = (param->solve_type == QUDA_DIRECT_PC_SOLVE) ||
    (param->solve_type == QUDA_NORMOP_PC_SOLVE);

  // create the dirac operators for the fine grid

  // this is the Dirac operator we use for inter-grid residual computation
  DiracParam diracParam;
  setDiracSloppyParam(diracParam, param, outer_pc_solve);
  d = Dirac::create(diracParam);
  m = new DiracM(*d);

  // this is the Dirac operator we use for smoothing
  DiracParam diracSmoothParam;
  bool fine_grid_pc_solve = (mg_param.smoother_solve_type[0] == QUDA_DIRECT_PC_SOLVE) ||
    (mg_param.smoother_solve_type[0] == QUDA_NORMOP_PC_SOLVE);
  setDiracSloppyParam(diracSmoothParam, param, fine_grid_pc_solve);
  diracSmoothParam.halo_precision = mg_param.smoother_halo_precision[0];
  dSmooth = Dirac::create(diracSmoothParam);
  mSmooth = new DiracM(*dSmooth);

  // this is the Dirac operator we use for sloppy smoothing (we use the preconditioner fields for this)
  DiracParam diracSmoothSloppyParam;
  setDiracPreParam(diracSmoothSloppyParam, param, fine_grid_pc_solve,
		   mg_param.smoother_schwarz_type[0] == QUDA_INVALID_SCHWARZ ? true : false);
  diracSmoothSloppyParam.halo_precision = mg_param.smoother_halo_precision[0];

  dSmoothSloppy = Dirac::create(diracSmoothSloppyParam);
  mSmoothSloppy = new DiracM(*dSmoothSloppy);

  ColorSpinorParam csParam(nullptr, *param, cudaGauge->X(), pc_solution, mg_param.setup_location[0]);
  csParam.create = QUDA_NULL_FIELD_CREATE;
  QudaPrecision Bprec = mg_param.precision_null[0];
  Bprec = (mg_param.setup_location[0] == QUDA_CPU_FIELD_LOCATION && Bprec < QUDA_SINGLE_PRECISION ? QUDA_SINGLE_PRECISION : Bprec);
  csParam.setPrecision(Bprec, Bprec, true);
  if (mg_param.setup_location[0] == QUDA_CPU_FIELD_LOCATION) csParam.fieldOrder = QUDA_SPACE_SPIN_COLOR_FIELD_ORDER;
  csParam.mem_type = mg_param.setup_minimize_memory == QUDA_BOOLEAN_TRUE ? QUDA_MEMORY_MAPPED : QUDA_MEMORY_DEVICE;
  B.resize(mg_param.n_vec[0]);

  if (mg_param.transfer_type[0] == QUDA_TRANSFER_COARSE_KD || mg_param.transfer_type[0] == QUDA_TRANSFER_OPTIMIZED_KD) {
    // Create the ColorSpinorField as a "container" for metadata.
    csParam.create = QUDA_REFERENCE_FIELD_CREATE;

    // These never get accessed, `nullptr` on its own leads to an error in texture binding
    csParam.v = (void *)std::numeric_limits<uint64_t>::max();
    csParam.norm = (void *)std::numeric_limits<uint64_t>::max();
  }

  for (int i = 0; i < mg_param.n_vec[0]; i++) { B[i] = ColorSpinorField::Create(csParam); }

  // fill out the MG parameters for the fine level
  mgParam = new MGParam(mg_param, B, m, mSmooth, mSmoothSloppy);

  mg = new MG(*mgParam, profile);
  mgParam->updateInvertParam(*param);

  // cache is written out even if a long benchmarking job gets interrupted
  saveTuneCache();
  profile.TPSTOP(QUDA_PROFILE_INIT);
}

void* newMultigridQuda(QudaMultigridParam *mg_param) {
  profilerStart(__func__);

  pushVerbosity(mg_param->invert_param->verbosity);

  profileInvert.TPSTART(QUDA_PROFILE_TOTAL);
  auto *mg = new multigrid_solver(*mg_param, profileInvert);
  profileInvert.TPSTOP(QUDA_PROFILE_TOTAL);

  saveTuneCache();

  popVerbosity();

  profilerStop(__func__);
  return static_cast<void*>(mg);
}

void destroyMultigridQuda(void *mg) {
  delete static_cast<multigrid_solver*>(mg);
}

void updateMultigridQuda(void *mg_, QudaMultigridParam *mg_param)
{
  profilerStart(__func__);

  pushVerbosity(mg_param->invert_param->verbosity);

  profileInvert.TPSTART(QUDA_PROFILE_TOTAL);
  profileInvert.TPSTART(QUDA_PROFILE_PREAMBLE);

  auto *mg = static_cast<multigrid_solver*>(mg_);
  checkMultigridParam(mg_param);

  QudaInvertParam *param = mg_param->invert_param;
  // check the gauge fields have been created and set the precision as needed
  checkGauge(param);

  // for reporting level 1 is the fine level but internally use level 0 for indexing
  // sprintf(mg->prefix,"MG level 1 (%s): ", param.location == QUDA_CUDA_FIELD_LOCATION ? "GPU" : "CPU" );
  // setOutputPrefix(prefix);
  setOutputPrefix("MG level 1 (GPU): "); //fix me

  // Check if we're doing a thin update only
  if (mg_param->thin_update_only) {
    // FIXME: add support for updating kappa, mu as appropriate

    // FIXME: assumes gauge parameters haven't changed.
    // These routines will set gauge = gaugeFat for DiracImprovedStaggered
    mg->d->updateFields(gaugeSloppy, gaugeFatSloppy, gaugeLongSloppy, cloverSloppy);
    mg->d->setMass(param->mass);

    mg->dSmooth->updateFields(gaugeSloppy, gaugeFatSloppy, gaugeLongSloppy, cloverSloppy);
    mg->dSmooth->setMass(param->mass);

    if (mg->dSmoothSloppy != mg->dSmooth) {
      if (param->overlap) {
        mg->dSmoothSloppy->updateFields(gaugeExtended, gaugeFatExtended, gaugeLongExtended, cloverPrecondition);
      } else {
        mg->dSmoothSloppy->updateFields(gaugePrecondition, gaugeFatPrecondition, gaugeLongPrecondition,
                                        cloverPrecondition);
      }
      mg->dSmoothSloppy->setMass(param->mass);
    }
    // The above changes are propagated internally by use of references, pointers, etc, so
    // no further updates are needed.

  } else {

    bool outer_pc_solve = (param->solve_type == QUDA_DIRECT_PC_SOLVE) || (param->solve_type == QUDA_NORMOP_PC_SOLVE);

    // free the previous dirac operators
    if (mg->m) delete mg->m;
    if (mg->mSmooth) delete mg->mSmooth;
    if (mg->mSmoothSloppy) delete mg->mSmoothSloppy;

    if (mg->d) delete mg->d;
    if (mg->dSmooth) delete mg->dSmooth;
    if (mg->dSmoothSloppy && mg->dSmoothSloppy != mg->dSmooth) delete mg->dSmoothSloppy;

    // create new fine dirac operators

    // this is the Dirac operator we use for inter-grid residual computation
    DiracParam diracParam;
    setDiracSloppyParam(diracParam, param, outer_pc_solve);
    mg->d = Dirac::create(diracParam);
    mg->m = new DiracM(*(mg->d));

    // this is the Dirac operator we use for smoothing
    DiracParam diracSmoothParam;
    bool fine_grid_pc_solve = (mg_param->smoother_solve_type[0] == QUDA_DIRECT_PC_SOLVE)
      || (mg_param->smoother_solve_type[0] == QUDA_NORMOP_PC_SOLVE);
    setDiracSloppyParam(diracSmoothParam, param, fine_grid_pc_solve);
    mg->dSmooth = Dirac::create(diracSmoothParam);
    mg->mSmooth = new DiracM(*(mg->dSmooth));

    // this is the Dirac operator we use for sloppy smoothing (we use the preconditioner fields for this)
    DiracParam diracSmoothSloppyParam;
    setDiracPreParam(diracSmoothSloppyParam, param, fine_grid_pc_solve, true);
    mg->dSmoothSloppy = Dirac::create(diracSmoothSloppyParam);
    ;
    mg->mSmoothSloppy = new DiracM(*(mg->dSmoothSloppy));

    mg->mgParam->matResidual = mg->m;
    mg->mgParam->matSmooth = mg->mSmooth;
    mg->mgParam->matSmoothSloppy = mg->mSmoothSloppy;

    mg->mgParam->updateInvertParam(*param);
    if (mg->mgParam->mg_global.invert_param != param) mg->mgParam->mg_global.invert_param = param;

    bool refresh = true;
    mg->mg->reset(refresh);
  }

  setOutputPrefix("");

  // cache is written out even if a long benchmarking job gets interrupted
  saveTuneCache();

  profileInvert.TPSTOP(QUDA_PROFILE_PREAMBLE);
  profileInvert.TPSTOP(QUDA_PROFILE_TOTAL);

  popVerbosity();

  profilerStop(__func__);
}

void dumpMultigridQuda(void *mg_, QudaMultigridParam *mg_param)
{
  profilerStart(__func__);
  pushVerbosity(mg_param->invert_param->verbosity);
  profileInvert.TPSTART(QUDA_PROFILE_TOTAL);

  auto *mg = static_cast<multigrid_solver*>(mg_);
  checkMultigridParam(mg_param);
  checkGauge(mg_param->invert_param);

  mg->mg->dumpNullVectors();

  profileInvert.TPSTOP(QUDA_PROFILE_TOTAL);
  popVerbosity();
  profilerStop(__func__);
}

deflated_solver::deflated_solver(QudaEigParam &eig_param, TimeProfile &profile)
  : d(nullptr), m(nullptr), RV(nullptr), deflParam(nullptr), defl(nullptr),  profile(profile) {

  QudaInvertParam *param = eig_param.invert_param;

  if (param->inv_type != QUDA_EIGCG_INVERTER && param->inv_type != QUDA_INC_EIGCG_INVERTER) return;

  profile.TPSTART(QUDA_PROFILE_INIT);

  cudaGaugeField *cudaGauge = checkGauge(param);
  eig_param.secs   = 0;
  eig_param.gflops = 0;

  DiracParam diracParam;
  if(eig_param.cuda_prec_ritz == param->cuda_prec)
  {
    setDiracParam(diracParam, param, (param->solve_type == QUDA_DIRECT_PC_SOLVE) || (param->solve_type == QUDA_NORMOP_PC_SOLVE));
  } else {
    setDiracSloppyParam(diracParam, param, (param->solve_type == QUDA_DIRECT_PC_SOLVE) || (param->solve_type == QUDA_NORMOP_PC_SOLVE));
  }

  const bool pc_solve = (param->solve_type == QUDA_NORMOP_PC_SOLVE);

  d = Dirac::create(diracParam);
  m = pc_solve ? static_cast<DiracMatrix*>( new DiracMdagM(*d) ) : static_cast<DiracMatrix*>( new DiracM(*d));

  ColorSpinorParam ritzParam(nullptr, *param, cudaGauge->X(), pc_solve, eig_param.location);

  ritzParam.create        = QUDA_ZERO_FIELD_CREATE;
  ritzParam.is_composite  = true;
  ritzParam.is_component  = false;
  ritzParam.composite_dim = param->n_ev * param->deflation_grid;
  ritzParam.setPrecision(param->cuda_prec_ritz);

  if (ritzParam.location==QUDA_CUDA_FIELD_LOCATION) {
    ritzParam.setPrecision(param->cuda_prec_ritz, param->cuda_prec_ritz, true); // set native field order
    if (ritzParam.nSpin != 1) ritzParam.gammaBasis = QUDA_UKQCD_GAMMA_BASIS;

    //select memory location here, by default ritz vectors will be allocated on the device
    //but if not sufficient device memory, then the user may choose mapped type of memory
    ritzParam.mem_type = eig_param.mem_type_ritz;
  } else { //host location
    ritzParam.mem_type = QUDA_MEMORY_PINNED;
  }

  int ritzVolume = 1;
  for(int d = 0; d < ritzParam.nDim; d++) ritzVolume *= ritzParam.x[d];

  if (getVerbosity() == QUDA_DEBUG_VERBOSE) {

    size_t byte_estimate = (size_t)ritzParam.composite_dim*(size_t)ritzVolume*(ritzParam.nColor*ritzParam.nSpin*ritzParam.Precision());
    printfQuda("allocating bytes: %lu (lattice volume %d, prec %d)", byte_estimate, ritzVolume, ritzParam.Precision());
    if(ritzParam.mem_type == QUDA_MEMORY_DEVICE) printfQuda("Using device memory type.\n");
    else if (ritzParam.mem_type == QUDA_MEMORY_MAPPED)
      printfQuda("Using mapped memory type.\n");
  }

  RV = ColorSpinorField::Create(ritzParam);

  deflParam = new DeflationParam(eig_param, RV, *m);

  defl = new Deflation(*deflParam, profile);

  profile.TPSTOP(QUDA_PROFILE_INIT);
}

void* newDeflationQuda(QudaEigParam *eig_param) {
  profileInvert.TPSTART(QUDA_PROFILE_TOTAL);
#ifdef MAGMA_LIB
  openMagma();
#endif
  auto *defl = new deflated_solver(*eig_param, profileInvert);

  profileInvert.TPSTOP(QUDA_PROFILE_TOTAL);

  saveProfile(__func__);
  flushProfile();
  return static_cast<void*>(defl);
}

void destroyDeflationQuda(void *df) {
#ifdef MAGMA_LIB
  closeMagma();
#endif
  delete static_cast<deflated_solver*>(df);
}

void invertQuda(void *hp_x, void *hp_b, QudaInvertParam *param)
{
  profilerStart(__func__);

  if (param->dslash_type == QUDA_DOMAIN_WALL_DSLASH || param->dslash_type == QUDA_DOMAIN_WALL_4D_DSLASH
      || param->dslash_type == QUDA_MOBIUS_DWF_DSLASH || param->dslash_type == QUDA_MOBIUS_DWF_EOFA_DSLASH)
    setKernelPackT(true);

  profileInvert.TPSTART(QUDA_PROFILE_TOTAL);

  if (!initialized) errorQuda("QUDA not initialized");

  pushVerbosity(param->verbosity);
  if (getVerbosity() >= QUDA_DEBUG_VERBOSE) printQudaInvertParam(param);

  checkInvertParam(param, hp_x, hp_b);

  // check the gauge fields have been created
  cudaGaugeField *cudaGauge = checkGauge(param);
  cudaGaugeField *gaugeTemp = nullptr;
  
  // Smear the gauge field
  if (param->gauge_smear == QUDA_BOOLEAN_TRUE) {
    profileInvert.TPSTOP(QUDA_PROFILE_TOTAL);    
    switch(param->gauge_smear_type) {
    case QUDA_GAUGE_SMEAR_TYPE_APE: performAPEnStep(param->gauge_smear_steps, param->gauge_smear_coeff, 1); break;
    case QUDA_GAUGE_SMEAR_TYPE_STOUT: performSTOUTnStep(param->gauge_smear_steps, param->gauge_smear_coeff, 1); break;
    default: errorQuda("Unsupported smear type %d", param->gauge_smear_type);
    }

    // Copy the gauge field, restore after the solve
    GaugeFieldParam gParam(*gaugeSmeared);
    gaugeTemp = new cudaGaugeField(gParam);
    gaugeTemp->copy(*gaugePrecise);
    gaugePrecise->copy(*gaugeSmeared);
    profileInvert.TPSTART(QUDA_PROFILE_TOTAL);    
  }
  
  // It was probably a bad design decision to encode whether the system is even/odd preconditioned (PC) in
  // solve_type and solution_type, rather than in separate members of QudaInvertParam.  We're stuck with it
  // for now, though, so here we factorize everything for convenience.

  bool pc_solution = (param->solution_type == QUDA_MATPC_SOLUTION) ||
    (param->solution_type == QUDA_MATPCDAG_MATPC_SOLUTION);
  bool pc_solve = (param->solve_type == QUDA_DIRECT_PC_SOLVE) ||
    (param->solve_type == QUDA_NORMOP_PC_SOLVE) || (param->solve_type == QUDA_NORMERR_PC_SOLVE);
  bool mat_solution = (param->solution_type == QUDA_MAT_SOLUTION) ||
    (param->solution_type ==  QUDA_MATPC_SOLUTION);
  bool direct_solve = (param->solve_type == QUDA_DIRECT_SOLVE) ||
    (param->solve_type == QUDA_DIRECT_PC_SOLVE);
  bool norm_error_solve = (param->solve_type == QUDA_NORMERR_SOLVE) ||
    (param->solve_type == QUDA_NORMERR_PC_SOLVE);

  param->secs = 0;
  param->gflops = 0;
  param->iter = 0;

  Dirac *d = nullptr;
  Dirac *dSloppy = nullptr;
  Dirac *dPre = nullptr;
  Dirac *dEig = nullptr;

  // Create the dirac operator and operators for sloppy, precondition,
  // and an eigensolver
  createDiracWithEig(d, dSloppy, dPre, dEig, *param, pc_solve);

  Dirac &dirac = *d;
  Dirac &diracSloppy = *dSloppy;
  Dirac &diracPre = *dPre;
  Dirac &diracEig = *dEig;

  profileInvert.TPSTART(QUDA_PROFILE_H2D);

  ColorSpinorField *b = nullptr;
  ColorSpinorField *x = nullptr;
  ColorSpinorField *in = nullptr;
  ColorSpinorField *out = nullptr;

  const int *X = cudaGauge->X();

  // wrap CPU host side pointers
  ColorSpinorParam cpuParam(hp_b, *param, X, pc_solution, param->input_location);
  ColorSpinorField *h_b = ColorSpinorField::Create(cpuParam);

  cpuParam.v = hp_x;
  cpuParam.location = param->output_location;
  ColorSpinorField *h_x = ColorSpinorField::Create(cpuParam);

  // download source
  ColorSpinorParam cudaParam(cpuParam, *param);
  cudaParam.create = QUDA_COPY_FIELD_CREATE;
  b = new cudaColorSpinorField(*h_b, cudaParam);

  // now check if we need to invalidate the solutionResident vectors
  bool invalidate = false;
  if (param->use_resident_solution == 1) {
    for (auto v : solutionResident)
      if (b->Precision() != v->Precision() || b->SiteSubset() != v->SiteSubset()) { invalidate = true; break; }

    if (invalidate) {
      for (auto v : solutionResident) if (v) delete v;
      solutionResident.clear();
    }

    if (!solutionResident.size()) {
      cudaParam.create = QUDA_NULL_FIELD_CREATE;
      solutionResident.push_back(new cudaColorSpinorField(cudaParam)); // solution
    }
    x = solutionResident[0];
  } else {
    cudaParam.create = QUDA_NULL_FIELD_CREATE;
    x = new cudaColorSpinorField(cudaParam);
  }

  if (param->use_init_guess == QUDA_USE_INIT_GUESS_YES) { // download initial guess
    // initial guess only supported for single-pass solvers
    if ((param->solution_type == QUDA_MATDAG_MAT_SOLUTION || param->solution_type == QUDA_MATPCDAG_MATPC_SOLUTION) &&
        (param->solve_type == QUDA_DIRECT_SOLVE || param->solve_type == QUDA_DIRECT_PC_SOLVE)) {
      errorQuda("Initial guess not supported for two-pass solver");
    }

    *x = *h_x; // solution
  } else { // zero initial guess
    blas::zero(*x);
  }

  // if we're doing a managed memory MG solve and prefetching is
  // enabled, prefetch all the Dirac matrices. There's probably
  // a better place to put this...
  if (param->inv_type_precondition == QUDA_MG_INVERTER) {
    dirac.prefetch(QUDA_CUDA_FIELD_LOCATION);
    diracSloppy.prefetch(QUDA_CUDA_FIELD_LOCATION);
    diracPre.prefetch(QUDA_CUDA_FIELD_LOCATION);
  }

  profileInvert.TPSTOP(QUDA_PROFILE_H2D);
  profileInvert.TPSTART(QUDA_PROFILE_PREAMBLE);

  double nb = blas::norm2(*b);
  if (nb==0.0) errorQuda("Source has zero norm");

  if (getVerbosity() >= QUDA_VERBOSE) {
    double nh_b = blas::norm2(*h_b);
    printfQuda("Source: CPU = %g, CUDA copy = %g\n", nh_b, nb);
    if (param->use_init_guess == QUDA_USE_INIT_GUESS_YES) {
      double nh_x = blas::norm2(*h_x);
      double nx = blas::norm2(*x);
      printfQuda("Solution: CPU = %g, CUDA copy = %g\n", nh_x, nx);
    }
  }

  // rescale the source and solution vectors to help prevent the onset of underflow
  if (param->solver_normalization == QUDA_SOURCE_NORMALIZATION) {
    blas::ax(1.0/sqrt(nb), *b);
    blas::ax(1.0/sqrt(nb), *x);
  }

  massRescale(*static_cast<cudaColorSpinorField *>(b), *param, false);

  dirac.prepare(in, out, *x, *b, param->solution_type);

  if (getVerbosity() >= QUDA_VERBOSE) {
    double nin = blas::norm2(*in);
    double nout = blas::norm2(*out);
    printfQuda("Prepared source = %g\n", nin);
    printfQuda("Prepared solution = %g\n", nout);
  }

  if (getVerbosity() >= QUDA_VERBOSE) {
    double nin = blas::norm2(*in);
    printfQuda("Prepared source post mass rescale = %g\n", nin);
  }

  // solution_type specifies *what* system is to be solved.
  // solve_type specifies *how* the system is to be solved.
  //
  // We have the following four cases (plus preconditioned variants):
  //
  // solution_type    solve_type    Effect
  // -------------    ----------    ------
  // MAT              DIRECT        Solve Ax=b
  // MATDAG_MAT       DIRECT        Solve A^dag y = b, followed by Ax=y
  // MAT              NORMOP        Solve (A^dag A) x = (A^dag b)
  // MATDAG_MAT       NORMOP        Solve (A^dag A) x = b
  // MAT              NORMERR       Solve (A A^dag) y = b, then x = A^dag y
  //
  // We generally require that the solution_type and solve_type
  // preconditioning match.  As an exception, the unpreconditioned MAT
  // solution_type may be used with any solve_type, including
  // DIRECT_PC and NORMOP_PC.  In these cases, preparation of the
  // preconditioned source and reconstruction of the full solution are
  // taken care of by Dirac::prepare() and Dirac::reconstruct(),
  // respectively.

  if (pc_solution && !pc_solve) {
    errorQuda("Preconditioned (PC) solution_type requires a PC solve_type");
  }

  if (!mat_solution && !pc_solution && pc_solve) {
    errorQuda("Unpreconditioned MATDAG_MAT solution_type requires an unpreconditioned solve_type");
  }

  if (!mat_solution && norm_error_solve) {
    errorQuda("Normal-error solve requires Mat solution");
  }

  if (param->inv_type_precondition == QUDA_MG_INVERTER && (!direct_solve || !mat_solution)) {
    errorQuda("Multigrid preconditioning only supported for direct solves");
  }

  if (param->chrono_use_resident && ( norm_error_solve) ){
    errorQuda("Chronological forcasting only presently supported for M^dagger M solver");
  }

  profileInvert.TPSTOP(QUDA_PROFILE_PREAMBLE);

  if (mat_solution && !direct_solve && !norm_error_solve) { // prepare source: b' = A^dag b
    cudaColorSpinorField tmp(*in);
    dirac.Mdag(*in, tmp);
  } else if (!mat_solution && direct_solve) { // perform the first of two solves: A^dag y = b
    DiracMdag m(dirac), mSloppy(diracSloppy), mPre(diracPre), mEig(diracEig);
    SolverParam solverParam(*param);
    Solver *solve = Solver::create(solverParam, m, mSloppy, mPre, mEig, profileInvert);
    (*solve)(*out, *in);
    blas::copy(*in, *out);
    delete solve;
    solverParam.updateInvertParam(*param);
  }

  if (direct_solve) {
    DiracM m(dirac), mSloppy(diracSloppy), mPre(diracPre), mEig(diracEig);
    SolverParam solverParam(*param);
    // chronological forecasting
    if (param->chrono_use_resident && chronoResident[param->chrono_index].size() > 0) {
      profileInvert.TPSTART(QUDA_PROFILE_CHRONO);

      auto &basis = chronoResident[param->chrono_index];

      ColorSpinorParam cs_param(*basis[0]);
      ColorSpinorField *tmp = ColorSpinorField::Create(cs_param);
      ColorSpinorField *tmp2 = (param->chrono_precision == out->Precision()) ? out : ColorSpinorField::Create(cs_param);
      std::vector<ColorSpinorField*> Ap;
      for (unsigned int k=0; k < basis.size(); k++) {
        Ap.emplace_back((ColorSpinorField::Create(cs_param)));
      }

      if (param->chrono_precision == param->cuda_prec) {
        for (unsigned int j=0; j<basis.size(); j++) m(*Ap[j], *basis[j], *tmp, *tmp2);
      } else if (param->chrono_precision == param->cuda_prec_sloppy) {
        for (unsigned int j=0; j<basis.size(); j++) mSloppy(*Ap[j], *basis[j], *tmp, *tmp2);
      } else {
        errorQuda("Unexpected precision %d for chrono vectors (doesn't match outer %d or sloppy precision %d)",
                  param->chrono_precision, param->cuda_prec, param->cuda_prec_sloppy);
      }

      bool orthogonal = true;
      bool apply_mat = false;
      bool hermitian = false;
      MinResExt mre(m, orthogonal, apply_mat, hermitian, profileInvert);

      blas::copy(*tmp, *in);
      mre(*out, *tmp, basis, Ap);

      for (auto ap: Ap) {
        if (ap) delete (ap);
      }
      delete tmp;
      if (tmp2 != out) delete tmp2;

      profileInvert.TPSTOP(QUDA_PROFILE_CHRONO);
    }

    Solver *solve = Solver::create(solverParam, m, mSloppy, mPre, mEig, profileInvert);
    (*solve)(*out, *in);
    delete solve;
    solverParam.updateInvertParam(*param);
  } else if (!norm_error_solve) {
    DiracMdagM m(dirac), mSloppy(diracSloppy), mPre(diracPre), mEig(diracEig);
    SolverParam solverParam(*param);

    // chronological forecasting
    if (param->chrono_use_resident && chronoResident[param->chrono_index].size() > 0) {
      profileInvert.TPSTART(QUDA_PROFILE_CHRONO);

      auto &basis = chronoResident[param->chrono_index];

      ColorSpinorParam cs_param(*basis[0]);
      std::vector<ColorSpinorField*> Ap;
      ColorSpinorField *tmp = ColorSpinorField::Create(cs_param);
      ColorSpinorField *tmp2 = (param->chrono_precision == out->Precision()) ? out : ColorSpinorField::Create(cs_param);
      for (unsigned int k=0; k < basis.size(); k++) {
        Ap.emplace_back((ColorSpinorField::Create(cs_param)));
      }

      if (param->chrono_precision == param->cuda_prec) {
        for (unsigned int j=0; j<basis.size(); j++) m(*Ap[j], *basis[j], *tmp, *tmp2);
      } else if (param->chrono_precision == param->cuda_prec_sloppy) {
        for (unsigned int j=0; j<basis.size(); j++) mSloppy(*Ap[j], *basis[j], *tmp, *tmp2);
      } else {
        errorQuda("Unexpected precision %d for chrono vectors (doesn't match outer %d or sloppy precision %d)",
                  param->chrono_precision, param->cuda_prec, param->cuda_prec_sloppy);
      }

      bool orthogonal = true;
      bool apply_mat = false;
      bool hermitian = true;
      MinResExt mre(m, orthogonal, apply_mat, hermitian, profileInvert);

      blas::copy(*tmp, *in);
      mre(*out, *tmp, basis, Ap);

      for (auto ap: Ap) {
        if (ap) delete(ap);
      }
      delete tmp;
      if (tmp2 != out) delete tmp2;

      profileInvert.TPSTOP(QUDA_PROFILE_CHRONO);
    }

    // if using a Schwarz preconditioner with a normal operator then we must use the DiracMdagMLocal operator
    if (param->inv_type_precondition != QUDA_INVALID_INVERTER && param->schwarz_type != QUDA_INVALID_SCHWARZ) {
      DiracMdagMLocal mPreLocal(diracPre);
      Solver *solve = Solver::create(solverParam, m, mSloppy, mPreLocal, mEig, profileInvert);
      (*solve)(*out, *in);
      delete solve;
      solverParam.updateInvertParam(*param);
    } else {
      Solver *solve = Solver::create(solverParam, m, mSloppy, mPre, mEig, profileInvert);
      (*solve)(*out, *in);
      delete solve;
      solverParam.updateInvertParam(*param);
    }
  } else { // norm_error_solve
    DiracMMdag m(dirac), mSloppy(diracSloppy), mPre(diracPre), mEig(diracEig);
    cudaColorSpinorField tmp(*out);
    SolverParam solverParam(*param);
    Solver *solve = Solver::create(solverParam, m, mSloppy, mPre, mEig, profileInvert);
    (*solve)(tmp, *in); // y = (M M^\dag) b
    dirac.Mdag(*out, tmp);  // x = M^dag y
    delete solve;
    solverParam.updateInvertParam(*param);
  }

  if (getVerbosity() >= QUDA_VERBOSE){
    double nx = blas::norm2(*x);
    printfQuda("Solution = %g\n",nx);
  }

  profileInvert.TPSTART(QUDA_PROFILE_EPILOGUE);
  if (param->chrono_make_resident) {
    if(param->chrono_max_dim < 1){
      errorQuda("Cannot chrono_make_resident with chrono_max_dim %i",param->chrono_max_dim);
    }

    const int i = param->chrono_index;
    if (i >= QUDA_MAX_CHRONO)
      errorQuda("Requested chrono index %d is outside of max %d\n", i, QUDA_MAX_CHRONO);

    auto &basis = chronoResident[i];

    if(param->chrono_max_dim < (int)basis.size()){
      errorQuda("Requested chrono_max_dim %i is smaller than already existing chroology %i",param->chrono_max_dim,(int)basis.size());
    }

    if(not param->chrono_replace_last){
      // if we have not filled the space yet just augment
      if ((int)basis.size() < param->chrono_max_dim) {
        ColorSpinorParam cs_param(*out);
        cs_param.setPrecision(param->chrono_precision);
        basis.emplace_back(ColorSpinorField::Create(cs_param));
      }

      // shuffle every entry down one and bring the last to the front
      ColorSpinorField *tmp = basis[basis.size()-1];
      for (unsigned int j=basis.size()-1; j>0; j--) basis[j] = basis[j-1];
        basis[0] = tmp;
    }
    *(basis[0]) = *out; // set first entry to new solution
  }
  dirac.reconstruct(*x, *b, param->solution_type);

  if (param->solver_normalization == QUDA_SOURCE_NORMALIZATION) {
    // rescale the solution
    blas::ax(sqrt(nb), *x);
  }
  profileInvert.TPSTOP(QUDA_PROFILE_EPILOGUE);

  if (!param->make_resident_solution) {
    profileInvert.TPSTART(QUDA_PROFILE_D2H);
    *h_x = *x;
    profileInvert.TPSTOP(QUDA_PROFILE_D2H);
  }

  profileInvert.TPSTART(QUDA_PROFILE_EPILOGUE);

  if (param->compute_action) {
    Complex action = blas::cDotProduct(*b, *x);
    param->action[0] = action.real();
    param->action[1] = action.imag();
  }

  if (getVerbosity() >= QUDA_VERBOSE){
    double nx = blas::norm2(*x);
    double nh_x = blas::norm2(*h_x);
    printfQuda("Reconstructed: CUDA solution = %g, CPU copy = %g\n", nx, nh_x);
  }
  profileInvert.TPSTOP(QUDA_PROFILE_EPILOGUE);

  profileInvert.TPSTART(QUDA_PROFILE_FREE);

  delete h_b;
  delete h_x;
  delete b;

  if (param->use_resident_solution && !param->make_resident_solution) {
    for (auto v: solutionResident) if (v) delete v;
    solutionResident.clear();
  } else if (!param->make_resident_solution) {
    delete x;
  }

  delete d;
  delete dSloppy;
  delete dPre;
  delete dEig;
  
  if (param->gauge_smear == QUDA_BOOLEAN_TRUE) {
    gaugePrecise->copy(*gaugeTemp);
    delete gaugeTemp;
  }
  
  profileInvert.TPSTOP(QUDA_PROFILE_FREE);

  popVerbosity();

  // cache is written out even if a long benchmarking job gets interrupted
  saveTuneCache();

  profileInvert.TPSTOP(QUDA_PROFILE_TOTAL);

  profilerStop(__func__);
}

void loadFatLongGaugeQuda(QudaInvertParam *inv_param, QudaGaugeParam *gauge_param, void *milc_fatlinks,
                          void *milc_longlinks)
{
  auto link_recon = gauge_param->reconstruct;
  auto link_recon_sloppy = gauge_param->reconstruct_sloppy;
  auto link_recon_precondition = gauge_param->reconstruct_precondition;

  // Specific gauge parameters for MILC
  int pad_size = 0;
#ifdef MULTI_GPU
  int x_face_size = gauge_param->X[1] * gauge_param->X[2] * gauge_param->X[3] / 2;
  int y_face_size = gauge_param->X[0] * gauge_param->X[2] * gauge_param->X[3] / 2;
  int z_face_size = gauge_param->X[0] * gauge_param->X[1] * gauge_param->X[3] / 2;
  int t_face_size = gauge_param->X[0] * gauge_param->X[1] * gauge_param->X[2] / 2;
  pad_size = MAX(x_face_size, y_face_size);
  pad_size = MAX(pad_size, z_face_size);
  pad_size = MAX(pad_size, t_face_size);
#endif

  int fat_pad = pad_size;
  int link_pad = 3 * pad_size;

  gauge_param->type = (inv_param->dslash_type == QUDA_STAGGERED_DSLASH || inv_param->dslash_type == QUDA_LAPLACE_DSLASH) ?
    QUDA_SU3_LINKS :
    QUDA_ASQTAD_FAT_LINKS;

  gauge_param->ga_pad = fat_pad;
  if (inv_param->dslash_type == QUDA_STAGGERED_DSLASH || inv_param->dslash_type == QUDA_LAPLACE_DSLASH) {
    gauge_param->reconstruct = link_recon;
    gauge_param->reconstruct_sloppy = link_recon_sloppy;
    gauge_param->reconstruct_refinement_sloppy = link_recon_sloppy;
  } else {
    gauge_param->reconstruct = QUDA_RECONSTRUCT_NO;
    gauge_param->reconstruct_sloppy = QUDA_RECONSTRUCT_NO;
    gauge_param->reconstruct_refinement_sloppy = QUDA_RECONSTRUCT_NO;
  }
  gauge_param->reconstruct_precondition = QUDA_RECONSTRUCT_NO;

  loadGaugeQuda(milc_fatlinks, gauge_param);

  if (inv_param->dslash_type == QUDA_ASQTAD_DSLASH) {
    gauge_param->type = QUDA_ASQTAD_LONG_LINKS;
    gauge_param->ga_pad = link_pad;
    gauge_param->staggered_phase_type = QUDA_STAGGERED_PHASE_NO;
    gauge_param->reconstruct = link_recon;
    gauge_param->reconstruct_sloppy = link_recon_sloppy;
    gauge_param->reconstruct_refinement_sloppy = link_recon_sloppy;
    gauge_param->reconstruct_precondition = link_recon_precondition;
    loadGaugeQuda(milc_longlinks, gauge_param);
  }
}

template <class Interface, class... Args>
void callMultiSrcQuda(void **_hp_x, void **_hp_b, QudaInvertParam *param, // color spinor field pointers, and inv_param
                      void *h_gauge, void *milc_fatlinks, void *milc_longlinks,
                      QudaGaugeParam *gauge_param,     // gauge field pointers
                      void *h_clover, void *h_clovinv, // clover field pointers
                      Interface op, Args... args)
{
  /**
    Here we first re-distribute gauge, color spinor, and clover field to sub-partitions, then call either invertQuda or dslashQuda.
    - For clover and gauge field, we re-distribute the host clover side fields, restore them after.
    - For color spinor field, we re-distribute the host side source fields, and re-collect the host side solution fields.
  */

  profilerStart(__func__);

  CommKey split_key = {param->split_grid[0], param->split_grid[1], param->split_grid[2], param->split_grid[3]};
  int num_sub_partition = quda::product(split_key);

  if (!split_key.is_valid()) {
    errorQuda("split_key = [%d,%d,%d,%d] is not valid.\n", split_key[0], split_key[1], split_key[2], split_key[3]);
  }

  if (num_sub_partition == 1) { // In this case we don't split the grid.

    for (int n = 0; n < param->num_src; n++) { op(_hp_x[n], _hp_b[n], param, args...); }

  } else {

    profileInvertMultiSrc.TPSTART(QUDA_PROFILE_TOTAL);
    profileInvertMultiSrc.TPSTART(QUDA_PROFILE_INIT);

    if (gauge_param == nullptr) { errorQuda("gauge_param == nullptr.\n"); }

    // Doing the sub-partition arithmatics
    if (param->num_src_per_sub_partition * num_sub_partition != param->num_src) {
      errorQuda("We need to have split_grid[0](=%d) * split_grid[1](=%d) * split_grid[2](=%d) * split_grid[3](=%d) * "
                "num_src_per_sub_partition(=%d) == num_src(=%d).",
                split_key[0], split_key[1], split_key[2], split_key[3], param->num_src_per_sub_partition, param->num_src);
    }

    // Determine if the color spinor field is using a 5d e/o preconditioning
    QudaPCType pc_type = QUDA_4D_PC;
    if (param->dslash_type == QUDA_DOMAIN_WALL_DSLASH) { pc_type = QUDA_5D_PC; }

    // Doesn't work for MG yet.
    if (param->inv_type_precondition == QUDA_MG_INVERTER) { errorQuda("Split Grid does NOT work with MG yet."); }

    checkInvertParam(param, _hp_x[0], _hp_b[0]);

    bool is_staggered;
    if (h_gauge) {
      is_staggered = false;
    } else if (milc_fatlinks) {
      is_staggered = true;
    } else {
      errorQuda("Both h_gauge and milc_fatlinks are null.");
      is_staggered = true; // to suppress compiler warning/error.
    }

    // Gauge fields/params
    GaugeFieldParam *gf_param = nullptr;
    GaugeField *in = nullptr;
    // Staggered gauge fields/params
    GaugeFieldParam *milc_fatlink_param = nullptr;
    GaugeFieldParam *milc_longlink_param = nullptr;
    GaugeField *milc_fatlink_field = nullptr;
    GaugeField *milc_longlink_field = nullptr;

    // set up the gauge field params.
    if (!is_staggered) { // not staggered
      gf_param = new GaugeFieldParam(h_gauge, *gauge_param);
      if (gf_param->order <= 4) { gf_param->ghostExchange = QUDA_GHOST_EXCHANGE_NO; }
      in = GaugeField::Create(*gf_param);
    } else { // staggered
      milc_fatlink_param = new GaugeFieldParam(milc_fatlinks, *gauge_param);
      if (milc_fatlink_param->order <= 4) { milc_fatlink_param->ghostExchange = QUDA_GHOST_EXCHANGE_NO; }
      milc_fatlink_field = GaugeField::Create(*milc_fatlink_param);
      milc_longlink_param = new GaugeFieldParam(milc_longlinks, *gauge_param);
      if (milc_longlink_param->order <= 4) { milc_longlink_param->ghostExchange = QUDA_GHOST_EXCHANGE_NO; }
      milc_longlink_field = GaugeField::Create(*milc_longlink_param);
    }

    // Create the temp host side helper fields, which are just wrappers of the input pointers.
    bool pc_solution
      = (param->solution_type == QUDA_MATPC_SOLUTION) || (param->solution_type == QUDA_MATPCDAG_MATPC_SOLUTION);

    const int *X = gauge_param->X;
    quda::CommKey field_dim = {X[0], X[1], X[2], X[3]};
    ColorSpinorParam cpuParam(_hp_b[0], *param, X, pc_solution, param->input_location);
    std::vector<ColorSpinorField *> _h_b(param->num_src);
    for (int i = 0; i < param->num_src; i++) {
      cpuParam.v = _hp_b[i];
      _h_b[i] = ColorSpinorField::Create(cpuParam);
    }

    cpuParam.location = param->output_location;
    std::vector<ColorSpinorField *> _h_x(param->num_src);
    for (int i = 0; i < param->num_src; i++) {
      cpuParam.v = _hp_x[i];
      _h_x[i] = ColorSpinorField::Create(cpuParam);
    }

    // Make the gauge param dimensions larger
    if (getVerbosity() >= QUDA_DEBUG_VERBOSE) {
      printfQuda("Spliting the grid into sub-partitions: (%2d,%2d,%2d,%2d) / (%2d,%2d,%2d,%2d).\n", comm_dim(0),
                 comm_dim(1), comm_dim(2), comm_dim(3), split_key[0], split_key[1], split_key[2], split_key[3]);
    }
    for (int d = 0; d < CommKey::n_dim; d++) {
      if (comm_dim(d) % split_key[d] != 0) {
        errorQuda("Split not possible: %2d %% %2d != 0.", comm_dim(d), split_key[d]);
      }
      if (!is_staggered) {
        gf_param->x[d] *= split_key[d];
        gf_param->pad *= split_key[d];
      } else {
        milc_fatlink_param->x[d] *= split_key[d];
        milc_fatlink_param->pad *= split_key[d];
        milc_longlink_param->x[d] *= split_key[d];
        milc_longlink_param->pad *= split_key[d];
      }
      gauge_param->X[d] *= split_key[d];
      gauge_param->ga_pad *= split_key[d];
    }

    // Deal with clover field
    quda::CloverField *input_clover = nullptr;
    quda::CloverField *collected_clover = nullptr;
    if (param->dslash_type == QUDA_CLOVER_WILSON_DSLASH || param->dslash_type == QUDA_TWISTED_CLOVER_DSLASH
        || param->dslash_type == QUDA_CLOVER_HASENBUSCH_TWIST_DSLASH) {
      if (h_clover || h_clovinv) {
        CloverFieldParam clover_param;
        clover_param.nDim = 4;
        clover_param.csw = param->clover_coeff;
        clover_param.twisted = param->dslash_type == QUDA_TWISTED_CLOVER_DSLASH;
        clover_param.mu2 = clover_param.twisted ? 4.0 * param->kappa * param->kappa * param->mu * param->mu : 0.0;
        clover_param.siteSubset = QUDA_FULL_SITE_SUBSET;
        for (int d = 0; d < 4; d++) { clover_param.x[d] = field_dim[d]; }
        clover_param.pad = param->cl_pad;
        clover_param.create = QUDA_REFERENCE_FIELD_CREATE;
        clover_param.norm = nullptr;
        clover_param.invNorm = nullptr;
        clover_param.setPrecision(param->clover_cpu_prec);
        clover_param.direct = h_clover ? true : false;
        clover_param.inverse = h_clovinv ? true : false;
        clover_param.clover = h_clover;
        clover_param.cloverInv = h_clovinv;
        clover_param.order = param->clover_order;
        clover_param.location = param->clover_location;

        input_clover = CloverField::Create(clover_param);

        for (int d = 0; d < CommKey::n_dim; d++) { clover_param.x[d] *= split_key[d]; }
        clover_param.create = QUDA_NULL_FIELD_CREATE;
        collected_clover = CloverField::Create(clover_param);

        std::vector<quda::CloverField *> v_c(1);
        v_c[0] = input_clover;
        quda::split_field(*collected_clover, v_c, split_key); // Clover uses 4d even-odd preconditioning.
      }
    }

    quda::GaugeField *collected_gauge = nullptr;
    quda::GaugeField *collected_milc_fatlink_field = nullptr;
    quda::GaugeField *collected_milc_longlink_field = nullptr;

    if (!is_staggered) {
      gf_param->create = QUDA_NULL_FIELD_CREATE;
      collected_gauge = new quda::cpuGaugeField(*gf_param);
      std::vector<quda::GaugeField *> v_g(1);
      v_g[0] = in;
      quda::split_field(*collected_gauge, v_g, split_key);
    } else {
      milc_fatlink_param->create = QUDA_NULL_FIELD_CREATE;
      milc_longlink_param->create = QUDA_NULL_FIELD_CREATE;
      collected_milc_fatlink_field = new quda::cpuGaugeField(*milc_fatlink_param);
      collected_milc_longlink_field = new quda::cpuGaugeField(*milc_longlink_param);
      std::vector<quda::GaugeField *> v_g(1);
      v_g[0] = milc_fatlink_field;
      quda::split_field(*collected_milc_fatlink_field, v_g, split_key);
      v_g[0] = milc_longlink_field;
      quda::split_field(*collected_milc_longlink_field, v_g, split_key);
    }

    profileInvertMultiSrc.TPSTOP(QUDA_PROFILE_INIT);
    profileInvertMultiSrc.TPSTART(QUDA_PROFILE_PREAMBLE);

    comm_barrier();

    // Split input fermion field
    quda::ColorSpinorParam cpu_cs_param_split(*_h_x[0]);
    for (int d = 0; d < CommKey::n_dim; d++) { cpu_cs_param_split.x[d] *= split_key[d]; }
    std::vector<quda::ColorSpinorField *> _collect_b(param->num_src_per_sub_partition, nullptr);
    std::vector<quda::ColorSpinorField *> _collect_x(param->num_src_per_sub_partition, nullptr);
    for (int n = 0; n < param->num_src_per_sub_partition; n++) {
      _collect_b[n] = new quda::cpuColorSpinorField(cpu_cs_param_split);
      _collect_x[n] = new quda::cpuColorSpinorField(cpu_cs_param_split);
      auto first = _h_b.begin() + n * num_sub_partition;
      auto last = _h_b.begin() + (n + 1) * num_sub_partition;
      std::vector<ColorSpinorField *> _v_b(first, last);
      split_field(*_collect_b[n], _v_b, split_key, pc_type);
    }
    comm_barrier();

    push_communicator(split_key);
    updateR();
    comm_barrier();

    profileInvertMultiSrc.TPSTOP(QUDA_PROFILE_PREAMBLE);
    profileInvertMultiSrc.TPSTOP(QUDA_PROFILE_TOTAL);

    // Load gauge field after pushing the split communicator so the comm buffers, etc are setup according to
    // the split topology.
    if (getVerbosity() >= QUDA_DEBUG_VERBOSE) { printfQuda("Split grid loading gauge field...\n"); }
    if (!is_staggered) {
      loadGaugeQuda(collected_gauge->Gauge_p(), gauge_param);
    } else {
      // freeGaugeQuda();
      loadFatLongGaugeQuda(param, gauge_param, collected_milc_fatlink_field->Gauge_p(),
                           collected_milc_longlink_field->Gauge_p());
    }
    if (getVerbosity() >= QUDA_DEBUG_VERBOSE) { printfQuda("Split grid loaded gauge field...\n"); }

    if (param->dslash_type == QUDA_CLOVER_WILSON_DSLASH || param->dslash_type == QUDA_TWISTED_CLOVER_DSLASH
        || param->dslash_type == QUDA_CLOVER_HASENBUSCH_TWIST_DSLASH) {
      if (getVerbosity() >= QUDA_DEBUG_VERBOSE) { printfQuda("Split grid loading clover field...\n"); }
      if (collected_clover) {
        loadCloverQuda(collected_clover->V(false), collected_clover->V(true), param);
      } else {
        loadCloverQuda(nullptr, nullptr, param);
      }
      if (getVerbosity() >= QUDA_DEBUG_VERBOSE) { printfQuda("Split grid loaded clover field...\n"); }
    }

    for (int n = 0; n < param->num_src_per_sub_partition; n++) {
      op(_collect_x[n]->V(), _collect_b[n]->V(), param, args...);
    }

    profileInvertMultiSrc.TPSTART(QUDA_PROFILE_TOTAL);
    profileInvertMultiSrc.TPSTART(QUDA_PROFILE_EPILOGUE);
    push_communicator(default_comm_key);
    updateR();
    comm_barrier();

    for (int d = 0; d < CommKey::n_dim; d++) {
      gauge_param->X[d] /= split_key[d];
      gauge_param->ga_pad /= split_key[d];
    }

    for (int n = 0; n < param->num_src_per_sub_partition; n++) {
      auto first = _h_x.begin() + n * num_sub_partition;
      auto last = _h_x.begin() + (n + 1) * num_sub_partition;
      std::vector<ColorSpinorField *> _v_x(first, last);
      join_field(_v_x, *_collect_x[n], split_key, pc_type);
    }

    for (auto p : _collect_b) { delete p; }
    for (auto p : _collect_x) { delete p; }

    for (auto p : _h_x) { delete p; }
    for (auto p : _h_b) { delete p; }

    if (!is_staggered) {
      delete in;
      delete collected_gauge;
    } else {
      delete milc_fatlink_field;
      delete milc_longlink_field;
      delete collected_milc_fatlink_field;
      delete collected_milc_longlink_field;
    }

    if (input_clover) { delete input_clover; }
    if (collected_clover) { delete collected_clover; }

    profileInvertMultiSrc.TPSTOP(QUDA_PROFILE_EPILOGUE);
    profileInvertMultiSrc.TPSTOP(QUDA_PROFILE_TOTAL);

    // Restore the gauge field
    if (!is_staggered) {
      loadGaugeQuda(h_gauge, gauge_param);
    } else {
      freeGaugeQuda();
      loadFatLongGaugeQuda(param, gauge_param, milc_fatlinks, milc_longlinks);
    }

    if (param->dslash_type == QUDA_CLOVER_WILSON_DSLASH || param->dslash_type == QUDA_TWISTED_CLOVER_DSLASH) {
      loadCloverQuda(h_clover, h_clovinv, param);
    }
  }

  profilerStop(__func__);
}

void invertMultiSrcQuda(void **_hp_x, void **_hp_b, QudaInvertParam *param, void *h_gauge, QudaGaugeParam *gauge_param)
{
  auto op = [](void *_x, void *_b, QudaInvertParam *param) { invertQuda(_x, _b, param); };
  callMultiSrcQuda(_hp_x, _hp_b, param, h_gauge, nullptr, nullptr, gauge_param, nullptr, nullptr, op);
}

void invertMultiSrcStaggeredQuda(void **_hp_x, void **_hp_b, QudaInvertParam *param, void *milc_fatlinks,
                                 void *milc_longlinks, QudaGaugeParam *gauge_param)
{
  auto op = [](void *_x, void *_b, QudaInvertParam *param) { invertQuda(_x, _b, param); };
  callMultiSrcQuda(_hp_x, _hp_b, param, nullptr, milc_fatlinks, milc_longlinks, gauge_param, nullptr, nullptr, op);
}

void invertMultiSrcCloverQuda(void **_hp_x, void **_hp_b, QudaInvertParam *param, void *h_gauge,
                              QudaGaugeParam *gauge_param, void *h_clover, void *h_clovinv)
{
  auto op = [](void *_x, void *_b, QudaInvertParam *param) { invertQuda(_x, _b, param); };
  callMultiSrcQuda(_hp_x, _hp_b, param, h_gauge, nullptr, nullptr, gauge_param, h_clover, h_clovinv, op);
}

void dslashMultiSrcQuda(void **_hp_x, void **_hp_b, QudaInvertParam *param, QudaParity parity, void *h_gauge,
                        QudaGaugeParam *gauge_param)
{
  auto op = [](void *_x, void *_b, QudaInvertParam *param, QudaParity parity) { dslashQuda(_x, _b, param, parity); };
  callMultiSrcQuda(_hp_x, _hp_b, param, h_gauge, nullptr, nullptr, gauge_param, nullptr, nullptr, op, parity);
}

void dslashMultiSrcStaggeredQuda(void **_hp_x, void **_hp_b, QudaInvertParam *param, QudaParity parity,
                                 void *milc_fatlinks, void *milc_longlinks, QudaGaugeParam *gauge_param)
{
  auto op = [](void *_x, void *_b, QudaInvertParam *param, QudaParity parity) { dslashQuda(_x, _b, param, parity); };
  callMultiSrcQuda(_hp_x, _hp_b, param, nullptr, milc_fatlinks, milc_longlinks, gauge_param, nullptr, nullptr, op,
                   parity);
}

void dslashMultiSrcCloverQuda(void **_hp_x, void **_hp_b, QudaInvertParam *param, QudaParity parity, void *h_gauge,
                              QudaGaugeParam *gauge_param, void *h_clover, void *h_clovinv)
{
  auto op = [](void *_x, void *_b, QudaInvertParam *param, QudaParity parity) { dslashQuda(_x, _b, param, parity); };
  callMultiSrcQuda(_hp_x, _hp_b, param, h_gauge, nullptr, nullptr, gauge_param, h_clover, h_clovinv, op, parity);
}

/*!
 * Generic version of the multi-shift solver. Should work for
 * most fermions. Note that offset[0] is not folded into the mass parameter.
 *
 * For Wilson-type fermions, the solution_type must be MATDAG_MAT or MATPCDAG_MATPC,
 * and solve_type must be NORMOP or NORMOP_PC. The solution and solve
 * preconditioning have to match.
 *
 * For Staggered-type fermions, the solution_type must be MATPC, and the
 * solve type must be DIRECT_PC. This difference in convention is because
 * preconditioned staggered operator is normal, unlike with Wilson-type fermions.
 */
void invertMultiShiftQuda(void **_hp_x, void *_hp_b, QudaInvertParam *param)
{
  profilerStart(__func__);

  profileMulti.TPSTART(QUDA_PROFILE_TOTAL);
  profileMulti.TPSTART(QUDA_PROFILE_INIT);

  if (!initialized) errorQuda("QUDA not initialized");

  checkInvertParam(param, _hp_x[0], _hp_b);

  // check the gauge fields have been created
  checkGauge(param);

  if (param->num_offset > QUDA_MAX_MULTI_SHIFT)
    errorQuda("Number of shifts %d requested greater than QUDA_MAX_MULTI_SHIFT %d", param->num_offset,
              QUDA_MAX_MULTI_SHIFT);

  pushVerbosity(param->verbosity);

  bool pc_solution = (param->solution_type == QUDA_MATPC_SOLUTION) || (param->solution_type == QUDA_MATPCDAG_MATPC_SOLUTION);
  bool pc_solve = (param->solve_type == QUDA_DIRECT_PC_SOLVE) || (param->solve_type == QUDA_NORMOP_PC_SOLVE);
  bool mat_solution = (param->solution_type == QUDA_MAT_SOLUTION) || (param->solution_type ==  QUDA_MATPC_SOLUTION);
  bool direct_solve = (param->solve_type == QUDA_DIRECT_SOLVE) || (param->solve_type == QUDA_DIRECT_PC_SOLVE);

  if (param->dslash_type == QUDA_ASQTAD_DSLASH ||
      param->dslash_type == QUDA_STAGGERED_DSLASH) {

    if (param->solution_type != QUDA_MATPC_SOLUTION) {
      errorQuda("For Staggered-type fermions, multi-shift solver only suports MATPC solution type");
    }

    if (param->solve_type != QUDA_DIRECT_PC_SOLVE) {
      errorQuda("For Staggered-type fermions, multi-shift solver only supports DIRECT_PC solve types");
    }

  } else { // Wilson type

    if (mat_solution) {
      errorQuda("For Wilson-type fermions, multi-shift solver does not support MAT or MATPC solution types");
    }
    if (direct_solve) {
      errorQuda("For Wilson-type fermions, multi-shift solver does not support DIRECT or DIRECT_PC solve types");
    }
    if (pc_solution & !pc_solve) {
      errorQuda("For Wilson-type fermions, preconditioned (PC) solution_type requires a PC solve_type");
    }
    if (!pc_solution & pc_solve) {
      errorQuda("For Wilson-type fermions, in multi-shift solver, a preconditioned (PC) solve_type requires a PC solution_type");
    }
  }

  // Timing and FLOP counters
  param->secs = 0;
  param->gflops = 0;
  param->iter = 0;

  for (int i=0; i<param->num_offset-1; i++) {
    for (int j=i+1; j<param->num_offset; j++) {
      if (param->offset[i] > param->offset[j])
        errorQuda("Offsets must be ordered from smallest to largest");
    }
  }

  // Host pointers for x, take a copy of the input host pointers
  void** hp_x;
  hp_x = new void* [ param->num_offset ];

  void* hp_b = _hp_b;
  for(int i=0;i < param->num_offset;i++){
    hp_x[i] = _hp_x[i];
  }

  // Create the matrix.
  // The way this works is that createDirac will create 'd' and 'dSloppy'
  // which are global. We then grab these with references...
  //
  // Balint: Isn't there a nice construction pattern we could use here? This is
  // expedient but yucky.
  //  DiracParam diracParam;
  if (param->dslash_type == QUDA_ASQTAD_DSLASH ||
      param->dslash_type == QUDA_STAGGERED_DSLASH){
    param->mass = sqrt(param->offset[0]/4);
  }

  Dirac *d = nullptr;
  Dirac *dSloppy = nullptr;
  Dirac *dPre = nullptr;
  Dirac *dRefine = nullptr;

  // Create the dirac operator and a sloppy, precon, and refine.
  createDiracWithRefine(d, dSloppy, dPre, dRefine, *param, pc_solve);
  Dirac &dirac = *d;
  Dirac &diracSloppy = *dSloppy;


  cudaColorSpinorField *b = nullptr;   // Cuda RHS
  std::vector<ColorSpinorField*> x;  // Cuda Solutions
  x.resize(param->num_offset);
  std::vector<ColorSpinorField*> p;
  std::unique_ptr<double[]> r2_old(new double[param->num_offset]);

  // Grab the dimension array of the input gauge field.
  const int *X = ( param->dslash_type == QUDA_ASQTAD_DSLASH ) ?
    gaugeFatPrecise->X() : gaugePrecise->X();

  // This creates a ColorSpinorParam struct, from the host data
  // pointer, the definitions in param, the dimensions X, and whether
  // the solution is on a checkerboard instruction or not. These can
  // then be used as 'instructions' to create the actual
  // ColorSpinorField
  ColorSpinorParam cpuParam(hp_b, *param, X, pc_solution, param->input_location);
  ColorSpinorField *h_b = ColorSpinorField::Create(cpuParam);

  std::vector<ColorSpinorField*> h_x;
  h_x.resize(param->num_offset);

  cpuParam.location = param->output_location;
  for(int i=0; i < param->num_offset; i++) {
    cpuParam.v = hp_x[i];
    h_x[i] = ColorSpinorField::Create(cpuParam);
  }

  profileMulti.TPSTOP(QUDA_PROFILE_INIT);
  profileMulti.TPSTART(QUDA_PROFILE_H2D);
  // Now I need a colorSpinorParam for the device
  ColorSpinorParam cudaParam(cpuParam, *param);
  // This setting will download a host vector
  cudaParam.create = QUDA_COPY_FIELD_CREATE;
  cudaParam.location = QUDA_CUDA_FIELD_LOCATION;
  b = new cudaColorSpinorField(*h_b, cudaParam); // Creates b and downloads h_b to it
  profileMulti.TPSTOP(QUDA_PROFILE_H2D);

  profileMulti.TPSTART(QUDA_PROFILE_INIT);
  // Create the solution fields filled with zero
  cudaParam.create = QUDA_ZERO_FIELD_CREATE;

  // now check if we need to invalidate the solutionResident vectors
  bool invalidate = false;
  for (auto v : solutionResident) {
    if (cudaParam.Precision() != v->Precision()) {
      invalidate = true;
      break;
    }
  }

  if (invalidate) {
    for (auto v : solutionResident) delete v;
    solutionResident.clear();
  }

  // grow resident solutions to be big enough
  for (int i=solutionResident.size(); i < param->num_offset; i++) {
    if (getVerbosity() >= QUDA_DEBUG_VERBOSE) printfQuda("Adding vector %d to solutionsResident\n", i);
    solutionResident.push_back(new cudaColorSpinorField(cudaParam));
  }
  for (int i=0; i < param->num_offset; i++) x[i] = solutionResident[i];
  profileMulti.TPSTOP(QUDA_PROFILE_INIT);

  profileMulti.TPSTART(QUDA_PROFILE_PREAMBLE);

  // Check source norms
  double nb = blas::norm2(*b);
  if (nb==0.0) errorQuda("Source has zero norm");

  if(getVerbosity() >= QUDA_VERBOSE ) {
    double nh_b = blas::norm2(*h_b);
    printfQuda("Source: CPU = %g, CUDA copy = %g\n", nh_b, nb);
  }

  // rescale the source vector to help prevent the onset of underflow
  if (param->solver_normalization == QUDA_SOURCE_NORMALIZATION) {
    blas::ax(1.0/sqrt(nb), *b);
  }

  // backup shifts
  double unscaled_shifts[QUDA_MAX_MULTI_SHIFT];
  for (int i = 0; i < param->num_offset; i++) { unscaled_shifts[i] = param->offset[i]; }

  // rescale
  massRescale(*b, *param, true);
  profileMulti.TPSTOP(QUDA_PROFILE_PREAMBLE);

  DiracMatrix *m, *mSloppy;

  if (param->dslash_type == QUDA_ASQTAD_DSLASH ||
      param->dslash_type == QUDA_STAGGERED_DSLASH) {
    m = new DiracM(dirac);
    mSloppy = new DiracM(diracSloppy);
  } else {
    m = new DiracMdagM(dirac);
    mSloppy = new DiracMdagM(diracSloppy);
  }

  SolverParam solverParam(*param);
  {
    MultiShiftCG cg_m(*m, *mSloppy, solverParam, profileMulti);
    cg_m(x, *b, p, r2_old.get());
  }
  solverParam.updateInvertParam(*param);

  delete m;
  delete mSloppy;

  if (param->compute_true_res) {
    // check each shift has the desired tolerance and use sequential CG to refine
    profileMulti.TPSTART(QUDA_PROFILE_INIT);
    cudaParam.create = QUDA_ZERO_FIELD_CREATE;
    cudaColorSpinorField r(*b, cudaParam);
    profileMulti.TPSTOP(QUDA_PROFILE_INIT);
    QudaInvertParam refineparam = *param;
    refineparam.cuda_prec_sloppy = param->cuda_prec_refinement_sloppy;
    Dirac &dirac = *d;
    Dirac &diracSloppy = *dRefine;

#define REFINE_INCREASING_MASS
#ifdef REFINE_INCREASING_MASS
    for(int i=0; i < param->num_offset; i++) {
#else
    for(int i=param->num_offset-1; i >= 0; i--) {
#endif
      double rsd_hq = param->residual_type & QUDA_HEAVY_QUARK_RESIDUAL ?
	param->true_res_hq_offset[i] : 0;
      double tol_hq = param->residual_type & QUDA_HEAVY_QUARK_RESIDUAL ?
	param->tol_hq_offset[i] : 0;

      /*
	In the case where the shifted systems have zero tolerance
	specified, we refine these systems until either the limit of
	precision is reached (prec_tol) or until the tolerance reaches
	the iterated residual tolerance of the previous multi-shift
	solver (iter_res_offset[i]), which ever is greater.
      */
      const double prec_tol = std::pow(10.,(-2*(int)param->cuda_prec+4)); // implicit refinment limit of 1e-12
      const double iter_tol = (param->iter_res_offset[i] < prec_tol ? prec_tol : (param->iter_res_offset[i] *1.1));
      const double refine_tol = (param->tol_offset[i] == 0.0 ? iter_tol : param->tol_offset[i]);
      // refine if either L2 or heavy quark residual tolerances have not been met, only if desired residual is > 0
      if (param->true_res_offset[i] > refine_tol || rsd_hq > tol_hq) {
	if (getVerbosity() >= QUDA_SUMMARIZE)
	  printfQuda("Refining shift %d: L2 residual %e / %e, heavy quark %e / %e (actual / requested)\n",
		     i, param->true_res_offset[i], param->tol_offset[i], rsd_hq, tol_hq);

        // for staggered the shift is just a change in mass term (FIXME: for twisted mass also)
        if (param->dslash_type == QUDA_ASQTAD_DSLASH ||
            param->dslash_type == QUDA_STAGGERED_DSLASH) {
          dirac.setMass(sqrt(param->offset[i]/4));
          diracSloppy.setMass(sqrt(param->offset[i]/4));
        }

        DiracMatrix *m, *mSloppy;

        if (param->dslash_type == QUDA_ASQTAD_DSLASH ||
            param->dslash_type == QUDA_STAGGERED_DSLASH) {
          m = new DiracM(dirac);
          mSloppy = new DiracM(diracSloppy);
        } else {
          m = new DiracMdagM(dirac);
          mSloppy = new DiracMdagM(diracSloppy);
        }

        // need to curry in the shift if we are not doing staggered
        if (param->dslash_type != QUDA_ASQTAD_DSLASH && param->dslash_type != QUDA_STAGGERED_DSLASH) {
          m->shift = param->offset[i];
          mSloppy->shift = param->offset[i];
        }

        if (false) { // experimenting with Minimum residual extrapolation
                     // only perform MRE using current and previously refined solutions
#ifdef REFINE_INCREASING_MASS
	  const int nRefine = i+1;
#else
	  const int nRefine = param->num_offset - i + 1;
#endif

          std::vector<ColorSpinorField *> q;
          q.resize(nRefine);
          std::vector<ColorSpinorField *> z;
          z.resize(nRefine);
          cudaParam.create = QUDA_NULL_FIELD_CREATE;
          cudaColorSpinorField tmp(cudaParam);

          for (int j = 0; j < nRefine; j++) {
            q[j] = new cudaColorSpinorField(cudaParam);
            z[j] = new cudaColorSpinorField(cudaParam);
          }

          *z[0] = *x[0]; // zero solution already solved
#ifdef REFINE_INCREASING_MASS
	  for (int j=1; j<nRefine; j++) *z[j] = *x[j];
#else
	  for (int j=1; j<nRefine; j++) *z[j] = *x[param->num_offset-j];
#endif

          bool orthogonal = true;
          bool apply_mat = true;
          bool hermitian = true;
	  MinResExt mre(*m, orthogonal, apply_mat, hermitian, profileMulti);
	  blas::copy(tmp, *b);
	  mre(*x[i], tmp, z, q);

	  for(int j=0; j < nRefine; j++) {
	    delete q[j];
	    delete z[j];
	  }
        }

        SolverParam solverParam(refineparam);
        solverParam.iter = 0;
        solverParam.use_init_guess = QUDA_USE_INIT_GUESS_YES;
        solverParam.tol = (param->tol_offset[i] > 0.0 ? param->tol_offset[i] : iter_tol); // set L2 tolerance
        solverParam.tol_hq = param->tol_hq_offset[i];                                     // set heavy quark tolerance
        solverParam.delta = param->reliable_delta_refinement;

        {
          CG cg(*m, *mSloppy, *mSloppy, *mSloppy, solverParam, profileMulti);
          if (i==0)
            cg(*x[i], *b, p[i], r2_old[i]);
          else
            cg(*x[i], *b);
        }

        solverParam.true_res_offset[i] = solverParam.true_res;
        solverParam.true_res_hq_offset[i] = solverParam.true_res_hq;
        solverParam.updateInvertParam(*param,i);

        if (param->dslash_type == QUDA_ASQTAD_DSLASH ||
            param->dslash_type == QUDA_STAGGERED_DSLASH) {
          dirac.setMass(sqrt(param->offset[0]/4)); // restore just in case
          diracSloppy.setMass(sqrt(param->offset[0]/4)); // restore just in case
        }

        delete m;
        delete mSloppy;
      }
    }
  }

  // restore shifts
  for(int i=0; i < param->num_offset; i++) {
    param->offset[i] = unscaled_shifts[i];
  }

  profileMulti.TPSTART(QUDA_PROFILE_D2H);

  if (param->compute_action) {
    Complex action(0);
    for (int i=0; i<param->num_offset; i++) action += param->residue[i] * blas::cDotProduct(*b, *x[i]);
    param->action[0] = action.real();
    param->action[1] = action.imag();
  }

  for(int i=0; i < param->num_offset; i++) {
    if (param->solver_normalization == QUDA_SOURCE_NORMALIZATION) { // rescale the solution
      blas::ax(sqrt(nb), *x[i]);
    }

    if (getVerbosity() >= QUDA_VERBOSE){
      double nx = blas::norm2(*x[i]);
      printfQuda("Solution %d = %g\n", i, nx);
    }

    if (!param->make_resident_solution) *h_x[i] = *x[i];
  }
  profileMulti.TPSTOP(QUDA_PROFILE_D2H);

  profileMulti.TPSTART(QUDA_PROFILE_EPILOGUE);

  if (!param->make_resident_solution) {
    for (auto v: solutionResident) if (v) delete v;
    solutionResident.clear();
  }

  profileMulti.TPSTOP(QUDA_PROFILE_EPILOGUE);

  profileMulti.TPSTART(QUDA_PROFILE_FREE);
  for(int i=0; i < param->num_offset; i++){
    delete h_x[i];
    //if (!param->make_resident_solution) delete x[i];
  }

  delete h_b;
  delete b;

  delete [] hp_x;

  delete d;
  delete dSloppy;
  delete dPre;
  delete dRefine;
  for (auto& pp : p) delete pp;

  profileMulti.TPSTOP(QUDA_PROFILE_FREE);

  popVerbosity();

  // cache is written out even if a long benchmarking job gets interrupted
  saveTuneCache();

  profileMulti.TPSTOP(QUDA_PROFILE_TOTAL);

  profilerStop(__func__);
}

void computeKSLinkQuda(void* fatlink, void* longlink, void* ulink, void* inlink, double *path_coeff, QudaGaugeParam *param)
{
  profileFatLink.TPSTART(QUDA_PROFILE_TOTAL);
  profileFatLink.TPSTART(QUDA_PROFILE_INIT);

  checkGaugeParam(param);

  if (ulink) {
    const double unitarize_eps = 1e-14;
    const double max_error = 1e-10;
    const int reunit_allow_svd = 1;
    const int reunit_svd_only  = 0;
    const double svd_rel_error = 1e-6;
    const double svd_abs_error = 1e-6;
    quda::setUnitarizeLinksConstants(unitarize_eps, max_error, reunit_allow_svd, reunit_svd_only,
				     svd_rel_error, svd_abs_error);
  }

  GaugeFieldParam gParam(fatlink, *param, QUDA_GENERAL_LINKS);
  cpuGaugeField cpuFatLink(gParam);   // create the host fatlink
  gParam.gauge = longlink;
  cpuGaugeField cpuLongLink(gParam);  // create the host longlink
  gParam.gauge = ulink;
  cpuGaugeField cpuUnitarizedLink(gParam);
  gParam.link_type = param->type;
  gParam.gauge     = inlink;
  cpuGaugeField cpuInLink(gParam);    // create the host sitelink

  // create the device fields
  gParam.reconstruct = param->reconstruct;
  gParam.setPrecision(param->cuda_prec, true);
  gParam.create      = QUDA_NULL_FIELD_CREATE;
  cudaGaugeField *cudaInLink = new cudaGaugeField(gParam);

  profileFatLink.TPSTOP(QUDA_PROFILE_INIT);

  profileFatLink.TPSTART(QUDA_PROFILE_H2D);
  cudaInLink->loadCPUField(cpuInLink);
  profileFatLink.TPSTOP(QUDA_PROFILE_H2D);

  cudaGaugeField *cudaInLinkEx = createExtendedGauge(*cudaInLink, R, profileFatLink);

  profileFatLink.TPSTART(QUDA_PROFILE_FREE);
  delete cudaInLink;
  profileFatLink.TPSTOP(QUDA_PROFILE_FREE);

  gParam.create = QUDA_ZERO_FIELD_CREATE;
  gParam.link_type = QUDA_GENERAL_LINKS;
  gParam.reconstruct = QUDA_RECONSTRUCT_NO;
  gParam.setPrecision(param->cuda_prec, true);
  gParam.ghostExchange = QUDA_GHOST_EXCHANGE_NO;
  cudaGaugeField *cudaFatLink = new cudaGaugeField(gParam);
  cudaGaugeField *cudaUnitarizedLink = ulink ? new cudaGaugeField(gParam) : nullptr;
  cudaGaugeField *cudaLongLink = longlink ? new cudaGaugeField(gParam) : nullptr;

  profileFatLink.TPSTART(QUDA_PROFILE_COMPUTE);
  fatLongKSLink(cudaFatLink, cudaLongLink, *cudaInLinkEx, path_coeff);
  profileFatLink.TPSTOP(QUDA_PROFILE_COMPUTE);

  if (ulink) {
    profileFatLink.TPSTART(QUDA_PROFILE_COMPUTE);
    *num_failures_h = 0;
    quda::unitarizeLinks(*cudaUnitarizedLink, *cudaFatLink, num_failures_d); // unitarize on the gpu
    if (*num_failures_h>0) errorQuda("Error in unitarization component of the hisq fattening: %d failures\n", *num_failures_h);
    profileFatLink.TPSTOP(QUDA_PROFILE_COMPUTE);
  }

  profileFatLink.TPSTART(QUDA_PROFILE_D2H);
  if (ulink) cudaUnitarizedLink->saveCPUField(cpuUnitarizedLink);
  if (fatlink) cudaFatLink->saveCPUField(cpuFatLink);
  if (longlink) cudaLongLink->saveCPUField(cpuLongLink);
  profileFatLink.TPSTOP(QUDA_PROFILE_D2H);

  profileFatLink.TPSTART(QUDA_PROFILE_FREE);
  delete cudaFatLink;
  if (longlink) delete cudaLongLink;
  if (ulink) delete cudaUnitarizedLink;
  delete cudaInLinkEx;
  profileFatLink.TPSTOP(QUDA_PROFILE_FREE);

  profileFatLink.TPSTOP(QUDA_PROFILE_TOTAL);
}

int computeGaugeForceQuda(void* mom, void* siteLink,  int*** input_path_buf, int* path_length,
			  double* loop_coeff, int num_paths, int max_length, double eb3, QudaGaugeParam* qudaGaugeParam)
{
  profileGaugeForce.TPSTART(QUDA_PROFILE_TOTAL);
  profileGaugeForce.TPSTART(QUDA_PROFILE_INIT);

  checkGaugeParam(qudaGaugeParam);

  GaugeFieldParam gParam(siteLink, *qudaGaugeParam);
  gParam.site_offset = qudaGaugeParam->gauge_offset;
  gParam.site_size = qudaGaugeParam->site_size;
  cpuGaugeField *cpuSiteLink = (!qudaGaugeParam->use_resident_gauge) ? new cpuGaugeField(gParam) : nullptr;

  cudaGaugeField* cudaSiteLink = nullptr;

  if (qudaGaugeParam->use_resident_gauge) {
    if (!gaugePrecise) errorQuda("No resident gauge field to use");
    cudaSiteLink = gaugePrecise;
  } else {
    gParam.create = QUDA_NULL_FIELD_CREATE;
    gParam.reconstruct = qudaGaugeParam->reconstruct;
    gParam.setPrecision(qudaGaugeParam->cuda_prec, true);

    cudaSiteLink = new cudaGaugeField(gParam);
    profileGaugeForce.TPSTOP(QUDA_PROFILE_INIT);

    profileGaugeForce.TPSTART(QUDA_PROFILE_H2D);
    cudaSiteLink->loadCPUField(*cpuSiteLink);
    profileGaugeForce.TPSTOP(QUDA_PROFILE_H2D);

    profileGaugeForce.TPSTART(QUDA_PROFILE_INIT);
  }

  GaugeFieldParam gParamMom(mom, *qudaGaugeParam, QUDA_ASQTAD_MOM_LINKS);
  if (gParamMom.order == QUDA_TIFR_GAUGE_ORDER || gParamMom.order == QUDA_TIFR_PADDED_GAUGE_ORDER)
    gParamMom.reconstruct = QUDA_RECONSTRUCT_NO;
  else
    gParamMom.reconstruct = QUDA_RECONSTRUCT_10;

  gParamMom.site_offset = qudaGaugeParam->mom_offset;
  gParamMom.site_size = qudaGaugeParam->site_size;
  cpuGaugeField* cpuMom = (!qudaGaugeParam->use_resident_mom) ? new cpuGaugeField(gParamMom) : nullptr;

  cudaGaugeField* cudaMom = nullptr;
  if (qudaGaugeParam->use_resident_mom) {
    if (!momResident) errorQuda("No resident momentum field to use");
    cudaMom = momResident;
    if (qudaGaugeParam->overwrite_mom) cudaMom->zero();
    profileGaugeForce.TPSTOP(QUDA_PROFILE_INIT);
  } else {
    gParamMom.create = qudaGaugeParam->overwrite_mom ? QUDA_ZERO_FIELD_CREATE : QUDA_NULL_FIELD_CREATE;
    gParamMom.reconstruct = QUDA_RECONSTRUCT_10;
    gParamMom.link_type = QUDA_ASQTAD_MOM_LINKS;
    gParamMom.setPrecision(qudaGaugeParam->cuda_prec, true);
    gParamMom.create = QUDA_ZERO_FIELD_CREATE;
    cudaMom = new cudaGaugeField(gParamMom);
    profileGaugeForce.TPSTOP(QUDA_PROFILE_INIT);
    if (!qudaGaugeParam->overwrite_mom) {
      profileGaugeForce.TPSTART(QUDA_PROFILE_H2D);
      cudaMom->loadCPUField(*cpuMom);
      profileGaugeForce.TPSTOP(QUDA_PROFILE_H2D);
    }
  }

  cudaGaugeField *cudaGauge = createExtendedGauge(*cudaSiteLink, R, profileGaugeForce);
  // apply / remove phase as appropriate
  if (cudaGauge->StaggeredPhaseApplied()) cudaGauge->removeStaggeredPhase();

  // actually do the computation
  profileGaugeForce.TPSTART(QUDA_PROFILE_COMPUTE);
  if (!forceMonitor()) {
    gaugeForce(*cudaMom, *cudaGauge, eb3, input_path_buf,  path_length, loop_coeff, num_paths, max_length);
  } else {
    // if we are monitoring the force, separate the force computation from the momentum update
    GaugeFieldParam gParam(*cudaMom);
    gParam.create = QUDA_ZERO_FIELD_CREATE;
    GaugeField *force = GaugeField::Create(gParam);
    gaugeForce(*force, *cudaGauge, 1.0, input_path_buf,  path_length, loop_coeff, num_paths, max_length);
    updateMomentum(*cudaMom, eb3, *force, "gauge");
    delete force;
  }
  profileGaugeForce.TPSTOP(QUDA_PROFILE_COMPUTE);

  if (qudaGaugeParam->return_result_mom) {
    profileGaugeForce.TPSTART(QUDA_PROFILE_D2H);
    cudaMom->saveCPUField(*cpuMom);
    profileGaugeForce.TPSTOP(QUDA_PROFILE_D2H);
  }

  profileGaugeForce.TPSTART(QUDA_PROFILE_FREE);
  if (qudaGaugeParam->make_resident_gauge) {
    if (gaugePrecise && gaugePrecise != cudaSiteLink) delete gaugePrecise;
    gaugePrecise = cudaSiteLink;
  } else {
    delete cudaSiteLink;
  }

  if (qudaGaugeParam->make_resident_mom) {
    if (momResident && momResident != cudaMom) delete momResident;
    momResident = cudaMom;
  } else {
    delete cudaMom;
  }

  if (cpuSiteLink) delete cpuSiteLink;
  if (cpuMom) delete cpuMom;

  if (qudaGaugeParam->make_resident_gauge) {
    if (extendedGaugeResident) delete extendedGaugeResident;
    extendedGaugeResident = cudaGauge;
  } else {
    delete cudaGauge;
  }
  profileGaugeForce.TPSTOP(QUDA_PROFILE_FREE);

  profileGaugeForce.TPSTOP(QUDA_PROFILE_TOTAL);
  return 0;
}

void momResidentQuda(void *mom, QudaGaugeParam *param)
{
  profileGaugeForce.TPSTART(QUDA_PROFILE_TOTAL);
  profileGaugeForce.TPSTART(QUDA_PROFILE_INIT);

  checkGaugeParam(param);

  GaugeFieldParam gParamMom(mom, *param, QUDA_ASQTAD_MOM_LINKS);
  if (gParamMom.order == QUDA_TIFR_GAUGE_ORDER || gParamMom.order == QUDA_TIFR_PADDED_GAUGE_ORDER)
    gParamMom.reconstruct = QUDA_RECONSTRUCT_NO;
  else
    gParamMom.reconstruct = QUDA_RECONSTRUCT_10;
  gParamMom.site_offset = param->mom_offset;
  gParamMom.site_size = param->site_size;

  cpuGaugeField cpuMom(gParamMom);

  if (param->make_resident_mom && !param->return_result_mom) {
    if (momResident) delete momResident;

    gParamMom.create = QUDA_NULL_FIELD_CREATE;
    gParamMom.reconstruct = QUDA_RECONSTRUCT_10;
    gParamMom.link_type = QUDA_ASQTAD_MOM_LINKS;
    gParamMom.setPrecision(param->cuda_prec, true);
    gParamMom.create = QUDA_ZERO_FIELD_CREATE;
    momResident = new cudaGaugeField(gParamMom);
  } else if (param->return_result_mom && !param->make_resident_mom) {
    if (!momResident) errorQuda("No resident momentum to return");
  } else {
    errorQuda("Unexpected combination make_resident_mom = %d return_result_mom = %d", param->make_resident_mom,
              param->return_result_mom);
  }

  profileGaugeForce.TPSTOP(QUDA_PROFILE_INIT);

  if (param->make_resident_mom) {
    // we are downloading the momentum from the host
    profileGaugeForce.TPSTART(QUDA_PROFILE_H2D);
    momResident->loadCPUField(cpuMom);
    profileGaugeForce.TPSTOP(QUDA_PROFILE_H2D);
  } else if (param->return_result_mom) {
    // we are uploading the momentum to the host
    profileGaugeForce.TPSTART(QUDA_PROFILE_D2H);
    momResident->saveCPUField(cpuMom);
    profileGaugeForce.TPSTOP(QUDA_PROFILE_D2H);

    profileGaugeForce.TPSTART(QUDA_PROFILE_FREE);
    delete momResident;
    momResident = nullptr;
    profileGaugeForce.TPSTOP(QUDA_PROFILE_FREE);
  }

  profileGaugeForce.TPSTOP(QUDA_PROFILE_TOTAL);
}

void createCloverQuda(QudaInvertParam* invertParam)
{
  profileClover.TPSTART(QUDA_PROFILE_TOTAL);
  if (!cloverPrecise) errorQuda("Clover field not allocated");

  QudaReconstructType recon = (gaugePrecise->Reconstruct() == QUDA_RECONSTRUCT_8) ? QUDA_RECONSTRUCT_12 : gaugePrecise->Reconstruct();
  // for clover we optimize to only send depth 1 halos in y/z/t (FIXME - make work for x, make robust in general)
  int R[4];
  for (int d=0; d<4; d++) R[d] = (d==0 ? 2 : 1) * (redundant_comms || commDimPartitioned(d));
  cudaGaugeField *gauge = extendedGaugeResident ? extendedGaugeResident : createExtendedGauge(*gaugePrecise, R, profileClover, false, recon);

  profileClover.TPSTART(QUDA_PROFILE_INIT);
  // create the Fmunu field
  GaugeFieldParam tensorParam(gaugePrecise->X(), gauge->Precision(), QUDA_RECONSTRUCT_NO, 0, QUDA_TENSOR_GEOMETRY);
  tensorParam.siteSubset = QUDA_FULL_SITE_SUBSET;
  tensorParam.order = QUDA_FLOAT2_GAUGE_ORDER;
  tensorParam.ghostExchange = QUDA_GHOST_EXCHANGE_NO;
  cudaGaugeField Fmunu(tensorParam);
  profileClover.TPSTOP(QUDA_PROFILE_INIT);
  profileClover.TPSTART(QUDA_PROFILE_COMPUTE);
  computeFmunu(Fmunu, *gauge);
  computeClover(*cloverPrecise, Fmunu, invertParam->clover_coeff);
  profileClover.TPSTOP(QUDA_PROFILE_COMPUTE);
  profileClover.TPSTOP(QUDA_PROFILE_TOTAL);

  // FIXME always preserve the extended gauge
  extendedGaugeResident = gauge;
}

void* createGaugeFieldQuda(void* gauge, int geometry, QudaGaugeParam* param)
{
  GaugeFieldParam gParam(gauge, *param, QUDA_GENERAL_LINKS);
  gParam.geometry = static_cast<QudaFieldGeometry>(geometry);
  if (geometry != QUDA_SCALAR_GEOMETRY && geometry != QUDA_VECTOR_GEOMETRY)
    errorQuda("Only scalar and vector geometries are supported\n");

  cpuGaugeField *cpuGauge = nullptr;
  if (gauge) cpuGauge = new cpuGaugeField(gParam);

  gParam.order = QUDA_FLOAT2_GAUGE_ORDER;
  gParam.create = QUDA_ZERO_FIELD_CREATE;
  auto* cudaGauge = new cudaGaugeField(gParam);

  if (gauge) {
    cudaGauge->loadCPUField(*cpuGauge);
    delete cpuGauge;
  }

  return cudaGauge;
}


void saveGaugeFieldQuda(void* gauge, void* inGauge, QudaGaugeParam* param){

  auto* cudaGauge = reinterpret_cast<cudaGaugeField*>(inGauge);

  GaugeFieldParam gParam(gauge, *param, QUDA_GENERAL_LINKS);
  gParam.geometry = cudaGauge->Geometry();

  cpuGaugeField cpuGauge(gParam);
  cudaGauge->saveCPUField(cpuGauge);

}


void destroyGaugeFieldQuda(void* gauge){
  auto* g = reinterpret_cast<cudaGaugeField*>(gauge);
  delete g;
}


void computeStaggeredForceQuda(void* h_mom, double dt, double delta, void *h_force, void **,
			       QudaGaugeParam *gauge_param, QudaInvertParam *inv_param)
{
  profileStaggeredForce.TPSTART(QUDA_PROFILE_TOTAL);
  profileStaggeredForce.TPSTART(QUDA_PROFILE_INIT);

  GaugeFieldParam gParam(h_mom, *gauge_param, QUDA_ASQTAD_MOM_LINKS);

  // create the host momentum field
  gParam.reconstruct = gauge_param->reconstruct;
  gParam.t_boundary = QUDA_PERIODIC_T;
  cpuGaugeField cpuMom(gParam);

  // create the host momentum field
  gParam.link_type = QUDA_GENERAL_LINKS;
  gParam.gauge = h_force;
  cpuGaugeField cpuForce(gParam);

  // create the device momentum field
  gParam.link_type = QUDA_ASQTAD_MOM_LINKS;
  gParam.create = QUDA_ZERO_FIELD_CREATE; // FIXME
  gParam.order = QUDA_FLOAT2_GAUGE_ORDER;
  gParam.reconstruct = QUDA_RECONSTRUCT_10;
  cudaGaugeField *cudaMom = !gauge_param->use_resident_mom ? new cudaGaugeField(gParam) : nullptr;

  // create temporary field for quark-field outer product
  gParam.reconstruct = QUDA_RECONSTRUCT_NO;
  gParam.link_type = QUDA_GENERAL_LINKS;
  gParam.create = QUDA_ZERO_FIELD_CREATE;
  cudaGaugeField cudaForce(gParam);
  GaugeField *cudaForce_[2] = {&cudaForce};

  ColorSpinorParam qParam;
  qParam.location = QUDA_CUDA_FIELD_LOCATION;
  qParam.nColor = 3;
  qParam.nSpin = 1;
  qParam.siteSubset = QUDA_FULL_SITE_SUBSET;
  qParam.siteOrder = QUDA_EVEN_ODD_SITE_ORDER;
  qParam.nDim = 5; // 5 since staggered mrhs
  qParam.setPrecision(gParam.Precision());
  qParam.pad = 0;
  for(int dir=0; dir<4; ++dir) qParam.x[dir] = gParam.x[dir];
  qParam.x[4] = 1;
  qParam.create = QUDA_NULL_FIELD_CREATE;
  qParam.fieldOrder = QUDA_FLOAT2_FIELD_ORDER;
  qParam.gammaBasis = QUDA_DEGRAND_ROSSI_GAMMA_BASIS;

  profileStaggeredForce.TPSTOP(QUDA_PROFILE_INIT);
  profileStaggeredForce.TPSTART(QUDA_PROFILE_H2D);

  if (gauge_param->use_resident_mom) {
    if (!momResident) errorQuda("Cannot use resident momentum field since none appears resident");
    cudaMom = momResident;
  } else {
    // download the initial momentum (FIXME make an option just to return?)
    cudaMom->loadCPUField(cpuMom);
  }

  // resident gauge field is required
  if (!gauge_param->use_resident_gauge || !gaugePrecise)
    errorQuda("Resident gauge field is required");

  if (!gaugePrecise->StaggeredPhaseApplied()) {
    errorQuda("Gauge field requires the staggered phase factors to be applied");
  }

  // check if staggered phase is the desired one
  if (gauge_param->staggered_phase_type != gaugePrecise->StaggeredPhase()) {
    errorQuda("Requested staggered phase %d, but found %d\n",
              gauge_param->staggered_phase_type, gaugePrecise->StaggeredPhase());
  }

  profileStaggeredForce.TPSTOP(QUDA_PROFILE_H2D);
  profileStaggeredForce.TPSTART(QUDA_PROFILE_INIT);

  const int nvector = inv_param->num_offset;
  std::vector<ColorSpinorField*> X(nvector);
  for ( int i=0; i<nvector; i++) X[i] = ColorSpinorField::Create(qParam);

  if (inv_param->use_resident_solution) {
    if (solutionResident.size() < (unsigned int)nvector)
      errorQuda("solutionResident.size() %lu does not match number of shifts %d",
		solutionResident.size(), nvector);
  }

  // create the staggered operator
  DiracParam diracParam;
  bool pc_solve = (inv_param->solve_type == QUDA_DIRECT_PC_SOLVE) ||
    (inv_param->solve_type == QUDA_NORMOP_PC_SOLVE);
  if (!pc_solve)
    errorQuda("Preconditioned solve type required not %d\n", inv_param->solve_type);
  setDiracParam(diracParam, inv_param, pc_solve);
  Dirac *dirac = Dirac::create(diracParam);

  profileStaggeredForce.TPSTOP(QUDA_PROFILE_INIT);
  profileStaggeredForce.TPSTART(QUDA_PROFILE_PREAMBLE);

  for (int i=0; i<nvector; i++) {
    ColorSpinorField &x = *(X[i]);

    if (inv_param->use_resident_solution) x.Even() = *(solutionResident[i]);
    else errorQuda("%s requires resident solution", __func__);

    // set the odd solution component
    dirac->Dslash(x.Odd(), x.Even(), QUDA_ODD_PARITY);
  }

  profileStaggeredForce.TPSTOP(QUDA_PROFILE_PREAMBLE);
  profileStaggeredForce.TPSTART(QUDA_PROFILE_FREE);

#if 0
  if (inv_param->use_resident_solution) {
    for (auto v : solutionResident) if (v) delete solutionResident[i];
    solutionResident.clear();
  }
#endif
  delete dirac;

  profileStaggeredForce.TPSTOP(QUDA_PROFILE_FREE);
  profileStaggeredForce.TPSTART(QUDA_PROFILE_COMPUTE);

  // compute quark-field outer product
  for (int i=0; i<nvector; i++) {
    ColorSpinorField &x = *(X[i]);
    // second component is zero since we have no three hop term
    double coeff[2] = {inv_param->residue[i], 0.0};

    // Operate on even-parity sites
    computeStaggeredOprod(cudaForce_, x, coeff, 1);
  }

  // mom += delta * [U * force]TA
  applyU(cudaForce, *gaugePrecise);
  updateMomentum(*cudaMom, dt * delta, cudaForce, "staggered");
  qudaDeviceSynchronize();

  profileStaggeredForce.TPSTOP(QUDA_PROFILE_COMPUTE);
  profileStaggeredForce.TPSTART(QUDA_PROFILE_D2H);

  if (gauge_param->return_result_mom) {
    // copy the momentum field back to the host
    cudaMom->saveCPUField(cpuMom);
  }

  if (gauge_param->make_resident_mom) {
    // make the momentum field resident
    momResident = cudaMom;
  } else {
    delete cudaMom;
  }

  profileStaggeredForce.TPSTOP(QUDA_PROFILE_D2H);
  profileStaggeredForce.TPSTART(QUDA_PROFILE_FREE);

  for (int i=0; i<nvector; i++) delete X[i];

  profileStaggeredForce.TPSTOP(QUDA_PROFILE_FREE);
  profileStaggeredForce.TPSTOP(QUDA_PROFILE_TOTAL);
}

void computeHISQForceQuda(void* const milc_momentum,
                          double dt,
                          const double level2_coeff[6],
                          const double fat7_coeff[6],
                          const void* const w_link,
                          const void* const v_link,
                          const void* const u_link,
                          void **fermion,
                          int num_terms,
                          int num_naik_terms,
                          double **coeff,
                          QudaGaugeParam* gParam)
{
  using namespace quda;
  using namespace quda::fermion_force;
  profileHISQForce.TPSTART(QUDA_PROFILE_TOTAL);
  if (gParam->gauge_order != QUDA_MILC_GAUGE_ORDER) errorQuda("Unsupported input field order %d", gParam->gauge_order);

  checkGaugeParam(gParam);

  profileHISQForce.TPSTART(QUDA_PROFILE_INIT);

  // create the device outer-product field
  GaugeFieldParam oParam(0, *gParam, QUDA_GENERAL_LINKS);
  oParam.nFace = 0;
  oParam.create = QUDA_ZERO_FIELD_CREATE;
  oParam.order = QUDA_FLOAT2_GAUGE_ORDER;
  cudaGaugeField *stapleOprod = new cudaGaugeField(oParam);
  cudaGaugeField *oneLinkOprod = new cudaGaugeField(oParam);
  cudaGaugeField *naikOprod = new cudaGaugeField(oParam);

  {
    // default settings for the unitarization
    const double unitarize_eps = 1e-14;
    const double hisq_force_filter = 5e-5;
    const double max_det_error = 1e-10;
    const bool   allow_svd = true;
    const bool   svd_only = false;
    const double svd_rel_err = 1e-8;
    const double svd_abs_err = 1e-8;

    setUnitarizeForceConstants(unitarize_eps, hisq_force_filter, max_det_error, allow_svd, svd_only, svd_rel_err, svd_abs_err);
  }

  double act_path_coeff[6] = {0,1,level2_coeff[2],level2_coeff[3],level2_coeff[4],level2_coeff[5]};
  // You have to look at the MILC routine to understand the following
  // Basically, I have already absorbed the one-link coefficient

  GaugeFieldParam param(milc_momentum, *gParam, QUDA_ASQTAD_MOM_LINKS);
  //param.nFace = 0;
  param.order  = QUDA_MILC_GAUGE_ORDER;
  param.reconstruct = QUDA_RECONSTRUCT_10;
  param.ghostExchange =  QUDA_GHOST_EXCHANGE_NO;
  cpuGaugeField* cpuMom = (!gParam->use_resident_mom) ? new cpuGaugeField(param) : nullptr;

  param.link_type = QUDA_GENERAL_LINKS;
  param.reconstruct = QUDA_RECONSTRUCT_NO;
  param.gauge = (void*)w_link;
  cpuGaugeField cpuWLink(param);
  param.gauge = (void*)v_link;
  cpuGaugeField cpuVLink(param);
  param.gauge = (void*)u_link;
  cpuGaugeField cpuULink(param);

  param.create = QUDA_ZERO_FIELD_CREATE;
  param.order  = QUDA_FLOAT2_GAUGE_ORDER;
  param.link_type = QUDA_ASQTAD_MOM_LINKS;
  param.reconstruct = QUDA_RECONSTRUCT_10;
  GaugeFieldParam momParam(param);

  param.create = QUDA_ZERO_FIELD_CREATE;
  param.link_type = QUDA_GENERAL_LINKS;
  param.setPrecision(gParam->cpu_prec, true);

  int R[4] = { 2*comm_dim_partitioned(0), 2*comm_dim_partitioned(1), 2*comm_dim_partitioned(2), 2*comm_dim_partitioned(3) };
  for (int dir=0; dir<4; ++dir) {
    param.x[dir] += 2*R[dir];
    param.r[dir] = R[dir];
  }

  param.reconstruct = QUDA_RECONSTRUCT_NO;
  param.create = QUDA_ZERO_FIELD_CREATE;
  param.setPrecision(gParam->cpu_prec);
  param.ghostExchange = QUDA_GHOST_EXCHANGE_EXTENDED;

  profileHISQForce.TPSTOP(QUDA_PROFILE_INIT);

  { // do outer-product computation
    ColorSpinorParam qParam;
    qParam.nColor = 3;
    qParam.nSpin = 1;
    qParam.siteSubset = QUDA_FULL_SITE_SUBSET;
    qParam.siteOrder = QUDA_EVEN_ODD_SITE_ORDER;
    qParam.nDim = 4;
    qParam.setPrecision(oParam.Precision());
    qParam.pad = 0;
    for (int dir=0; dir<4; ++dir) qParam.x[dir] = oParam.x[dir];

    // create the device quark field
    qParam.create = QUDA_NULL_FIELD_CREATE;
    qParam.fieldOrder = QUDA_FLOAT2_FIELD_ORDER;
    cudaColorSpinorField cudaQuark(qParam);

    // create the host quark field
    qParam.create = QUDA_REFERENCE_FIELD_CREATE;
    qParam.fieldOrder = QUDA_SPACE_COLOR_SPIN_FIELD_ORDER;
    qParam.v = fermion[0];

    { // regular terms
      GaugeField *oprod[2] = {stapleOprod, naikOprod};

      // loop over different quark fields
      for(int i=0; i<num_terms; ++i){

        // Wrap the MILC quark field
        profileHISQForce.TPSTART(QUDA_PROFILE_INIT);
        qParam.v = fermion[i];
        cpuColorSpinorField cpuQuark(qParam); // create host quark field
        profileHISQForce.TPSTOP(QUDA_PROFILE_INIT);

        profileHISQForce.TPSTART(QUDA_PROFILE_H2D);
        cudaQuark = cpuQuark;
        profileHISQForce.TPSTOP(QUDA_PROFILE_H2D);

        profileHISQForce.TPSTART(QUDA_PROFILE_COMPUTE);
        computeStaggeredOprod(oprod, cudaQuark, coeff[i], 3);
        profileHISQForce.TPSTOP(QUDA_PROFILE_COMPUTE);
      }
    }

    { // naik terms
      oneLinkOprod->copy(*stapleOprod);
      ax(level2_coeff[0], *oneLinkOprod);
      GaugeField *oprod[2] = {oneLinkOprod, naikOprod};

      // loop over different quark fields
      for(int i=0; i<num_naik_terms; ++i){

        // Wrap the MILC quark field
        profileHISQForce.TPSTART(QUDA_PROFILE_INIT);
        qParam.v = fermion[i + num_terms - num_naik_terms];
        cpuColorSpinorField cpuQuark(qParam); // create host quark field
        profileHISQForce.TPSTOP(QUDA_PROFILE_INIT);

        profileHISQForce.TPSTART(QUDA_PROFILE_H2D);
        cudaQuark = cpuQuark;
        profileHISQForce.TPSTOP(QUDA_PROFILE_H2D);

        profileHISQForce.TPSTART(QUDA_PROFILE_COMPUTE);
        computeStaggeredOprod(oprod, cudaQuark, coeff[i + num_terms], 3);
        profileHISQForce.TPSTOP(QUDA_PROFILE_COMPUTE);
      }
    }
  }

  profileHISQForce.TPSTART(QUDA_PROFILE_INIT);
  cudaGaugeField* cudaInForce = new cudaGaugeField(param);
  copyExtendedGauge(*cudaInForce, *stapleOprod, QUDA_CUDA_FIELD_LOCATION);
  delete stapleOprod;

  cudaGaugeField* cudaOutForce = new cudaGaugeField(param);
  copyExtendedGauge(*cudaOutForce, *oneLinkOprod, QUDA_CUDA_FIELD_LOCATION);
  delete oneLinkOprod;

  cudaGaugeField* cudaGauge = new cudaGaugeField(param);
  profileHISQForce.TPSTOP(QUDA_PROFILE_INIT);

  cudaGauge->loadCPUField(cpuWLink, profileHISQForce);

  cudaInForce->exchangeExtendedGhost(R,profileHISQForce,true);
  cudaGauge->exchangeExtendedGhost(R,profileHISQForce,true);
  cudaOutForce->exchangeExtendedGhost(R,profileHISQForce,true);

  profileHISQForce.TPSTART(QUDA_PROFILE_COMPUTE);
  hisqStaplesForce(*cudaOutForce, *cudaInForce, *cudaGauge, act_path_coeff);
  profileHISQForce.TPSTOP(QUDA_PROFILE_COMPUTE);

  // Load naik outer product
  copyExtendedGauge(*cudaInForce, *naikOprod, QUDA_CUDA_FIELD_LOCATION);
  cudaInForce->exchangeExtendedGhost(R,profileHISQForce,true);
  delete naikOprod;

  // Compute Naik three-link term
  profileHISQForce.TPSTART(QUDA_PROFILE_COMPUTE);
  hisqLongLinkForce(*cudaOutForce, *cudaInForce, *cudaGauge, act_path_coeff[1]);
  profileHISQForce.TPSTOP(QUDA_PROFILE_COMPUTE);

  cudaOutForce->exchangeExtendedGhost(R,profileHISQForce,true);

  // load v-link
  cudaGauge->loadCPUField(cpuVLink, profileHISQForce);
  cudaGauge->exchangeExtendedGhost(R,profileHISQForce,true);

  profileHISQForce.TPSTART(QUDA_PROFILE_COMPUTE);
  *num_failures_h = 0;
  unitarizeForce(*cudaInForce, *cudaOutForce, *cudaGauge, num_failures_d);
  profileHISQForce.TPSTOP(QUDA_PROFILE_COMPUTE);

  if (*num_failures_h>0) errorQuda("Error in the unitarization component of the hisq fermion force: %d failures\n", *num_failures_h);

  qudaMemset((void **)(cudaOutForce->Gauge_p()), 0, cudaOutForce->Bytes());

  // read in u-link
  cudaGauge->loadCPUField(cpuULink, profileHISQForce);
  cudaGauge->exchangeExtendedGhost(R,profileHISQForce,true);

  // Compute Fat7-staple term
  profileHISQForce.TPSTART(QUDA_PROFILE_COMPUTE);
  hisqStaplesForce(*cudaOutForce, *cudaInForce, *cudaGauge, fat7_coeff);
  profileHISQForce.TPSTOP(QUDA_PROFILE_COMPUTE);

  delete cudaInForce;
  cudaGaugeField* cudaMom = new cudaGaugeField(momParam);

  profileHISQForce.TPSTART(QUDA_PROFILE_COMPUTE);
  hisqCompleteForce(*cudaOutForce, *cudaGauge);
  profileHISQForce.TPSTOP(QUDA_PROFILE_COMPUTE);

  if (gParam->use_resident_mom) {
    if (!momResident) errorQuda("No resident momentum field to use");
    updateMomentum(*momResident, dt, *cudaOutForce, "hisq");
  } else {
    updateMomentum(*cudaMom, dt, *cudaOutForce, "hisq");
  }

  if (gParam->return_result_mom) {
    // Close the paths, make anti-hermitian, and store in compressed format
    if (gParam->return_result_mom) cudaMom->saveCPUField(*cpuMom, profileHISQForce);
  }

  profileHISQForce.TPSTART(QUDA_PROFILE_FREE);

  if (cpuMom) delete cpuMom;

  if (!gParam->make_resident_mom) {
    delete momResident;
    momResident = nullptr;
  }
  if (cudaMom) delete cudaMom;
  delete cudaOutForce;
  delete cudaGauge;
  profileHISQForce.TPSTOP(QUDA_PROFILE_FREE);

  profileHISQForce.TPSTOP(QUDA_PROFILE_TOTAL);
}

void computeCloverForceQuda(void *h_mom, double dt, void **h_x, void **,
			    double *coeff, double kappa2, double ck,
			    int nvector, double multiplicity, void *,
			    QudaGaugeParam *gauge_param, QudaInvertParam *inv_param)
{
  using namespace quda;
  profileCloverForce.TPSTART(QUDA_PROFILE_TOTAL);
  profileCloverForce.TPSTART(QUDA_PROFILE_INIT);

  checkGaugeParam(gauge_param);
  if (!gaugePrecise) errorQuda("No resident gauge field");

  GaugeFieldParam fParam(h_mom, *gauge_param, QUDA_ASQTAD_MOM_LINKS);
  // create the host momentum field
  fParam.reconstruct = QUDA_RECONSTRUCT_10;
  fParam.order = gauge_param->gauge_order;
  cpuGaugeField cpuMom(fParam);

  // create the device momentum field
  fParam.create = QUDA_ZERO_FIELD_CREATE;
  fParam.order = QUDA_FLOAT2_GAUGE_ORDER;
  cudaGaugeField cudaMom(fParam);

  // create the device force field
  fParam.link_type = QUDA_GENERAL_LINKS;
  fParam.create = QUDA_ZERO_FIELD_CREATE;
  fParam.order = QUDA_FLOAT2_GAUGE_ORDER;
  fParam.reconstruct = QUDA_RECONSTRUCT_NO;
  cudaGaugeField cudaForce(fParam);

  ColorSpinorParam qParam;
  qParam.location = QUDA_CUDA_FIELD_LOCATION;
  qParam.nColor = 3;
  qParam.nSpin = 4;
  qParam.siteSubset = QUDA_FULL_SITE_SUBSET;
  qParam.siteOrder = QUDA_EVEN_ODD_SITE_ORDER;
  qParam.nDim = 4;
  qParam.setPrecision(fParam.Precision());
  qParam.pad = 0;
  for(int dir=0; dir<4; ++dir) qParam.x[dir] = fParam.x[dir];

  // create the device quark field
  qParam.create = QUDA_NULL_FIELD_CREATE;
  qParam.fieldOrder = QUDA_FLOAT2_FIELD_ORDER;
  qParam.gammaBasis = QUDA_UKQCD_GAMMA_BASIS;

  std::vector<ColorSpinorField*> quarkX, quarkP;
  for (int i=0; i<nvector; i++) {
    quarkX.push_back(ColorSpinorField::Create(qParam));
    quarkP.push_back(ColorSpinorField::Create(qParam));
  }

  qParam.siteSubset = QUDA_PARITY_SITE_SUBSET;
  qParam.x[0] /= 2;
  cudaColorSpinorField tmp(qParam);

  // create the host quark field
  qParam.create = QUDA_REFERENCE_FIELD_CREATE;
  qParam.fieldOrder = QUDA_SPACE_SPIN_COLOR_FIELD_ORDER;
  qParam.gammaBasis = QUDA_DEGRAND_ROSSI_GAMMA_BASIS; // need expose this to interface

  bool pc_solve = (inv_param->solve_type == QUDA_DIRECT_PC_SOLVE) ||
    (inv_param->solve_type == QUDA_NORMOP_PC_SOLVE);
  DiracParam diracParam;
  setDiracParam(diracParam, inv_param, pc_solve);
  diracParam.tmp1 = &tmp; // use as temporary for dirac->M
  Dirac *dirac = Dirac::create(diracParam);

  if (inv_param->use_resident_solution) {
    if (solutionResident.size() < (unsigned int)nvector)
      errorQuda("solutionResident.size() %lu does not match number of shifts %d",
		solutionResident.size(), nvector);
  }

  cudaGaugeField &gaugeEx = *extendedGaugeResident;

  // create oprod and trace fields
  fParam.geometry = QUDA_TENSOR_GEOMETRY;
  cudaGaugeField oprod(fParam);

  profileCloverForce.TPSTOP(QUDA_PROFILE_INIT);
  profileCloverForce.TPSTART(QUDA_PROFILE_COMPUTE);

  std::vector<double> force_coeff(nvector);
  // loop over different quark fields
  for(int i=0; i<nvector; i++){
    ColorSpinorField &x = *(quarkX[i]);
    ColorSpinorField &p = *(quarkP[i]);

    if (!inv_param->use_resident_solution) {
      // for downloading x_e
      qParam.siteSubset = QUDA_PARITY_SITE_SUBSET;
      qParam.x[0] /= 2;

      // Wrap the even-parity MILC quark field
      profileCloverForce.TPSTOP(QUDA_PROFILE_COMPUTE);
      profileCloverForce.TPSTART(QUDA_PROFILE_INIT);
      qParam.v = h_x[i];
      cpuColorSpinorField cpuQuarkX(qParam); // create host quark field
      profileCloverForce.TPSTOP(QUDA_PROFILE_INIT);

      profileCloverForce.TPSTART(QUDA_PROFILE_H2D);
      x.Even() = cpuQuarkX;
      profileCloverForce.TPSTOP(QUDA_PROFILE_H2D);

      profileCloverForce.TPSTART(QUDA_PROFILE_COMPUTE);
      gamma5(x.Even(), x.Even());
    } else {
      x.Even() = *(solutionResident[i]);
    }

    dirac->Dslash(x.Odd(), x.Even(), QUDA_ODD_PARITY);
    dirac->M(p.Even(), x.Even());
    dirac->Dagger(QUDA_DAG_YES);
    dirac->Dslash(p.Odd(), p.Even(), QUDA_ODD_PARITY);
    dirac->Dagger(QUDA_DAG_NO);

    gamma5(x, x);
    gamma5(p, p);

    force_coeff[i] = 2.0*dt*coeff[i]*kappa2;
  }

  computeCloverForce(cudaForce, *gaugePrecise, quarkX, quarkP, force_coeff);

  // In double precision the clover derivative is faster with no reconstruct
  cudaGaugeField *u = &gaugeEx;
  if (gaugeEx.Reconstruct() == QUDA_RECONSTRUCT_12 && gaugeEx.Precision() == QUDA_DOUBLE_PRECISION) {
    GaugeFieldParam param(gaugeEx);
    param.reconstruct = QUDA_RECONSTRUCT_NO;
    u = new cudaGaugeField(param);
    u -> copy(gaugeEx);
  }

  computeCloverSigmaTrace(oprod, *cloverPrecise, 2.0*ck*multiplicity*dt);

  /* Now the U dA/dU terms */
  std::vector< std::vector<double> > ferm_epsilon(nvector);
  for (int shift = 0; shift < nvector; shift++) {
    ferm_epsilon[shift].reserve(2);
    ferm_epsilon[shift][0] = 2.0*ck*coeff[shift]*dt;
    ferm_epsilon[shift][1] = -kappa2 * 2.0*ck*coeff[shift]*dt;
  }

  computeCloverSigmaOprod(oprod, quarkX, quarkP, ferm_epsilon);

  cudaGaugeField *oprodEx = createExtendedGauge(oprod, R, profileCloverForce);

  profileCloverForce.TPSTART(QUDA_PROFILE_COMPUTE);

  cloverDerivative(cudaForce, *u, *oprodEx, 1.0, QUDA_ODD_PARITY);
  cloverDerivative(cudaForce, *u, *oprodEx, 1.0, QUDA_EVEN_PARITY);

  if (u != &gaugeEx) delete u;

  updateMomentum(cudaMom, -1.0, cudaForce, "clover");
  profileCloverForce.TPSTOP(QUDA_PROFILE_COMPUTE);

  // copy the outer product field back to the host
  profileCloverForce.TPSTART(QUDA_PROFILE_D2H);
  cudaMom.saveCPUField(cpuMom);
  profileCloverForce.TPSTOP(QUDA_PROFILE_D2H);

  profileCloverForce.TPSTART(QUDA_PROFILE_FREE);

  for (int i=0; i<nvector; i++) {
    delete quarkX[i];
    delete quarkP[i];
  }

#if 0
  if (inv_param->use_resident_solution) {
    for (auto v : solutionResident) if (v) delete v;
    solutionResident.clear();
  }
#endif
  delete dirac;
  profileCloverForce.TPSTOP(QUDA_PROFILE_FREE);

  profileCloverForce.TPSTOP(QUDA_PROFILE_TOTAL);
}



void updateGaugeFieldQuda(void* gauge,
			  void* momentum,
			  double dt,
			  int conj_mom,
			  int exact,
			  QudaGaugeParam* param)
{
  profileGaugeUpdate.TPSTART(QUDA_PROFILE_TOTAL);

  checkGaugeParam(param);

  profileGaugeUpdate.TPSTART(QUDA_PROFILE_INIT);

  // create the host fields
  GaugeFieldParam gParam(gauge, *param, QUDA_SU3_LINKS);
  gParam.site_offset = param->gauge_offset;
  gParam.site_size = param->site_size;
  bool need_cpu = !param->use_resident_gauge || param->return_result_gauge;
  cpuGaugeField *cpuGauge = need_cpu ? new cpuGaugeField(gParam) : nullptr;

  GaugeFieldParam gParamMom(momentum, *param);
  gParamMom.reconstruct = (gParamMom.order == QUDA_TIFR_GAUGE_ORDER || gParamMom.order == QUDA_TIFR_PADDED_GAUGE_ORDER) ?
   QUDA_RECONSTRUCT_NO : QUDA_RECONSTRUCT_10;
  gParamMom.link_type = QUDA_ASQTAD_MOM_LINKS;
  gParamMom.site_offset = param->mom_offset;
  gParamMom.site_size = param->site_size;
  cpuGaugeField *cpuMom = !param->use_resident_mom ? new cpuGaugeField(gParamMom) : nullptr;

  // create the device fields
  gParam.create = QUDA_NULL_FIELD_CREATE;
  gParam.order = QUDA_FLOAT2_GAUGE_ORDER;
  gParam.link_type = QUDA_ASQTAD_MOM_LINKS;
  gParam.reconstruct = QUDA_RECONSTRUCT_10;
  gParam.ghostExchange = QUDA_GHOST_EXCHANGE_NO;
  gParam.pad = 0;
  cudaGaugeField *cudaMom = !param->use_resident_mom ? new cudaGaugeField(gParam) : nullptr;

  gParam.link_type = QUDA_SU3_LINKS;
  gParam.reconstruct = param->reconstruct;
  cudaGaugeField *cudaInGauge = !param->use_resident_gauge ? new cudaGaugeField(gParam) : nullptr;
  auto *cudaOutGauge = new cudaGaugeField(gParam);

  profileGaugeUpdate.TPSTOP(QUDA_PROFILE_INIT);

  profileGaugeUpdate.TPSTART(QUDA_PROFILE_H2D);

  if (!param->use_resident_gauge) {   // load fields onto the device
    cudaInGauge->loadCPUField(*cpuGauge);
  } else { // or use resident fields already present
    if (!gaugePrecise) errorQuda("No resident gauge field allocated");
    cudaInGauge = gaugePrecise;
    gaugePrecise = nullptr;
  }

  if (!param->use_resident_mom) {
    cudaMom->loadCPUField(*cpuMom);
  } else {
    if (!momResident) errorQuda("No resident mom field allocated");
    cudaMom = momResident;
    momResident = nullptr;
  }

  profileGaugeUpdate.TPSTOP(QUDA_PROFILE_H2D);

  // perform the update
  profileGaugeUpdate.TPSTART(QUDA_PROFILE_COMPUTE);
  updateGaugeField(*cudaOutGauge, dt, *cudaInGauge, *cudaMom,
      (bool)conj_mom, (bool)exact);
  profileGaugeUpdate.TPSTOP(QUDA_PROFILE_COMPUTE);

  if (param->return_result_gauge) {
    // copy the gauge field back to the host
    profileGaugeUpdate.TPSTART(QUDA_PROFILE_D2H);
    cudaOutGauge->saveCPUField(*cpuGauge);
    profileGaugeUpdate.TPSTOP(QUDA_PROFILE_D2H);
  }

  profileGaugeUpdate.TPSTART(QUDA_PROFILE_FREE);
  if (param->make_resident_gauge) {
    if (gaugePrecise != nullptr) delete gaugePrecise;
    gaugePrecise = cudaOutGauge;
  } else {
    delete cudaOutGauge;
  }

  if (param->make_resident_mom) {
    if (momResident != nullptr && momResident != cudaMom) delete momResident;
    momResident = cudaMom;
  } else {
    delete cudaMom;
  }

  delete cudaInGauge;
  if (cpuMom) delete cpuMom;
  if (cpuGauge) delete cpuGauge;

  profileGaugeUpdate.TPSTOP(QUDA_PROFILE_FREE);
  profileGaugeUpdate.TPSTOP(QUDA_PROFILE_TOTAL);
}

 void projectSU3Quda(void *gauge_h, double tol, QudaGaugeParam *param) {
   profileProject.TPSTART(QUDA_PROFILE_TOTAL);

   profileProject.TPSTART(QUDA_PROFILE_INIT);
   checkGaugeParam(param);

   // create the gauge field
   GaugeFieldParam gParam(gauge_h, *param, QUDA_GENERAL_LINKS);
   gParam.site_offset = param->gauge_offset;
   gParam.site_size = param->site_size;
   bool need_cpu = !param->use_resident_gauge || param->return_result_gauge;
   cpuGaugeField *cpuGauge = need_cpu ? new cpuGaugeField(gParam) : nullptr;

   // create the device fields
   gParam.create = QUDA_NULL_FIELD_CREATE;
   gParam.order = QUDA_FLOAT2_GAUGE_ORDER;
   gParam.reconstruct = param->reconstruct;
   cudaGaugeField *cudaGauge = !param->use_resident_gauge ? new cudaGaugeField(gParam) : nullptr;
   profileProject.TPSTOP(QUDA_PROFILE_INIT);

   if (param->use_resident_gauge) {
     if (!gaugePrecise) errorQuda("No resident gauge field to use");
     cudaGauge = gaugePrecise;
     gaugePrecise = nullptr;
   } else {
     profileProject.TPSTART(QUDA_PROFILE_H2D);
     cudaGauge->loadCPUField(*cpuGauge);
     profileProject.TPSTOP(QUDA_PROFILE_H2D);
   }

   profileProject.TPSTART(QUDA_PROFILE_COMPUTE);
   *num_failures_h = 0;

   // project onto SU(3)
   if (cudaGauge->StaggeredPhaseApplied()) cudaGauge->removeStaggeredPhase();
   projectSU3(*cudaGauge, tol, num_failures_d);
   if (!cudaGauge->StaggeredPhaseApplied() && param->staggered_phase_applied) cudaGauge->applyStaggeredPhase();

   profileProject.TPSTOP(QUDA_PROFILE_COMPUTE);

   if(*num_failures_h>0)
     errorQuda("Error in the SU(3) unitarization: %d failures\n", *num_failures_h);

   profileProject.TPSTART(QUDA_PROFILE_D2H);
   if (param->return_result_gauge) cudaGauge->saveCPUField(*cpuGauge);
   profileProject.TPSTOP(QUDA_PROFILE_D2H);

   if (param->make_resident_gauge) {
     if (gaugePrecise != nullptr && cudaGauge != gaugePrecise) delete gaugePrecise;
     gaugePrecise = cudaGauge;
   } else {
     delete cudaGauge;
   }

   profileProject.TPSTART(QUDA_PROFILE_FREE);
   if (cpuGauge) delete cpuGauge;
   profileProject.TPSTOP(QUDA_PROFILE_FREE);

   profileProject.TPSTOP(QUDA_PROFILE_TOTAL);
 }

 void staggeredPhaseQuda(void *gauge_h, QudaGaugeParam *param) {
   profilePhase.TPSTART(QUDA_PROFILE_TOTAL);

   profilePhase.TPSTART(QUDA_PROFILE_INIT);
   checkGaugeParam(param);

   // create the gauge field
   GaugeFieldParam gParam(gauge_h, *param, QUDA_GENERAL_LINKS);
   bool need_cpu = !param->use_resident_gauge || param->return_result_gauge;
   cpuGaugeField *cpuGauge = need_cpu ? new cpuGaugeField(gParam) : nullptr;

   // create the device fields
   gParam.create = QUDA_NULL_FIELD_CREATE;
   gParam.order = QUDA_FLOAT2_GAUGE_ORDER;
   gParam.reconstruct = param->reconstruct;
   cudaGaugeField *cudaGauge = !param->use_resident_gauge ? new cudaGaugeField(gParam) : nullptr;
   profilePhase.TPSTOP(QUDA_PROFILE_INIT);

   if (param->use_resident_gauge) {
     if (!gaugePrecise) errorQuda("No resident gauge field to use");
     cudaGauge = gaugePrecise;
   } else {
     profilePhase.TPSTART(QUDA_PROFILE_H2D);
     cudaGauge->loadCPUField(*cpuGauge);
     profilePhase.TPSTOP(QUDA_PROFILE_H2D);
   }

   profilePhase.TPSTART(QUDA_PROFILE_COMPUTE);
   *num_failures_h = 0;

   // apply / remove phase as appropriate
   if (!cudaGauge->StaggeredPhaseApplied()) cudaGauge->applyStaggeredPhase();
   else cudaGauge->removeStaggeredPhase();

   profilePhase.TPSTOP(QUDA_PROFILE_COMPUTE);

   profilePhase.TPSTART(QUDA_PROFILE_D2H);
   if (param->return_result_gauge) cudaGauge->saveCPUField(*cpuGauge);
   profilePhase.TPSTOP(QUDA_PROFILE_D2H);

   if (param->make_resident_gauge) {
     if (gaugePrecise != nullptr && cudaGauge != gaugePrecise) delete gaugePrecise;
     gaugePrecise = cudaGauge;
   } else {
     delete cudaGauge;
   }

   profilePhase.TPSTART(QUDA_PROFILE_FREE);
   if (cpuGauge) delete cpuGauge;
   profilePhase.TPSTOP(QUDA_PROFILE_FREE);

   profilePhase.TPSTOP(QUDA_PROFILE_TOTAL);
 }

// evaluate the momentum action
double momActionQuda(void* momentum, QudaGaugeParam* param)
{
  profileMomAction.TPSTART(QUDA_PROFILE_TOTAL);

  profileMomAction.TPSTART(QUDA_PROFILE_INIT);
  checkGaugeParam(param);

  // create the momentum fields
  GaugeFieldParam gParam(momentum, *param, QUDA_ASQTAD_MOM_LINKS);
  gParam.reconstruct = (gParam.order == QUDA_TIFR_GAUGE_ORDER || gParam.order == QUDA_TIFR_PADDED_GAUGE_ORDER) ?
    QUDA_RECONSTRUCT_NO : QUDA_RECONSTRUCT_10;
  gParam.site_offset = param->mom_offset;
  gParam.site_size = param->site_size;

  cpuGaugeField *cpuMom = !param->use_resident_mom ? new cpuGaugeField(gParam) : nullptr;

  // create the device fields
  gParam.create = QUDA_NULL_FIELD_CREATE;
  gParam.reconstruct = QUDA_RECONSTRUCT_10;
  gParam.setPrecision(param->cuda_prec, true);

  cudaGaugeField *cudaMom = !param->use_resident_mom ? new cudaGaugeField(gParam) : nullptr;

  profileMomAction.TPSTOP(QUDA_PROFILE_INIT);

  profileMomAction.TPSTART(QUDA_PROFILE_H2D);
  if (!param->use_resident_mom) {
    cudaMom->loadCPUField(*cpuMom);
  } else {
    if (!momResident) errorQuda("No resident mom field allocated");
    cudaMom = momResident;
  }
  profileMomAction.TPSTOP(QUDA_PROFILE_H2D);

  // perform the update
  profileMomAction.TPSTART(QUDA_PROFILE_COMPUTE);
  double action = computeMomAction(*cudaMom);
  profileMomAction.TPSTOP(QUDA_PROFILE_COMPUTE);

  profileMomAction.TPSTART(QUDA_PROFILE_FREE);
  if (param->make_resident_mom) {
    if (momResident != nullptr && momResident != cudaMom) delete momResident;
    momResident = cudaMom;
  } else {
    delete cudaMom;
    momResident = nullptr;
  }
  if (cpuMom) {
    delete cpuMom;
  }

  profileMomAction.TPSTOP(QUDA_PROFILE_FREE);
  profileMomAction.TPSTOP(QUDA_PROFILE_TOTAL);

  return action;
}


/*
 * Performs a deep copy from the internal extendedGaugeResident field.
 */
void copyExtendedResidentGaugeQuda(void* resident_gauge)
{
  if (!gaugePrecise) errorQuda("Cannot perform deep copy of resident gauge field as there is no resident gauge field");
  extendedGaugeResident = extendedGaugeResident ? extendedGaugeResident : createExtendedGauge(*gaugePrecise, R, profilePlaq);
  static_cast<GaugeField*>(resident_gauge)->copy(*extendedGaugeResident);
}

void gaussGaugeQuda(unsigned long long seed, double sigma)
{
  profileGauss.TPSTART(QUDA_PROFILE_TOTAL);

  if (!gaugePrecise) errorQuda("Cannot generate Gauss GaugeField as there is no resident gauge field");

  cudaGaugeField *data = gaugePrecise;

  GaugeFieldParam param(*data);
  param.reconstruct = QUDA_RECONSTRUCT_12;
  param.ghostExchange = QUDA_GHOST_EXCHANGE_NO;
  cudaGaugeField u(param);

  profileGauss.TPSTART(QUDA_PROFILE_COMPUTE);
  quda::gaugeGauss(*data, seed, sigma);
  profileGauss.TPSTOP(QUDA_PROFILE_COMPUTE);

  if (extendedGaugeResident) {
    extendedGaugeResident->copy(*gaugePrecise);
    extendedGaugeResident->exchangeExtendedGhost(R, profileGauss, redundant_comms);
  }

  profileGauss.TPSTOP(QUDA_PROFILE_TOTAL);
}

void plaqQuda(double plaq[3])
{
  profilePlaq.TPSTART(QUDA_PROFILE_TOTAL);

  if (!gaugePrecise) errorQuda("Cannot compute plaquette as there is no resident gauge field");

  cudaGaugeField *data = extendedGaugeResident ? extendedGaugeResident : createExtendedGauge(*gaugePrecise, R, profilePlaq);
  extendedGaugeResident = data;

  profilePlaq.TPSTART(QUDA_PROFILE_COMPUTE);
  double3 plaq3 = quda::plaquette(*data);
  plaq[0] = plaq3.x;
  plaq[1] = plaq3.y;
  plaq[2] = plaq3.z;
  profilePlaq.TPSTOP(QUDA_PROFILE_COMPUTE);

  profilePlaq.TPSTOP(QUDA_PROFILE_TOTAL);
}

<<<<<<< HEAD
=======
/*
 * Performs a deep copy from the internal extendedGaugeResident field.
 */
void copyExtendedResidentGaugeQuda(void* resident_gauge)
{
  if (!gaugePrecise) errorQuda("Cannot perform deep copy of resident gauge field as there is no resident gauge field");
  extendedGaugeResident = extendedGaugeResident ? extendedGaugeResident : createExtendedGauge(*gaugePrecise, R, profilePlaq);
  static_cast<GaugeField*>(resident_gauge)->copy(*extendedGaugeResident);
}

void performWuppertalnStep(void *h_out, void *h_in, QudaInvertParam *inv_param, unsigned int n_steps, double alpha)
{
  profileWuppertal.TPSTART(QUDA_PROFILE_TOTAL);

  if (gaugePrecise == nullptr) errorQuda("Gauge field must be loaded");

  pushVerbosity(inv_param->verbosity);
  if (getVerbosity() >= QUDA_DEBUG_VERBOSE) printQudaInvertParam(inv_param);

  cudaGaugeField *precise = nullptr;

  if (gaugeSmeared != nullptr) {
    if (getVerbosity() >= QUDA_VERBOSE) printfQuda("Wuppertal smearing done with gaugeSmeared\n");
    GaugeFieldParam gParam(*gaugePrecise);
    gParam.create = QUDA_NULL_FIELD_CREATE;
    precise = new cudaGaugeField(gParam);
    copyExtendedGauge(*precise, *gaugeSmeared, QUDA_CUDA_FIELD_LOCATION);
    precise->exchangeGhost();
  } else {
    if (getVerbosity() >= QUDA_VERBOSE)
      printfQuda("Wuppertal smearing done with gaugePrecise\n");
    precise = gaugePrecise;
  }

  ColorSpinorParam cpuParam(h_in, *inv_param, precise->X(), false, inv_param->input_location);
  ColorSpinorField *in_h = ColorSpinorField::Create(cpuParam);

  ColorSpinorParam cudaParam(cpuParam, *inv_param);
  cudaColorSpinorField in(*in_h, cudaParam);

  if (getVerbosity() >= QUDA_DEBUG_VERBOSE) {
    double cpu = blas::norm2(*in_h);
    double gpu = blas::norm2(in);
    printfQuda("In CPU %e CUDA %e\n", cpu, gpu);
  }

  cudaParam.create = QUDA_NULL_FIELD_CREATE;
  cudaColorSpinorField out(in, cudaParam);
  int parity = 0;

  // Computes out(x) = 1/(1+6*alpha)*(in(x) + alpha*\sum_mu (U_{-\mu}(x)in(x+mu) + U^\dagger_mu(x-mu)in(x-mu)))
  double a = alpha / (1. + 6. * alpha);
  double b = 1. / (1. + 6. * alpha);

  for (unsigned int i = 0; i < n_steps; i++) {
    if (i) in = out;
    ApplyLaplace(out, in, *precise, 3, a, b, in, parity, false, nullptr, profileWuppertal);
    if (getVerbosity() >= QUDA_DEBUG_VERBOSE) {
      double norm = blas::norm2(out);
      printfQuda("Step %d, vector norm %e\n", i, norm);
    }
  }

  cpuParam.v = h_out;
  cpuParam.location = inv_param->output_location;
  ColorSpinorField *out_h = ColorSpinorField::Create(cpuParam);
  *out_h = out;

  if (getVerbosity() >= QUDA_DEBUG_VERBOSE) {
    double cpu = blas::norm2(*out_h);
    double gpu = blas::norm2(out);
    printfQuda("Out CPU %e CUDA %e\n", cpu, gpu);
  }

  if (gaugeSmeared != nullptr)
    delete precise;

  delete out_h;
  delete in_h;

  popVerbosity();

  profileWuppertal.TPSTOP(QUDA_PROFILE_TOTAL);
}

>>>>>>> 6c7bc8e3
void performAPEnStep(unsigned int n_steps, double alpha, int meas_interval)
{
  profileAPE.TPSTART(QUDA_PROFILE_TOTAL);

  if (gaugePrecise == nullptr) errorQuda("Gauge field must be loaded");

  if (gaugeSmeared != nullptr) delete gaugeSmeared;
  gaugeSmeared = createExtendedGauge(*gaugePrecise, R, profileAPE);

  GaugeFieldParam gParam(*gaugeSmeared);
  auto *cudaGaugeTemp = new cudaGaugeField(gParam);

  QudaGaugeObservableParam param = newQudaGaugeObservableParam();
  param.compute_qcharge = QUDA_BOOLEAN_TRUE;
  param.compute_plaquette = QUDA_BOOLEAN_TRUE;
 
  if (getVerbosity() >= QUDA_VERBOSE) {
    gaugeObservablesQuda(&param);
    printfQuda("Step %03d: Plaquette = %+.16e Q charge = %+.16e\n", 0, param.plaquette[0], param.qcharge);
  }

  for (unsigned int i = 0; i < n_steps; i++) {
    profileAPE.TPSTART(QUDA_PROFILE_COMPUTE);
    APEStep(*gaugeSmeared, *cudaGaugeTemp, alpha);
    profileAPE.TPSTOP(QUDA_PROFILE_COMPUTE);
    if ((i + 1) % meas_interval == 0 && getVerbosity() >= QUDA_VERBOSE) {
      gaugeObservablesQuda(&param);
      printfQuda("Step %03d: Plaquette = %+.16e Q charge = %+.16e\n", i+1, param.plaquette[0], param.qcharge);
    }
  }

  delete cudaGaugeTemp;
  profileAPE.TPSTOP(QUDA_PROFILE_TOTAL);
}

void performSTOUTnStep(unsigned int n_steps, double rho, int meas_interval)
{
  profileSTOUT.TPSTART(QUDA_PROFILE_TOTAL);  
  if (gaugePrecise == nullptr) errorQuda("Gauge field must be loaded");
  if (gaugeSmeared != nullptr) delete gaugeSmeared;
  gaugeSmeared = createExtendedGauge(*gaugePrecise, R, profileSTOUT);

  profileSTOUT.TPSTART(QUDA_PROFILE_INIT);
  GaugeFieldParam gParam(*gaugeSmeared);
  auto *cudaGaugeTemp = new cudaGaugeField(gParam);

  QudaGaugeObservableParam param = newQudaGaugeObservableParam();
  param.compute_qcharge = QUDA_BOOLEAN_TRUE;
  param.compute_plaquette = QUDA_BOOLEAN_TRUE;
  profileSTOUT.TPSTOP(QUDA_PROFILE_INIT);  

  if (getVerbosity() >= QUDA_VERBOSE) {
    profileSTOUT.TPSTOP(QUDA_PROFILE_TOTAL);  
    gaugeObservablesQuda(&param);
    profileSTOUT.TPSTART(QUDA_PROFILE_TOTAL);  
    printfQuda("Step %03d: Plaquette = %+.16e Q charge = %+.16e\n", 0, param.plaquette[0], param.qcharge);
  }

  for (unsigned int i = 0; i < n_steps; i++) {
    profileSTOUT.TPSTART(QUDA_PROFILE_COMPUTE);
    STOUTStep(*gaugeSmeared, *cudaGaugeTemp, rho);
    profileSTOUT.TPSTOP(QUDA_PROFILE_COMPUTE);
    if ((i + 1) % meas_interval == 0 && getVerbosity() >= QUDA_VERBOSE) {
      profileSTOUT.TPSTOP(QUDA_PROFILE_TOTAL);  
      gaugeObservablesQuda(&param);
      profileSTOUT.TPSTART(QUDA_PROFILE_TOTAL);  
      printfQuda("Step %03d: Plaquette = %+.16e Q charge = %+.16e\n", i+1, param.plaquette[0], param.qcharge);
    }
  }
  profileSTOUT.TPSTART(QUDA_PROFILE_FREE);
  delete cudaGaugeTemp;
  profileSTOUT.TPSTOP(QUDA_PROFILE_FREE);
  profileSTOUT.TPSTOP(QUDA_PROFILE_TOTAL);
}

void performOvrImpSTOUTnStep(unsigned int n_steps, double rho, double epsilon, int meas_interval)
{
  profileOvrImpSTOUT.TPSTART(QUDA_PROFILE_TOTAL);

  if (gaugePrecise == nullptr) errorQuda("Gauge field must be loaded");

  if (gaugeSmeared != nullptr) delete gaugeSmeared;
  gaugeSmeared = createExtendedGauge(*gaugePrecise, R, profileOvrImpSTOUT);

  GaugeFieldParam gParam(*gaugeSmeared);
  auto *cudaGaugeTemp = new cudaGaugeField(gParam);

  QudaGaugeObservableParam param = newQudaGaugeObservableParam();
  param.compute_qcharge = QUDA_BOOLEAN_TRUE;
  param.compute_plaquette = QUDA_BOOLEAN_TRUE;
  
  if (getVerbosity() >= QUDA_VERBOSE) {
    gaugeObservablesQuda(&param);
    printfQuda("Step %03d: Plaquette = %+.16e Q charge = %+.16e\n", 0, param.plaquette[0], param.qcharge);
  }

  for (unsigned int i = 0; i < n_steps; i++) {
    profileOvrImpSTOUT.TPSTART(QUDA_PROFILE_COMPUTE);
    OvrImpSTOUTStep(*gaugeSmeared, *cudaGaugeTemp, rho, epsilon);
    profileOvrImpSTOUT.TPSTOP(QUDA_PROFILE_COMPUTE);
    if ((i + 1) % meas_interval == 0 && getVerbosity() >= QUDA_VERBOSE) {
      gaugeObservablesQuda(&param);
      printfQuda("Step %03d: Plaquette = %+.16e Q charge = %+.16e\n", i+1, param.plaquette[0], param.qcharge);
    }
  }

  delete cudaGaugeTemp;
  profileOvrImpSTOUT.TPSTOP(QUDA_PROFILE_TOTAL);
}

void performWFlownStep(unsigned int n_steps, double step_size, int meas_interval, QudaWFlowType wflow_type)
{
  pushOutputPrefix("performWFlownStep: ");
  profileWFlow.TPSTART(QUDA_PROFILE_TOTAL);

  if (gaugePrecise == nullptr) errorQuda("Gauge field must be loaded");

  if (gaugeSmeared != nullptr) delete gaugeSmeared;
  gaugeSmeared = createExtendedGauge(*gaugePrecise, R, profileWFlow);

  GaugeFieldParam gParamEx(*gaugeSmeared);
  auto *gaugeAux = GaugeField::Create(gParamEx);

  GaugeFieldParam gParam(*gaugePrecise);
  gParam.reconstruct = QUDA_RECONSTRUCT_NO; // temporary field is not on manifold so cannot use reconstruct
  auto *gaugeTemp = GaugeField::Create(gParam);

  GaugeField *in = gaugeSmeared;
  GaugeField *out = gaugeAux;

  QudaGaugeObservableParam param = newQudaGaugeObservableParam();
  param.compute_plaquette = QUDA_BOOLEAN_TRUE;
  param.compute_qcharge = QUDA_BOOLEAN_TRUE;

  if (getVerbosity() >= QUDA_SUMMARIZE) {
    gaugeObservables(*in, param, profileWFlow);
    printfQuda("flow t \t plaquette \t E_tot \t E_spatial \t E_temporal \t Q charge\n");
    printfQuda("%le %.16e %+.16e %+.16e %+.16e %+.16e\n", 0.0, param.plaquette[0], param.energy[0],
	       param.energy[1], param.energy[2], param.qcharge);
  }

  for (unsigned int i = 0; i < n_steps; i++) {
    // Perform W1, W2, and Vt Wilson Flow steps as defined in
    // https://arxiv.org/abs/1006.4518v3
    profileWFlow.TPSTART(QUDA_PROFILE_COMPUTE);
    if (i > 0) std::swap(in, out); // output from prior step becomes input for next step

    WFlowStep(*out, *gaugeTemp, *in, step_size, wflow_type);
    profileWFlow.TPSTOP(QUDA_PROFILE_COMPUTE);

    if ((i + 1) % meas_interval == 0 && getVerbosity() >= QUDA_SUMMARIZE) {
      gaugeObservables(*out, param, profileWFlow);
      printfQuda("%le %.16e %+.16e %+.16e %+.16e %+.16e\n", step_size * (i + 1), param.plaquette[0], param.energy[0],
                 param.energy[1], param.energy[2], param.qcharge);
    }
  }

  delete gaugeTemp;
  delete gaugeAux;
  profileWFlow.TPSTOP(QUDA_PROFILE_TOTAL);
  popOutputPrefix();
}

int computeGaugeFixingOVRQuda(void *gauge, const unsigned int gauge_dir, const unsigned int Nsteps,
                              const unsigned int verbose_interval, const double relax_boost, const double tolerance,
                              const unsigned int reunit_interval, const unsigned int stopWtheta, QudaGaugeParam *param,
                              double *timeinfo)
{
  GaugeFixOVRQuda.TPSTART(QUDA_PROFILE_TOTAL);

  checkGaugeParam(param);

  GaugeFixOVRQuda.TPSTART(QUDA_PROFILE_INIT);
  GaugeFieldParam gParam(gauge, *param);
  auto *cpuGauge = new cpuGaugeField(gParam);

  // gParam.pad = getFatLinkPadding(param->X);
  gParam.create = QUDA_NULL_FIELD_CREATE;
  gParam.link_type = param->type;
  gParam.reconstruct = param->reconstruct;
  gParam.setPrecision(gParam.Precision(), true);
  auto *cudaInGauge = new cudaGaugeField(gParam);

  GaugeFixOVRQuda.TPSTOP(QUDA_PROFILE_INIT);
  GaugeFixOVRQuda.TPSTART(QUDA_PROFILE_H2D);

  ///if (!param->use_resident_gauge) {   // load fields onto the device
  cudaInGauge->loadCPUField(*cpuGauge);
 /* } else { // or use resident fields already present
    if (!gaugePrecise) errorQuda("No resident gauge field allocated");
    cudaInGauge = gaugePrecise;
    gaugePrecise = nullptr;
  } */

  GaugeFixOVRQuda.TPSTOP(QUDA_PROFILE_H2D);

  if (comm_size() == 1) {
    // perform the update
    GaugeFixOVRQuda.TPSTART(QUDA_PROFILE_COMPUTE);
    gaugeFixingOVR(*cudaInGauge, gauge_dir, Nsteps, verbose_interval, relax_boost, tolerance, reunit_interval,
                   stopWtheta);
    GaugeFixOVRQuda.TPSTOP(QUDA_PROFILE_COMPUTE);
  } else {
    cudaGaugeField *cudaInGaugeEx = createExtendedGauge(*cudaInGauge, R, GaugeFixOVRQuda);

    // perform the update
    GaugeFixOVRQuda.TPSTART(QUDA_PROFILE_COMPUTE);
    gaugeFixingOVR(*cudaInGaugeEx, gauge_dir, Nsteps, verbose_interval, relax_boost, tolerance, reunit_interval,
                   stopWtheta);
    GaugeFixOVRQuda.TPSTOP(QUDA_PROFILE_COMPUTE);

    //HOW TO COPY BACK TO CPU: cudaInGaugeEx->cpuGauge
    copyExtendedGauge(*cudaInGauge, *cudaInGaugeEx, QUDA_CUDA_FIELD_LOCATION);
  }

  // copy the gauge field back to the host
  GaugeFixOVRQuda.TPSTART(QUDA_PROFILE_D2H);
  cudaInGauge->saveCPUField(*cpuGauge);
  GaugeFixOVRQuda.TPSTOP(QUDA_PROFILE_D2H);

  GaugeFixOVRQuda.TPSTOP(QUDA_PROFILE_TOTAL);

  if (param->make_resident_gauge) {
    if (gaugePrecise != nullptr) delete gaugePrecise;
    gaugePrecise = cudaInGauge;
  } else {
    delete cudaInGauge;
  }

  if(timeinfo){
    timeinfo[0] = GaugeFixOVRQuda.Last(QUDA_PROFILE_H2D);
    timeinfo[1] = GaugeFixOVRQuda.Last(QUDA_PROFILE_COMPUTE);
    timeinfo[2] = GaugeFixOVRQuda.Last(QUDA_PROFILE_D2H);
  }

  return 0;
}

int computeGaugeFixingFFTQuda(void* gauge, const unsigned int gauge_dir,  const unsigned int Nsteps, \
  const unsigned int verbose_interval, const double alpha, const unsigned int autotune, const double tolerance, \
  const unsigned int  stopWtheta, QudaGaugeParam* param , double* timeinfo)
{
  GaugeFixFFTQuda.TPSTART(QUDA_PROFILE_TOTAL);

  checkGaugeParam(param);

  GaugeFixFFTQuda.TPSTART(QUDA_PROFILE_INIT);

  GaugeFieldParam gParam(gauge, *param);
  auto *cpuGauge = new cpuGaugeField(gParam);

  //gParam.pad = getFatLinkPadding(param->X);
  gParam.create      = QUDA_NULL_FIELD_CREATE;
  gParam.link_type   = param->type;
  gParam.reconstruct = param->reconstruct;
  gParam.setPrecision(gParam.Precision(), true);
  auto *cudaInGauge = new cudaGaugeField(gParam);


  GaugeFixFFTQuda.TPSTOP(QUDA_PROFILE_INIT);

  GaugeFixFFTQuda.TPSTART(QUDA_PROFILE_H2D);

  //if (!param->use_resident_gauge) {   // load fields onto the device
  cudaInGauge->loadCPUField(*cpuGauge);
  /*} else { // or use resident fields already present
    if (!gaugePrecise) errorQuda("No resident gauge field allocated");
    cudaInGauge = gaugePrecise;
    gaugePrecise = nullptr;
  } */

  GaugeFixFFTQuda.TPSTOP(QUDA_PROFILE_H2D);

  // perform the update
  GaugeFixFFTQuda.TPSTART(QUDA_PROFILE_COMPUTE);

  gaugeFixingFFT(*cudaInGauge, gauge_dir, Nsteps, verbose_interval, alpha, autotune, tolerance, stopWtheta);

  GaugeFixFFTQuda.TPSTOP(QUDA_PROFILE_COMPUTE);

  // copy the gauge field back to the host
  GaugeFixFFTQuda.TPSTART(QUDA_PROFILE_D2H);
  cudaInGauge->saveCPUField(*cpuGauge);
  GaugeFixFFTQuda.TPSTOP(QUDA_PROFILE_D2H);

  GaugeFixFFTQuda.TPSTOP(QUDA_PROFILE_TOTAL);

  if (param->make_resident_gauge) {
    if (gaugePrecise != nullptr) delete gaugePrecise;
    gaugePrecise = cudaInGauge;
  } else {
    delete cudaInGauge;
  }

  if (timeinfo) {
    timeinfo[0] = GaugeFixFFTQuda.Last(QUDA_PROFILE_H2D);
    timeinfo[1] = GaugeFixFFTQuda.Last(QUDA_PROFILE_COMPUTE);
    timeinfo[2] = GaugeFixFFTQuda.Last(QUDA_PROFILE_D2H);
  }

  return 0;
}

 
void performGaussianSmearNStep(void *h_in, QudaInvertParam *inv_param, const int n_steps, const double omega)
{
  if(n_steps == 0) return;
  
  profileGaussianSmear.TPSTART(QUDA_PROFILE_TOTAL);
  profileGaussianSmear.TPSTART(QUDA_PROFILE_INIT);

  if (gaugePrecise == nullptr) errorQuda("Gauge field must be loaded");
  
  if (getVerbosity() >= QUDA_DEBUG_VERBOSE) printQudaInvertParam(inv_param);
  
  cudaGaugeField *gauge_ptr = nullptr;

  if (gaugeSmeared != nullptr) {
    if (getVerbosity() >= QUDA_VERBOSE) printfQuda("Gaussian smearing done with gaugeSmeared\n");
    GaugeFieldParam gParam(*gaugePrecise);
    gParam.create = QUDA_NULL_FIELD_CREATE;
    gauge_ptr = new cudaGaugeField(gParam);
    copyExtendedGauge(*gauge_ptr, *gaugeSmeared, QUDA_CUDA_FIELD_LOCATION);
    gauge_ptr->exchangeGhost();
  } else {
    if (getVerbosity() >= QUDA_VERBOSE) printfQuda("Gaussian smearing done with gaugePrecise\n");
    gauge_ptr = gaugePrecise;
  }

  if (!initialized) errorQuda("QUDA not initialized");

  if (getVerbosity() >= QUDA_DEBUG_VERBOSE) { printQudaInvertParam(inv_param); }

  checkInvertParam(inv_param);

  // Create device side ColorSpinorField vectors and to pass to the
  // compute function.
  const int *X = gauge_ptr->X();
  ColorSpinorParam cpuParam(h_in, *inv_param, X, QUDA_MAT_SOLUTION, QUDA_CPU_FIELD_LOCATION);
  cpuParam.nSpin = 4;
  // QUDA style pointer for host data.
  ColorSpinorField *in_h = ColorSpinorField::Create(cpuParam);

  // Device side data.
  ColorSpinorParam cudaParam(cpuParam);
  cudaParam.location = QUDA_CUDA_FIELD_LOCATION;
  cudaParam.create = QUDA_ZERO_FIELD_CREATE;
  cudaParam.setPrecision(inv_param->cuda_prec, inv_param->cuda_prec, true);
  ColorSpinorField *in = ColorSpinorField::Create(cudaParam);
  ColorSpinorField *out = ColorSpinorField::Create(cudaParam);
  ColorSpinorField *temp1 = ColorSpinorField::Create(cudaParam);
  ColorSpinorField *temp2 = ColorSpinorField::Create(cudaParam);

  // Create the laplace operator
  //------------------------------------------------------
  bool pc_solve = false;
  Dirac *d = nullptr;
  Dirac *dSloppy = nullptr;
  Dirac *dPre = nullptr;
  createDirac(d, dSloppy, dPre, *inv_param, pc_solve);
  Dirac &dirac = *d;
  DiracM laplace_op(dirac);
  profileGaussianSmear.TPSTOP(QUDA_PROFILE_INIT);

  // Copy host data to device
  profileGaussianSmear.TPSTART(QUDA_PROFILE_H2D);
  *in = *in_h;
  profileGaussianSmear.TPSTOP(QUDA_PROFILE_H2D);

  // Scale up the source to prevent underflow
  profileGaussianSmear.TPSTART(QUDA_PROFILE_COMPUTE);
  blas::ax(1e6, *in);

  double alpha = - (omega * omega) / (4 * n_steps);  
  double a = -alpha;
  double b = (6.0*alpha + 1.0);  

  for (int i = 0; i < n_steps; i++) {
    if (i > 0) std::swap(in, out);
    // The SmearOp computes:
    // out(x) = b * in(x) - a * \sum_mu (U_{-\mu}(x)in(x+mu) + U^\dagger_mu(x-mu)in(x-mu))
    // Which gives the use finer control over the operation that DslashXpay and
    // allows us to omit a vector rescaling.
    laplace_op.Expose()->SmearOp(*out, *in, a, b);
    if (getVerbosity() >= QUDA_DEBUG_VERBOSE) {
      double norm = blas::norm2(*out);
      printfQuda("Step %d, vector norm %e\n", i, norm);
    }
  }
  
  // Normalise the source
  double nout = blas::norm2(*out);
  blas::ax(1.0 / sqrt(nout), *out);
  profileGaussianSmear.TPSTOP(QUDA_PROFILE_COMPUTE);

  // Copy device data to host.
  profileGaussianSmear.TPSTART(QUDA_PROFILE_D2H);
  *in_h = *out;
  profileGaussianSmear.TPSTOP(QUDA_PROFILE_D2H);

  profileGaussianSmear.TPSTART(QUDA_PROFILE_FREE);
  if (gaugeSmeared != nullptr) delete gauge_ptr;
  delete temp1;
  delete temp2;
  delete out;
  delete in;
  delete in_h;
  delete d;
  delete dSloppy;
  delete dPre;

  profileGaussianSmear.TPSTOP(QUDA_PROFILE_FREE);
  profileGaussianSmear.TPSTOP(QUDA_PROFILE_TOTAL);
  saveTuneCache();
}

void contractFTQuda(void **prop_array_flavor_1, void **prop_array_flavor_2, void **result,
		    const QudaContractType cType, void *cs_param_ptr,
		    const int *X, const int *const source_position, int* mom)
{
  profileContractFT.TPSTART(QUDA_PROFILE_TOTAL);
  profileContractFT.TPSTART(QUDA_PROFILE_INIT);

  // create ColorSpinorFields from void** and parameter
  auto cs_param = (ColorSpinorParam *)cs_param_ptr;
  const size_t nSpin = cs_param->nSpin;
  const size_t nColor = cs_param->nColor;
  cs_param->location = QUDA_CPU_FIELD_LOCATION;
  cs_param->create = QUDA_REFERENCE_FIELD_CREATE;

  //FIXME can we merge the two propagators if they are the same to save mem?
  // wrap CPU host side pointers
  std::vector<ColorSpinorField*> h_prop1, h_prop2;
  for(size_t i=0; i<nSpin*nColor; i++) {
    cs_param->v = prop_array_flavor_1[i];
    h_prop1.push_back(ColorSpinorField::Create(*cs_param));
    cs_param->v = prop_array_flavor_2[i];
    h_prop2.push_back(ColorSpinorField::Create(*cs_param));
  }
  
  // Create device spinor fields
  ColorSpinorParam cudaParam(*cs_param);
  cudaParam.create = QUDA_NULL_FIELD_CREATE;
  cudaParam.location = QUDA_CUDA_FIELD_LOCATION;
  cudaParam.gammaBasis = QUDA_DEGRAND_ROSSI_GAMMA_BASIS;
  cudaParam.setPrecision(cs_param->Precision(), cs_param->Precision(), true);
  
  std::vector<ColorSpinorField *> d_prop1, d_prop2;
  for(size_t i=0; i<nSpin*nColor; i++) {
    d_prop1.push_back(ColorSpinorField::Create(cudaParam));
    d_prop2.push_back(ColorSpinorField::Create(cudaParam));
  }

  // temporal or spatial correlator?
  size_t corr_dim = 0, local_decay_dim_slices = 0;
  if (cType == QUDA_CONTRACT_TYPE_DR_FT_Z) corr_dim = 2;
  else if (cType == QUDA_CONTRACT_TYPE_DR_FT_T) corr_dim = 3;
  else errorQuda("Unsupported contraction type %d given", cType);

  // The number of slices in the decay dimension on this MPI rank.
  local_decay_dim_slices = X[corr_dim];

  // The number of slices in the decay dimension globally.
  size_t global_decay_dim_slices = local_decay_dim_slices * comm_dim(corr_dim);

  // The number of complex elements on each slice.
  size_t elems_per_slice = nSpin * nSpin;
  profileContractFT.TPSTOP(QUDA_PROFILE_INIT);

  // Transfer data from host to device
  profileContractFT.TPSTART(QUDA_PROFILE_H2D);
  for(size_t i=0; i<nSpin*nColor; i++) {
    *d_prop1[i] = *h_prop1[i];
    *d_prop2[i] = *h_prop2[i];
  }
  profileContractFT.TPSTOP(QUDA_PROFILE_H2D);

  // Array for all decay slices and channels, is zeroed prior to kernel launch
  std::vector<Complex> result_global(elems_per_slice * global_decay_dim_slices);
  
  for (int px = 0; px <= mom[0]; px++) {
    for (int py = 0; py <= mom[1]; py++) {
      for (int pz = 0; pz <= mom[2]; pz++) {
        for (int pt = 0; pt <= mom[3]; pt++) {
          const int mom_mode[4] = {px, py, pz, pt};
	  
	  int mom_idx = (px +
			 py*(mom[0]+1) +
			 pz*(mom[0]+1)*(mom[1]+1) +
			 pt*(mom[0]+1)*(mom[1]+1)*(mom[2]+1));
			 
	    for (size_t s1 = 0; s1 < nSpin; s1++) {
	      for (size_t c1 = 0; c1 < nColor; c1++) {
		for (size_t b1 = 0; b1 < nSpin; b1++) {
		profileContractFT.TPSTART(QUDA_PROFILE_COMPUTE);
	  
		std::fill(result_global.begin(), result_global.end(), 0.0);
		contractSummedQuda(*d_prop1[s1 * nColor + c1],
				   *d_prop2[b1 * nColor + c1],
				   result_global, cType, source_position, mom_mode, s1, b1);
		
		comm_allreduce_array((double *)&result_global[0], 2*elems_per_slice * global_decay_dim_slices);
		for (size_t G_idx = 0; G_idx < nSpin * nSpin; G_idx++) {
		  for (size_t t = 0; t < global_decay_dim_slices; t++) {
		    int index = ((mom_idx) * 2*elems_per_slice * global_decay_dim_slices + 2*elems_per_slice * t + 2*G_idx);
		    
		    ((double *)*result)[index]
		      += result_global[(2*elems_per_slice * t) / 2 + G_idx].real();
		    ((double *)*result)[index+1]
		      += result_global[(2*elems_per_slice * t) / 2 + G_idx].imag();
		  }
		}
		profileContractFT.TPSTOP(QUDA_PROFILE_COMPUTE);
	      }
	    }
	  }
	}
      }
    }
  }
  
  profileContractFT.TPSTART(QUDA_PROFILE_FREE);
  // Free memory
  for(size_t i=0; i<nSpin*nColor; i++) {
    delete d_prop1[i];
    delete d_prop2[i];
    delete h_prop1[i];
    delete h_prop2[i];
  }
  
  profileContractFT.TPSTOP(QUDA_PROFILE_FREE);
  profileContractFT.TPSTOP(QUDA_PROFILE_TOTAL);
  saveTuneCache();
}

void gaugeObservablesQuda(QudaGaugeObservableParam *param)
{
  profileGaugeObs.TPSTART(QUDA_PROFILE_TOTAL);
  checkGaugeObservableParam(param);

  cudaGaugeField *gauge = nullptr;
  if (!gaugeSmeared) {
    if (!extendedGaugeResident) extendedGaugeResident = createExtendedGauge(*gaugePrecise, R, profileGaugeObs);
    gauge = extendedGaugeResident;
  } else {
    gauge = gaugeSmeared;
  }

  gaugeObservables(*gauge, *param, profileGaugeObs);
  profileGaugeObs.TPSTOP(QUDA_PROFILE_TOTAL);
}

void make4DMidPointProp(void *out4D_ptr, void *in5D_ptr, QudaInvertParam *inv_param5D, QudaInvertParam *inv_param4D,
                        const int *X)
{
  profileMake4DProp.TPSTART(QUDA_PROFILE_TOTAL);
  profileMake4DProp.TPSTART(QUDA_PROFILE_INIT);
  // wrap CPU host side pointers
  ColorSpinorParam cpuParam5D((void *)in5D_ptr, *inv_param5D, X, false, inv_param5D->input_location);
  ColorSpinorField *h_in5D = ColorSpinorField::Create(cpuParam5D);
  ColorSpinorParam cpuParam4D((void *)out4D_ptr, *inv_param4D, X, false, inv_param4D->input_location);
  ColorSpinorField *h_out4D = ColorSpinorField::Create(cpuParam4D);

  // Create device vectors
  ColorSpinorParam cudaParam5D(cpuParam5D);
  cudaParam5D.location = QUDA_CUDA_FIELD_LOCATION;
  cudaParam5D.create = QUDA_NULL_FIELD_CREATE;
  cudaParam5D.setPrecision(cpuParam5D.Precision(), cpuParam5D.Precision(), true);
  std::vector<ColorSpinorField *> in5D;
  in5D.push_back(ColorSpinorField::Create(cudaParam5D));

  ColorSpinorParam cudaParam4D(cpuParam4D);
  cudaParam4D.location = QUDA_CUDA_FIELD_LOCATION;
  cudaParam4D.create = QUDA_NULL_FIELD_CREATE;
  cudaParam4D.setPrecision(cpuParam4D.Precision(), cpuParam4D.Precision(), true);
  std::vector<ColorSpinorField *> out4D;
  out4D.push_back(ColorSpinorField::Create(cudaParam4D));
  profileMake4DProp.TPSTOP(QUDA_PROFILE_INIT);

  profileMake4DProp.TPSTART(QUDA_PROFILE_H2D);
  in5D[0] = h_in5D;
  profileMake4DProp.TPSTOP(QUDA_PROFILE_H2D);

  profileMake4DProp.TPSTART(QUDA_PROFILE_COMPUTE);
  make4DMidPointProp(*out4D[0], *in5D[0]);
  profileMake4DProp.TPSTOP(QUDA_PROFILE_COMPUTE);

  profileMake4DProp.TPSTART(QUDA_PROFILE_D2H);
  out4D[0] = h_out4D;
  profileMake4DProp.TPSTOP(QUDA_PROFILE_D2H);

  profileMake4DProp.TPSTOP(QUDA_PROFILE_TOTAL);
}

void make4DChiralProp(void *out4D_ptr, void *in5D_ptr, QudaInvertParam *inv_param5D, QudaInvertParam *inv_param4D,
		      const int *X)
{
  profileMake4DProp.TPSTART(QUDA_PROFILE_TOTAL);
  profileMake4DProp.TPSTART(QUDA_PROFILE_INIT);
  // wrap CPU host side pointers
  ColorSpinorParam cpuParam5D((void *)in5D_ptr, *inv_param5D, X, false, inv_param5D->input_location);
  std::vector<ColorSpinorField *> h_in5D;
  h_in5D.push_back(ColorSpinorField::Create(cpuParam5D));

  ColorSpinorParam cpuParam4D((void *)out4D_ptr, *inv_param4D, X, false, inv_param4D->input_location);
  std::vector<ColorSpinorField *> h_out4D;
  h_out4D.push_back(ColorSpinorField::Create(cpuParam4D));

  // Create device vectors
  ColorSpinorParam cudaParam5D(cpuParam5D);
  cudaParam5D.location = QUDA_CUDA_FIELD_LOCATION;
  cudaParam5D.create = QUDA_NULL_FIELD_CREATE;
  cudaParam5D.setPrecision(cpuParam5D.Precision(), cpuParam5D.Precision(), true);
  std::vector<ColorSpinorField *> in5D;
  in5D.push_back(ColorSpinorField::Create(cudaParam5D));

  ColorSpinorParam cudaParam4D(cpuParam4D);
  cudaParam4D.location = QUDA_CUDA_FIELD_LOCATION;
  cudaParam4D.create = QUDA_ZERO_FIELD_CREATE;
  cudaParam4D.setPrecision(cpuParam4D.Precision(), cpuParam4D.Precision(), true);
  std::vector<ColorSpinorField *> out4D;
  out4D.push_back(ColorSpinorField::Create(cudaParam4D));
  profileMake4DProp.TPSTOP(QUDA_PROFILE_INIT);

  profileMake4DProp.TPSTART(QUDA_PROFILE_H2D);
  *in5D[0] = *h_in5D[0];
  profileMake4DProp.TPSTOP(QUDA_PROFILE_H2D);

  profileMake4DProp.TPSTART(QUDA_PROFILE_COMPUTE);
  make4DChiralProp(*out4D[0], *in5D[0]);
  profileMake4DProp.TPSTOP(QUDA_PROFILE_COMPUTE);

  profileMake4DProp.TPSTART(QUDA_PROFILE_D2H);
  *h_out4D[0] = *out4D[0];
  profileMake4DProp.TPSTOP(QUDA_PROFILE_D2H);

  profileMake4DProp.TPSTART(QUDA_PROFILE_FREE);
  delete out4D[0];
  delete in5D[0];

  delete h_in5D[0];
  delete h_out4D[0];
  profileMake4DProp.TPSTOP(QUDA_PROFILE_FREE);
  profileMake4DProp.TPSTOP(QUDA_PROFILE_TOTAL);
}
<|MERGE_RESOLUTION|>--- conflicted
+++ resolved
@@ -5379,18 +5379,6 @@
   profilePlaq.TPSTOP(QUDA_PROFILE_TOTAL);
 }
 
-<<<<<<< HEAD
-=======
-/*
- * Performs a deep copy from the internal extendedGaugeResident field.
- */
-void copyExtendedResidentGaugeQuda(void* resident_gauge)
-{
-  if (!gaugePrecise) errorQuda("Cannot perform deep copy of resident gauge field as there is no resident gauge field");
-  extendedGaugeResident = extendedGaugeResident ? extendedGaugeResident : createExtendedGauge(*gaugePrecise, R, profilePlaq);
-  static_cast<GaugeField*>(resident_gauge)->copy(*extendedGaugeResident);
-}
-
 void performWuppertalnStep(void *h_out, void *h_in, QudaInvertParam *inv_param, unsigned int n_steps, double alpha)
 {
   profileWuppertal.TPSTART(QUDA_PROFILE_TOTAL);
@@ -5466,7 +5454,7 @@
   profileWuppertal.TPSTOP(QUDA_PROFILE_TOTAL);
 }
 
->>>>>>> 6c7bc8e3
+
 void performAPEnStep(unsigned int n_steps, double alpha, int meas_interval)
 {
   profileAPE.TPSTART(QUDA_PROFILE_TOTAL);
