#include <cmath>
#include <cstdio>
#include <cstdlib>
#include <cstring>
#include <iostream>
#include <sys/time.h>
#include <complex.h>

#include <quda.h>
#include <quda_fortran.h>
#include <quda_internal.h>
#include <comm_quda.h>
#include <tune_quda.h>
#include <blas_quda.h>
#ifdef DEVELOP_ONEAPI
#include <gauge_field.h>
#include <dirac_quda.h>
#include <dslash_quda.h>
#include <invert_quda.h>
#include <eigensolve_quda.h>
#endif //ONEAPI
#include <color_spinor_field.h>
#ifdef DEVELOP_ONEAPI
#include <clover_field.h>
#include <llfat_quda.h>
#include <unitarization_links.h>
#endif // ONEAPI
#include <algorithm>
#ifdef DEVELOP_ONEAPI
#include <staggered_oprod.h>
#include <ks_improved_force.h>
#include <ks_force_quda.h>
#endif // ONEAPI
#include <random_quda.h>
#include <mpi_comm_handle.h>

#ifdef DEVELOP_ONEAPI
#include <multigrid.h>

#include <deflation.h>
#endif // ONEAPI

#ifdef NUMA_NVML
#include <numa_affinity.h>
#endif

#ifdef QUDA_NVML
#include <nvml.h>
#endif

#include <quda_backend.h>

#ifdef DEVELOP_ONEAPI
#include <ks_force_quda.h>

#ifdef GPU_GAUGE_FORCE
#include <gauge_force_quda.h>
#endif
#include <gauge_update_quda.h>

#endif // ONEAPI

#define MAX(a,b) ((a)>(b)? (a):(b))
#define TDIFF(a,b) (b.tv_sec - a.tv_sec + 0.000001*(b.tv_usec - a.tv_usec))

#define spinorSiteSize 24 // real numbers per spinor

#define MAX_GPU_NUM_PER_NODE 16

// define newQudaGaugeParam() and newQudaInvertParam()
#define INIT_PARAM
#include "check_params.h"
#undef INIT_PARAM

// define (static) checkGaugeParam() and checkInvertParam()
#define CHECK_PARAM
#include "check_params.h"
#undef CHECK_PARAM

// define printQudaGaugeParam() and printQudaInvertParam()
#define PRINT_PARAM
#include "check_params.h"
#undef PRINT_PARAM

#ifdef DEVELOP_ONEAPI

#include <gauge_tools.h>
#include <contract_quda.h>

#include <momentum.h>

#endif // ONEAPI

#include <quda_profiler_api.h>

using namespace quda;

static int R[4] = {0, 0, 0, 0};
// setting this to false prevents redundant halo exchange but isn't yet compatible with HISQ / ASQTAD kernels
static bool redundant_comms = false;

#ifdef DEVELOP_ONEAPI

#include <blas_cublas.h>

//for MAGMA lib:
#include <blas_magma.h>

static bool InitMagma = false;

void openMagma() {

  if (!InitMagma) {
    OpenMagma();
    InitMagma = true;
  } else {
    printfQuda("\nMAGMA library was already initialized..\n");
  }

}

void closeMagma(){

  if (InitMagma) {
    CloseMagma();
    InitMagma = false;
  } else {
    printfQuda("\nMAGMA library was not initialized..\n");
  }

  return;
}


cudaGaugeField *gaugePrecise = nullptr;
cudaGaugeField *gaugeSloppy = nullptr;
cudaGaugeField *gaugePrecondition = nullptr;
cudaGaugeField *gaugeRefinement = nullptr;
cudaGaugeField *gaugeExtended = nullptr;

cudaGaugeField *gaugeFatPrecise = nullptr;
cudaGaugeField *gaugeFatSloppy = nullptr;
cudaGaugeField *gaugeFatPrecondition = nullptr;
cudaGaugeField *gaugeFatRefinement = nullptr;
cudaGaugeField *gaugeFatExtended = nullptr;

cudaGaugeField *gaugeLongExtended = nullptr;
cudaGaugeField *gaugeLongPrecise = nullptr;
cudaGaugeField *gaugeLongSloppy = nullptr;
cudaGaugeField *gaugeLongPrecondition = nullptr;
cudaGaugeField *gaugeLongRefinement = nullptr;

cudaGaugeField *gaugeSmeared = nullptr;

cudaCloverField *cloverPrecise = nullptr;
cudaCloverField *cloverSloppy = nullptr;
cudaCloverField *cloverPrecondition = nullptr;
cudaCloverField *cloverRefinement = nullptr;

cudaGaugeField *momResident = nullptr;
cudaGaugeField *extendedGaugeResident = nullptr;

#endif // ONEAPI

std::vector<cudaColorSpinorField*> solutionResident;

// vector of spinors used for forecasting solutions in HMC
#define QUDA_MAX_CHRONO 12
// each entry is one p
std::vector< std::vector<ColorSpinorField*> > chronoResident(QUDA_MAX_CHRONO);

// Mapped memory buffer used to hold unitarization failures
static int *num_failures_h = nullptr;
static int *num_failures_d = nullptr;

qudaDeviceProp deviceProp;
qudaStream_t *streams;

static bool initialized = false;

//!< Profiler for initQuda
static TimeProfile profileInit("initQuda");

//!< Profile for loadGaugeQuda / saveGaugeQuda
static TimeProfile profileGauge("loadGaugeQuda");

//!< Profile for loadCloverQuda
static TimeProfile profileClover("loadCloverQuda");

//!< Profiler for dslashQuda
static TimeProfile profileDslash("dslashQuda");

//!< Profiler for invertQuda
static TimeProfile profileInvert("invertQuda");

//!< Profiler for invertMultiShiftQuda
static TimeProfile profileMulti("invertMultiShiftQuda");

//!< Profiler for eigensolveQuda
static TimeProfile profileEigensolve("eigensolveQuda");

//!< Profiler for computeFatLinkQuda
static TimeProfile profileFatLink("computeKSLinkQuda");

//!< Profiler for computeGaugeForceQuda
static TimeProfile profileGaugeForce("computeGaugeForceQuda");

//!<Profiler for updateGaugeFieldQuda
static TimeProfile profileGaugeUpdate("updateGaugeFieldQuda");

//!<Profiler for createExtendedGaugeField
static TimeProfile profileExtendedGauge("createExtendedGaugeField");

//!<Profiler for computeCloverForceQuda
static TimeProfile profileCloverForce("computeCloverForceQuda");

//!<Profiler for computeStaggeredForceQuda
static TimeProfile profileStaggeredForce("computeStaggeredForceQuda");

//!<Profiler for computeHISQForceQuda
static TimeProfile profileHISQForce("computeHISQForceQuda");

//!<Profiler for plaqQuda
static TimeProfile profilePlaq("plaqQuda");

//!< Profiler for wuppertalQuda
static TimeProfile profileWuppertal("wuppertalQuda");

//!<Profiler for gaussQuda
static TimeProfile profileGauss("gaussQuda");

//!<Profiler for plaqQuda
static TimeProfile profileQCharge("qChargeQuda");

//!< Profiler for APEQuda
static TimeProfile profileAPE("APEQuda");

//!< Profiler for STOUTQuda
static TimeProfile profileSTOUT("STOUTQuda");

//!< Profiler for OvrImpSTOUTQuda
static TimeProfile profileOvrImpSTOUT("OvrImpSTOUTQuda");

//!< Profiler for projectSU3Quda
static TimeProfile profileProject("projectSU3Quda");

//!< Profiler for staggeredPhaseQuda
static TimeProfile profilePhase("staggeredPhaseQuda");

//!< Profiler for contractions
static TimeProfile profileContract("contractQuda");

//!< Profiler for covariant derivative
static TimeProfile profileCovDev("covDevQuda");

//!< Profiler for momentum action
static TimeProfile profileMomAction("momActionQuda");

//!< Profiler for endQuda
static TimeProfile profileEnd("endQuda");

//!< Profiler for GaugeFixing
static TimeProfile GaugeFixFFTQuda("GaugeFixFFTQuda");
static TimeProfile GaugeFixOVRQuda("GaugeFixOVRQuda");

//!< Profiler for toal time spend between init and end
static TimeProfile profileInit2End("initQuda-endQuda",false);

static bool enable_profiler = false;
static bool do_not_profile_quda = false;

static void profilerStart(const char *f) {



  static std::vector<int> target_list;
  static bool enable = false;
  static bool init = false;
  if (!init) {
    char *profile_target_env = getenv("QUDA_ENABLE_TARGET_PROFILE"); // selectively enable profiling for a given solve

    if ( profile_target_env ) {
      std::stringstream target_stream(profile_target_env);

      int target;
      while(target_stream >> target) {
       target_list.push_back(target);
       if (target_stream.peek() == ',') target_stream.ignore();
     }

     if (target_list.size() > 0) {
       std::sort(target_list.begin(), target_list.end());
       target_list.erase( unique( target_list.begin(), target_list.end() ), target_list.end() );
       warningQuda("Targeted profiling enabled for %lu functions\n", target_list.size());
       enable = true;
     }
   }


    char* donotprofile_env = getenv("QUDA_DO_NOT_PROFILE"); // disable profiling of QUDA parts
    if (donotprofile_env && (!(strcmp(donotprofile_env, "0") == 0)))  {
      do_not_profile_quda=true;
      printfQuda("Disabling profiling in QUDA\n");
    }
    init = true;
  }

  static int target_count = 0;
  static unsigned int i = 0;
  if (do_not_profile_quda){
    cudaProfilerStop();
    printfQuda("Stopping profiling in QUDA\n");
  } else {
    if (enable) {
      if (i < target_list.size() && target_count++ == target_list[i]) {
        enable_profiler = true;
        printfQuda("Starting profiling for %s\n", f);
        cudaProfilerStart();
      i++; // advance to next target
    }
  }
}
}

static void profilerStop(const char *f) {
  if(do_not_profile_quda){
    cudaProfilerStart();
  } else {

    if (enable_profiler) {
      printfQuda("Stopping profiling for %s\n", f);
      cudaProfilerStop();
      enable_profiler = false;
    }
  }
}


namespace quda {
  void printLaunchTimer();
}

void setVerbosityQuda(QudaVerbosity verbosity, const char prefix[], FILE *outfile)
{
  setVerbosity(verbosity);
  setOutputPrefix(prefix);
  setOutputFile(outfile);
}


typedef struct {
  int ndim;
  int dims[QUDA_MAX_DIM];
} LexMapData;

/**
 * For MPI, the default node mapping is lexicographical with t varying fastest.
 */
static int lex_rank_from_coords(const int *coords, void *fdata)
{
  auto *md = static_cast<LexMapData *>(fdata);

  int rank = coords[0];
  for (int i = 1; i < md->ndim; i++) {
    rank = md->dims[i] * rank + coords[i];
  }
  return rank;
}

#ifdef QMP_COMMS
/**
 * For QMP, we use the existing logical topology if already declared.
 */
static int qmp_rank_from_coords(const int *coords, void *fdata)
{
  return QMP_get_node_number_from(coords);
}
#endif

// Provision for user control over MPI comm handle
// Assumes an MPI implementation of QMP

#if defined(QMP_COMMS) || defined(MPI_COMMS)
MPI_Comm MPI_COMM_HANDLE;
static int user_set_comm_handle = 0;
#endif

void setMPICommHandleQuda(void *mycomm)
{
#if defined(QMP_COMMS) || defined(MPI_COMMS)
  MPI_COMM_HANDLE = *((MPI_Comm *)mycomm);
  user_set_comm_handle = 1;
#endif
}

#ifdef QMP_COMMS
static void initQMPComms(void)
{
  // Default comm handle is taken from QMP
  // WARNING: Assumes an MPI implementation of QMP
  if (!user_set_comm_handle) {
    void *mycomm;
    QMP_get_mpi_comm(QMP_comm_get_default(), &mycomm);
    setMPICommHandleQuda(mycomm);
  }
}
#elif defined(MPI_COMMS)
static void initMPIComms(void)
{
  // Default comm handle is MPI_COMM_WORLD
  if (!user_set_comm_handle) {
    static MPI_Comm mycomm;
    MPI_Comm_dup(MPI_COMM_WORLD, &mycomm);
    setMPICommHandleQuda((void *)&mycomm);
  }
}
#endif

static bool comms_initialized = false;

void initCommsGridQuda(int nDim, const int *dims, QudaCommsMap func, void *fdata)
{
  if (comms_initialized) return;

#if QMP_COMMS
  initQMPComms();
#elif defined(MPI_COMMS)
  initMPIComms();
#endif

  if (nDim != 4) {
    errorQuda("Number of communication grid dimensions must be 4");
  }

  LexMapData map_data;
  if (!func) {

#if QMP_COMMS
    if (QMP_logical_topology_is_declared()) {
      if (QMP_get_logical_number_of_dimensions() != 4) {
        errorQuda("QMP logical topology must have 4 dimensions");
      }
      for (int i=0; i<nDim; i++) {
        int qdim = QMP_get_logical_dimensions()[i];
        if(qdim != dims[i]) {
          errorQuda("QMP logical dims[%d]=%d does not match dims[%d]=%d argument", i, qdim, i, dims[i]);
        }
      }
      fdata = nullptr;
      func = qmp_rank_from_coords;
    } else {
      warningQuda("QMP logical topology is undeclared; using default lexicographical ordering");
#endif

      map_data.ndim = nDim;
      for (int i=0; i<nDim; i++) {
        map_data.dims[i] = dims[i];
      }
      fdata = (void *) &map_data;
      func = lex_rank_from_coords;

#if QMP_COMMS
    }
#endif

  }
  comm_init(nDim, dims, func, fdata);
  comms_initialized = true;
}


static void init_default_comms()
{
#if defined(QMP_COMMS)
  if (QMP_logical_topology_is_declared()) {
    int ndim = QMP_get_logical_number_of_dimensions();
    const int *dims = QMP_get_logical_dimensions();
    initCommsGridQuda(ndim, dims, nullptr, nullptr);
  } else {
    errorQuda("initQuda() called without prior call to initCommsGridQuda(),"
        " and QMP logical topology has not been declared");
  }
#elif defined(MPI_COMMS)
  errorQuda("When using MPI for communications, initCommsGridQuda() must be called before initQuda()");
#else // single-GPU
  const int dims[4] = {1, 1, 1, 1};
  initCommsGridQuda(4, dims, nullptr, nullptr);
#endif
}


#define STR_(x) #x
#define STR(x) STR_(x)
  static const std::string quda_version = STR(QUDA_VERSION_MAJOR) "." STR(QUDA_VERSION_MINOR) "." STR(QUDA_VERSION_SUBMINOR);
#undef STR
#undef STR_

extern char* gitversion;

/*
 * Set the device that QUDA uses.
 */
void initQudaDevice(int dev) {

  //static bool initialized = false;
  if (initialized) return;
  initialized = true;

  profileInit2End.TPSTART(QUDA_PROFILE_TOTAL);
  profileInit.TPSTART(QUDA_PROFILE_TOTAL);
  profileInit.TPSTART(QUDA_PROFILE_INIT);

  if (getVerbosity() >= QUDA_SUMMARIZE) {
#ifdef GITVERSION
    printfQuda("QUDA %s (git %s)\n",quda_version.c_str(),gitversion);
#else
    printfQuda("QUDA %s\n",quda_version.c_str());
#endif
  }

  int driver_version;
  qudaDriverGetVersion(&driver_version);
  printfQuda("CUDA Driver version = %d\n", driver_version);

  int runtime_version;
  qudaRuntimeGetVersion(&runtime_version);
  printfQuda("CUDA Runtime version = %d\n", runtime_version);

#ifdef QUDA_NVML
  nvmlReturn_t result = nvmlInit();
  if (NVML_SUCCESS != result) errorQuda("NVML Init failed with error %d", result);
  const int length = 80;
  char graphics_version[length];
  result = nvmlSystemGetDriverVersion(graphics_version, length);
  if (NVML_SUCCESS != result) errorQuda("nvmlSystemGetDriverVersion failed with error %d", result);
  printfQuda("Graphic driver version = %s\n", graphics_version);
  result = nvmlShutdown();
  if (NVML_SUCCESS != result) errorQuda("NVML Shutdown failed with error %d", result);
#endif

#if defined(MULTI_GPU) && (CUDA_VERSION == 4000)
  //check if CUDA_NIC_INTEROP is set to 1 in the enviroment
  // not needed for CUDA >= 4.1
  char* cni_str = getenv("CUDA_NIC_INTEROP");
  if(cni_str == nullptr){
    errorQuda("Environment variable CUDA_NIC_INTEROP is not set");
  }
  int cni_int = atoi(cni_str);
  if (cni_int != 1){
    errorQuda("Environment variable CUDA_NIC_INTEROP is not set to 1");
  }
#endif

  int deviceCount;
  qudaGetDeviceCount(&deviceCount);
  if (deviceCount == 0) {
    errorQuda("No CUDA devices found");
  }

  for(int i=0; i<deviceCount; i++) {
    qudaGetDeviceProperties(&deviceProp, i);
    checkQudaErrorNoSync(); // "NoSync" for correctness in HOST_DEBUG mode
    if (getVerbosity() >= QUDA_SUMMARIZE) {
      printfQuda("Found device %d: %s\n", i, deviceProp.name);
    }
  }

#ifdef MULTI_GPU
  if (dev < 0) {
    if (!comms_initialized) {
      errorQuda("initDeviceQuda() called with a negative device ordinal, but comms have not been initialized");
    }
    dev = comm_gpuid();
  }
#else
  if (dev < 0 || dev >= 16) errorQuda("Invalid device number %d", dev);
#endif

  qudaGetDeviceProperties(&deviceProp, dev);
  checkQudaErrorNoSync(); // "NoSync" for correctness in HOST_DEBUG mode
  if (deviceProp.major < 1) {
    errorQuda("Device %d does not support CUDA", dev);
  }


// Check GPU and QUDA build compatibiliy
// 4 cases:
// a) QUDA and GPU match: great
// b) QUDA built for higher compute capability: error
// c) QUDA built for lower major compute capability: warn if QUDA_ALLOW_JIT, else error
// d) QUDA built for same major compute capability but lower minor: warn

  const int my_major = __COMPUTE_CAPABILITY__ / 100;
  const int my_minor = (__COMPUTE_CAPABILITY__  - my_major * 100) / 10;
// b) UDA was compiled for a higher compute capability
  if (deviceProp.major * 100 + deviceProp.minor * 10 < __COMPUTE_CAPABILITY__)
    errorQuda("** Running on a device with compute capability %i.%i but QUDA was compiled for %i.%i. ** \n --- Please set the correct QUDA_GPU_ARCH when running cmake.\n", deviceProp.major, deviceProp.minor, my_major, my_minor);


// c) QUDA was compiled for a lower compute capability
  if (deviceProp.major < my_major) {
    char *allow_jit_env = getenv("QUDA_ALLOW_JIT");
    if (allow_jit_env && strcmp(allow_jit_env, "1") == 0) {
      if (getVerbosity() > QUDA_SILENT) warningQuda("** Running on a device with compute capability %i.%i but QUDA was compiled for %i.%i. **\n -- Jitting the PTX since QUDA_ALLOW_JIT=1 was set. Note that this will take some time.\n", deviceProp.major, deviceProp.minor, my_major, my_minor);
    } else {
      errorQuda("** Running on a device with compute capability %i.%i but QUDA was compiled for %i.%i. **\n --- Please set the correct QUDA_GPU_ARCH when running cmake.\n If you want the PTX to be jitted for your current GPU arch please set the enviroment variable QUDA_ALLOW_JIT=1.", deviceProp.major, deviceProp.minor, my_major, my_minor);
    }
  }
// d) QUDA built for same major compute capability but lower minor
  if (deviceProp.major == my_major and deviceProp.minor > my_minor) {
    warningQuda("** Running on a device with compute capability %i.%i but QUDA was compiled for %i.%i. **\n -- This might result in a lower performance. Please consider adjusting QUDA_GPU_ARCH when running cmake.\n", deviceProp.major, deviceProp.minor, my_major, my_minor);
  }

  if (getVerbosity() >= QUDA_SUMMARIZE) {
    printfQuda("Using device %d: %s\n", dev, deviceProp.name);
  }
#ifndef USE_QDPJIT
  qudaSetDevice(dev);
  checkQudaErrorNoSync(); // "NoSync" for correctness in HOST_DEBUG mode
#endif


#if ((CUDA_VERSION >= 6000) && defined NUMA_NVML)
  char *enable_numa_env = getenv("QUDA_ENABLE_NUMA");
  if (enable_numa_env && strcmp(enable_numa_env, "0") == 0) {
    if (getVerbosity() > QUDA_SILENT) printfQuda("Disabling numa_affinity\n");
  }
  else{
    setNumaAffinityNVML(dev);
  }
#endif



  qudaDeviceSetCacheConfig(qudaFuncCachePreferL1);
  //cudaDeviceSetSharedMemConfig(cudaSharedMemBankSizeEightByte);
  // qudaGetDeviceProperties(&deviceProp, dev);

  { // determine if we will do CPU or GPU data reordering (default is GPU)
    char *reorder_str = getenv("QUDA_REORDER_LOCATION");

    if (!reorder_str || (strcmp(reorder_str,"CPU") && strcmp(reorder_str,"cpu")) ) {
      warningQuda("Data reordering done on GPU (set with QUDA_REORDER_LOCATION=GPU/CPU)");
      reorder_location_set(QUDA_CUDA_FIELD_LOCATION);
    } else {
      warningQuda("Data reordering done on CPU (set with QUDA_REORDER_LOCATION=GPU/CPU)");
      reorder_location_set(QUDA_CPU_FIELD_LOCATION);
    }
  }

  profileInit.TPSTOP(QUDA_PROFILE_INIT);
  profileInit.TPSTOP(QUDA_PROFILE_TOTAL);
}

/*
 * Any persistent memory allocations that QUDA uses are done here.
 */
void initQudaMemory()
{
  profileInit.TPSTART(QUDA_PROFILE_TOTAL);
  profileInit.TPSTART(QUDA_PROFILE_INIT);

  if (!comms_initialized) init_default_comms();

  streams = new qudaStream_t[Nstream];

  int greatestPriority;
  int leastPriority;
  qudaDeviceGetStreamPriorityRange(&leastPriority, &greatestPriority);
  for (int i=0; i<Nstream-1; i++) {
    cudaStreamCreateWithPriority(&streams[i], qudaStreamDefault, greatestPriority);
  }
  cudaStreamCreateWithPriority(&streams[Nstream-1], qudaStreamDefault, leastPriority);

<<<<<<< HEAD
  checkCudaError();
#ifdef DEVELOP_ONEAPI  
=======
  checkQudaError();
>>>>>>> bec9ea3b
  createDslashEvents();
#endif //ONEAPI  
  blas::init();
#ifdef DEVELOP_ONEAPI  
  cublas::init();
#endif // ONEAPI

  // initalize the memory pool allocators
  pool::init();

  num_failures_h = static_cast<int*>(mapped_malloc(sizeof(int)));
  qudaHostGetDevicePointer((void**)&num_failures_d, (void*)num_failures_h, 0);

  loadTuneCache();

  for (int d=0; d<4; d++) R[d] = 2 * (redundant_comms || commDimPartitioned(d));

  profileInit.TPSTOP(QUDA_PROFILE_INIT);
  profileInit.TPSTOP(QUDA_PROFILE_TOTAL);
}

void updateR()
{
  for (int d=0; d<4; d++) R[d] = 2 * (redundant_comms || commDimPartitioned(d));
}

void initQuda(int dev)
{
  // initialize communications topology, if not already done explicitly via initCommsGridQuda()
  if (!comms_initialized) init_default_comms();

  // set the device that QUDA uses
  initQudaDevice(dev);

  // set the persistant memory allocations that QUDA uses (Blas, streams, etc.)
  initQudaMemory();
}

#ifdef DEVELOP_ONEAPI

// helper for creating extended gauge fields
static cudaGaugeField* createExtendedGauge(cudaGaugeField &in, const int *R, TimeProfile &profile,
					   bool redundant_comms=false, QudaReconstructType recon=QUDA_RECONSTRUCT_INVALID)
{
  profile.TPSTART(QUDA_PROFILE_INIT);
  GaugeFieldParam gParamEx(in);
  gParamEx.ghostExchange = QUDA_GHOST_EXCHANGE_EXTENDED;
  gParamEx.pad = 0;
  gParamEx.nFace = 1;
  for (int d = 0; d < 4; d++) {
    gParamEx.x[d] += 2 * R[d];
    gParamEx.r[d] = R[d];
  }
  auto *out = new cudaGaugeField(gParamEx);

  // copy input field into the extended device gauge field
  copyExtendedGauge(*out, in, QUDA_CUDA_FIELD_LOCATION);

  profile.TPSTOP(QUDA_PROFILE_INIT);

  // now fill up the halos
  out->exchangeExtendedGhost(R,profile,redundant_comms);

  return out;
}

// This is a flag used to signal when we have downloaded new gauge
// field.  Set by loadGaugeQuda and consumed by loadCloverQuda as one
// possible flag to indicate we need to recompute the clover field
static bool invalidate_clover = true;

void loadGaugeQuda(void *h_gauge, QudaGaugeParam *param)
{
  profileGauge.TPSTART(QUDA_PROFILE_TOTAL);

  if (!initialized) errorQuda("QUDA not initialized");
  if (getVerbosity() == QUDA_DEBUG_VERBOSE) printQudaGaugeParam(param);

  checkGaugeParam(param);

  profileGauge.TPSTART(QUDA_PROFILE_INIT);
  // Set the specific input parameters and create the cpu gauge field
  GaugeFieldParam gauge_param(h_gauge, *param);

  // if we are using half precision then we need to compute the fat
  // link maximum while still on the cpu
  // FIXME get a kernel for this
  if (param->type == QUDA_ASQTAD_FAT_LINKS)
    gauge_param.compute_fat_link_max = true;

  if (gauge_param.order <= 4) gauge_param.ghostExchange = QUDA_GHOST_EXCHANGE_NO;
  GaugeField *in = (param->location == QUDA_CPU_FIELD_LOCATION) ?
    static_cast<GaugeField*>(new cpuGaugeField(gauge_param)) :
    static_cast<GaugeField*>(new cudaGaugeField(gauge_param));

  if (in->Order() == QUDA_BQCD_GAUGE_ORDER) {
    static size_t checksum = SIZE_MAX;
    size_t in_checksum = in->checksum(true);
    if (in_checksum == checksum) {
      if (getVerbosity() >= QUDA_VERBOSE) printfQuda("Gauge field unchanged - using cached gauge field %lu\n", checksum);
      profileGauge.TPSTOP(QUDA_PROFILE_INIT);
      profileGauge.TPSTOP(QUDA_PROFILE_TOTAL);
      delete in;
      invalidate_clover = false;
      return;
    }
    checksum = in_checksum;
    invalidate_clover = true;
  }

  // free any current gauge field before new allocations to reduce memory overhead
  switch (param->type) {
    case QUDA_WILSON_LINKS:
      if (gaugeRefinement != gaugeSloppy && gaugeRefinement) delete gaugeRefinement;
      if (gaugeSloppy != gaugePrecondition && gaugePrecise != gaugePrecondition && gaugePrecondition)
        delete gaugePrecondition;
      if (gaugePrecise != gaugeSloppy && gaugeSloppy) delete gaugeSloppy;
      if (gaugePrecise && !param->use_resident_gauge) delete gaugePrecise;
      break;
    case QUDA_ASQTAD_FAT_LINKS:
      if (gaugeFatRefinement != gaugeFatSloppy && gaugeFatRefinement) delete gaugeFatRefinement;
      if (gaugeFatSloppy != gaugeFatPrecondition && gaugeFatPrecise != gaugeFatPrecondition && gaugeFatPrecondition)
        delete gaugeFatPrecondition;
      if (gaugeFatPrecise != gaugeFatSloppy && gaugeFatSloppy) delete gaugeFatSloppy;
      if (gaugeFatPrecise && !param->use_resident_gauge) delete gaugeFatPrecise;
      break;
    case QUDA_ASQTAD_LONG_LINKS:
      if (gaugeLongRefinement != gaugeLongSloppy && gaugeLongRefinement) delete gaugeLongRefinement;
      if (gaugeLongSloppy != gaugeLongPrecondition && gaugeLongPrecise != gaugeLongPrecondition && gaugeLongPrecondition)
        delete gaugeLongPrecondition;
      if (gaugeLongPrecise != gaugeLongSloppy && gaugeLongSloppy) delete gaugeLongSloppy;
      if (gaugeLongPrecise) delete gaugeLongPrecise;
      break;
    case QUDA_SMEARED_LINKS:
      if (gaugeSmeared) delete gaugeSmeared;
      break;
    default:
      errorQuda("Invalid gauge type %d", param->type);
  }

  // if not preserving then copy the gauge field passed in
  cudaGaugeField *precise = nullptr;

  // switch the parameters for creating the mirror precise cuda gauge field
  gauge_param.create = QUDA_NULL_FIELD_CREATE;
  gauge_param.reconstruct = param->reconstruct;
  gauge_param.setPrecision(param->cuda_prec, true);
  gauge_param.ghostExchange = QUDA_GHOST_EXCHANGE_PAD;
  gauge_param.pad = param->ga_pad;

  precise = new cudaGaugeField(gauge_param);

  if (param->use_resident_gauge) {
    if(gaugePrecise == nullptr) errorQuda("No resident gauge field");
    // copy rather than point at to ensure that the padded region is filled in
    precise->copy(*gaugePrecise);
    precise->exchangeGhost();
    delete gaugePrecise;
    gaugePrecise = nullptr;
    profileGauge.TPSTOP(QUDA_PROFILE_INIT);
  } else {
    profileGauge.TPSTOP(QUDA_PROFILE_INIT);
    profileGauge.TPSTART(QUDA_PROFILE_H2D);
    precise->copy(*in);
    profileGauge.TPSTOP(QUDA_PROFILE_H2D);
  }

  // for gaugeSmeared we are interested only in the precise version
  if (param->type == QUDA_SMEARED_LINKS) {
    gaugeSmeared = createExtendedGauge(*precise, R, profileGauge);

    profileGauge.TPSTART(QUDA_PROFILE_FREE);
    delete precise;
    delete in;
    profileGauge.TPSTOP(QUDA_PROFILE_FREE);

    profileGauge.TPSTOP(QUDA_PROFILE_TOTAL);
    return;
  }

  // creating sloppy fields isn't really compute, but it is work done on the gpu
  profileGauge.TPSTART(QUDA_PROFILE_COMPUTE);

  // switch the parameters for creating the mirror sloppy cuda gauge field
  gauge_param.reconstruct = param->reconstruct_sloppy;
  gauge_param.setPrecision(param->cuda_prec_sloppy, true);
  cudaGaugeField *sloppy = nullptr;
  if (param->cuda_prec == param->cuda_prec_sloppy && param->reconstruct == param->reconstruct_sloppy) {
    sloppy = precise;
  } else {
    sloppy = new cudaGaugeField(gauge_param);
    sloppy->copy(*precise);
  }

  // switch the parameters for creating the mirror preconditioner cuda gauge field
  gauge_param.reconstruct = param->reconstruct_precondition;
  gauge_param.setPrecision(param->cuda_prec_precondition, true);
  cudaGaugeField *precondition = nullptr;
  if (param->cuda_prec == param->cuda_prec_precondition && param->reconstruct == param->reconstruct_precondition) {
    precondition = precise;
  } else if (param->cuda_prec_sloppy == param->cuda_prec_precondition
             && param->reconstruct_sloppy == param->reconstruct_precondition) {
    precondition = sloppy;
  } else {
    precondition = new cudaGaugeField(gauge_param);
    precondition->copy(*precise);
  }

  // switch the parameters for creating the refinement cuda gauge field
  gauge_param.reconstruct = param->reconstruct_refinement_sloppy;
  gauge_param.setPrecision(param->cuda_prec_refinement_sloppy, true);
  cudaGaugeField *refinement = nullptr;
  if (param->cuda_prec_sloppy == param->cuda_prec_refinement_sloppy
      && param->reconstruct_sloppy == param->reconstruct_refinement_sloppy) {
    refinement = sloppy;
  } else {
    refinement = new cudaGaugeField(gauge_param);
    refinement->copy(*sloppy);
  }

  profileGauge.TPSTOP(QUDA_PROFILE_COMPUTE);

  // create an extended preconditioning field
  cudaGaugeField* extended = nullptr;
  if (param->overlap){
    int R[4]; // domain-overlap widths in different directions
    for (int i=0; i<4; ++i) R[i] = param->overlap*commDimPartitioned(i);
    extended = createExtendedGauge(*precondition, R, profileGauge);
  }

  switch (param->type) {
    case QUDA_WILSON_LINKS:
      gaugePrecise = precise;
      gaugeSloppy = sloppy;
      gaugePrecondition = precondition;
      gaugeRefinement = refinement;

      if(param->overlap) gaugeExtended = extended;
      break;
    case QUDA_ASQTAD_FAT_LINKS:
      gaugeFatPrecise = precise;
      gaugeFatSloppy = sloppy;
      gaugeFatPrecondition = precondition;
      gaugeFatRefinement = refinement;

      if(param->overlap){
        if(gaugeFatExtended) errorQuda("Extended gauge fat field already allocated");
	gaugeFatExtended = extended;
      }
      break;
    case QUDA_ASQTAD_LONG_LINKS:
      gaugeLongPrecise = precise;
      gaugeLongSloppy = sloppy;
      gaugeLongPrecondition = precondition;
      gaugeLongRefinement = refinement;

      if(param->overlap){
        if(gaugeLongExtended) errorQuda("Extended gauge long field already allocated");
   	gaugeLongExtended = extended;
      }
      break;
    default:
      errorQuda("Invalid gauge type %d", param->type);
  }

  profileGauge.TPSTART(QUDA_PROFILE_FREE);
  delete in;
  profileGauge.TPSTOP(QUDA_PROFILE_FREE);

  if (extendedGaugeResident) {
    // updated the resident gauge field if needed
    const int *R_ = extendedGaugeResident->R();
    const int R[] = { R_[0], R_[1], R_[2], R_[3] };
    QudaReconstructType recon = extendedGaugeResident->Reconstruct();
    delete extendedGaugeResident;

    extendedGaugeResident = createExtendedGauge(*gaugePrecise, R, profileGauge, false, recon);
  }

  profileGauge.TPSTOP(QUDA_PROFILE_TOTAL);
}

void saveGaugeQuda(void *h_gauge, QudaGaugeParam *param)
{
  profileGauge.TPSTART(QUDA_PROFILE_TOTAL);

  if (param->location != QUDA_CPU_FIELD_LOCATION)
    errorQuda("Non-cpu output location not yet supported");

  if (!initialized) errorQuda("QUDA not initialized");
  checkGaugeParam(param);

  // Set the specific cpu parameters and create the cpu gauge field
  GaugeFieldParam gauge_param(h_gauge, *param);
  cpuGaugeField cpuGauge(gauge_param);
  cudaGaugeField *cudaGauge = nullptr;
  switch (param->type) {
    case QUDA_WILSON_LINKS:
      cudaGauge = gaugePrecise;
      break;
    case QUDA_ASQTAD_FAT_LINKS:
      cudaGauge = gaugeFatPrecise;
      break;
    case QUDA_ASQTAD_LONG_LINKS:
      cudaGauge = gaugeLongPrecise;
      break;
    case QUDA_SMEARED_LINKS:
      gauge_param.create = QUDA_NULL_FIELD_CREATE;
      gauge_param.reconstruct = param->reconstruct;
      gauge_param.setPrecision(param->cuda_prec, true);
      gauge_param.ghostExchange = QUDA_GHOST_EXCHANGE_PAD;
      gauge_param.pad = param->ga_pad;
      cudaGauge = new cudaGaugeField(gauge_param);
      copyExtendedGauge(*cudaGauge, *gaugeSmeared, QUDA_CUDA_FIELD_LOCATION);
      break;
    default:
      errorQuda("Invalid gauge type");
  }

  profileGauge.TPSTART(QUDA_PROFILE_D2H);
  cudaGauge->saveCPUField(cpuGauge);
  profileGauge.TPSTOP(QUDA_PROFILE_D2H);

  if (param->type == QUDA_SMEARED_LINKS) { delete cudaGauge; }

  profileGauge.TPSTOP(QUDA_PROFILE_TOTAL);
}

void loadSloppyCloverQuda(const QudaPrecision prec[]);
void freeSloppyCloverQuda();

void loadCloverQuda(void *h_clover, void *h_clovinv, QudaInvertParam *inv_param)
{
  profileClover.TPSTART(QUDA_PROFILE_TOTAL);
  profileClover.TPSTART(QUDA_PROFILE_INIT);

  checkCloverParam(inv_param);
  bool device_calc = false; // calculate clover and inverse on the device?

  pushVerbosity(inv_param->verbosity);
  if (getVerbosity() >= QUDA_DEBUG_VERBOSE) printQudaInvertParam(inv_param);

  if (!initialized) errorQuda("QUDA not initialized");

  if ( (!h_clover && !h_clovinv) || inv_param->compute_clover ) {
    device_calc = true;
    if (inv_param->clover_coeff == 0.0) errorQuda("called with neither clover term nor inverse and clover coefficient not set");
    if (gaugePrecise->Anisotropy() != 1.0) errorQuda("cannot compute anisotropic clover field");
  }

  if (inv_param->clover_cpu_prec == QUDA_HALF_PRECISION)  errorQuda("Half precision not supported on CPU");
  if (gaugePrecise == nullptr) errorQuda("Gauge field must be loaded before clover");
  if ((inv_param->dslash_type != QUDA_CLOVER_WILSON_DSLASH) && (inv_param->dslash_type != QUDA_TWISTED_CLOVER_DSLASH)
      && (inv_param->dslash_type != QUDA_CLOVER_HASENBUSCH_TWIST_DSLASH)) {
    errorQuda("Wrong dslash_type %d in loadCloverQuda()", inv_param->dslash_type);
  }

  // determines whether operator is preconditioned when calling invertQuda()
  bool pc_solve = (inv_param->solve_type == QUDA_DIRECT_PC_SOLVE ||
      inv_param->solve_type == QUDA_NORMOP_PC_SOLVE ||
      inv_param->solve_type == QUDA_NORMERR_PC_SOLVE );

  // determines whether operator is preconditioned when calling MatQuda() or MatDagMatQuda()
  bool pc_solution = (inv_param->solution_type == QUDA_MATPC_SOLUTION ||
      inv_param->solution_type == QUDA_MATPCDAG_MATPC_SOLUTION);

  bool asymmetric = (inv_param->matpc_type == QUDA_MATPC_EVEN_EVEN_ASYMMETRIC ||
      inv_param->matpc_type == QUDA_MATPC_ODD_ODD_ASYMMETRIC);

  // uninverted clover term is required when applying unpreconditioned operator,
  // but note that dslashQuda() is always preconditioned
  if (!h_clover && !pc_solve && !pc_solution) {
    //warningQuda("Uninverted clover term not loaded");
  }

  // uninverted clover term is also required for "asymmetric" preconditioning
  if (!h_clover && pc_solve && pc_solution && asymmetric && !device_calc) {
    warningQuda("Uninverted clover term not loaded");
  }

  bool twisted = inv_param->dslash_type == QUDA_TWISTED_CLOVER_DSLASH ? true : false;

  CloverFieldParam clover_param;
  clover_param.nDim = 4;
  clover_param.csw = inv_param->clover_coeff;
  clover_param.twisted = twisted;
  clover_param.mu2 = twisted ? 4.*inv_param->kappa*inv_param->kappa*inv_param->mu*inv_param->mu : 0.0;
  clover_param.siteSubset = QUDA_FULL_SITE_SUBSET;
  for (int i=0; i<4; i++) clover_param.x[i] = gaugePrecise->X()[i];
  clover_param.pad = inv_param->cl_pad;
  clover_param.create = QUDA_NULL_FIELD_CREATE;
  clover_param.norm = nullptr;
  clover_param.invNorm = nullptr;
  clover_param.setPrecision(inv_param->clover_cuda_prec);
  clover_param.direct = h_clover || device_calc ? true : false;
  clover_param.inverse = (h_clovinv || pc_solve) && !dynamic_clover_inverse() ? true : false;
  CloverField *in = nullptr;
  profileClover.TPSTOP(QUDA_PROFILE_INIT);

  // FIXME do we need to make this more robust to changing other meta data (compare cloverPrecise against clover_param)
  bool clover_update = false;
  double csw_old = cloverPrecise ? cloverPrecise->Csw() : 0.0;
  if (!cloverPrecise || invalidate_clover || inv_param->clover_coeff != csw_old) clover_update = true;

  // compute or download clover field only if gauge field has been updated or clover field doesn't exist
  if (clover_update) {
    if (getVerbosity() >= QUDA_VERBOSE) printfQuda("Creating new clover field\n");
    freeSloppyCloverQuda();
    if (cloverPrecise) delete cloverPrecise;

    profileClover.TPSTART(QUDA_PROFILE_INIT);
    cloverPrecise = new cudaCloverField(clover_param);

    if (!device_calc || inv_param->return_clover || inv_param->return_clover_inverse) {
      // create a param for the cpu clover field
      CloverFieldParam inParam(clover_param);
      inParam.setPrecision(inv_param->clover_cpu_prec);
      inParam.order = inv_param->clover_order;
      inParam.direct = h_clover ? true : false;
      inParam.inverse = h_clovinv ? true : false;
      inParam.clover = h_clover;
      inParam.cloverInv = h_clovinv;
      inParam.create = QUDA_REFERENCE_FIELD_CREATE;
      in = (inv_param->clover_location == QUDA_CPU_FIELD_LOCATION) ?
	static_cast<CloverField*>(new cpuCloverField(inParam)) :
	static_cast<CloverField*>(new cudaCloverField(inParam));
    }
    profileClover.TPSTOP(QUDA_PROFILE_INIT);

    if (!device_calc) {
      profileClover.TPSTART(QUDA_PROFILE_H2D);
      bool inverse = (h_clovinv && !inv_param->compute_clover_inverse && !dynamic_clover_inverse());
      cloverPrecise->copy(*in, inverse);
      profileClover.TPSTOP(QUDA_PROFILE_H2D);
    } else {
      profileClover.TPSTOP(QUDA_PROFILE_TOTAL);
      createCloverQuda(inv_param);
      profileClover.TPSTART(QUDA_PROFILE_TOTAL);
    }

    // inverted clover term is required when applying preconditioned operator
    if ((!h_clovinv || inv_param->compute_clover_inverse) && pc_solve) {
      profileClover.TPSTART(QUDA_PROFILE_COMPUTE);
      if (!dynamic_clover_inverse()) {
	cloverInvert(*cloverPrecise, inv_param->compute_clover_trlog);
	if (inv_param->compute_clover_trlog) {
	  inv_param->trlogA[0] = cloverPrecise->TrLog()[0];
	  inv_param->trlogA[1] = cloverPrecise->TrLog()[1];
	}
      }
      profileClover.TPSTOP(QUDA_PROFILE_COMPUTE);
    }
  } else {
    if (getVerbosity() >= QUDA_VERBOSE) printfQuda("Gauge field unchanged - using cached clover field\n");
  }

  clover_param.direct = true;
  clover_param.inverse = dynamic_clover_inverse() ? false : true;

  cloverPrecise->setRho(inv_param->clover_rho);

  QudaPrecision prec[] = {inv_param->clover_cuda_prec_sloppy, inv_param->clover_cuda_prec_precondition,
                          inv_param->clover_cuda_prec_refinement_sloppy};
  loadSloppyCloverQuda(prec);

  // if requested, copy back the clover / inverse field
  if (inv_param->return_clover || inv_param->return_clover_inverse) {
    if (!h_clover && !h_clovinv) errorQuda("Requested clover field return but no clover host pointers set");

    // copy the inverted clover term into host application order on the device
    clover_param.setPrecision(inv_param->clover_cpu_prec);
    clover_param.direct = (h_clover && inv_param->return_clover);
    clover_param.inverse = (h_clovinv && inv_param->return_clover_inverse);

    // this isn't really "epilogue" but this label suffices
    profileClover.TPSTART(QUDA_PROFILE_EPILOGUE);
    cudaCloverField *hack = nullptr;
    if (!dynamic_clover_inverse()) {
      clover_param.order = inv_param->clover_order;
      hack = new cudaCloverField(clover_param);
      hack->copy(*cloverPrecise); // FIXME this can lead to an redundant copies if we're not copying back direct + inverse
    } else {
      auto *hackOfTheHack = new cudaCloverField(clover_param);	// Hack of the hack
      hackOfTheHack->copy(*cloverPrecise, false);
      cloverInvert(*hackOfTheHack, inv_param->compute_clover_trlog);
      if (inv_param->compute_clover_trlog) {
	inv_param->trlogA[0] = cloverPrecise->TrLog()[0];
	inv_param->trlogA[1] = cloverPrecise->TrLog()[1];
      }
      clover_param.order = inv_param->clover_order;
      hack = new cudaCloverField(clover_param);
      hack->copy(*hackOfTheHack); // FIXME this can lead to an redundant copies if we're not copying back direct + inverse
      delete hackOfTheHack;
    }
    profileClover.TPSTOP(QUDA_PROFILE_EPILOGUE);

    // copy the field into the host application's clover field
    profileClover.TPSTART(QUDA_PROFILE_D2H);
    if (inv_param->return_clover) {
      qudaMemcpy((char*)(in->V(false)), (char*)(hack->V(false)), in->Bytes(), qudaMemcpyDeviceToHost);
    }
    if (inv_param->return_clover_inverse) {
      qudaMemcpy((char*)(in->V(true)), (char*)(hack->V(true)), in->Bytes(), qudaMemcpyDeviceToHost);
    }

    profileClover.TPSTOP(QUDA_PROFILE_D2H);

    delete hack;
    checkQudaError();
  }

  profileClover.TPSTART(QUDA_PROFILE_FREE);
  if (in) delete in; // delete object referencing input field
  profileClover.TPSTOP(QUDA_PROFILE_FREE);

  popVerbosity();

  profileClover.TPSTOP(QUDA_PROFILE_TOTAL);
}

void freeSloppyCloverQuda();

void loadSloppyCloverQuda(const QudaPrecision *prec)
{
  freeSloppyCloverQuda();

  if (cloverPrecise) {
    // create the mirror sloppy clover field
    CloverFieldParam clover_param(*cloverPrecise);

    clover_param.setPrecision(prec[0]);

    if (cloverPrecise->V(false) != cloverPrecise->V(true)) {
      clover_param.direct = true;
      clover_param.inverse = true;
    } else {
      clover_param.direct = false;
      clover_param.inverse = true;
    }

    if (clover_param.Precision() != cloverPrecise->Precision()) {
      cloverSloppy = new cudaCloverField(clover_param);
      cloverSloppy->copy(*cloverPrecise, clover_param.inverse);
    } else {
      cloverSloppy = cloverPrecise;
    }

    // switch the parameters for creating the mirror preconditioner clover field
    clover_param.setPrecision(prec[1]);

    // create the mirror preconditioner clover field
    if (clover_param.Precision() == cloverPrecise->Precision()) {
      cloverPrecondition = cloverPrecise;
    } else if (clover_param.Precision() == cloverSloppy->Precision()) {
      cloverPrecondition = cloverSloppy;
    } else {
      cloverPrecondition = new cudaCloverField(clover_param);
      cloverPrecondition->copy(*cloverPrecise, clover_param.inverse);
    }

    // switch the parameters for creating the mirror preconditioner clover field
    clover_param.setPrecision(prec[2]);

    // create the mirror preconditioner clover field
    if (clover_param.Precision() != cloverSloppy->Precision()) {
      cloverRefinement = new cudaCloverField(clover_param);
      cloverRefinement->copy(*cloverSloppy, clover_param.inverse);
    } else {
      cloverRefinement = cloverSloppy;
    }
  }

}

// just free the sloppy fields used in mixed-precision solvers
void freeSloppyGaugeQuda()
{
  if (!initialized) errorQuda("QUDA not initialized");

  if (gaugeSloppy != gaugeRefinement && gaugeRefinement) delete gaugeRefinement;
  if (gaugeSloppy != gaugePrecondition && gaugePrecise != gaugePrecondition && gaugePrecondition)
    delete gaugePrecondition;
  if (gaugePrecise != gaugeSloppy && gaugeSloppy) delete gaugeSloppy;

  gaugeRefinement = nullptr;
  gaugePrecondition = nullptr;
  gaugeSloppy = nullptr;

  if (gaugeLongSloppy != gaugeLongRefinement && gaugeLongRefinement) delete gaugeLongRefinement;
  if (gaugeLongSloppy != gaugeLongPrecondition && gaugeLongPrecise != gaugeLongPrecondition && gaugeLongPrecondition)
    delete gaugeLongPrecondition;
  if (gaugeLongPrecise != gaugeLongSloppy && gaugeLongSloppy) delete gaugeLongSloppy;

  gaugeLongRefinement = nullptr;
  gaugeLongPrecondition = nullptr;
  gaugeLongSloppy = nullptr;

  if (gaugeFatSloppy != gaugeFatRefinement && gaugeFatRefinement) delete gaugeFatRefinement;
  if (gaugeFatSloppy != gaugeFatPrecondition && gaugeFatPrecise != gaugeFatPrecondition && gaugeFatPrecondition)
    delete gaugeFatPrecondition;
  if (gaugeFatPrecise != gaugeFatSloppy && gaugeFatSloppy) delete gaugeFatSloppy;

  gaugeFatRefinement = nullptr;
  gaugeFatPrecondition = nullptr;
  gaugeFatSloppy = nullptr;
}

void freeGaugeQuda(void)
{
  if (!initialized) errorQuda("QUDA not initialized");

  freeSloppyGaugeQuda();

  if (gaugePrecise) delete gaugePrecise;
  if (gaugeExtended) delete gaugeExtended;

  gaugePrecise = nullptr;
  gaugeExtended = nullptr;

  if (gaugeLongPrecise) delete gaugeLongPrecise;
  if (gaugeLongExtended) delete gaugeLongExtended;

  gaugeLongPrecise = nullptr;
  gaugeLongExtended = nullptr;

  if (gaugeFatPrecise) delete gaugeFatPrecise;

  gaugeFatPrecise = nullptr;
  gaugeFatExtended = nullptr;

  if (gaugeSmeared) delete gaugeSmeared;

  gaugeSmeared = nullptr;
  // Need to merge extendedGaugeResident and gaugeFatPrecise/gaugePrecise
  if (extendedGaugeResident) {
    delete extendedGaugeResident;
    extendedGaugeResident = nullptr;
  }
}

void loadSloppyGaugeQuda(const QudaPrecision *prec, const QudaReconstructType *recon)
{
  // first do SU3 links (if they exist)
  if (gaugePrecise) {
    GaugeFieldParam gauge_param(*gaugePrecise);
    // switch the parameters for creating the mirror sloppy cuda gauge field

    gauge_param.reconstruct = recon[0];
    gauge_param.setPrecision(prec[0], true);

    if (gaugeSloppy) errorQuda("gaugeSloppy already exists");

    if (gauge_param.Precision() == gaugePrecise->Precision() && gauge_param.reconstruct == gaugePrecise->Reconstruct()) {
      gaugeSloppy = gaugePrecise;
    } else {
      gaugeSloppy = new cudaGaugeField(gauge_param);
      gaugeSloppy->copy(*gaugePrecise);
    }

    // switch the parameters for creating the mirror preconditioner cuda gauge field
    gauge_param.reconstruct = recon[1];
    gauge_param.setPrecision(prec[1], true);

    if (gaugePrecondition) errorQuda("gaugePrecondition already exists");

    if (gauge_param.Precision() == gaugePrecise->Precision() && gauge_param.reconstruct == gaugePrecise->Reconstruct()) {
      gaugePrecondition = gaugePrecise;
    } else if (gauge_param.Precision() == gaugeSloppy->Precision()
               && gauge_param.reconstruct == gaugeSloppy->Reconstruct()) {
      gaugePrecondition = gaugeSloppy;
    } else {
      gaugePrecondition = new cudaGaugeField(gauge_param);
      gaugePrecondition->copy(*gaugePrecise);
    }

    // switch the parameters for creating the mirror refinement cuda gauge field
    gauge_param.reconstruct = recon[2];
    gauge_param.setPrecision(prec[2], true);

    if (gaugeRefinement) errorQuda("gaugeRefinement already exists");

    if (gauge_param.Precision() == gaugeSloppy->Precision() && gauge_param.reconstruct == gaugeSloppy->Reconstruct()) {
      gaugeRefinement = gaugeSloppy;
    } else {
      gaugeRefinement = new cudaGaugeField(gauge_param);
      gaugeRefinement->copy(*gaugeSloppy);
    }
  }

  // fat links (if they exist)
  if (gaugeFatPrecise) {
    GaugeFieldParam gauge_param(*gaugeFatPrecise);

    gauge_param.setPrecision(prec[0], true);

    if (gaugeFatSloppy) errorQuda("gaugeFatSloppy already exists");

    if (gauge_param.Precision() == gaugeFatPrecise->Precision()
        && gauge_param.reconstruct == gaugeFatPrecise->Reconstruct()) {
      gaugeFatSloppy = gaugeFatPrecise;
    } else {
      gaugeFatSloppy = new cudaGaugeField(gauge_param);
      gaugeFatSloppy->copy(*gaugeFatPrecise);
    }

    // switch the parameters for creating the mirror preconditioner cuda gauge field
    gauge_param.setPrecision(prec[1], true);

    if (gaugeFatPrecondition) errorQuda("gaugeFatPrecondition already exists\n");

    if (gauge_param.Precision() == gaugeFatPrecise->Precision()
        && gauge_param.reconstruct == gaugeFatPrecise->Reconstruct()) {
      gaugeFatPrecondition = gaugeFatPrecise;
    } else if (gauge_param.Precision() == gaugeFatSloppy->Precision()
               && gauge_param.reconstruct == gaugeFatSloppy->Reconstruct()) {
      gaugeFatPrecondition = gaugeFatSloppy;
    } else {
      gaugePrecondition = new cudaGaugeField(gauge_param);
      gaugePrecondition->copy(*gaugeFatPrecise);
    }

    // switch the parameters for creating the mirror refinement cuda gauge field
    gauge_param.setPrecision(prec[2], true);

    if (gaugeFatRefinement) errorQuda("gaugeFatRefinement already exists\n");

    if (gauge_param.Precision() == gaugeFatSloppy->Precision()
        && gauge_param.reconstruct == gaugeFatSloppy->Reconstruct()) {
      gaugeFatRefinement = gaugeFatSloppy;
    } else {
      gaugeFatRefinement = new cudaGaugeField(gauge_param);
      gaugeFatRefinement->copy(*gaugeFatSloppy);
    }
  }

  // long links (if they exist)
  if (gaugeLongPrecise) {
    GaugeFieldParam gauge_param(*gaugeLongPrecise);

    gauge_param.reconstruct = recon[0];
    gauge_param.setPrecision(prec[0], true);

    if (gaugeLongSloppy) errorQuda("gaugeLongSloppy already exists");

    if (gauge_param.Precision() == gaugeLongPrecise->Precision()
        && gauge_param.reconstruct == gaugeLongPrecise->Reconstruct()) {
      gaugeLongSloppy = gaugeLongPrecise;
    } else {
      gaugeLongSloppy = new cudaGaugeField(gauge_param);
      gaugeLongSloppy->copy(*gaugeLongPrecise);
    }

    // switch the parameters for creating the mirror preconditioner cuda gauge field
    gauge_param.reconstruct = recon[1];
    gauge_param.setPrecision(prec[1], true);

    if (gaugeLongPrecondition) errorQuda("gaugeLongPrecondition already exists\n");

    if (gauge_param.Precision() == gaugeLongPrecise->Precision()
        && gauge_param.reconstruct == gaugeLongPrecise->Reconstruct()) {
      gaugeLongPrecondition = gaugeLongPrecise;
    } else if (gauge_param.Precision() == gaugeLongSloppy->Precision()
               && gauge_param.reconstruct == gaugeLongSloppy->Reconstruct()) {
      gaugeLongPrecondition = gaugeLongSloppy;
    } else {
      gaugePrecondition = new cudaGaugeField(gauge_param);
      gaugePrecondition->copy(*gaugeLongPrecise);
    }

    // switch the parameters for creating the mirror refinement cuda gauge field
    gauge_param.reconstruct = recon[2];
    gauge_param.setPrecision(prec[2], true);

    if (gaugeLongRefinement) errorQuda("gaugeLongRefinement already exists\n");

    if (gauge_param.Precision() == gaugeLongSloppy->Precision()
        && gauge_param.reconstruct == gaugeLongSloppy->Reconstruct()) {
      gaugeLongRefinement = gaugeLongSloppy;
    } else {
      gaugeLongRefinement = new cudaGaugeField(gauge_param);
      gaugeLongRefinement->copy(*gaugeLongSloppy);
    }
  }
}

void freeSloppyCloverQuda()
{
  if (!initialized) errorQuda("QUDA not initialized");
  if (cloverRefinement != cloverSloppy && cloverRefinement) delete cloverRefinement;
  if (cloverPrecondition != cloverSloppy && cloverPrecondition != cloverPrecise && cloverPrecondition)
    delete cloverPrecondition;
  if (cloverSloppy != cloverPrecise && cloverSloppy) delete cloverSloppy;

  cloverRefinement = nullptr;
  cloverPrecondition = nullptr;
  cloverSloppy = nullptr;
}

void freeCloverQuda(void)
{
  if (!initialized) errorQuda("QUDA not initialized");
  freeSloppyCloverQuda();
  if (cloverPrecise) delete cloverPrecise;
  cloverPrecise = nullptr;
}

void flushChronoQuda(int i)
{
  if (i >= QUDA_MAX_CHRONO)
    errorQuda("Requested chrono index %d is outside of max %d\n", i, QUDA_MAX_CHRONO);

  auto &basis = chronoResident[i];

  for (auto v : basis) {
    if (v)  delete v;
  }
  basis.clear();
}

#endif // ONEAPI

void endQuda(void)
{
  profileEnd.TPSTART(QUDA_PROFILE_TOTAL);

  if (!initialized) return;
#ifdef DEVELOP_ONEAPI
  freeGaugeQuda();
  freeCloverQuda();

  for (int i=0; i<QUDA_MAX_CHRONO; i++) flushChronoQuda(i);
#endif //ONEAPI
  for (auto v : solutionResident) if (v) delete v;
  solutionResident.clear();
#ifdef DEVELOP_ONEAPI
  if(momResident) delete momResident;

  LatticeField::freeGhostBuffer();
  cpuColorSpinorField::freeGhostBuffer();

  cublas::destroy();
#endif //ONEAPI
  blas::end();

  pool::flush_pinned();
  pool::flush_device();

  host_free(num_failures_h);
  num_failures_h = nullptr;
  num_failures_d = nullptr;

  if (streams) {
    for (int i=0; i<Nstream; i++) cudaStreamDestroy(streams[i]);
    delete []streams;
    streams = nullptr;
  }
#ifdef DEVELOP_ONEAPI
  destroyDslashEvents();
#endif // ONEAPI

  saveTuneCache();
  saveProfile();

  // flush any outstanding force monitoring (if enabled)
#ifdef DEVELOP_ONEAPI
  flushForceMonitor();
#endif // ONEAPI
  initialized = false;

  comm_finalize();
  comms_initialized = false;

  profileEnd.TPSTOP(QUDA_PROFILE_TOTAL);
  profileInit2End.TPSTOP(QUDA_PROFILE_TOTAL);

  // print out the profile information of the lifetime of the library
  if (getVerbosity() >= QUDA_SUMMARIZE) {
    profileInit.Print();
#ifdef DEVELOP_ONEAPI
    profileGauge.Print();
    profileClover.Print();
    profileDslash.Print();
    profileInvert.Print();
    profileMulti.Print();
    profileEigensolve.Print();
    profileFatLink.Print();
    profileGaugeForce.Print();
    profileGaugeUpdate.Print();
    profileExtendedGauge.Print();
    profileCloverForce.Print();
    profileStaggeredForce.Print();
    profileHISQForce.Print();
    profileContract.Print();
    profileCovDev.Print();
    profilePlaq.Print();
    profileQCharge.Print();
    profileAPE.Print();
    profileSTOUT.Print();
    profileProject.Print();
    profilePhase.Print();
    profileMomAction.Print();
#endif //ONEAPI
    profileEnd.Print();

    profileInit2End.Print();
    TimeProfile::PrintGlobal();

    printLaunchTimer();
    printAPIProfile();

    printfQuda("\n");
    printPeakMemUsage();
    printfQuda("\n");
  }

  assertAllMemFree();

  char *device_reset_env = getenv("QUDA_DEVICE_RESET");
  if (device_reset_env && strcmp(device_reset_env,"1") == 0) {
    // end this CUDA context
    qudaDeviceReset();
  }

}

#ifdef DEVELOP_ONEAPI

namespace quda {

  void setDiracParam(DiracParam &diracParam, QudaInvertParam *inv_param, const bool pc)
  {
    double kappa = inv_param->kappa;
    if (inv_param->dirac_order == QUDA_CPS_WILSON_DIRAC_ORDER) {
      kappa *= gaugePrecise->Anisotropy();
    }

    switch (inv_param->dslash_type) {
    case QUDA_WILSON_DSLASH:
      diracParam.type = pc ? QUDA_WILSONPC_DIRAC : QUDA_WILSON_DIRAC;
      break;
    case QUDA_CLOVER_WILSON_DSLASH:
      diracParam.type = pc ? QUDA_CLOVERPC_DIRAC : QUDA_CLOVER_DIRAC;
      break;
    case QUDA_CLOVER_HASENBUSCH_TWIST_DSLASH:
      diracParam.type = pc ? QUDA_CLOVER_HASENBUSCH_TWISTPC_DIRAC : QUDA_CLOVER_HASENBUSCH_TWIST_DIRAC;
      break;
    case QUDA_DOMAIN_WALL_DSLASH:
      diracParam.type = pc ? QUDA_DOMAIN_WALLPC_DIRAC : QUDA_DOMAIN_WALL_DIRAC;
      diracParam.Ls = inv_param->Ls;
      break;
    case QUDA_DOMAIN_WALL_4D_DSLASH:
      diracParam.type = pc ? QUDA_DOMAIN_WALL_4DPC_DIRAC : QUDA_DOMAIN_WALL_4D_DIRAC;
      diracParam.Ls = inv_param->Ls;
      break;
    case QUDA_MOBIUS_DWF_DSLASH:
      if (inv_param->Ls > QUDA_MAX_DWF_LS)
	errorQuda("Length of Ls dimension %d greater than QUDA_MAX_DWF_LS %d", inv_param->Ls, QUDA_MAX_DWF_LS);
      diracParam.type = pc ? QUDA_MOBIUS_DOMAIN_WALLPC_DIRAC : QUDA_MOBIUS_DOMAIN_WALL_DIRAC;
      diracParam.Ls = inv_param->Ls;
      if (sizeof(Complex) != sizeof(double _Complex)) {
        errorQuda("Irreconcilable difference between interface and internal complex number conventions");
      }
      memcpy(diracParam.b_5, inv_param->b_5, sizeof(Complex) * inv_param->Ls);
      memcpy(diracParam.c_5, inv_param->c_5, sizeof(Complex) * inv_param->Ls);
      if (getVerbosity() >= QUDA_DEBUG_VERBOSE) {
        printfQuda("Printing b_5 and c_5 values\n");
        for (int i = 0; i < diracParam.Ls; i++) {
          printfQuda("fromQUDA diracParam: b5[%d] = %f + i%f, c5[%d] = %f + i%f\n", i, diracParam.b_5[i].real(),
              diracParam.b_5[i].imag(), i, diracParam.c_5[i].real(), diracParam.c_5[i].imag());
          // printfQuda("fromQUDA inv_param: b5[%d] = %f %f c5[%d] = %f %f\n", i, inv_param->b_5[i], i,
          // inv_param->c_5[i] ); printfQuda("fromQUDA creal: b5[%d] = %f %f c5[%d] = %f %f \n", i,
          // creal(inv_param->b_5[i]), cimag(inv_param->b_5[i]), i, creal(inv_param->c_5[i]), cimag(inv_param->c_5[i]) );
        }
      }
      break;
    case QUDA_STAGGERED_DSLASH:
      diracParam.type = pc ? QUDA_STAGGEREDPC_DIRAC : QUDA_STAGGERED_DIRAC;
      break;
    case QUDA_ASQTAD_DSLASH:
      diracParam.type = pc ? QUDA_ASQTADPC_DIRAC : QUDA_ASQTAD_DIRAC;
      break;
    case QUDA_TWISTED_MASS_DSLASH:
      diracParam.type = pc ? QUDA_TWISTED_MASSPC_DIRAC : QUDA_TWISTED_MASS_DIRAC;
      if (inv_param->twist_flavor == QUDA_TWIST_SINGLET) {
	diracParam.Ls = 1;
	diracParam.epsilon = 0.0;
      } else {
	diracParam.Ls = 2;
	diracParam.epsilon = inv_param->twist_flavor == QUDA_TWIST_NONDEG_DOUBLET ? inv_param->epsilon : 0.0;
      }
      break;
    case QUDA_TWISTED_CLOVER_DSLASH:
      diracParam.type = pc ? QUDA_TWISTED_CLOVERPC_DIRAC : QUDA_TWISTED_CLOVER_DIRAC;
      if (inv_param->twist_flavor == QUDA_TWIST_SINGLET)  {
	diracParam.Ls = 1;
	diracParam.epsilon = 0.0;
      } else {
	diracParam.Ls = 2;
	diracParam.epsilon = inv_param->twist_flavor == QUDA_TWIST_NONDEG_DOUBLET ? inv_param->epsilon : 0.0;
      }
      break;
    case QUDA_LAPLACE_DSLASH:
      diracParam.type = pc ? QUDA_GAUGE_LAPLACEPC_DIRAC : QUDA_GAUGE_LAPLACE_DIRAC;
      diracParam.laplace3D = inv_param->laplace3D;
      break;
    case QUDA_COVDEV_DSLASH:
      diracParam.type = QUDA_GAUGE_COVDEV_DIRAC;
      break;
    default:
      errorQuda("Unsupported dslash_type %d", inv_param->dslash_type);
    }

    diracParam.matpcType = inv_param->matpc_type;
    diracParam.dagger = inv_param->dagger;
    diracParam.gauge = inv_param->dslash_type == QUDA_ASQTAD_DSLASH ? gaugeFatPrecise : gaugePrecise;
    diracParam.fatGauge = gaugeFatPrecise;
    diracParam.longGauge = gaugeLongPrecise;
    diracParam.clover = cloverPrecise;
    diracParam.kappa = kappa;
    diracParam.mass = inv_param->mass;
    diracParam.m5 = inv_param->m5;
    diracParam.mu = inv_param->mu;

    for (int i=0; i<4; i++) diracParam.commDim[i] = 1;   // comms are always on

    if (diracParam.gauge->Precision() != inv_param->cuda_prec)
      errorQuda("Gauge precision %d does not match requested precision %d\n", diracParam.gauge->Precision(),
                inv_param->cuda_prec);
  }


  void setDiracSloppyParam(DiracParam &diracParam, QudaInvertParam *inv_param, const bool pc)
  {
    setDiracParam(diracParam, inv_param, pc);

    diracParam.gauge = inv_param->dslash_type == QUDA_ASQTAD_DSLASH ? gaugeFatSloppy : gaugeSloppy;
    diracParam.fatGauge = gaugeFatSloppy;
    diracParam.longGauge = gaugeLongSloppy;
    diracParam.clover = cloverSloppy;

    for (int i=0; i<4; i++) {
      diracParam.commDim[i] = 1;   // comms are always on
    }

    if (diracParam.gauge->Precision() != inv_param->cuda_prec_sloppy)
      errorQuda("Gauge precision %d does not match requested precision %d\n", diracParam.gauge->Precision(),
                inv_param->cuda_prec_sloppy);
  }

  void setDiracRefineParam(DiracParam &diracParam, QudaInvertParam *inv_param, const bool pc)
  {
    setDiracParam(diracParam, inv_param, pc);

    diracParam.gauge = inv_param->dslash_type == QUDA_ASQTAD_DSLASH ? gaugeFatRefinement : gaugeRefinement;
    diracParam.fatGauge = gaugeFatRefinement;
    diracParam.longGauge = gaugeLongRefinement;
    diracParam.clover = cloverRefinement;

    for (int i=0; i<4; i++) {
      diracParam.commDim[i] = 1;   // comms are always on
    }

    if (diracParam.gauge->Precision() != inv_param->cuda_prec_refinement_sloppy)
      errorQuda("Gauge precision %d does not match requested precision %d\n", diracParam.gauge->Precision(),
                inv_param->cuda_prec_refinement_sloppy);
  }

  // The preconditioner currently mimicks the sloppy operator with no comms
  void setDiracPreParam(DiracParam &diracParam, QudaInvertParam *inv_param, const bool pc, bool comms)
  {
    setDiracParam(diracParam, inv_param, pc);

    if (inv_param->overlap) {
      diracParam.gauge = inv_param->dslash_type == QUDA_ASQTAD_DSLASH ? gaugeFatExtended : gaugeExtended;
      diracParam.fatGauge = gaugeFatExtended;
      diracParam.longGauge = gaugeLongExtended;
    } else {
      diracParam.gauge = inv_param->dslash_type == QUDA_ASQTAD_DSLASH ? gaugeFatPrecondition : gaugePrecondition;
      diracParam.fatGauge = gaugeFatPrecondition;
      diracParam.longGauge = gaugeLongPrecondition;
    }
    diracParam.clover = cloverPrecondition;

    for (int i=0; i<4; i++) {
      diracParam.commDim[i] = comms ? 1 : 0;
    }

    // In the preconditioned staggered CG allow a different dslash type in the preconditioning
    if(inv_param->inv_type == QUDA_PCG_INVERTER && inv_param->dslash_type == QUDA_ASQTAD_DSLASH
       && inv_param->dslash_type_precondition == QUDA_STAGGERED_DSLASH) {
       diracParam.type = pc ? QUDA_STAGGEREDPC_DIRAC : QUDA_STAGGERED_DIRAC;
       diracParam.gauge = gaugeFatPrecondition;
    }

    if (diracParam.gauge->Precision() != inv_param->cuda_prec_precondition)
      errorQuda("Gauge precision %d does not match requested precision %d\n", diracParam.gauge->Precision(),
                inv_param->cuda_prec_precondition);
  }


  void createDirac(Dirac *&d, Dirac *&dSloppy, Dirac *&dPre, QudaInvertParam &param, const bool pc_solve)
  {
    DiracParam diracParam;
    DiracParam diracSloppyParam;
    DiracParam diracPreParam;

    setDiracParam(diracParam, &param, pc_solve);
    setDiracSloppyParam(diracSloppyParam, &param, pc_solve);
    // eigCG and deflation need 2 sloppy precisions and do not use Schwarz
    bool comms_flag = (param.inv_type == QUDA_INC_EIGCG_INVERTER || param.eig_param) ? true : false;
    setDiracPreParam(diracPreParam, &param, pc_solve, comms_flag);

    d = Dirac::create(diracParam); // create the Dirac operator
    dSloppy = Dirac::create(diracSloppyParam);
    dPre = Dirac::create(diracPreParam);
  }

  void createDirac(Dirac *&d, Dirac *&dSloppy, Dirac *&dPre, Dirac *&dRef, QudaInvertParam &param, const bool pc_solve)
  {
    DiracParam diracParam;
    DiracParam diracSloppyParam;
    DiracParam diracPreParam;
    DiracParam diracRefParam;

    setDiracParam(diracParam, &param, pc_solve);
    setDiracSloppyParam(diracSloppyParam, &param, pc_solve);
    setDiracRefineParam(diracRefParam, &param, pc_solve);
    // eigCG and deflation need 2 sloppy precisions and do not use Schwarz
    bool comms_flag = (param.inv_type == QUDA_INC_EIGCG_INVERTER || param.eig_param) ? true : false;
    setDiracPreParam(diracPreParam, &param, pc_solve, comms_flag);

    d = Dirac::create(diracParam); // create the Dirac operator
    dSloppy = Dirac::create(diracSloppyParam);
    dPre = Dirac::create(diracPreParam);
    dRef = Dirac::create(diracRefParam);
  }

  static double unscaled_shifts[QUDA_MAX_MULTI_SHIFT];

  void massRescale(cudaColorSpinorField &b, QudaInvertParam &param) {

    double kappa5 = (0.5/(5.0 + param.m5));
    double kappa = (param.dslash_type == QUDA_DOMAIN_WALL_DSLASH ||
		    param.dslash_type == QUDA_DOMAIN_WALL_4D_DSLASH ||
		    param.dslash_type == QUDA_MOBIUS_DWF_DSLASH) ? kappa5 : param.kappa;

    if (getVerbosity() >= QUDA_DEBUG_VERBOSE) {
      printfQuda("Mass rescale: Kappa is: %g\n", kappa);
      printfQuda("Mass rescale: mass normalization: %d\n", param.mass_normalization);
      double nin = blas::norm2(b);
      printfQuda("Mass rescale: norm of source in = %g\n", nin);
    }

    // staggered dslash uses mass normalization internally
    if (param.dslash_type == QUDA_ASQTAD_DSLASH || param.dslash_type == QUDA_STAGGERED_DSLASH) {
      switch (param.solution_type) {
        case QUDA_MAT_SOLUTION:
        case QUDA_MATPC_SOLUTION:
          if (param.mass_normalization == QUDA_KAPPA_NORMALIZATION) blas::ax(2.0*param.mass, b);
          break;
        case QUDA_MATDAG_MAT_SOLUTION:
        case QUDA_MATPCDAG_MATPC_SOLUTION:
          if (param.mass_normalization == QUDA_KAPPA_NORMALIZATION) blas::ax(4.0*param.mass*param.mass, b);
          break;
        default:
          errorQuda("Not implemented");
      }
      return;
    }

    for(int i=0; i<param.num_offset; i++) {
      unscaled_shifts[i] = param.offset[i];
    }

    // multiply the source to compensate for normalization of the Dirac operator, if necessary
    switch (param.solution_type) {
      case QUDA_MAT_SOLUTION:
        if (param.mass_normalization == QUDA_MASS_NORMALIZATION ||
            param.mass_normalization == QUDA_ASYMMETRIC_MASS_NORMALIZATION) {
	  blas::ax(2.0*kappa, b);
	  for(int i=0; i<param.num_offset; i++)  param.offset[i] *= 2.0*kappa;
        }
        break;
      case QUDA_MATDAG_MAT_SOLUTION:
        if (param.mass_normalization == QUDA_MASS_NORMALIZATION ||
            param.mass_normalization == QUDA_ASYMMETRIC_MASS_NORMALIZATION) {
	  blas::ax(4.0*kappa*kappa, b);
	  for(int i=0; i<param.num_offset; i++)  param.offset[i] *= 4.0*kappa*kappa;
        }
        break;
      case QUDA_MATPC_SOLUTION:
        if (param.mass_normalization == QUDA_MASS_NORMALIZATION) {
	  blas::ax(4.0*kappa*kappa, b);
	  for(int i=0; i<param.num_offset; i++)  param.offset[i] *= 4.0*kappa*kappa;
        } else if (param.mass_normalization == QUDA_ASYMMETRIC_MASS_NORMALIZATION) {
	  blas::ax(2.0*kappa, b);
	  for(int i=0; i<param.num_offset; i++)  param.offset[i] *= 2.0*kappa;
        }
        break;
      case QUDA_MATPCDAG_MATPC_SOLUTION:
        if (param.mass_normalization == QUDA_MASS_NORMALIZATION) {
	  blas::ax(16.0*std::pow(kappa,4), b);
	  for(int i=0; i<param.num_offset; i++)  param.offset[i] *= 16.0*std::pow(kappa,4);
        } else if (param.mass_normalization == QUDA_ASYMMETRIC_MASS_NORMALIZATION) {
	  blas::ax(4.0*kappa*kappa, b);
	  for(int i=0; i<param.num_offset; i++)  param.offset[i] *= 4.0*kappa*kappa;
        }
        break;
      default:
        errorQuda("Solution type %d not supported", param.solution_type);
    }

    if (getVerbosity() >= QUDA_DEBUG_VERBOSE) printfQuda("Mass rescale done\n");
    if (getVerbosity() >= QUDA_DEBUG_VERBOSE) {
      printfQuda("Mass rescale: Kappa is: %g\n", kappa);
      printfQuda("Mass rescale: mass normalization: %d\n", param.mass_normalization);
      double nin = blas::norm2(b);
      printfQuda("Mass rescale: norm of source out = %g\n", nin);
    }

  }
}

void dslashQuda(void *h_out, void *h_in, QudaInvertParam *inv_param, QudaParity parity)
{
  profileDslash.TPSTART(QUDA_PROFILE_TOTAL);
  profileDslash.TPSTART(QUDA_PROFILE_INIT);

  const auto &gauge = (inv_param->dslash_type != QUDA_ASQTAD_DSLASH) ? *gaugePrecise : *gaugeFatPrecise;

  if ((!gaugePrecise && inv_param->dslash_type != QUDA_ASQTAD_DSLASH)
      || ((!gaugeFatPrecise || !gaugeLongPrecise) && inv_param->dslash_type == QUDA_ASQTAD_DSLASH))
    errorQuda("Gauge field not allocated");
  if (cloverPrecise == nullptr && ((inv_param->dslash_type == QUDA_CLOVER_WILSON_DSLASH) || (inv_param->dslash_type == QUDA_TWISTED_CLOVER_DSLASH)))
    errorQuda("Clover field not allocated");

  pushVerbosity(inv_param->verbosity);
  if (getVerbosity() >= QUDA_DEBUG_VERBOSE) printQudaInvertParam(inv_param);

  ColorSpinorParam cpuParam(h_in, *inv_param, gauge.X(), true, inv_param->input_location);
  ColorSpinorField *in_h = ColorSpinorField::Create(cpuParam);
  ColorSpinorParam cudaParam(cpuParam, *inv_param);

  cpuParam.v = h_out;
  cpuParam.location = inv_param->output_location;
  ColorSpinorField *out_h = ColorSpinorField::Create(cpuParam);

  cudaParam.create = QUDA_NULL_FIELD_CREATE;
  cudaColorSpinorField in(*in_h, cudaParam);
  cudaColorSpinorField out(in, cudaParam);

  bool pc = true;
  DiracParam diracParam;
  setDiracParam(diracParam, inv_param, pc);

  profileDslash.TPSTOP(QUDA_PROFILE_INIT);

  profileDslash.TPSTART(QUDA_PROFILE_H2D);
  in = *in_h;
  profileDslash.TPSTOP(QUDA_PROFILE_H2D);

  profileDslash.TPSTART(QUDA_PROFILE_COMPUTE);

  if (getVerbosity() >= QUDA_DEBUG_VERBOSE) {
    double cpu = blas::norm2(*in_h);
    double gpu = blas::norm2(in);
    printfQuda("In CPU %e CUDA %e\n", cpu, gpu);
  }

  if (inv_param->mass_normalization == QUDA_KAPPA_NORMALIZATION &&
      (inv_param->dslash_type == QUDA_STAGGERED_DSLASH ||
       inv_param->dslash_type == QUDA_ASQTAD_DSLASH) )
    blas::ax(1.0/(2.0*inv_param->mass), in);

  if (inv_param->dirac_order == QUDA_CPS_WILSON_DIRAC_ORDER) {
    if (parity == QUDA_EVEN_PARITY) {
      parity = QUDA_ODD_PARITY;
    } else {
      parity = QUDA_EVEN_PARITY;
    }
    blas::ax(gauge.Anisotropy(), in);
  }

  Dirac *dirac = Dirac::create(diracParam); // create the Dirac operator
  if (inv_param->dslash_type == QUDA_TWISTED_CLOVER_DSLASH && inv_param->dagger) {
    cudaParam.create = QUDA_NULL_FIELD_CREATE;
    cudaColorSpinorField tmp1(in, cudaParam);
    ((DiracTwistedCloverPC*) dirac)->TwistCloverInv(tmp1, in, (parity+1)%2); // apply the clover-twist
    dirac->Dslash(out, tmp1, parity); // apply the operator
  } else {
    dirac->Dslash(out, in, parity); // apply the operator
  }
  profileDslash.TPSTOP(QUDA_PROFILE_COMPUTE);

  profileDslash.TPSTART(QUDA_PROFILE_D2H);
  *out_h = out;
  profileDslash.TPSTOP(QUDA_PROFILE_D2H);

  if (getVerbosity() >= QUDA_DEBUG_VERBOSE) {
    double cpu = blas::norm2(*out_h);
    double gpu = blas::norm2(out);
    printfQuda("Out CPU %e CUDA %e\n", cpu, gpu);
  }

  profileDslash.TPSTART(QUDA_PROFILE_FREE);
  delete dirac; // clean up

  delete out_h;
  delete in_h;
  profileDslash.TPSTOP(QUDA_PROFILE_FREE);

  popVerbosity();
  profileDslash.TPSTOP(QUDA_PROFILE_TOTAL);
}


void MatQuda(void *h_out, void *h_in, QudaInvertParam *inv_param)
{
  pushVerbosity(inv_param->verbosity);

  const auto &gauge = (inv_param->dslash_type != QUDA_ASQTAD_DSLASH) ? *gaugePrecise : *gaugeFatPrecise;

  if ((!gaugePrecise && inv_param->dslash_type != QUDA_ASQTAD_DSLASH)
      || ((!gaugeFatPrecise || !gaugeLongPrecise) && inv_param->dslash_type == QUDA_ASQTAD_DSLASH))
    errorQuda("Gauge field not allocated");
  if (cloverPrecise == nullptr && ((inv_param->dslash_type == QUDA_CLOVER_WILSON_DSLASH) || (inv_param->dslash_type == QUDA_TWISTED_CLOVER_DSLASH)))
    errorQuda("Clover field not allocated");
  if (getVerbosity() >= QUDA_DEBUG_VERBOSE) printQudaInvertParam(inv_param);

  bool pc = (inv_param->solution_type == QUDA_MATPC_SOLUTION ||
      inv_param->solution_type == QUDA_MATPCDAG_MATPC_SOLUTION);

  ColorSpinorParam cpuParam(h_in, *inv_param, gauge.X(), pc, inv_param->input_location);
  ColorSpinorField *in_h = ColorSpinorField::Create(cpuParam);

  ColorSpinorParam cudaParam(cpuParam, *inv_param);
  cudaColorSpinorField in(*in_h, cudaParam);

  if (getVerbosity() >= QUDA_DEBUG_VERBOSE) {
    double cpu = blas::norm2(*in_h);
    double gpu = blas::norm2(in);
    printfQuda("In CPU %e CUDA %e\n", cpu, gpu);
  }

  cudaParam.create = QUDA_NULL_FIELD_CREATE;
  cudaColorSpinorField out(in, cudaParam);

  DiracParam diracParam;
  setDiracParam(diracParam, inv_param, pc);

  Dirac *dirac = Dirac::create(diracParam); // create the Dirac operator
  dirac->M(out, in); // apply the operator
  delete dirac; // clean up

  double kappa = inv_param->kappa;
  if (pc) {
    if (inv_param->mass_normalization == QUDA_MASS_NORMALIZATION) {
      blas::ax(0.25/(kappa*kappa), out);
    } else if (inv_param->mass_normalization == QUDA_ASYMMETRIC_MASS_NORMALIZATION) {
      blas::ax(0.5/kappa, out);
    }
  } else {
    if (inv_param->mass_normalization == QUDA_MASS_NORMALIZATION ||
        inv_param->mass_normalization == QUDA_ASYMMETRIC_MASS_NORMALIZATION) {
      blas::ax(0.5/kappa, out);
    }
  }

  cpuParam.v = h_out;
  cpuParam.location = inv_param->output_location;
  ColorSpinorField *out_h = ColorSpinorField::Create(cpuParam);
  *out_h = out;

  if (getVerbosity() >= QUDA_DEBUG_VERBOSE) {
    double cpu = blas::norm2(*out_h);
    double gpu = blas::norm2(out);
    printfQuda("Out CPU %e CUDA %e\n", cpu, gpu);
  }

  delete out_h;
  delete in_h;

  popVerbosity();
}


void MatDagMatQuda(void *h_out, void *h_in, QudaInvertParam *inv_param)
{
  pushVerbosity(inv_param->verbosity);

  const auto &gauge = (inv_param->dslash_type != QUDA_ASQTAD_DSLASH) ? *gaugePrecise : *gaugeFatPrecise;

  if ((!gaugePrecise && inv_param->dslash_type != QUDA_ASQTAD_DSLASH)
      || ((!gaugeFatPrecise || !gaugeLongPrecise) && inv_param->dslash_type == QUDA_ASQTAD_DSLASH))
    errorQuda("Gauge field not allocated");
  if (cloverPrecise == nullptr && ((inv_param->dslash_type == QUDA_CLOVER_WILSON_DSLASH) || (inv_param->dslash_type == QUDA_TWISTED_CLOVER_DSLASH)))
    errorQuda("Clover field not allocated");
  if (getVerbosity() >= QUDA_DEBUG_VERBOSE) printQudaInvertParam(inv_param);

  bool pc = (inv_param->solution_type == QUDA_MATPC_SOLUTION ||
      inv_param->solution_type == QUDA_MATPCDAG_MATPC_SOLUTION);

  ColorSpinorParam cpuParam(h_in, *inv_param, gauge.X(), pc, inv_param->input_location);
  ColorSpinorField *in_h = ColorSpinorField::Create(cpuParam);

  ColorSpinorParam cudaParam(cpuParam, *inv_param);
  cudaColorSpinorField in(*in_h, cudaParam);

  if (getVerbosity() >= QUDA_DEBUG_VERBOSE){
    double cpu = blas::norm2(*in_h);
    double gpu = blas::norm2(in);
    printfQuda("In CPU %e CUDA %e\n", cpu, gpu);
  }

  cudaParam.create = QUDA_NULL_FIELD_CREATE;
  cudaColorSpinorField out(in, cudaParam);

  //  double kappa = inv_param->kappa;
  //  if (inv_param->dirac_order == QUDA_CPS_WILSON_DIRAC_ORDER) kappa *= gaugePrecise->anisotropy;

  DiracParam diracParam;
  setDiracParam(diracParam, inv_param, pc);

  Dirac *dirac = Dirac::create(diracParam); // create the Dirac operator
  dirac->MdagM(out, in); // apply the operator
  delete dirac; // clean up

  double kappa = inv_param->kappa;
  if (pc) {
    if (inv_param->mass_normalization == QUDA_MASS_NORMALIZATION) {
      blas::ax(1.0/std::pow(2.0*kappa,4), out);
    } else if (inv_param->mass_normalization == QUDA_ASYMMETRIC_MASS_NORMALIZATION) {
      blas::ax(0.25/(kappa*kappa), out);
    }
  } else {
    if (inv_param->mass_normalization == QUDA_MASS_NORMALIZATION ||
        inv_param->mass_normalization == QUDA_ASYMMETRIC_MASS_NORMALIZATION) {
      blas::ax(0.25/(kappa*kappa), out);
    }
  }

  cpuParam.v = h_out;
  cpuParam.location = inv_param->output_location;
  ColorSpinorField *out_h = ColorSpinorField::Create(cpuParam);
  *out_h = out;

  if (getVerbosity() >= QUDA_DEBUG_VERBOSE){
    double cpu = blas::norm2(*out_h);
    double gpu = blas::norm2(out);
    printfQuda("Out CPU %e CUDA %e\n", cpu, gpu);
  }

  delete out_h;
  delete in_h;

  popVerbosity();
}

namespace quda
{
  bool canReuseResidentGauge(QudaInvertParam *param)
  {
    if (param->dslash_type != QUDA_ASQTAD_DSLASH) {
      return (gaugePrecise != nullptr) and param->cuda_prec == gaugePrecise->Precision();
    } else {
      return (gaugeFatPrecise != nullptr) and param->cuda_prec == gaugeFatPrecise->Precision();
    }
  }
} // namespace quda

void checkClover(QudaInvertParam *param) {

  if (param->dslash_type != QUDA_CLOVER_WILSON_DSLASH && param->dslash_type != QUDA_TWISTED_CLOVER_DSLASH) {
    return;
  }

  if (param->cuda_prec != cloverPrecise->Precision()) {
    errorQuda("Solve precision %d doesn't match clover precision %d", param->cuda_prec, cloverPrecise->Precision());
  }

  if ( (!cloverSloppy || param->cuda_prec_sloppy != cloverSloppy->Precision()) ||
       (!cloverPrecondition || param->cuda_prec_precondition != cloverPrecondition->Precision()) ||
       (!cloverRefinement || param->cuda_prec_refinement_sloppy != cloverRefinement->Precision()) ) {
    freeSloppyCloverQuda();
    QudaPrecision prec[] = {param->cuda_prec_sloppy, param->cuda_prec_precondition, param->cuda_prec_refinement_sloppy};
    loadSloppyCloverQuda(prec);
  }

  if (cloverPrecise == nullptr) errorQuda("Precise clover field doesn't exist");
  if (cloverSloppy == nullptr) errorQuda("Sloppy clover field doesn't exist");
  if (cloverPrecondition == nullptr) errorQuda("Precondition clover field doesn't exist");
  if (cloverRefinement == nullptr) errorQuda("Refinement clover field doesn't exist");
}

quda::cudaGaugeField *checkGauge(QudaInvertParam *param)
{
  quda::cudaGaugeField *cudaGauge = nullptr;
  if (param->dslash_type != QUDA_ASQTAD_DSLASH) {
    if (gaugePrecise == nullptr) errorQuda("Precise gauge field doesn't exist");

    if (param->cuda_prec != gaugePrecise->Precision()) {
      errorQuda("Solve precision %d doesn't match gauge precision %d", param->cuda_prec, gaugePrecise->Precision());
    }

    if (param->cuda_prec_sloppy != gaugeSloppy->Precision()
        || param->cuda_prec_precondition != gaugePrecondition->Precision()
        || param->cuda_prec_refinement_sloppy != gaugeRefinement->Precision()) {
      QudaPrecision precision[3]
          = {param->cuda_prec_sloppy, param->cuda_prec_precondition, param->cuda_prec_refinement_sloppy};
      QudaReconstructType recon[3]
          = {gaugeSloppy->Reconstruct(), gaugePrecondition->Reconstruct(), gaugeRefinement->Reconstruct()};
      freeSloppyGaugeQuda();
      loadSloppyGaugeQuda(precision, recon);
    }

    if (gaugeSloppy == nullptr) errorQuda("Sloppy gauge field doesn't exist");
    if (gaugePrecondition == nullptr) errorQuda("Precondition gauge field doesn't exist");
    if (gaugeRefinement == nullptr) errorQuda("Refinement gauge field doesn't exist");
    if (param->overlap) {
      if (gaugeExtended == nullptr) errorQuda("Extended gauge field doesn't exist");
    }
    cudaGauge = gaugePrecise;
  } else {
    if (gaugeFatPrecise == nullptr) errorQuda("Precise gauge fat field doesn't exist");
    if (gaugeLongPrecise == nullptr) errorQuda("Precise gauge long field doesn't exist");

    if (param->cuda_prec != gaugeFatPrecise->Precision()) {
      errorQuda("Solve precision %d doesn't match gauge precision %d", param->cuda_prec, gaugeFatPrecise->Precision());
    }

    if (param->cuda_prec_sloppy != gaugeFatSloppy->Precision()
        || param->cuda_prec_precondition != gaugeFatPrecondition->Precision()
        || param->cuda_prec_refinement_sloppy != gaugeFatRefinement->Precision()
        || param->cuda_prec_sloppy != gaugeLongSloppy->Precision()
        || param->cuda_prec_precondition != gaugeLongPrecondition->Precision()
        || param->cuda_prec_refinement_sloppy != gaugeLongRefinement->Precision()) {

      QudaPrecision precision[3]
        = {param->cuda_prec_sloppy, param->cuda_prec_precondition, param->cuda_prec_refinement_sloppy};
      // recon is always no for fat links, so just use long reconstructs here
      QudaReconstructType recon[3]
        = {gaugeLongSloppy->Reconstruct(), gaugeLongPrecondition->Reconstruct(), gaugeLongRefinement->Reconstruct()};
      freeSloppyGaugeQuda();
      loadSloppyGaugeQuda(precision, recon);
    }

    if (gaugeFatSloppy == nullptr) errorQuda("Sloppy gauge fat field doesn't exist");
    if (gaugeFatPrecondition == nullptr) errorQuda("Precondition gauge fat field doesn't exist");
    if (gaugeFatRefinement == nullptr) errorQuda("Refinement gauge fat field doesn't exist");
    if (param->overlap) {
      if (gaugeFatExtended == nullptr) errorQuda("Extended gauge fat field doesn't exist");
    }

    if (gaugeLongSloppy == nullptr) errorQuda("Sloppy gauge long field doesn't exist");
    if (gaugeLongPrecondition == nullptr) errorQuda("Precondition gauge long field doesn't exist");
    if (gaugeLongRefinement == nullptr) errorQuda("Refinement gauge long field doesn't exist");
    if (param->overlap) {
      if (gaugeLongExtended == nullptr) errorQuda("Extended gauge long field doesn't exist");
    }
    cudaGauge = gaugeFatPrecise;
  }

  checkClover(param);

  return cudaGauge;
}

void cloverQuda(void *h_out, void *h_in, QudaInvertParam *inv_param, QudaParity parity, int inverse)
{
  pushVerbosity(inv_param->verbosity);

  if (!initialized) errorQuda("QUDA not initialized");
  if (gaugePrecise == nullptr) errorQuda("Gauge field not allocated");
  if (cloverPrecise == nullptr) errorQuda("Clover field not allocated");

  if (getVerbosity() >= QUDA_DEBUG_VERBOSE) printQudaInvertParam(inv_param);

  if ((inv_param->dslash_type != QUDA_CLOVER_WILSON_DSLASH) && (inv_param->dslash_type != QUDA_TWISTED_CLOVER_DSLASH))
    errorQuda("Cannot apply the clover term for a non Wilson-clover or Twisted-mass-clover dslash");

  ColorSpinorParam cpuParam(h_in, *inv_param, gaugePrecise->X(), true);

  ColorSpinorField *in_h = (inv_param->input_location == QUDA_CPU_FIELD_LOCATION) ?
    static_cast<ColorSpinorField*>(new cpuColorSpinorField(cpuParam)) :
    static_cast<ColorSpinorField*>(new cudaColorSpinorField(cpuParam));

  ColorSpinorParam cudaParam(cpuParam, *inv_param);
  cudaColorSpinorField in(*in_h, cudaParam);

  if (getVerbosity() >= QUDA_DEBUG_VERBOSE) {
    double cpu = blas::norm2(*in_h);
    double gpu = blas::norm2(in);
    printfQuda("In CPU %e CUDA %e\n", cpu, gpu);
  }

  cudaParam.create = QUDA_NULL_FIELD_CREATE;
  cudaColorSpinorField out(in, cudaParam);

  if (inv_param->dirac_order == QUDA_CPS_WILSON_DIRAC_ORDER) {
    if (parity == QUDA_EVEN_PARITY) {
      parity = QUDA_ODD_PARITY;
    } else {
      parity = QUDA_EVEN_PARITY;
    }
    blas::ax(gaugePrecise->Anisotropy(), in);
  }
  bool pc = true;

  DiracParam diracParam;
  setDiracParam(diracParam, inv_param, pc);
	//FIXME: Do we need this for twisted clover???
  DiracCloverPC dirac(diracParam); // create the Dirac operator
  if (!inverse) dirac.Clover(out, in, parity); // apply the clover operator
  else dirac.CloverInv(out, in, parity);

  cpuParam.v = h_out;
  cpuParam.location = inv_param->output_location;
  ColorSpinorField *out_h = ColorSpinorField::Create(cpuParam);
  *out_h = out;

  if (getVerbosity() >= QUDA_DEBUG_VERBOSE) {
    double cpu = blas::norm2(*out_h);
    double gpu = blas::norm2(out);
    printfQuda("Out CPU %e CUDA %e\n", cpu, gpu);
  }

  /*for (int i=0; i<in_h->Volume(); i++) {
    ((cpuColorSpinorField*)out_h)->PrintVector(i);
    }*/

  delete out_h;
  delete in_h;

  popVerbosity();
}

void eigensolveQuda(void **host_evecs, double _Complex *host_evals, QudaEigParam *eig_param)
{
  profileEigensolve.TPSTART(QUDA_PROFILE_TOTAL);
  profileEigensolve.TPSTART(QUDA_PROFILE_INIT);

  // Transfer the inv param structure contained in eig_param
  QudaInvertParam *inv_param = eig_param->invert_param;

  if (inv_param->dslash_type == QUDA_DOMAIN_WALL_DSLASH || inv_param->dslash_type == QUDA_DOMAIN_WALL_4D_DSLASH
      || inv_param->dslash_type == QUDA_MOBIUS_DWF_DSLASH)
    setKernelPackT(true);

  if (!initialized) errorQuda("QUDA not initialized");

  pushVerbosity(inv_param->verbosity);
  if (getVerbosity() >= QUDA_DEBUG_VERBOSE) {
    printQudaInvertParam(inv_param);
    printQudaEigParam(eig_param);
  }

  checkInvertParam(inv_param);
  checkEigParam(eig_param);
  cudaGaugeField *cudaGauge = checkGauge(inv_param);

  bool pc_solve = (inv_param->solve_type == QUDA_DIRECT_PC_SOLVE) || (inv_param->solve_type == QUDA_NORMOP_PC_SOLVE)
    || (inv_param->solve_type == QUDA_NORMERR_PC_SOLVE);

  inv_param->secs = 0;
  inv_param->gflops = 0;
  inv_param->iter = 0;

  // Define problem matrix
  //------------------------------------------------------
  Dirac *d = nullptr;
  Dirac *dSloppy = nullptr;
  Dirac *dPre = nullptr;

  // create the dirac operator
  createDirac(d, dSloppy, dPre, *inv_param, pc_solve);
  Dirac &dirac = *d;

  // Create device side ColorSpinorField vector space and to pass to the
  // compute function.
  const int *X = cudaGauge->X();
  ColorSpinorParam cpuParam(host_evecs[0], *inv_param, X, inv_param->solution_type, inv_param->input_location);

  // create wrappers around application vector set
  std::vector<ColorSpinorField *> host_evecs_;
  for (int i = 0; i < eig_param->nConv; i++) {
    cpuParam.v = host_evecs[i];
    host_evecs_.push_back(ColorSpinorField::Create(cpuParam));
  }

  ColorSpinorParam cudaParam(cpuParam);
  cudaParam.location = QUDA_CUDA_FIELD_LOCATION;
  cudaParam.create = QUDA_ZERO_FIELD_CREATE;
  cudaParam.setPrecision(eig_param->cuda_prec_ritz, eig_param->cuda_prec_ritz, true);

  std::vector<Complex> evals(eig_param->nConv, 0.0);
  std::vector<ColorSpinorField *> kSpace;
  for (int i = 0; i < eig_param->nConv; i++) { kSpace.push_back(ColorSpinorField::Create(cudaParam)); }

  // If you use polynomial acceleration on a non-symmetric matrix,
  // the solver will fail.
  if (eig_param->use_poly_acc && !eig_param->use_norm_op && !(inv_param->dslash_type == QUDA_LAPLACE_DSLASH)) {
    // Breaking up the boolean check a little bit. If it's a staggered dslash type and a PC type, we can use poly accel.
    if (!((inv_param->dslash_type == QUDA_STAGGERED_DSLASH || inv_param->dslash_type == QUDA_ASQTAD_DSLASH) && inv_param->solve_type == QUDA_DIRECT_PC_SOLVE)) {
      errorQuda("Polynomial acceleration with non-symmetric matrices not supported");
    }
  }

  profileEigensolve.TPSTOP(QUDA_PROFILE_INIT);

  if (!eig_param->use_norm_op && !eig_param->use_dagger) {
    DiracM m(dirac);
    if (eig_param->arpack_check) {
      arpack_solve(host_evecs_, evals, m, eig_param, profileEigensolve);
    } else {
      EigenSolver *eig_solve = EigenSolver::create(eig_param, m, profileEigensolve);
      (*eig_solve)(kSpace, evals);
      delete eig_solve;
    }
  } else if (!eig_param->use_norm_op && eig_param->use_dagger) {
    DiracMdag m(dirac);
    if (eig_param->arpack_check) {
      arpack_solve(host_evecs_, evals, m, eig_param, profileEigensolve);
    } else {
      EigenSolver *eig_solve = EigenSolver::create(eig_param, m, profileEigensolve);
      (*eig_solve)(kSpace, evals);
      delete eig_solve;
    }
  } else if (eig_param->use_norm_op && !eig_param->use_dagger) {
    DiracMdagM m(dirac);
    if (eig_param->arpack_check) {
      arpack_solve(host_evecs_, evals, m, eig_param, profileEigensolve);
    } else {
      EigenSolver *eig_solve = EigenSolver::create(eig_param, m, profileEigensolve);
      (*eig_solve)(kSpace, evals);
      delete eig_solve;
    }
  } else if (eig_param->use_norm_op && eig_param->use_dagger) {
    DiracMMdag m(dirac);
    if (eig_param->arpack_check) {
      arpack_solve(host_evecs_, evals, m, eig_param, profileEigensolve);
    } else {
      EigenSolver *eig_solve = EigenSolver::create(eig_param, m, profileEigensolve);
      (*eig_solve)(kSpace, evals);
      delete eig_solve;
    }
  } else {
    errorQuda("Invalid use_norm_op and dagger combination");
  }

  // Copy eigen values back
  for (int i = 0; i < eig_param->nConv; i++) { host_evals[i] = real(evals[i]) + imag(evals[i]) * _Complex_I; }

  // Transfer Eigenpairs back to host if using GPU eigensolver
  if (!(eig_param->arpack_check)) {
    profileEigensolve.TPSTART(QUDA_PROFILE_D2H);
    for (int i = 0; i < eig_param->nConv; i++) *host_evecs_[i] = *kSpace[i];
    profileEigensolve.TPSTOP(QUDA_PROFILE_D2H);
  }

  profileEigensolve.TPSTART(QUDA_PROFILE_FREE);
  for (int i = 0; i < eig_param->nConv; i++) delete host_evecs_[i];
  delete d;
  delete dSloppy;
  delete dPre;
  for (int i = 0; i < eig_param->nConv; i++) delete kSpace[i];
  profileEigensolve.TPSTOP(QUDA_PROFILE_FREE);

  popVerbosity();

  // cache is written out even if a long benchmarking job gets interrupted
  saveTuneCache();

  profileEigensolve.TPSTOP(QUDA_PROFILE_TOTAL);
}

multigrid_solver::multigrid_solver(QudaMultigridParam &mg_param, TimeProfile &profile)
  : profile(profile) {
  profile.TPSTART(QUDA_PROFILE_INIT);
  QudaInvertParam *param = mg_param.invert_param;

  checkMultigridParam(&mg_param);
  cudaGaugeField *cudaGauge = checkGauge(param);

  // check MG params (needs to go somewhere else)
  if (mg_param.n_level > QUDA_MAX_MG_LEVEL)
    errorQuda("Requested MG levels %d greater than allowed maximum %d", mg_param.n_level, QUDA_MAX_MG_LEVEL);
  for (int i=0; i<mg_param.n_level; i++) {
    if (mg_param.smoother_solve_type[i] != QUDA_DIRECT_SOLVE && mg_param.smoother_solve_type[i] != QUDA_DIRECT_PC_SOLVE)
      errorQuda("Unsupported smoother solve type %d on level %d", mg_param.smoother_solve_type[i], i);
  }
  if (param->solve_type != QUDA_DIRECT_SOLVE)
    errorQuda("Outer MG solver can only use QUDA_DIRECT_SOLVE at present");

  if (getVerbosity() >= QUDA_DEBUG_VERBOSE) printQudaMultigridParam(&mg_param);
  mg_param.secs = 0;
  mg_param.gflops = 0;

  bool pc_solution = (param->solution_type == QUDA_MATPC_SOLUTION) ||
    (param->solution_type == QUDA_MATPCDAG_MATPC_SOLUTION);

  bool outer_pc_solve = (param->solve_type == QUDA_DIRECT_PC_SOLVE) ||
    (param->solve_type == QUDA_NORMOP_PC_SOLVE);

  // create the dirac operators for the fine grid

  // this is the Dirac operator we use for inter-grid residual computation
  DiracParam diracParam;
  setDiracSloppyParam(diracParam, param, outer_pc_solve);
  d = Dirac::create(diracParam);
  m = new DiracM(*d);

  // this is the Dirac operator we use for smoothing
  DiracParam diracSmoothParam;
  bool fine_grid_pc_solve = (mg_param.smoother_solve_type[0] == QUDA_DIRECT_PC_SOLVE) ||
    (mg_param.smoother_solve_type[0] == QUDA_NORMOP_PC_SOLVE);
  setDiracSloppyParam(diracSmoothParam, param, fine_grid_pc_solve);
  diracSmoothParam.halo_precision = mg_param.smoother_halo_precision[0];
  dSmooth = Dirac::create(diracSmoothParam);
  mSmooth = new DiracM(*dSmooth);

  // this is the Dirac operator we use for sloppy smoothing (we use the preconditioner fields for this)
  DiracParam diracSmoothSloppyParam;
  setDiracPreParam(diracSmoothSloppyParam, param, fine_grid_pc_solve,
		   mg_param.smoother_schwarz_type[0] == QUDA_INVALID_SCHWARZ ? true : false);
  diracSmoothSloppyParam.halo_precision = mg_param.smoother_halo_precision[0];

  dSmoothSloppy = Dirac::create(diracSmoothSloppyParam);
  mSmoothSloppy = new DiracM(*dSmoothSloppy);

  if (getVerbosity() >= QUDA_VERBOSE) printfQuda("Creating vector of nullptr space fields of length %d\n", mg_param.n_vec[0]);

  ColorSpinorParam csParam(nullptr, *param, cudaGauge->X(), pc_solution, mg_param.setup_location[0]);
  csParam.create = QUDA_NULL_FIELD_CREATE;
  QudaPrecision Bprec = mg_param.precision_null[0];
  Bprec = (mg_param.setup_location[0] == QUDA_CPU_FIELD_LOCATION && Bprec < QUDA_SINGLE_PRECISION ? QUDA_SINGLE_PRECISION : Bprec);
  csParam.setPrecision(Bprec);
  csParam.fieldOrder = mg_param.setup_location[0] == QUDA_CUDA_FIELD_LOCATION ? QUDA_FLOAT2_FIELD_ORDER : QUDA_SPACE_SPIN_COLOR_FIELD_ORDER;
  csParam.mem_type = mg_param.setup_minimize_memory == QUDA_BOOLEAN_YES ? QUDA_MEMORY_MAPPED : QUDA_MEMORY_DEVICE;
  B.resize(mg_param.n_vec[0]);

  if (mg_param.is_staggered == QUDA_BOOLEAN_YES) {
    // Create the ColorSpinorField as a "container" for metadata.
    csParam.create = QUDA_REFERENCE_FIELD_CREATE;

    // These never get accessed, `nullptr` on its own leads to an error in texture binding
    csParam.v = (void *)std::numeric_limits<uint64_t>::max();
    csParam.norm = (void *)std::numeric_limits<uint64_t>::max();
  }

  for (int i = 0; i < mg_param.n_vec[0]; i++) { B[i] = ColorSpinorField::Create(csParam); }

  // fill out the MG parameters for the fine level
  mgParam = new MGParam(mg_param, B, m, mSmooth, mSmoothSloppy);

  mg = new MG(*mgParam, profile);
  mgParam->updateInvertParam(*param);

  // cache is written out even if a long benchmarking job gets interrupted
  saveTuneCache();
  profile.TPSTOP(QUDA_PROFILE_INIT);
}

void* newMultigridQuda(QudaMultigridParam *mg_param) {
  profilerStart(__func__);

  pushVerbosity(mg_param->invert_param->verbosity);

  profileInvert.TPSTART(QUDA_PROFILE_TOTAL);
  auto *mg = new multigrid_solver(*mg_param, profileInvert);
  profileInvert.TPSTOP(QUDA_PROFILE_TOTAL);

  saveTuneCache();

  popVerbosity();

  profilerStop(__func__);
  return static_cast<void*>(mg);
}

void destroyMultigridQuda(void *mg) {
  delete static_cast<multigrid_solver*>(mg);
}

void updateMultigridQuda(void *mg_, QudaMultigridParam *mg_param)
{
  profilerStart(__func__);

  pushVerbosity(mg_param->invert_param->verbosity);

  profileInvert.TPSTART(QUDA_PROFILE_TOTAL);
  profileInvert.TPSTART(QUDA_PROFILE_PREAMBLE);

  auto *mg = static_cast<multigrid_solver*>(mg_);
  checkMultigridParam(mg_param);

  QudaInvertParam *param = mg_param->invert_param;
  // check the gauge fields have been created and set the precision as needed
  checkGauge(param);

  // for reporting level 1 is the fine level but internally use level 0 for indexing
  // sprintf(mg->prefix,"MG level 1 (%s): ", param.location == QUDA_CUDA_FIELD_LOCATION ? "GPU" : "CPU" );
  // setOutputPrefix(prefix);
  setOutputPrefix("MG level 1 (GPU): "); //fix me

  bool outer_pc_solve = (param->solve_type == QUDA_DIRECT_PC_SOLVE) ||
    (param->solve_type == QUDA_NORMOP_PC_SOLVE);

  // free the previous dirac operators
  if (mg->m) delete mg->m;
  if (mg->mSmooth) delete mg->mSmooth;
  if (mg->mSmoothSloppy) delete mg->mSmoothSloppy;

  if (mg->d) delete mg->d;
  if (mg->dSmooth) delete mg->dSmooth;
  if (mg->dSmoothSloppy && mg->dSmoothSloppy != mg->dSmooth) delete mg->dSmoothSloppy;

  // create new fine dirac operators

  // this is the Dirac operator we use for inter-grid residual computation
  DiracParam diracParam;
  setDiracSloppyParam(diracParam, param, outer_pc_solve);
  mg->d = Dirac::create(diracParam);
  mg->m = new DiracM(*(mg->d));

  // this is the Dirac operator we use for smoothing
  DiracParam diracSmoothParam;
  bool fine_grid_pc_solve = (mg_param->smoother_solve_type[0] == QUDA_DIRECT_PC_SOLVE) ||
    (mg_param->smoother_solve_type[0] == QUDA_NORMOP_PC_SOLVE);
  setDiracSloppyParam(diracSmoothParam, param, fine_grid_pc_solve);
  mg->dSmooth = Dirac::create(diracSmoothParam);
  mg->mSmooth = new DiracM(*(mg->dSmooth));

  // this is the Dirac operator we use for sloppy smoothing (we use the preconditioner fields for this)
  DiracParam diracSmoothSloppyParam;
  setDiracPreParam(diracSmoothSloppyParam, param, fine_grid_pc_solve, true);
  mg->dSmoothSloppy = Dirac::create(diracSmoothSloppyParam);;
  mg->mSmoothSloppy = new DiracM(*(mg->dSmoothSloppy));

  mg->mgParam->matResidual = mg->m;
  mg->mgParam->matSmooth = mg->mSmooth;
  mg->mgParam->matSmoothSloppy = mg->mSmoothSloppy;

  mg->mgParam->updateInvertParam(*param);
  if(mg->mgParam->mg_global.invert_param != param)
    mg->mgParam->mg_global.invert_param = param;

  bool refresh = true;
  mg->mg->reset(refresh);

  setOutputPrefix("");

  // cache is written out even if a long benchmarking job gets interrupted
  saveTuneCache();

  profileInvert.TPSTOP(QUDA_PROFILE_PREAMBLE);
  profileInvert.TPSTOP(QUDA_PROFILE_TOTAL);

  popVerbosity();

  profilerStop(__func__);
}

void dumpMultigridQuda(void *mg_, QudaMultigridParam *mg_param)
{
  profilerStart(__func__);
  pushVerbosity(mg_param->invert_param->verbosity);
  profileInvert.TPSTART(QUDA_PROFILE_TOTAL);

  auto *mg = static_cast<multigrid_solver*>(mg_);
  checkMultigridParam(mg_param);
  checkGauge(mg_param->invert_param);

  mg->mg->dumpNullVectors();

  profileInvert.TPSTOP(QUDA_PROFILE_TOTAL);
  popVerbosity();
  profilerStop(__func__);
}

deflated_solver::deflated_solver(QudaEigParam &eig_param, TimeProfile &profile)
  : d(nullptr), m(nullptr), RV(nullptr), deflParam(nullptr), defl(nullptr),  profile(profile) {

  QudaInvertParam *param = eig_param.invert_param;

  if (param->inv_type != QUDA_EIGCG_INVERTER && param->inv_type != QUDA_INC_EIGCG_INVERTER) return;

  profile.TPSTART(QUDA_PROFILE_INIT);

  cudaGaugeField *cudaGauge = checkGauge(param);
  eig_param.secs   = 0;
  eig_param.gflops = 0;

  DiracParam diracParam;
  if(eig_param.cuda_prec_ritz == param->cuda_prec)
  {
    setDiracParam(diracParam, param, (param->solve_type == QUDA_DIRECT_PC_SOLVE) || (param->solve_type == QUDA_NORMOP_PC_SOLVE));
  } else {
    setDiracSloppyParam(diracParam, param, (param->solve_type == QUDA_DIRECT_PC_SOLVE) || (param->solve_type == QUDA_NORMOP_PC_SOLVE));
  }

  const bool pc_solve = (param->solve_type == QUDA_NORMOP_PC_SOLVE);

  d = Dirac::create(diracParam);
  m = pc_solve ? static_cast<DiracMatrix*>( new DiracMdagM(*d) ) : static_cast<DiracMatrix*>( new DiracM(*d));

  ColorSpinorParam ritzParam(nullptr, *param, cudaGauge->X(), pc_solve, eig_param.location);

  ritzParam.create        = QUDA_ZERO_FIELD_CREATE;
  ritzParam.is_composite  = true;
  ritzParam.is_component  = false;
  ritzParam.composite_dim = param->nev*param->deflation_grid;
  ritzParam.setPrecision(param->cuda_prec_ritz);

  if (ritzParam.location==QUDA_CUDA_FIELD_LOCATION) {
    ritzParam.setPrecision(param->cuda_prec_ritz, param->cuda_prec_ritz, true); // set native field order
    if (ritzParam.nSpin != 1) ritzParam.gammaBasis = QUDA_UKQCD_GAMMA_BASIS;

    //select memory location here, by default ritz vectors will be allocated on the device
    //but if not sufficient device memory, then the user may choose mapped type of memory
    ritzParam.mem_type = eig_param.mem_type_ritz;
  } else { //host location
    ritzParam.mem_type = QUDA_MEMORY_PINNED;
  }

  int ritzVolume = 1;
  for(int d = 0; d < ritzParam.nDim; d++) ritzVolume *= ritzParam.x[d];

  if (getVerbosity() == QUDA_DEBUG_VERBOSE) {

    size_t byte_estimate = (size_t)ritzParam.composite_dim*(size_t)ritzVolume*(ritzParam.nColor*ritzParam.nSpin*ritzParam.Precision());
    printfQuda("allocating bytes: %lu (lattice volume %d, prec %d)", byte_estimate, ritzVolume, ritzParam.Precision());
    if(ritzParam.mem_type == QUDA_MEMORY_DEVICE) printfQuda("Using device memory type.\n");
    else if (ritzParam.mem_type == QUDA_MEMORY_MAPPED)
      printfQuda("Using mapped memory type.\n");
  }

  RV = ColorSpinorField::Create(ritzParam);

  deflParam = new DeflationParam(eig_param, RV, *m);

  defl = new Deflation(*deflParam, profile);

  profile.TPSTOP(QUDA_PROFILE_INIT);
}

void* newDeflationQuda(QudaEigParam *eig_param) {
  profileInvert.TPSTART(QUDA_PROFILE_TOTAL);
#ifdef MAGMA_LIB
  openMagma();
#endif
  auto *defl = new deflated_solver(*eig_param, profileInvert);

  profileInvert.TPSTOP(QUDA_PROFILE_TOTAL);

  saveProfile(__func__);
  flushProfile();
  return static_cast<void*>(defl);
}

void destroyDeflationQuda(void *df) {
#ifdef MAGMA_LIB
  closeMagma();
#endif
  delete static_cast<deflated_solver*>(df);
}

void invertQuda(void *hp_x, void *hp_b, QudaInvertParam *param)
{
  profilerStart(__func__);

  profileInvert.TPSTART(QUDA_PROFILE_TOTAL);

  if (!initialized) errorQuda("QUDA not initialized");

  pushVerbosity(param->verbosity);
  if (getVerbosity() >= QUDA_DEBUG_VERBOSE) printQudaInvertParam(param);

  checkInvertParam(param, hp_x, hp_b);

  // check the gauge fields have been created
  cudaGaugeField *cudaGauge = checkGauge(param);

  // It was probably a bad design decision to encode whether the system is even/odd preconditioned (PC) in
  // solve_type and solution_type, rather than in separate members of QudaInvertParam.  We're stuck with it
  // for now, though, so here we factorize everything for convenience.

  bool pc_solution = (param->solution_type == QUDA_MATPC_SOLUTION) ||
    (param->solution_type == QUDA_MATPCDAG_MATPC_SOLUTION);
  bool pc_solve = (param->solve_type == QUDA_DIRECT_PC_SOLVE) ||
    (param->solve_type == QUDA_NORMOP_PC_SOLVE) || (param->solve_type == QUDA_NORMERR_PC_SOLVE);
  bool mat_solution = (param->solution_type == QUDA_MAT_SOLUTION) ||
    (param->solution_type ==  QUDA_MATPC_SOLUTION);
  bool direct_solve = (param->solve_type == QUDA_DIRECT_SOLVE) ||
    (param->solve_type == QUDA_DIRECT_PC_SOLVE);
  bool norm_error_solve = (param->solve_type == QUDA_NORMERR_SOLVE) ||
    (param->solve_type == QUDA_NORMERR_PC_SOLVE);

  param->secs = 0;
  param->gflops = 0;
  param->iter = 0;

  Dirac *d = nullptr;
  Dirac *dSloppy = nullptr;
  Dirac *dPre = nullptr;

  // create the dirac operator
  createDirac(d, dSloppy, dPre, *param, pc_solve);

  Dirac &dirac = *d;
  Dirac &diracSloppy = *dSloppy;
  Dirac &diracPre = *dPre;

  profileInvert.TPSTART(QUDA_PROFILE_H2D);

  ColorSpinorField *b = nullptr;
  ColorSpinorField *x = nullptr;
  ColorSpinorField *in = nullptr;
  ColorSpinorField *out = nullptr;

  const int *X = cudaGauge->X();

  // wrap CPU host side pointers
  ColorSpinorParam cpuParam(hp_b, *param, X, pc_solution, param->input_location);
  ColorSpinorField *h_b = ColorSpinorField::Create(cpuParam);

  cpuParam.v = hp_x;
  cpuParam.location = param->output_location;
  ColorSpinorField *h_x = ColorSpinorField::Create(cpuParam);

  // download source
  ColorSpinorParam cudaParam(cpuParam, *param);
  cudaParam.create = QUDA_COPY_FIELD_CREATE;
  b = new cudaColorSpinorField(*h_b, cudaParam);

  // now check if we need to invalidate the solutionResident vectors
  bool invalidate = false;
  if (param->use_resident_solution == 1) {
    for (auto v : solutionResident)
      if (b->Precision() != v->Precision() || b->SiteSubset() != v->SiteSubset()) { invalidate = true; break; }

    if (invalidate) {
      for (auto v : solutionResident) if (v) delete v;
      solutionResident.clear();
    }

    if (!solutionResident.size()) {
      cudaParam.create = QUDA_NULL_FIELD_CREATE;
      solutionResident.push_back(new cudaColorSpinorField(cudaParam)); // solution
    }
    x = solutionResident[0];
  } else {
    cudaParam.create = QUDA_NULL_FIELD_CREATE;
    x = new cudaColorSpinorField(cudaParam);
  }

  if (param->use_init_guess == QUDA_USE_INIT_GUESS_YES) { // download initial guess
    // initial guess only supported for single-pass solvers
    if ((param->solution_type == QUDA_MATDAG_MAT_SOLUTION || param->solution_type == QUDA_MATPCDAG_MATPC_SOLUTION) &&
        (param->solve_type == QUDA_DIRECT_SOLVE || param->solve_type == QUDA_DIRECT_PC_SOLVE)) {
      errorQuda("Initial guess not supported for two-pass solver");
    }

    *x = *h_x; // solution
  } else { // zero initial guess
    blas::zero(*x);
  }

  profileInvert.TPSTOP(QUDA_PROFILE_H2D);
  profileInvert.TPSTART(QUDA_PROFILE_PREAMBLE);

  double nb = blas::norm2(*b);
  if (nb==0.0) errorQuda("Source has zero norm");

  if (getVerbosity() >= QUDA_VERBOSE) {
    double nh_b = blas::norm2(*h_b);
    printfQuda("Source: CPU = %g, CUDA copy = %g\n", nh_b, nb);
    if (param->use_init_guess == QUDA_USE_INIT_GUESS_YES) {
      double nh_x = blas::norm2(*h_x);
      double nx = blas::norm2(*x);
      printfQuda("Solution: CPU = %g, CUDA copy = %g\n", nh_x, nx);
    }
  }

  // rescale the source and solution vectors to help prevent the onset of underflow
  if (param->solver_normalization == QUDA_SOURCE_NORMALIZATION) {
    blas::ax(1.0/sqrt(nb), *b);
    blas::ax(1.0/sqrt(nb), *x);
  }

  massRescale(*static_cast<cudaColorSpinorField*>(b), *param);

  dirac.prepare(in, out, *x, *b, param->solution_type);

  if (getVerbosity() >= QUDA_VERBOSE) {
    double nin = blas::norm2(*in);
    double nout = blas::norm2(*out);
    printfQuda("Prepared source = %g\n", nin);
    printfQuda("Prepared solution = %g\n", nout);
  }

  if (getVerbosity() >= QUDA_VERBOSE) {
    double nin = blas::norm2(*in);
    printfQuda("Prepared source post mass rescale = %g\n", nin);
  }

  // solution_type specifies *what* system is to be solved.
  // solve_type specifies *how* the system is to be solved.
  //
  // We have the following four cases (plus preconditioned variants):
  //
  // solution_type    solve_type    Effect
  // -------------    ----------    ------
  // MAT              DIRECT        Solve Ax=b
  // MATDAG_MAT       DIRECT        Solve A^dag y = b, followed by Ax=y
  // MAT              NORMOP        Solve (A^dag A) x = (A^dag b)
  // MATDAG_MAT       NORMOP        Solve (A^dag A) x = b
  // MAT              NORMERR       Solve (A A^dag) y = b, then x = A^dag y
  //
  // We generally require that the solution_type and solve_type
  // preconditioning match.  As an exception, the unpreconditioned MAT
  // solution_type may be used with any solve_type, including
  // DIRECT_PC and NORMOP_PC.  In these cases, preparation of the
  // preconditioned source and reconstruction of the full solution are
  // taken care of by Dirac::prepare() and Dirac::reconstruct(),
  // respectively.

  if (pc_solution && !pc_solve) {
    errorQuda("Preconditioned (PC) solution_type requires a PC solve_type");
  }

  if (!mat_solution && !pc_solution && pc_solve) {
    errorQuda("Unpreconditioned MATDAG_MAT solution_type requires an unpreconditioned solve_type");
  }

  if (!mat_solution && norm_error_solve) {
    errorQuda("Normal-error solve requires Mat solution");
  }

  if (param->inv_type_precondition == QUDA_MG_INVERTER && (!direct_solve || !mat_solution)) {
    errorQuda("Multigrid preconditioning only supported for direct solves");
  }

  if (param->chrono_use_resident && ( norm_error_solve) ){
    errorQuda("Chronological forcasting only presently supported for M^dagger M solver");
  }

  profileInvert.TPSTOP(QUDA_PROFILE_PREAMBLE);

  if (mat_solution && !direct_solve && !norm_error_solve) { // prepare source: b' = A^dag b
    cudaColorSpinorField tmp(*in);
    dirac.Mdag(*in, tmp);
  } else if (!mat_solution && direct_solve) { // perform the first of two solves: A^dag y = b
    DiracMdag m(dirac), mSloppy(diracSloppy), mPre(diracPre);
    SolverParam solverParam(*param);
    Solver *solve = Solver::create(solverParam, m, mSloppy, mPre, profileInvert);
    (*solve)(*out, *in);
    blas::copy(*in, *out);
    delete solve;
    solverParam.updateInvertParam(*param);
  }

  if (direct_solve) {
    DiracM m(dirac), mSloppy(diracSloppy), mPre(diracPre);
    SolverParam solverParam(*param);
    // chronological forecasting
    if (param->chrono_use_resident && chronoResident[param->chrono_index].size() > 0) {
      profileInvert.TPSTART(QUDA_PROFILE_CHRONO);

      auto &basis = chronoResident[param->chrono_index];

      ColorSpinorParam cs_param(*basis[0]);
      ColorSpinorField *tmp = ColorSpinorField::Create(cs_param);
      ColorSpinorField *tmp2 = (param->chrono_precision == out->Precision()) ? out : ColorSpinorField::Create(cs_param);
      std::vector<ColorSpinorField*> Ap;
      for (unsigned int k=0; k < basis.size(); k++) {
        Ap.emplace_back((ColorSpinorField::Create(cs_param)));
      }

      if (param->chrono_precision == param->cuda_prec) {
        for (unsigned int j=0; j<basis.size(); j++) m(*Ap[j], *basis[j], *tmp, *tmp2);
      } else if (param->chrono_precision == param->cuda_prec_sloppy) {
        for (unsigned int j=0; j<basis.size(); j++) mSloppy(*Ap[j], *basis[j], *tmp, *tmp2);
      } else {
        errorQuda("Unexpected precision %d for chrono vectors (doesn't match outer %d or sloppy precision %d)",
                  param->chrono_precision, param->cuda_prec, param->cuda_prec_sloppy);
      }

      bool orthogonal = true;
      bool apply_mat = false;
      bool hermitian = false;
      MinResExt mre(m, orthogonal, apply_mat, hermitian, profileInvert);

      blas::copy(*tmp, *in);
      mre(*out, *tmp, basis, Ap);

      for (auto ap: Ap) {
        if (ap) delete (ap);
      }
      delete tmp;
      if (tmp2 != out) delete tmp2;

      profileInvert.TPSTOP(QUDA_PROFILE_CHRONO);
    }

    Solver *solve = Solver::create(solverParam, m, mSloppy, mPre, profileInvert);
    (*solve)(*out, *in);
    delete solve;
    solverParam.updateInvertParam(*param);
  } else if (!norm_error_solve) {
    DiracMdagM m(dirac), mSloppy(diracSloppy), mPre(diracPre);
    SolverParam solverParam(*param);

    // chronological forecasting
    if (param->chrono_use_resident && chronoResident[param->chrono_index].size() > 0) {
      profileInvert.TPSTART(QUDA_PROFILE_CHRONO);

      auto &basis = chronoResident[param->chrono_index];

      ColorSpinorParam cs_param(*basis[0]);
      std::vector<ColorSpinorField*> Ap;
      ColorSpinorField *tmp = ColorSpinorField::Create(cs_param);
      ColorSpinorField *tmp2 = (param->chrono_precision == out->Precision()) ? out : ColorSpinorField::Create(cs_param);
      for (unsigned int k=0; k < basis.size(); k++) {
        Ap.emplace_back((ColorSpinorField::Create(cs_param)));
      }

      if (param->chrono_precision == param->cuda_prec) {
        for (unsigned int j=0; j<basis.size(); j++) m(*Ap[j], *basis[j], *tmp, *tmp2);
      } else if (param->chrono_precision == param->cuda_prec_sloppy) {
        for (unsigned int j=0; j<basis.size(); j++) mSloppy(*Ap[j], *basis[j], *tmp, *tmp2);
      } else {
        errorQuda("Unexpected precision %d for chrono vectors (doesn't match outer %d or sloppy precision %d)",
                  param->chrono_precision, param->cuda_prec, param->cuda_prec_sloppy);
      }

      bool orthogonal = true;
      bool apply_mat = false;
      bool hermitian = true;
      MinResExt mre(m, orthogonal, apply_mat, hermitian, profileInvert);

      blas::copy(*tmp, *in);
      mre(*out, *tmp, basis, Ap);

      for (auto ap: Ap) {
        if (ap) delete(ap);
      }
      delete tmp;
      if (tmp2 != out) delete tmp2;

      profileInvert.TPSTOP(QUDA_PROFILE_CHRONO);
    }

    Solver *solve = Solver::create(solverParam, m, mSloppy, mPre, profileInvert);
    (*solve)(*out, *in);
    delete solve;
    solverParam.updateInvertParam(*param);
  } else { // norm_error_solve
    DiracMMdag m(dirac), mSloppy(diracSloppy), mPre(diracPre);
    cudaColorSpinorField tmp(*out);
    SolverParam solverParam(*param);
    Solver *solve = Solver::create(solverParam, m, mSloppy, mPre, profileInvert);
    (*solve)(tmp, *in); // y = (M M^\dag) b
    dirac.Mdag(*out, tmp);  // x = M^dag y
    delete solve;
    solverParam.updateInvertParam(*param);
  }

  if (getVerbosity() >= QUDA_VERBOSE){
    double nx = blas::norm2(*x);
    printfQuda("Solution = %g\n",nx);
  }

  profileInvert.TPSTART(QUDA_PROFILE_EPILOGUE);
  if (param->chrono_make_resident) {
    if(param->chrono_max_dim < 1){
      errorQuda("Cannot chrono_make_resident with chrono_max_dim %i",param->chrono_max_dim);
    }

    const int i = param->chrono_index;
    if (i >= QUDA_MAX_CHRONO)
      errorQuda("Requested chrono index %d is outside of max %d\n", i, QUDA_MAX_CHRONO);

    auto &basis = chronoResident[i];

    if(param->chrono_max_dim < (int)basis.size()){
      errorQuda("Requested chrono_max_dim %i is smaller than already existing chroology %i",param->chrono_max_dim,(int)basis.size());
    }

    if(not param->chrono_replace_last){
      // if we have not filled the space yet just augment
      if ((int)basis.size() < param->chrono_max_dim) {
        ColorSpinorParam cs_param(*out);
        cs_param.setPrecision(param->chrono_precision);
        basis.emplace_back(ColorSpinorField::Create(cs_param));
      }

      // shuffle every entry down one and bring the last to the front
      ColorSpinorField *tmp = basis[basis.size()-1];
      for (unsigned int j=basis.size()-1; j>0; j--) basis[j] = basis[j-1];
        basis[0] = tmp;
    }
    *(basis[0]) = *out; // set first entry to new solution
  }
  dirac.reconstruct(*x, *b, param->solution_type);

  if (param->solver_normalization == QUDA_SOURCE_NORMALIZATION) {
    // rescale the solution
    blas::ax(sqrt(nb), *x);
  }
  profileInvert.TPSTOP(QUDA_PROFILE_EPILOGUE);

  if (!param->make_resident_solution) {
    profileInvert.TPSTART(QUDA_PROFILE_D2H);
    *h_x = *x;
    profileInvert.TPSTOP(QUDA_PROFILE_D2H);
  }

  profileInvert.TPSTART(QUDA_PROFILE_EPILOGUE);

  if (param->compute_action) {
    Complex action = blas::cDotProduct(*b, *x);
    param->action[0] = action.real();
    param->action[1] = action.imag();
  }

  if (getVerbosity() >= QUDA_VERBOSE){
    double nx = blas::norm2(*x);
    double nh_x = blas::norm2(*h_x);
    printfQuda("Reconstructed: CUDA solution = %g, CPU copy = %g\n", nx, nh_x);
  }
  profileInvert.TPSTOP(QUDA_PROFILE_EPILOGUE);

  profileInvert.TPSTART(QUDA_PROFILE_FREE);

  delete h_b;
  delete h_x;
  delete b;

  if (param->use_resident_solution && !param->make_resident_solution) {
    for (auto v: solutionResident) if (v) delete v;
    solutionResident.clear();
  } else if (!param->make_resident_solution) {
    delete x;
  }

  delete d;
  delete dSloppy;
  delete dPre;

  profileInvert.TPSTOP(QUDA_PROFILE_FREE);

  popVerbosity();

  // cache is written out even if a long benchmarking job gets interrupted
  saveTuneCache();

  profileInvert.TPSTOP(QUDA_PROFILE_TOTAL);

  profilerStop(__func__);
}


/*!
 * Generic version of the multi-shift solver. Should work for
 * most fermions. Note that offset[0] is not folded into the mass parameter.
 *
 * At present, the solution_type must be MATDAG_MAT or MATPCDAG_MATPC,
 * and solve_type must be NORMOP or NORMOP_PC.  The solution and solve
 * preconditioning have to match.
 */
void invertMultiSrcQuda(void **_hp_x, void **_hp_b, QudaInvertParam *param)
{
  // currently that code is just a copy of invertQuda and cannot work
  profileInvert.TPSTART(QUDA_PROFILE_TOTAL);

  if (!initialized) errorQuda("QUDA not initialized");

  pushVerbosity(param->verbosity);
  if (getVerbosity() >= QUDA_DEBUG_VERBOSE) printQudaInvertParam(param);

  checkInvertParam(param, _hp_x[0], _hp_b[0]);

  // check the gauge fields have been created
  cudaGaugeField *cudaGauge = checkGauge(param);

  // It was probably a bad design decision to encode whether the system is even/odd preconditioned (PC) in
  // solve_type and solution_type, rather than in separate members of QudaInvertParam.  We're stuck with it
  // for now, though, so here we factorize everything for convenience.

  bool pc_solution = (param->solution_type == QUDA_MATPC_SOLUTION) ||
    (param->solution_type == QUDA_MATPCDAG_MATPC_SOLUTION);
  bool pc_solve = (param->solve_type == QUDA_DIRECT_PC_SOLVE) ||
    (param->solve_type == QUDA_NORMOP_PC_SOLVE) || (param->solve_type == QUDA_NORMERR_PC_SOLVE);
  bool mat_solution = (param->solution_type == QUDA_MAT_SOLUTION) ||
    (param->solution_type ==  QUDA_MATPC_SOLUTION);
  bool direct_solve = (param->solve_type == QUDA_DIRECT_SOLVE) ||
    (param->solve_type == QUDA_DIRECT_PC_SOLVE);
  bool norm_error_solve = (param->solve_type == QUDA_NORMERR_SOLVE) ||
    (param->solve_type == QUDA_NORMERR_PC_SOLVE);

  param->secs = 0;
  param->gflops = 0;
  param->iter = 0;

  Dirac *d = nullptr;
  Dirac *dSloppy = nullptr;
  Dirac *dPre = nullptr;

  // create the dirac operator
  createDirac(d, dSloppy, dPre, *param, pc_solve);

  Dirac &dirac = *d;
  Dirac &diracSloppy = *dSloppy;
  Dirac &diracPre = *dPre;

  profileInvert.TPSTART(QUDA_PROFILE_H2D);

  // std::vector<ColorSpinorField*> b;  // Cuda Solutions
  // b.resize(param->num_src);
  // std::vector<ColorSpinorField*> x;  // Cuda Solutions
  // x.resize(param->num_src);
  ColorSpinorField* in;  // = nullptr;
  //in.resize(param->num_src);
  ColorSpinorField* out;  // = nullptr;
  //out.resize(param->num_src);

  // for(int i=0;i < param->num_src;i++){
  //   in[i] = nullptr;
  //   out[i] = nullptr;
  // }

  const int *X = cudaGauge->X();


  // Host pointers for x, take a copy of the input host pointers
  void** hp_x;
  hp_x = new void* [ param->num_src ];

  void** hp_b;
  hp_b = new void* [param->num_src];

  for(int i=0;i < param->num_src;i++){
    hp_x[i] = _hp_x[i];
    hp_b[i] = _hp_b[i];
  }

  // wrap CPU host side pointers
  ColorSpinorParam cpuParam(hp_b[0], *param, X, pc_solution, param->input_location);
  std::vector<ColorSpinorField*> h_b;
  h_b.resize(param->num_src);
  for(int i=0; i < param->num_src; i++) {
    cpuParam.v = hp_b[i]; //MW seems wird in the loop
    h_b[i] = ColorSpinorField::Create(cpuParam);
  }

 // cpuParam.v = hp_x;
  cpuParam.location = param->output_location;
  std::vector<ColorSpinorField*> h_x;
  h_x.resize(param->num_src);
//
  for(int i=0; i < param->num_src; i++) {
    cpuParam.v = hp_x[i]; //MW seems wird in the loop
    h_x[i] = ColorSpinorField::Create(cpuParam);
  }


  // MW currently checked until here

  // download source
  printfQuda("Setup b\n");
  ColorSpinorParam cudaParam(cpuParam, *param);
  cudaParam.create = QUDA_NULL_FIELD_CREATE;
  cudaParam.is_composite = true;
  cudaParam.composite_dim = param->num_src;

  printfQuda("Create b \n");
  ColorSpinorField *b = ColorSpinorField::Create(cudaParam);




  for(int i=0; i < param->num_src; i++) {
    b->Component(i) = *h_b[i];
  }
  printfQuda("Done b \n");

    ColorSpinorField *x;
  if (param->use_init_guess == QUDA_USE_INIT_GUESS_YES) { // download initial guess
    // initial guess only supported for single-pass solvers
    if ((param->solution_type == QUDA_MATDAG_MAT_SOLUTION || param->solution_type == QUDA_MATPCDAG_MATPC_SOLUTION) &&
        (param->solve_type == QUDA_DIRECT_SOLVE || param->solve_type == QUDA_DIRECT_PC_SOLVE)) {
      errorQuda("Initial guess not supported for two-pass solver");
    }
    cudaParam.is_composite = true;
    cudaParam.is_component = false;
    cudaParam.composite_dim = param->num_src;

    x = ColorSpinorField::Create(cudaParam);
    for(int i=0; i < param->num_src; i++) {
      x->Component(i) = *h_x[i];
    }

  } else { // zero initial guess
    // Create the solution fields filled with zero
    cudaParam.create = QUDA_ZERO_FIELD_CREATE;
      printfQuda("Create x \n");
    x = ColorSpinorField::Create(cudaParam);
      printfQuda("Done x \n");
 // solution
  }

  profileInvert.TPSTOP(QUDA_PROFILE_H2D);

  auto * nb = new double[param->num_src];
  for(int i=0; i < param->num_src; i++) {
    nb[i] = blas::norm2(b->Component(i));
    printfQuda("Source %i: CPU = %g, CUDA copy = %g\n", i, nb[i], nb[i]);
    if (nb[i]==0.0) errorQuda("Source has zero norm");

    if (getVerbosity() >= QUDA_VERBOSE) {
      double nh_b = blas::norm2(*h_b[i]);
      double nh_x = blas::norm2(*h_x[i]);
      double nx = blas::norm2(x->Component(i));
      printfQuda("Source %i: CPU = %g, CUDA copy = %g\n", i, nh_b, nb[i]);
      printfQuda("Solution %i: CPU = %g, CUDA copy = %g\n", i, nh_x, nx);
    }
  }

  // MW checked until here do far

  // rescale the source and solution vectors to help prevent the onset of underflow
  if (param->solver_normalization == QUDA_SOURCE_NORMALIZATION) {
    for(int i=0; i < param->num_src; i++) {
      blas::ax(1.0/sqrt(nb[i]), b->Component(i));
      blas::ax(1.0/sqrt(nb[i]), x->Component(i));
    }
  }

  for(int i=0; i < param->num_src; i++) {
    massRescale(dynamic_cast<cudaColorSpinorField&>( b->Component(i) ), *param);
  }

  // MW: need to check what dirac.prepare does
  // for now let's just try looping of num_rhs already here???
  // for(int i=0; i < param->num_src; i++) {
    dirac.prepare(in, out, *x, *b, param->solution_type);
for(int i=0; i < param->num_src; i++) {
    if (getVerbosity() >= QUDA_VERBOSE) {
      double nin = blas::norm2((in->Component(i)));
      double nout = blas::norm2((out->Component(i)));
      printfQuda("Prepared source %i = %g\n", i, nin);
      printfQuda("Prepared solution %i = %g\n", i, nout);
    }

    if (getVerbosity() >= QUDA_VERBOSE) {
      double nin = blas::norm2(in->Component(i));
      printfQuda("Prepared source %i post mass rescale = %g\n", i, nin);
    }
  }

    // solution_type specifies *what* system is to be solved.
    // solve_type specifies *how* the system is to be solved.
    //
    // We have the following four cases (plus preconditioned variants):
    //
    // solution_type    solve_type    Effect
    // -------------    ----------    ------
    // MAT              DIRECT        Solve Ax=b
    // MATDAG_MAT       DIRECT        Solve A^dag y = b, followed by Ax=y
    // MAT              NORMOP        Solve (A^dag A) x = (A^dag b)
    // MATDAG_MAT       NORMOP        Solve (A^dag A) x = b
    // MAT              NORMERR       Solve (A A^dag) y = b, then x = A^dag y
    //
    // We generally require that the solution_type and solve_type
    // preconditioning match.  As an exception, the unpreconditioned MAT
    // solution_type may be used with any solve_type, including
    // DIRECT_PC and NORMOP_PC.  In these cases, preparation of the
    // preconditioned source and reconstruction of the full solution are
    // taken care of by Dirac::prepare() and Dirac::reconstruct(),
    // respectively.

    if (pc_solution && !pc_solve) {
      errorQuda("Preconditioned (PC) solution_type requires a PC solve_type");
    }

    if (!mat_solution && !pc_solution && pc_solve) {
      errorQuda("Unpreconditioned MATDAG_MAT solution_type requires an unpreconditioned solve_type");
    }

    if (!mat_solution && norm_error_solve) {
      errorQuda("Normal-error solve requires Mat solution");
    }

    if (param->inv_type_precondition == QUDA_MG_INVERTER && (pc_solve || pc_solution || !direct_solve || !mat_solution))
      errorQuda("Multigrid preconditioning only supported for direct non-red-black solve");

    if (mat_solution && !direct_solve && !norm_error_solve) { // prepare source: b' = A^dag b
      for(int i=0; i < param->num_src; i++) {
        cudaColorSpinorField tmp((in->Component(i)));
        dirac.Mdag(in->Component(i), tmp);
      }
    } else if (!mat_solution && direct_solve) { // perform the first of two solves: A^dag y = b
      DiracMdag m(dirac), mSloppy(diracSloppy), mPre(diracPre);
      SolverParam solverParam(*param);
      Solver *solve = Solver::create(solverParam, m, mSloppy, mPre, profileInvert);
      solve->blocksolve(*out,*in);
      for(int i=0; i < param->num_src; i++) {
        blas::copy(in->Component(i), out->Component(i));
      }
      delete solve;
      solverParam.updateInvertParam(*param);
    }

    if (direct_solve) {
      DiracM m(dirac), mSloppy(diracSloppy), mPre(diracPre);
      SolverParam solverParam(*param);
      Solver *solve = Solver::create(solverParam, m, mSloppy, mPre, profileInvert);
      solve->blocksolve(*out,*in);
      delete solve;
      solverParam.updateInvertParam(*param);
    } else if (!norm_error_solve) {
      DiracMdagM m(dirac), mSloppy(diracSloppy), mPre(diracPre);
      SolverParam solverParam(*param);
      Solver *solve = Solver::create(solverParam, m, mSloppy, mPre, profileInvert);
      solve->blocksolve(*out,*in);
      delete solve;
      solverParam.updateInvertParam(*param);
    } else { // norm_error_solve
      DiracMMdag m(dirac), mSloppy(diracSloppy), mPre(diracPre);
      errorQuda("norm_error_solve not supported in multi source solve");
      // cudaColorSpinorField tmp(*out);
      // SolverParam solverParam(*param);
      // Solver *solve = Solver::create(solverParam, m, mSloppy, mPre, profileInvert);
      //(*solve)(tmp, *in); // y = (M M^\dag) b
      // dirac.Mdag(*out, tmp);  // x = M^dag y
      // delete solve;
      // solverParam.updateInvertParam(*param,i,i);
    }

    if (getVerbosity() >= QUDA_VERBOSE){
      for(int i=0; i < param->num_src; i++) {
        double nx = blas::norm2(x->Component(i));
        printfQuda("Solution %i = %g\n",i, nx);
      }
    }


  profileInvert.TPSTART(QUDA_PROFILE_EPILOGUE);
  for(int i=0; i< param->num_src; i++){
    dirac.reconstruct(x->Component(i), b->Component(i), param->solution_type);
  }
  profileInvert.TPSTOP(QUDA_PROFILE_EPILOGUE);

  if (param->solver_normalization == QUDA_SOURCE_NORMALIZATION) {
    for(int i=0; i< param->num_src; i++){
      // rescale the solution
      blas::ax(sqrt(nb[i]), x->Component(i));
    }
  }

  // MW -- not sure how to handle that here
  if (!param->make_resident_solution) {
    profileInvert.TPSTART(QUDA_PROFILE_D2H);
    for(int i=0; i< param->num_src; i++){
      *h_x[i] = x->Component(i);
    }
    profileInvert.TPSTOP(QUDA_PROFILE_D2H);
  }

  if (getVerbosity() >= QUDA_VERBOSE){
    for(int i=0; i< param->num_src; i++){
      double nx = blas::norm2(x->Component(i));
      double nh_x = blas::norm2(*h_x[i]);
      printfQuda("Reconstructed: CUDA solution = %g, CPU copy = %g\n", nx, nh_x);
    }
  }

  //FIX need to make sure all deletes are correct again
  for(int i=0; i < param->num_src; i++){
    delete h_x[i];
    // delete x[i];
    delete h_b[i];
    // delete b[i];
  }
   delete [] hp_b;
   delete [] hp_x;
//   delete [] b;
//  if (!param->make_resident_solution) delete x; // FIXME make this cleaner

  delete d;
  delete dSloppy;
  delete dPre;
  delete x;
  delete b;

  popVerbosity();

  // FIXME: added temporarily so that the cache is written out even if a long benchmarking job gets interrupted
  saveTuneCache();

  profileInvert.TPSTOP(QUDA_PROFILE_TOTAL);
}

/*!
 * Generic version of the multi-shift solver. Should work for
 * most fermions. Note that offset[0] is not folded into the mass parameter.
 *
 * For Wilson-type fermions, the solution_type must be MATDAG_MAT or MATPCDAG_MATPC,
 * and solve_type must be NORMOP or NORMOP_PC. The solution and solve
 * preconditioning have to match.
 *
 * For Staggered-type fermions, the solution_type must be MATPC, and the
 * solve type must be DIRECT_PC. This difference in convention is because
 * preconditioned staggered operator is normal, unlike with Wilson-type fermions.
 */
void invertMultiShiftQuda(void **_hp_x, void *_hp_b, QudaInvertParam *param)
{
  profilerStart(__func__);

  profileMulti.TPSTART(QUDA_PROFILE_TOTAL);
  profileMulti.TPSTART(QUDA_PROFILE_INIT);

  if (!initialized) errorQuda("QUDA not initialized");

  checkInvertParam(param, _hp_x[0], _hp_b);

  // check the gauge fields have been created
  checkGauge(param);

  if (param->num_offset > QUDA_MAX_MULTI_SHIFT)
    errorQuda("Number of shifts %d requested greater than QUDA_MAX_MULTI_SHIFT %d",
        param->num_offset, QUDA_MAX_MULTI_SHIFT);

  pushVerbosity(param->verbosity);

  bool pc_solution = (param->solution_type == QUDA_MATPC_SOLUTION) || (param->solution_type == QUDA_MATPCDAG_MATPC_SOLUTION);
  bool pc_solve = (param->solve_type == QUDA_DIRECT_PC_SOLVE) || (param->solve_type == QUDA_NORMOP_PC_SOLVE);
  bool mat_solution = (param->solution_type == QUDA_MAT_SOLUTION) || (param->solution_type ==  QUDA_MATPC_SOLUTION);
  bool direct_solve = (param->solve_type == QUDA_DIRECT_SOLVE) || (param->solve_type == QUDA_DIRECT_PC_SOLVE);


  if (param->dslash_type == QUDA_ASQTAD_DSLASH ||
      param->dslash_type == QUDA_STAGGERED_DSLASH) {

    if (param->solution_type != QUDA_MATPC_SOLUTION) {
      errorQuda("For Staggered-type fermions, multi-shift solver only suports MATPC solution type");
    }

    if (param->solve_type != QUDA_DIRECT_PC_SOLVE) {
      errorQuda("For Staggered-type fermions, multi-shift solver only supports DIRECT_PC solve types");
    }

  } else { // Wilson type

    if (mat_solution) {
      errorQuda("For Wilson-type fermions, multi-shift solver does not support MAT or MATPC solution types");
    }
    if (direct_solve) {
      errorQuda("For Wilson-type fermions, multi-shift solver does not support DIRECT or DIRECT_PC solve types");
    }
    if (pc_solution & !pc_solve) {
      errorQuda("For Wilson-type fermions, preconditioned (PC) solution_type requires a PC solve_type");
    }
    if (!pc_solution & pc_solve) {
      errorQuda("For Wilson-type fermions, in multi-shift solver, a preconditioned (PC) solve_type requires a PC solution_type");
    }
  }

  // Timing and FLOP counters
  param->secs = 0;
  param->gflops = 0;
  param->iter = 0;

  for (int i=0; i<param->num_offset-1; i++) {
    for (int j=i+1; j<param->num_offset; j++) {
      if (param->offset[i] > param->offset[j])
        errorQuda("Offsets must be ordered from smallest to largest");
    }
  }

  // Host pointers for x, take a copy of the input host pointers
  void** hp_x;
  hp_x = new void* [ param->num_offset ];

  void* hp_b = _hp_b;
  for(int i=0;i < param->num_offset;i++){
    hp_x[i] = _hp_x[i];
  }

  // Create the matrix.
  // The way this works is that createDirac will create 'd' and 'dSloppy'
  // which are global. We then grab these with references...
  //
  // Balint: Isn't there a nice construction pattern we could use here? This is
  // expedient but yucky.
  //  DiracParam diracParam;
  if (param->dslash_type == QUDA_ASQTAD_DSLASH ||
      param->dslash_type == QUDA_STAGGERED_DSLASH){
    param->mass = sqrt(param->offset[0]/4);
  }

  Dirac *d = nullptr;
  Dirac *dSloppy = nullptr;
  Dirac *dPre = nullptr;
  Dirac *dRefine = nullptr;

  // create the dirac operator
  createDirac(d, dSloppy, dPre, dRefine, *param, pc_solve);
  Dirac &dirac = *d;
  Dirac &diracSloppy = *dSloppy;


  cudaColorSpinorField *b = nullptr;   // Cuda RHS
  std::vector<ColorSpinorField*> x;  // Cuda Solutions
  x.resize(param->num_offset);
  std::vector<ColorSpinorField*> p;
  std::unique_ptr<double[]> r2_old(new double[param->num_offset]);

  // Grab the dimension array of the input gauge field.
  const int *X = ( param->dslash_type == QUDA_ASQTAD_DSLASH ) ?
    gaugeFatPrecise->X() : gaugePrecise->X();

  // This creates a ColorSpinorParam struct, from the host data
  // pointer, the definitions in param, the dimensions X, and whether
  // the solution is on a checkerboard instruction or not. These can
  // then be used as 'instructions' to create the actual
  // ColorSpinorField
  ColorSpinorParam cpuParam(hp_b, *param, X, pc_solution, param->input_location);
  ColorSpinorField *h_b = ColorSpinorField::Create(cpuParam);

  std::vector<ColorSpinorField*> h_x;
  h_x.resize(param->num_offset);

  cpuParam.location = param->output_location;
  for(int i=0; i < param->num_offset; i++) {
    cpuParam.v = hp_x[i];
    h_x[i] = ColorSpinorField::Create(cpuParam);
  }

  profileMulti.TPSTOP(QUDA_PROFILE_INIT);
  profileMulti.TPSTART(QUDA_PROFILE_H2D);
  // Now I need a colorSpinorParam for the device
  ColorSpinorParam cudaParam(cpuParam, *param);
  // This setting will download a host vector
  cudaParam.create = QUDA_COPY_FIELD_CREATE;
  b = new cudaColorSpinorField(*h_b, cudaParam); // Creates b and downloads h_b to it
  profileMulti.TPSTOP(QUDA_PROFILE_H2D);

  profileMulti.TPSTART(QUDA_PROFILE_INIT);
  // Create the solution fields filled with zero
  cudaParam.create = QUDA_ZERO_FIELD_CREATE;

  // now check if we need to invalidate the solutionResident vectors
  bool invalidate = false;
  for (auto v : solutionResident)
    if (cudaParam.Precision() != v->Precision()) { invalidate = true; break; }

  if (invalidate) {
    for (auto v : solutionResident) delete v;
    solutionResident.clear();
  }

  // grow resident solutions to be big enough
  for (int i=solutionResident.size(); i < param->num_offset; i++) {
    solutionResident.push_back(new cudaColorSpinorField(cudaParam));
  }
  for (int i=0; i < param->num_offset; i++) x[i] = solutionResident[i];

  profileMulti.TPSTOP(QUDA_PROFILE_INIT);


  profileMulti.TPSTART(QUDA_PROFILE_PREAMBLE);

  // Check source norms
  double nb = blas::norm2(*b);
  if (nb==0.0) errorQuda("Source has zero norm");

  if(getVerbosity() >= QUDA_VERBOSE ) {
    double nh_b = blas::norm2(*h_b);
    printfQuda("Source: CPU = %g, CUDA copy = %g\n", nh_b, nb);
  }

  // rescale the source vector to help prevent the onset of underflow
  if (param->solver_normalization == QUDA_SOURCE_NORMALIZATION) {
    blas::ax(1.0/sqrt(nb), *b);
  }

  massRescale(*b, *param);
  profileMulti.TPSTOP(QUDA_PROFILE_PREAMBLE);

  DiracMatrix *m, *mSloppy;

  if (param->dslash_type == QUDA_ASQTAD_DSLASH ||
      param->dslash_type == QUDA_STAGGERED_DSLASH) {
    m = new DiracM(dirac);
    mSloppy = new DiracM(diracSloppy);
  } else {
    m = new DiracMdagM(dirac);
    mSloppy = new DiracMdagM(diracSloppy);
  }

  SolverParam solverParam(*param);
  {
    MultiShiftCG cg_m(*m, *mSloppy, solverParam, profileMulti);
    cg_m(x, *b, p, r2_old.get());
  }
  solverParam.updateInvertParam(*param);

  delete m;
  delete mSloppy;

  if (param->compute_true_res) {
    // check each shift has the desired tolerance and use sequential CG to refine
    profileMulti.TPSTART(QUDA_PROFILE_INIT);
    cudaParam.create = QUDA_ZERO_FIELD_CREATE;
    cudaColorSpinorField r(*b, cudaParam);
    profileMulti.TPSTOP(QUDA_PROFILE_INIT);
    QudaInvertParam refineparam = *param;
    refineparam.cuda_prec_sloppy = param->cuda_prec_refinement_sloppy;
    Dirac &dirac = *d;
    Dirac &diracSloppy = *dRefine;

#define REFINE_INCREASING_MASS
#ifdef REFINE_INCREASING_MASS
    for(int i=0; i < param->num_offset; i++) {
#else
    for(int i=param->num_offset-1; i >= 0; i--) {
#endif
      double rsd_hq = param->residual_type & QUDA_HEAVY_QUARK_RESIDUAL ?
	param->true_res_hq_offset[i] : 0;
      double tol_hq = param->residual_type & QUDA_HEAVY_QUARK_RESIDUAL ?
	param->tol_hq_offset[i] : 0;

      /*
	In the case where the shifted systems have zero tolerance
	specified, we refine these systems until either the limit of
	precision is reached (prec_tol) or until the tolerance reaches
	the iterated residual tolerance of the previous multi-shift
	solver (iter_res_offset[i]), which ever is greater.
      */
      const double prec_tol = std::pow(10.,(-2*(int)param->cuda_prec+4)); // implicit refinment limit of 1e-12
      const double iter_tol = (param->iter_res_offset[i] < prec_tol ? prec_tol : (param->iter_res_offset[i] *1.1));
      const double refine_tol = (param->tol_offset[i] == 0.0 ? iter_tol : param->tol_offset[i]);
      // refine if either L2 or heavy quark residual tolerances have not been met, only if desired residual is > 0
      if (param->true_res_offset[i] > refine_tol || rsd_hq > tol_hq) {
	if (getVerbosity() >= QUDA_SUMMARIZE)
	  printfQuda("Refining shift %d: L2 residual %e / %e, heavy quark %e / %e (actual / requested)\n",
		     i, param->true_res_offset[i], param->tol_offset[i], rsd_hq, tol_hq);

        // for staggered the shift is just a change in mass term (FIXME: for twisted mass also)
        if (param->dslash_type == QUDA_ASQTAD_DSLASH ||
            param->dslash_type == QUDA_STAGGERED_DSLASH) {
          dirac.setMass(sqrt(param->offset[i]/4));
          diracSloppy.setMass(sqrt(param->offset[i]/4));
        }

        DiracMatrix *m, *mSloppy;

        if (param->dslash_type == QUDA_ASQTAD_DSLASH ||
            param->dslash_type == QUDA_STAGGERED_DSLASH) {
          m = new DiracM(dirac);
          mSloppy = new DiracM(diracSloppy);
        } else {
          m = new DiracMdagM(dirac);
          mSloppy = new DiracMdagM(diracSloppy);
        }

	// need to curry in the shift if we are not doing staggered
	if (param->dslash_type != QUDA_ASQTAD_DSLASH &&
	    param->dslash_type != QUDA_STAGGERED_DSLASH) {
	  m->shift = param->offset[i];
	  mSloppy->shift = param->offset[i];
	}

	if (false) { // experimenting with Minimum residual extrapolation
	  // only perform MRE using current and previously refined solutions
#ifdef REFINE_INCREASING_MASS
	  const int nRefine = i+1;
#else
	  const int nRefine = param->num_offset - i + 1;
#endif

	  std::vector<ColorSpinorField*> q;
	  q.resize(nRefine);
	  std::vector<ColorSpinorField*> z;
	  z.resize(nRefine);
	  cudaParam.create = QUDA_NULL_FIELD_CREATE;
	  cudaColorSpinorField tmp(cudaParam);

	  for(int j=0; j < nRefine; j++) {
	    q[j] = new cudaColorSpinorField(cudaParam);
	    z[j] = new cudaColorSpinorField(cudaParam);
	  }

	  *z[0] = *x[0]; // zero solution already solved
#ifdef REFINE_INCREASING_MASS
	  for (int j=1; j<nRefine; j++) *z[j] = *x[j];
#else
	  for (int j=1; j<nRefine; j++) *z[j] = *x[param->num_offset-j];
#endif

	  bool orthogonal = true;
	  bool apply_mat = true;
          bool hermitian = true;
	  MinResExt mre(*m, orthogonal, apply_mat, hermitian, profileMulti);
	  blas::copy(tmp, *b);
	  mre(*x[i], tmp, z, q);

	  for(int j=0; j < nRefine; j++) {
	    delete q[j];
	    delete z[j];
	  }
	}

	SolverParam solverParam(refineparam);
	solverParam.iter = 0;
	solverParam.use_init_guess = QUDA_USE_INIT_GUESS_YES;
	solverParam.tol = (param->tol_offset[i] > 0.0 ?  param->tol_offset[i] : iter_tol); // set L2 tolerance
	solverParam.tol_hq = param->tol_hq_offset[i]; // set heavy quark tolerance
        solverParam.delta = param->reliable_delta_refinement;

        {
          CG cg(*m, *mSloppy, *mSloppy, solverParam, profileMulti);
          if (i==0)
            cg(*x[i], *b, p[i], r2_old[i]);
          else
            cg(*x[i], *b);
        }

        solverParam.true_res_offset[i] = solverParam.true_res;
        solverParam.true_res_hq_offset[i] = solverParam.true_res_hq;
        solverParam.updateInvertParam(*param,i);

        if (param->dslash_type == QUDA_ASQTAD_DSLASH ||
            param->dslash_type == QUDA_STAGGERED_DSLASH) {
          dirac.setMass(sqrt(param->offset[0]/4)); // restore just in case
          diracSloppy.setMass(sqrt(param->offset[0]/4)); // restore just in case
        }

        delete m;
        delete mSloppy;

      }
    }
  }

  // restore shifts -- avoid side effects
  for(int i=0; i < param->num_offset; i++) {
    param->offset[i] = unscaled_shifts[i];
  }

  profileMulti.TPSTART(QUDA_PROFILE_D2H);

  if (param->compute_action) {
    Complex action(0);
    for (int i=0; i<param->num_offset; i++) action += param->residue[i] * blas::cDotProduct(*b, *x[i]);
    param->action[0] = action.real();
    param->action[1] = action.imag();
  }

  for(int i=0; i < param->num_offset; i++) {
    if (param->solver_normalization == QUDA_SOURCE_NORMALIZATION) { // rescale the solution
      blas::ax(sqrt(nb), *x[i]);
    }

    if (getVerbosity() >= QUDA_VERBOSE){
      double nx = blas::norm2(*x[i]);
      printfQuda("Solution %d = %g\n", i, nx);
    }

    if (!param->make_resident_solution) *h_x[i] = *x[i];
  }
  profileMulti.TPSTOP(QUDA_PROFILE_D2H);

  profileMulti.TPSTART(QUDA_PROFILE_EPILOGUE);

  if (!param->make_resident_solution) {
    for (auto v: solutionResident) if (v) delete v;
    solutionResident.clear();
  }

  profileMulti.TPSTOP(QUDA_PROFILE_EPILOGUE);

  profileMulti.TPSTART(QUDA_PROFILE_FREE);
  for(int i=0; i < param->num_offset; i++){
    delete h_x[i];
    //if (!param->make_resident_solution) delete x[i];
  }

  delete h_b;
  delete b;

  delete [] hp_x;

  delete d;
  delete dSloppy;
  delete dPre;
  delete dRefine;
  for (auto& pp : p) delete pp;

  profileMulti.TPSTOP(QUDA_PROFILE_FREE);

  popVerbosity();

  // cache is written out even if a long benchmarking job gets interrupted
  saveTuneCache();

  profileMulti.TPSTOP(QUDA_PROFILE_TOTAL);

  profilerStop(__func__);
}

void computeKSLinkQuda(void* fatlink, void* longlink, void* ulink, void* inlink, double *path_coeff, QudaGaugeParam *param) {

#ifdef GPU_FATLINK
  profileFatLink.TPSTART(QUDA_PROFILE_TOTAL);
  profileFatLink.TPSTART(QUDA_PROFILE_INIT);

  checkGaugeParam(param);

  if (ulink) {
    const double unitarize_eps = 1e-14;
    const double max_error = 1e-10;
    const int reunit_allow_svd = 1;
    const int reunit_svd_only  = 0;
    const double svd_rel_error = 1e-6;
    const double svd_abs_error = 1e-6;
    quda::setUnitarizeLinksConstants(unitarize_eps, max_error, reunit_allow_svd, reunit_svd_only,
				     svd_rel_error, svd_abs_error);
  }

  GaugeFieldParam gParam(fatlink, *param, QUDA_GENERAL_LINKS);
  cpuGaugeField cpuFatLink(gParam);   // create the host fatlink
  gParam.gauge = longlink;
  cpuGaugeField cpuLongLink(gParam);  // create the host longlink
  gParam.gauge = ulink;
  cpuGaugeField cpuUnitarizedLink(gParam);
  gParam.link_type = param->type;
  gParam.gauge     = inlink;
  cpuGaugeField cpuInLink(gParam);    // create the host sitelink

  // create the device fields
  gParam.reconstruct = param->reconstruct;
  gParam.setPrecision(param->cuda_prec, true);
  gParam.create      = QUDA_NULL_FIELD_CREATE;
  cudaGaugeField *cudaInLink = new cudaGaugeField(gParam);

  profileFatLink.TPSTOP(QUDA_PROFILE_INIT);

  profileFatLink.TPSTART(QUDA_PROFILE_H2D);
  cudaInLink->loadCPUField(cpuInLink);
  profileFatLink.TPSTOP(QUDA_PROFILE_H2D);

  cudaGaugeField *cudaInLinkEx = createExtendedGauge(*cudaInLink, R, profileFatLink);

  profileFatLink.TPSTART(QUDA_PROFILE_FREE);
  delete cudaInLink;
  profileFatLink.TPSTOP(QUDA_PROFILE_FREE);

  gParam.create = QUDA_ZERO_FIELD_CREATE;
  gParam.link_type = QUDA_GENERAL_LINKS;
  gParam.reconstruct = QUDA_RECONSTRUCT_NO;
  gParam.setPrecision(param->cuda_prec, true);
  gParam.ghostExchange = QUDA_GHOST_EXCHANGE_NO;
  cudaGaugeField *cudaFatLink = new cudaGaugeField(gParam);
  cudaGaugeField *cudaUnitarizedLink = ulink ? new cudaGaugeField(gParam) : nullptr;
  cudaGaugeField *cudaLongLink = longlink ? new cudaGaugeField(gParam) : nullptr;

  profileFatLink.TPSTART(QUDA_PROFILE_COMPUTE);
  fatLongKSLink(cudaFatLink, cudaLongLink, *cudaInLinkEx, path_coeff);
  profileFatLink.TPSTOP(QUDA_PROFILE_COMPUTE);

  if (ulink) {
    profileFatLink.TPSTART(QUDA_PROFILE_COMPUTE);
    *num_failures_h = 0;
    quda::unitarizeLinks(*cudaUnitarizedLink, *cudaFatLink, num_failures_d); // unitarize on the gpu
    if (*num_failures_h>0) errorQuda("Error in unitarization component of the hisq fattening: %d failures\n", *num_failures_h);
    profileFatLink.TPSTOP(QUDA_PROFILE_COMPUTE);
  }

  profileFatLink.TPSTART(QUDA_PROFILE_D2H);
  if (ulink) cudaUnitarizedLink->saveCPUField(cpuUnitarizedLink);
  if (fatlink) cudaFatLink->saveCPUField(cpuFatLink);
  if (longlink) cudaLongLink->saveCPUField(cpuLongLink);
  profileFatLink.TPSTOP(QUDA_PROFILE_D2H);

  profileFatLink.TPSTART(QUDA_PROFILE_FREE);
  delete cudaFatLink;
  if (longlink) delete cudaLongLink;
  if (ulink) delete cudaUnitarizedLink;
  delete cudaInLinkEx;
  profileFatLink.TPSTOP(QUDA_PROFILE_FREE);

  profileFatLink.TPSTOP(QUDA_PROFILE_TOTAL);
#else
  errorQuda("Fat-link has not been built");
#endif // GPU_FATLINK
}

int getGaugePadding(GaugeFieldParam& param){
  int pad = 0;
#ifdef MULTI_GPU
  int volume = param.x[0]*param.x[1]*param.x[2]*param.x[3];
  int face_size[4];
  for(int dir=0; dir<4; ++dir) face_size[dir] = (volume/param.x[dir])/2;
  pad = *std::max_element(face_size, face_size+4);
#endif

  return pad;
}

int computeGaugeForceQuda(void* mom, void* siteLink,  int*** input_path_buf, int* path_length,
			  double* loop_coeff, int num_paths, int max_length, double eb3, QudaGaugeParam* qudaGaugeParam)
{
#ifdef GPU_GAUGE_FORCE
  profileGaugeForce.TPSTART(QUDA_PROFILE_TOTAL);
  profileGaugeForce.TPSTART(QUDA_PROFILE_INIT);

  checkGaugeParam(qudaGaugeParam);

  GaugeFieldParam gParam(siteLink, *qudaGaugeParam);
  gParam.site_offset = qudaGaugeParam->gauge_offset;
  gParam.site_size = qudaGaugeParam->site_size;
  cpuGaugeField *cpuSiteLink = (!qudaGaugeParam->use_resident_gauge) ? new cpuGaugeField(gParam) : nullptr;

  cudaGaugeField* cudaSiteLink = nullptr;

  if (qudaGaugeParam->use_resident_gauge) {
    if (!gaugePrecise) errorQuda("No resident gauge field to use");
    cudaSiteLink = gaugePrecise;
  } else {
    gParam.create = QUDA_NULL_FIELD_CREATE;
    gParam.reconstruct = qudaGaugeParam->reconstruct;
    gParam.order = (qudaGaugeParam->reconstruct == QUDA_RECONSTRUCT_NO ||
        qudaGaugeParam->cuda_prec == QUDA_DOUBLE_PRECISION) ?
      QUDA_FLOAT2_GAUGE_ORDER : QUDA_FLOAT4_GAUGE_ORDER;

    cudaSiteLink = new cudaGaugeField(gParam);
    profileGaugeForce.TPSTOP(QUDA_PROFILE_INIT);

    profileGaugeForce.TPSTART(QUDA_PROFILE_H2D);
    cudaSiteLink->loadCPUField(*cpuSiteLink);
    profileGaugeForce.TPSTOP(QUDA_PROFILE_H2D);

    profileGaugeForce.TPSTART(QUDA_PROFILE_INIT);
  }

  GaugeFieldParam gParamMom(mom, *qudaGaugeParam, QUDA_ASQTAD_MOM_LINKS);
  // FIXME - test program always uses MILC for mom but can use QDP for gauge
  if (gParamMom.order == QUDA_QDP_GAUGE_ORDER) gParamMom.order = QUDA_MILC_GAUGE_ORDER;
  if (gParamMom.order == QUDA_TIFR_GAUGE_ORDER || gParamMom.order == QUDA_TIFR_PADDED_GAUGE_ORDER) gParamMom.reconstruct = QUDA_RECONSTRUCT_NO;
  else gParamMom.reconstruct = QUDA_RECONSTRUCT_10;

  gParamMom.site_offset = qudaGaugeParam->mom_offset;
  gParamMom.site_size = qudaGaugeParam->site_size;
  cpuGaugeField* cpuMom = (!qudaGaugeParam->use_resident_mom) ? new cpuGaugeField(gParamMom) : nullptr;

  cudaGaugeField* cudaMom = nullptr;
  if (qudaGaugeParam->use_resident_mom) {
    if (!momResident) errorQuda("No resident momentum field to use");
    cudaMom = momResident;
    if (qudaGaugeParam->overwrite_mom) cudaMom->zero();
    profileGaugeForce.TPSTOP(QUDA_PROFILE_INIT);
  } else {
    gParamMom.create = qudaGaugeParam->overwrite_mom ? QUDA_ZERO_FIELD_CREATE : QUDA_NULL_FIELD_CREATE;
    gParamMom.reconstruct = QUDA_RECONSTRUCT_10;
    gParamMom.link_type = QUDA_ASQTAD_MOM_LINKS;
    gParamMom.setPrecision(qudaGaugeParam->cuda_prec, true);
    gParamMom.create = QUDA_ZERO_FIELD_CREATE;
    cudaMom = new cudaGaugeField(gParamMom);
    profileGaugeForce.TPSTOP(QUDA_PROFILE_INIT);
    if (!qudaGaugeParam->overwrite_mom) {
      profileGaugeForce.TPSTART(QUDA_PROFILE_H2D);
      cudaMom->loadCPUField(*cpuMom);
      profileGaugeForce.TPSTOP(QUDA_PROFILE_H2D);
    }
  }

  cudaGaugeField *cudaGauge = createExtendedGauge(*cudaSiteLink, R, profileGaugeForce);

  // actually do the computation
  profileGaugeForce.TPSTART(QUDA_PROFILE_COMPUTE);
  if (!forceMonitor()) {
    gaugeForce(*cudaMom, *cudaGauge, eb3, input_path_buf,  path_length, loop_coeff, num_paths, max_length);
  } else {
    // if we are monitoring the force, separate the force computation from the momentum update
    GaugeFieldParam gParam(*cudaMom);
    gParam.create = QUDA_ZERO_FIELD_CREATE;
    GaugeField *force = GaugeField::Create(gParam);
    gaugeForce(*force, *cudaGauge, 1.0, input_path_buf,  path_length, loop_coeff, num_paths, max_length);
    updateMomentum(*cudaMom, eb3, *force, "gauge");
    delete force;
  }
  profileGaugeForce.TPSTOP(QUDA_PROFILE_COMPUTE);

  if (qudaGaugeParam->return_result_mom) {
    profileGaugeForce.TPSTART(QUDA_PROFILE_D2H);
    cudaMom->saveCPUField(*cpuMom);
    profileGaugeForce.TPSTOP(QUDA_PROFILE_D2H);
  }

  profileGaugeForce.TPSTART(QUDA_PROFILE_FREE);
  if (qudaGaugeParam->make_resident_gauge) {
    if (gaugePrecise && gaugePrecise != cudaSiteLink) delete gaugePrecise;
    gaugePrecise = cudaSiteLink;
  } else {
    delete cudaSiteLink;
  }

  if (qudaGaugeParam->make_resident_mom) {
    if (momResident && momResident != cudaMom) delete momResident;
    momResident = cudaMom;
  } else {
    delete cudaMom;
  }

  if (cpuSiteLink) delete cpuSiteLink;
  if (cpuMom) delete cpuMom;

  if (qudaGaugeParam->make_resident_gauge) {
    if (extendedGaugeResident) delete extendedGaugeResident;
    extendedGaugeResident = cudaGauge;
  } else {
    delete cudaGauge;
  }
  profileGaugeForce.TPSTOP(QUDA_PROFILE_FREE);

  profileGaugeForce.TPSTOP(QUDA_PROFILE_TOTAL);

  checkQudaError();
#else
  errorQuda("Gauge force has not been built");
#endif // GPU_GAUGE_FORCE
  return 0;
}

void createCloverQuda(QudaInvertParam* invertParam)
{
  profileClover.TPSTART(QUDA_PROFILE_TOTAL);
  if (!cloverPrecise) errorQuda("Clover field not allocated");

  QudaReconstructType recon = (gaugePrecise->Reconstruct() == QUDA_RECONSTRUCT_8) ? QUDA_RECONSTRUCT_12 : gaugePrecise->Reconstruct();
  // for clover we optimize to only send depth 1 halos in y/z/t (FIXME - make work for x, make robust in general)
  int R[4];
  for (int d=0; d<4; d++) R[d] = (d==0 ? 2 : 1) * (redundant_comms || commDimPartitioned(d));
  cudaGaugeField *gauge = extendedGaugeResident ? extendedGaugeResident : createExtendedGauge(*gaugePrecise, R, profileClover, false, recon);

  profileClover.TPSTART(QUDA_PROFILE_INIT);
  // create the Fmunu field
  GaugeFieldParam tensorParam(gaugePrecise->X(), gauge->Precision(), QUDA_RECONSTRUCT_NO, 0, QUDA_TENSOR_GEOMETRY);
  tensorParam.siteSubset = QUDA_FULL_SITE_SUBSET;
  tensorParam.order = QUDA_FLOAT2_GAUGE_ORDER;
  tensorParam.ghostExchange = QUDA_GHOST_EXCHANGE_NO;
  cudaGaugeField Fmunu(tensorParam);
  profileClover.TPSTOP(QUDA_PROFILE_INIT);

  profileClover.TPSTART(QUDA_PROFILE_COMPUTE);
  computeFmunu(Fmunu, *gauge);
  computeClover(*cloverPrecise, Fmunu, invertParam->clover_coeff, QUDA_CUDA_FIELD_LOCATION);
  profileClover.TPSTOP(QUDA_PROFILE_COMPUTE);

  profileClover.TPSTOP(QUDA_PROFILE_TOTAL);

  // FIXME always preserve the extended gauge
  extendedGaugeResident = gauge;

  return;
}

void* createGaugeFieldQuda(void* gauge, int geometry, QudaGaugeParam* param)
{
  GaugeFieldParam gParam(gauge, *param, QUDA_GENERAL_LINKS);
  gParam.geometry = static_cast<QudaFieldGeometry>(geometry);
  if (geometry != QUDA_SCALAR_GEOMETRY && geometry != QUDA_VECTOR_GEOMETRY)
    errorQuda("Only scalar and vector geometries are supported\n");

  cpuGaugeField *cpuGauge = nullptr;
  if (gauge) cpuGauge = new cpuGaugeField(gParam);

  gParam.order = QUDA_FLOAT2_GAUGE_ORDER;
  gParam.create = QUDA_ZERO_FIELD_CREATE;
  auto* cudaGauge = new cudaGaugeField(gParam);

  if (gauge) {
    cudaGauge->loadCPUField(*cpuGauge);
    delete cpuGauge;
  }

  return cudaGauge;
}


void saveGaugeFieldQuda(void* gauge, void* inGauge, QudaGaugeParam* param){

  auto* cudaGauge = reinterpret_cast<cudaGaugeField*>(inGauge);

  GaugeFieldParam gParam(gauge, *param, QUDA_GENERAL_LINKS);
  gParam.geometry = cudaGauge->Geometry();

  cpuGaugeField cpuGauge(gParam);
  cudaGauge->saveCPUField(cpuGauge);

}


void destroyGaugeFieldQuda(void* gauge){
  auto* g = reinterpret_cast<cudaGaugeField*>(gauge);
  delete g;
}


void computeStaggeredForceQuda(void* h_mom, double dt, double delta, void *h_force, void **x,
			       QudaGaugeParam *gauge_param, QudaInvertParam *inv_param)
{
  profileStaggeredForce.TPSTART(QUDA_PROFILE_TOTAL);
  profileStaggeredForce.TPSTART(QUDA_PROFILE_INIT);

  GaugeFieldParam gParam(h_mom, *gauge_param, QUDA_ASQTAD_MOM_LINKS);

  // create the host momentum field
  gParam.reconstruct = gauge_param->reconstruct;
  gParam.t_boundary = QUDA_PERIODIC_T;
  cpuGaugeField cpuMom(gParam);

  // create the host momentum field
  gParam.link_type = QUDA_GENERAL_LINKS;
  gParam.gauge = h_force;
  cpuGaugeField cpuForce(gParam);

  // create the device momentum field
  gParam.link_type = QUDA_ASQTAD_MOM_LINKS;
  gParam.create = QUDA_ZERO_FIELD_CREATE; // FIXME
  gParam.order = QUDA_FLOAT2_GAUGE_ORDER;
  gParam.reconstruct = QUDA_RECONSTRUCT_10;
  cudaGaugeField *cudaMom = !gauge_param->use_resident_mom ? new cudaGaugeField(gParam) : nullptr;

  // create temporary field for quark-field outer product
  gParam.reconstruct = QUDA_RECONSTRUCT_NO;
  gParam.link_type = QUDA_GENERAL_LINKS;
  gParam.create = QUDA_ZERO_FIELD_CREATE;
  cudaGaugeField cudaForce(gParam);
  GaugeField *cudaForce_[2] = {&cudaForce};

  ColorSpinorParam qParam;
  qParam.location = QUDA_CUDA_FIELD_LOCATION;
  qParam.nColor = 3;
  qParam.nSpin = 1;
  qParam.siteSubset = QUDA_FULL_SITE_SUBSET;
  qParam.siteOrder = QUDA_EVEN_ODD_SITE_ORDER;
  qParam.nDim = 5; // 5 since staggered mrhs
  qParam.setPrecision(gParam.Precision());
  qParam.pad = 0;
  for(int dir=0; dir<4; ++dir) qParam.x[dir] = gParam.x[dir];
  qParam.x[4] = 1;
  qParam.create = QUDA_NULL_FIELD_CREATE;
  qParam.fieldOrder = QUDA_FLOAT2_FIELD_ORDER;
  qParam.gammaBasis = QUDA_DEGRAND_ROSSI_GAMMA_BASIS;

  profileStaggeredForce.TPSTOP(QUDA_PROFILE_INIT);
  profileStaggeredForce.TPSTART(QUDA_PROFILE_H2D);

  if (gauge_param->use_resident_mom) {
    if (!momResident) errorQuda("Cannot use resident momentum field since none appears resident");
    cudaMom = momResident;
  } else {
    // download the initial momentum (FIXME make an option just to return?)
    cudaMom->loadCPUField(cpuMom);
  }

  // resident gauge field is required
  if (!gauge_param->use_resident_gauge || !gaugePrecise)
    errorQuda("Resident gauge field is required");

  if (!gaugePrecise->StaggeredPhaseApplied()) {
    errorQuda("Gauge field requires the staggered phase factors to be applied");
  }

  // check if staggered phase is the desired one
  if (gauge_param->staggered_phase_type != gaugePrecise->StaggeredPhase()) {
    errorQuda("Requested staggered phase %d, but found %d\n",
              gauge_param->staggered_phase_type, gaugePrecise->StaggeredPhase());
  }

  profileStaggeredForce.TPSTOP(QUDA_PROFILE_H2D);
  profileStaggeredForce.TPSTART(QUDA_PROFILE_INIT);

  const int nvector = inv_param->num_offset;
  std::vector<ColorSpinorField*> X(nvector);
  for ( int i=0; i<nvector; i++) X[i] = ColorSpinorField::Create(qParam);

  if (inv_param->use_resident_solution) {
    if (solutionResident.size() < (unsigned int)nvector)
      errorQuda("solutionResident.size() %lu does not match number of shifts %d",
		solutionResident.size(), nvector);
  }

  // create the staggered operator
  DiracParam diracParam;
  bool pc_solve = (inv_param->solve_type == QUDA_DIRECT_PC_SOLVE) ||
    (inv_param->solve_type == QUDA_NORMOP_PC_SOLVE);
  if (!pc_solve)
    errorQuda("Preconditioned solve type required not %d\n", inv_param->solve_type);
  setDiracParam(diracParam, inv_param, pc_solve);
  Dirac *dirac = Dirac::create(diracParam);

  profileStaggeredForce.TPSTOP(QUDA_PROFILE_INIT);
  profileStaggeredForce.TPSTART(QUDA_PROFILE_PREAMBLE);

  for (int i=0; i<nvector; i++) {
    ColorSpinorField &x = *(X[i]);

    if (inv_param->use_resident_solution) x.Even() = *(solutionResident[i]);
    else errorQuda("%s requires resident solution", __func__);

    // set the odd solution component
    dirac->Dslash(x.Odd(), x.Even(), QUDA_ODD_PARITY);
  }

  profileStaggeredForce.TPSTOP(QUDA_PROFILE_PREAMBLE);
  profileStaggeredForce.TPSTART(QUDA_PROFILE_FREE);

#if 0
  if (inv_param->use_resident_solution) {
    for (auto v : solutionResident) if (v) delete solutionResident[i];
    solutionResident.clear();
  }
#endif
  delete dirac;

  profileStaggeredForce.TPSTOP(QUDA_PROFILE_FREE);
  profileStaggeredForce.TPSTART(QUDA_PROFILE_COMPUTE);

  // compute quark-field outer product
  for (int i=0; i<nvector; i++) {
    ColorSpinorField &x = *(X[i]);
    // second component is zero since we have no three hop term
    double coeff[2] = {inv_param->residue[i], 0.0};

    // Operate on even-parity sites
    computeStaggeredOprod(cudaForce_, x, coeff, 1);
  }

  // mom += delta * [U * force]TA
  applyU(cudaForce, *gaugePrecise);
  updateMomentum(*cudaMom, dt * delta, cudaForce, "staggered");
  qudaDeviceSynchronize();

  profileStaggeredForce.TPSTOP(QUDA_PROFILE_COMPUTE);
  profileStaggeredForce.TPSTART(QUDA_PROFILE_D2H);

  if (gauge_param->return_result_mom) {
    // copy the momentum field back to the host
    cudaMom->saveCPUField(cpuMom);
  }

  if (gauge_param->make_resident_mom) {
    // make the momentum field resident
    momResident = cudaMom;
  } else {
    delete cudaMom;
  }

  profileStaggeredForce.TPSTOP(QUDA_PROFILE_D2H);
  profileStaggeredForce.TPSTART(QUDA_PROFILE_FREE);

  for (int i=0; i<nvector; i++) delete X[i];

  profileStaggeredForce.TPSTOP(QUDA_PROFILE_FREE);
  profileStaggeredForce.TPSTOP(QUDA_PROFILE_TOTAL);

  checkQudaError();
  return;
}

void computeHISQForceQuda(void* const milc_momentum,
                          double dt,
                          const double level2_coeff[6],
                          const double fat7_coeff[6],
                          const void* const w_link,
                          const void* const v_link,
                          const void* const u_link,
                          void **fermion,
                          int num_terms,
                          int num_naik_terms,
                          double **coeff,
                          QudaGaugeParam* gParam)
{
#ifdef  GPU_STAGGERED_OPROD
  using namespace quda;
  using namespace quda::fermion_force;
  profileHISQForce.TPSTART(QUDA_PROFILE_TOTAL);
  if (gParam->gauge_order != QUDA_MILC_GAUGE_ORDER) errorQuda("Unsupported input field order %d", gParam->gauge_order);

  checkGaugeParam(gParam);

  profileHISQForce.TPSTART(QUDA_PROFILE_INIT);

  // create the device outer-product field
  GaugeFieldParam oParam(0, *gParam, QUDA_GENERAL_LINKS);
  oParam.nFace = 0;
  oParam.create = QUDA_ZERO_FIELD_CREATE;
  oParam.order = QUDA_FLOAT2_GAUGE_ORDER;
  cudaGaugeField *stapleOprod = new cudaGaugeField(oParam);
  cudaGaugeField *oneLinkOprod = new cudaGaugeField(oParam);
  cudaGaugeField *naikOprod = new cudaGaugeField(oParam);

  {
    // default settings for the unitarization
    const double unitarize_eps = 1e-14;
    const double hisq_force_filter = 5e-5;
    const double max_det_error = 1e-10;
    const bool   allow_svd = true;
    const bool   svd_only = false;
    const double svd_rel_err = 1e-8;
    const double svd_abs_err = 1e-8;

    setUnitarizeForceConstants(unitarize_eps, hisq_force_filter, max_det_error, allow_svd, svd_only, svd_rel_err, svd_abs_err);
  }

  double act_path_coeff[6] = {0,1,level2_coeff[2],level2_coeff[3],level2_coeff[4],level2_coeff[5]};
  // You have to look at the MILC routine to understand the following
  // Basically, I have already absorbed the one-link coefficient

  GaugeFieldParam param(milc_momentum, *gParam, QUDA_ASQTAD_MOM_LINKS);
  //param.nFace = 0;
  param.order  = QUDA_MILC_GAUGE_ORDER;
  param.reconstruct = QUDA_RECONSTRUCT_10;
  param.ghostExchange =  QUDA_GHOST_EXCHANGE_NO;
  cpuGaugeField* cpuMom = (!gParam->use_resident_mom) ? new cpuGaugeField(param) : nullptr;

  param.link_type = QUDA_GENERAL_LINKS;
  param.reconstruct = QUDA_RECONSTRUCT_NO;
  param.gauge = (void*)w_link;
  cpuGaugeField cpuWLink(param);
  param.gauge = (void*)v_link;
  cpuGaugeField cpuVLink(param);
  param.gauge = (void*)u_link;
  cpuGaugeField cpuULink(param);

  param.create = QUDA_ZERO_FIELD_CREATE;
  param.order  = QUDA_FLOAT2_GAUGE_ORDER;
  param.link_type = QUDA_ASQTAD_MOM_LINKS;
  param.reconstruct = QUDA_RECONSTRUCT_10;
  GaugeFieldParam momParam(param);

  param.create = QUDA_ZERO_FIELD_CREATE;
  param.link_type = QUDA_GENERAL_LINKS;
  param.setPrecision(gParam->cpu_prec, true);

  int R[4] = { 2*comm_dim_partitioned(0), 2*comm_dim_partitioned(1), 2*comm_dim_partitioned(2), 2*comm_dim_partitioned(3) };
  for (int dir=0; dir<4; ++dir) {
    param.x[dir] += 2*R[dir];
    param.r[dir] = R[dir];
  }

  param.reconstruct = QUDA_RECONSTRUCT_NO;
  param.create = QUDA_ZERO_FIELD_CREATE;
  param.setPrecision(gParam->cpu_prec);
  param.ghostExchange = QUDA_GHOST_EXCHANGE_EXTENDED;

  profileHISQForce.TPSTOP(QUDA_PROFILE_INIT);

  { // do outer-product computation
    ColorSpinorParam qParam;
    qParam.nColor = 3;
    qParam.nSpin = 1;
    qParam.siteSubset = QUDA_FULL_SITE_SUBSET;
    qParam.siteOrder = QUDA_EVEN_ODD_SITE_ORDER;
    qParam.nDim = 4;
    qParam.setPrecision(oParam.Precision());
    qParam.pad = 0;
    for (int dir=0; dir<4; ++dir) qParam.x[dir] = oParam.x[dir];

    // create the device quark field
    qParam.create = QUDA_NULL_FIELD_CREATE;
    qParam.fieldOrder = QUDA_FLOAT2_FIELD_ORDER;
    cudaColorSpinorField cudaQuark(qParam);

    // create the host quark field
    qParam.create = QUDA_REFERENCE_FIELD_CREATE;
    qParam.fieldOrder = QUDA_SPACE_COLOR_SPIN_FIELD_ORDER;
    qParam.v = fermion[0];

    { // regular terms
      GaugeField *oprod[2] = {stapleOprod, naikOprod};

      // loop over different quark fields
      for(int i=0; i<num_terms; ++i){

        // Wrap the MILC quark field
        profileHISQForce.TPSTART(QUDA_PROFILE_INIT);
        qParam.v = fermion[i];
        cpuColorSpinorField cpuQuark(qParam); // create host quark field
        profileHISQForce.TPSTOP(QUDA_PROFILE_INIT);

        profileHISQForce.TPSTART(QUDA_PROFILE_H2D);
        cudaQuark = cpuQuark;
        profileHISQForce.TPSTOP(QUDA_PROFILE_H2D);

        profileHISQForce.TPSTART(QUDA_PROFILE_COMPUTE);
        computeStaggeredOprod(oprod, cudaQuark, coeff[i], 3);
        profileHISQForce.TPSTOP(QUDA_PROFILE_COMPUTE);
      }
    }

    { // naik terms
      oneLinkOprod->copy(*stapleOprod);
      ax(level2_coeff[0], *oneLinkOprod);
      GaugeField *oprod[2] = {oneLinkOprod, naikOprod};

      // loop over different quark fields
      for(int i=0; i<num_naik_terms; ++i){

        // Wrap the MILC quark field
        profileHISQForce.TPSTART(QUDA_PROFILE_INIT);
        qParam.v = fermion[i + num_terms - num_naik_terms];
        cpuColorSpinorField cpuQuark(qParam); // create host quark field
        profileHISQForce.TPSTOP(QUDA_PROFILE_INIT);

        profileHISQForce.TPSTART(QUDA_PROFILE_H2D);
        cudaQuark = cpuQuark;
        profileHISQForce.TPSTOP(QUDA_PROFILE_H2D);

        profileHISQForce.TPSTART(QUDA_PROFILE_COMPUTE);
        computeStaggeredOprod(oprod, cudaQuark, coeff[i + num_terms], 3);
        profileHISQForce.TPSTOP(QUDA_PROFILE_COMPUTE);
      }
    }
  }

  profileHISQForce.TPSTART(QUDA_PROFILE_INIT);
  cudaGaugeField* cudaInForce = new cudaGaugeField(param);
  copyExtendedGauge(*cudaInForce, *stapleOprod, QUDA_CUDA_FIELD_LOCATION);
  delete stapleOprod;

  cudaGaugeField* cudaOutForce = new cudaGaugeField(param);
  copyExtendedGauge(*cudaOutForce, *oneLinkOprod, QUDA_CUDA_FIELD_LOCATION);
  delete oneLinkOprod;

  cudaGaugeField* cudaGauge = new cudaGaugeField(param);
  profileHISQForce.TPSTOP(QUDA_PROFILE_INIT);

  cudaGauge->loadCPUField(cpuWLink, profileHISQForce);

  cudaInForce->exchangeExtendedGhost(R,profileHISQForce,true);
  cudaGauge->exchangeExtendedGhost(R,profileHISQForce,true);
  cudaOutForce->exchangeExtendedGhost(R,profileHISQForce,true);

  profileHISQForce.TPSTART(QUDA_PROFILE_COMPUTE);
  hisqStaplesForce(*cudaOutForce, *cudaInForce, *cudaGauge, act_path_coeff);
  profileHISQForce.TPSTOP(QUDA_PROFILE_COMPUTE);

  // Load naik outer product
  copyExtendedGauge(*cudaInForce, *naikOprod, QUDA_CUDA_FIELD_LOCATION);
  cudaInForce->exchangeExtendedGhost(R,profileHISQForce,true);
  delete naikOprod;

  // Compute Naik three-link term
  profileHISQForce.TPSTART(QUDA_PROFILE_COMPUTE);
  hisqLongLinkForce(*cudaOutForce, *cudaInForce, *cudaGauge, act_path_coeff[1]);
  profileHISQForce.TPSTOP(QUDA_PROFILE_COMPUTE);

  cudaOutForce->exchangeExtendedGhost(R,profileHISQForce,true);

  // load v-link
  cudaGauge->loadCPUField(cpuVLink, profileHISQForce);
  cudaGauge->exchangeExtendedGhost(R,profileHISQForce,true);

  profileHISQForce.TPSTART(QUDA_PROFILE_COMPUTE);
  *num_failures_h = 0;
  unitarizeForce(*cudaInForce, *cudaOutForce, *cudaGauge, num_failures_d);
  profileHISQForce.TPSTOP(QUDA_PROFILE_COMPUTE);

  if (*num_failures_h>0) errorQuda("Error in the unitarization component of the hisq fermion force: %d failures\n", *num_failures_h);

  qudaMemset((void**)(cudaOutForce->Gauge_p()), 0, cudaOutForce->Bytes());

  // read in u-link
  cudaGauge->loadCPUField(cpuULink, profileHISQForce);
  cudaGauge->exchangeExtendedGhost(R,profileHISQForce,true);

  // Compute Fat7-staple term
  profileHISQForce.TPSTART(QUDA_PROFILE_COMPUTE);
  hisqStaplesForce(*cudaOutForce, *cudaInForce, *cudaGauge, fat7_coeff);
  profileHISQForce.TPSTOP(QUDA_PROFILE_COMPUTE);

  delete cudaInForce;
  cudaGaugeField* cudaMom = new cudaGaugeField(momParam);

  profileHISQForce.TPSTART(QUDA_PROFILE_COMPUTE);
  hisqCompleteForce(*cudaOutForce, *cudaGauge);
  profileHISQForce.TPSTOP(QUDA_PROFILE_COMPUTE);

  if (gParam->use_resident_mom) {
    if (!momResident) errorQuda("No resident momentum field to use");
    updateMomentum(*momResident, dt, *cudaOutForce, "hisq");
  } else {
    updateMomentum(*cudaMom, dt, *cudaOutForce, "hisq");
  }

  if (gParam->return_result_mom) {
    // Close the paths, make anti-hermitian, and store in compressed format
    if (gParam->return_result_mom) cudaMom->saveCPUField(*cpuMom, profileHISQForce);
  }

  profileHISQForce.TPSTART(QUDA_PROFILE_FREE);

  if (cpuMom) delete cpuMom;

  if (!gParam->make_resident_mom) {
    delete momResident;
    momResident = nullptr;
  }
  if (cudaMom) delete cudaMom;
  delete cudaOutForce;
  delete cudaGauge;
  profileHISQForce.TPSTOP(QUDA_PROFILE_FREE);

  profileHISQForce.TPSTOP(QUDA_PROFILE_TOTAL);

  return;
#else
  errorQuda("HISQ force has not been built");
#endif
}

void computeCloverForceQuda(void *h_mom, double dt, void **h_x, void **h_p,
			    double *coeff, double kappa2, double ck,
			    int nvector, double multiplicity, void *gauge,
			    QudaGaugeParam *gauge_param, QudaInvertParam *inv_param) {

  using namespace quda;
  profileCloverForce.TPSTART(QUDA_PROFILE_TOTAL);
  profileCloverForce.TPSTART(QUDA_PROFILE_INIT);

  checkGaugeParam(gauge_param);
  if (!gaugePrecise) errorQuda("No resident gauge field");

  GaugeFieldParam fParam(h_mom, *gauge_param, QUDA_ASQTAD_MOM_LINKS);
  // create the host momentum field
  fParam.reconstruct = QUDA_RECONSTRUCT_10;
  fParam.order = gauge_param->gauge_order;
  cpuGaugeField cpuMom(fParam);

  // create the device momentum field
  fParam.create = QUDA_ZERO_FIELD_CREATE;
  fParam.order = QUDA_FLOAT2_GAUGE_ORDER;
  cudaGaugeField cudaMom(fParam);

  // create the device force field
  fParam.link_type = QUDA_GENERAL_LINKS;
  fParam.create = QUDA_ZERO_FIELD_CREATE;
  fParam.order = QUDA_FLOAT2_GAUGE_ORDER;
  fParam.reconstruct = QUDA_RECONSTRUCT_NO;
  cudaGaugeField cudaForce(fParam);

  ColorSpinorParam qParam;
  qParam.location = QUDA_CUDA_FIELD_LOCATION;
  qParam.nColor = 3;
  qParam.nSpin = 4;
  qParam.siteSubset = QUDA_FULL_SITE_SUBSET;
  qParam.siteOrder = QUDA_EVEN_ODD_SITE_ORDER;
  qParam.nDim = 4;
  qParam.setPrecision(fParam.Precision());
  qParam.pad = 0;
  for(int dir=0; dir<4; ++dir) qParam.x[dir] = fParam.x[dir];

  // create the device quark field
  qParam.create = QUDA_NULL_FIELD_CREATE;
  qParam.fieldOrder = QUDA_FLOAT2_FIELD_ORDER;
  qParam.gammaBasis = QUDA_UKQCD_GAMMA_BASIS;

  std::vector<ColorSpinorField*> quarkX, quarkP;
  for (int i=0; i<nvector; i++) {
    quarkX.push_back(ColorSpinorField::Create(qParam));
    quarkP.push_back(ColorSpinorField::Create(qParam));
  }

  qParam.siteSubset = QUDA_PARITY_SITE_SUBSET;
  qParam.x[0] /= 2;
  cudaColorSpinorField tmp(qParam);

  // create the host quark field
  qParam.create = QUDA_REFERENCE_FIELD_CREATE;
  qParam.fieldOrder = QUDA_SPACE_SPIN_COLOR_FIELD_ORDER;
  qParam.gammaBasis = QUDA_DEGRAND_ROSSI_GAMMA_BASIS; // need expose this to interface

  bool pc_solve = (inv_param->solve_type == QUDA_DIRECT_PC_SOLVE) ||
    (inv_param->solve_type == QUDA_NORMOP_PC_SOLVE);
  DiracParam diracParam;
  setDiracParam(diracParam, inv_param, pc_solve);
  diracParam.tmp1 = &tmp; // use as temporary for dirac->M
  Dirac *dirac = Dirac::create(diracParam);

  if (inv_param->use_resident_solution) {
    if (solutionResident.size() < (unsigned int)nvector)
      errorQuda("solutionResident.size() %lu does not match number of shifts %d",
		solutionResident.size(), nvector);
  }

  cudaGaugeField &gaugeEx = *extendedGaugeResident;

  // create oprod and trace fields
  fParam.geometry = QUDA_TENSOR_GEOMETRY;
  cudaGaugeField oprod(fParam);

  profileCloverForce.TPSTOP(QUDA_PROFILE_INIT);
  profileCloverForce.TPSTART(QUDA_PROFILE_COMPUTE);

  std::vector<double> force_coeff(nvector);
  // loop over different quark fields
  for(int i=0; i<nvector; i++){
    ColorSpinorField &x = *(quarkX[i]);
    ColorSpinorField &p = *(quarkP[i]);

    if (!inv_param->use_resident_solution) {
      // for downloading x_e
      qParam.siteSubset = QUDA_PARITY_SITE_SUBSET;
      qParam.x[0] /= 2;

      // Wrap the even-parity MILC quark field
      profileCloverForce.TPSTOP(QUDA_PROFILE_COMPUTE);
      profileCloverForce.TPSTART(QUDA_PROFILE_INIT);
      qParam.v = h_x[i];
      cpuColorSpinorField cpuQuarkX(qParam); // create host quark field
      profileCloverForce.TPSTOP(QUDA_PROFILE_INIT);

      profileCloverForce.TPSTART(QUDA_PROFILE_H2D);
      x.Even() = cpuQuarkX;
      profileCloverForce.TPSTOP(QUDA_PROFILE_H2D);

      profileCloverForce.TPSTART(QUDA_PROFILE_COMPUTE);
      gamma5(x.Even(), x.Even());
    } else {
      x.Even() = *(solutionResident[i]);
    }

    dirac->Dslash(x.Odd(), x.Even(), QUDA_ODD_PARITY);
    dirac->M(p.Even(), x.Even());
    dirac->Dagger(QUDA_DAG_YES);
    dirac->Dslash(p.Odd(), p.Even(), QUDA_ODD_PARITY);
    dirac->Dagger(QUDA_DAG_NO);

    gamma5(x, x);
    gamma5(p, p);

    force_coeff[i] = 2.0*dt*coeff[i]*kappa2;
  }

  computeCloverForce(cudaForce, *gaugePrecise, quarkX, quarkP, force_coeff);

  // In double precision the clover derivative is faster with no reconstruct
  cudaGaugeField *u = &gaugeEx;
  if (gaugeEx.Reconstruct() == QUDA_RECONSTRUCT_12 && gaugeEx.Precision() == QUDA_DOUBLE_PRECISION) {
    GaugeFieldParam param(gaugeEx);
    param.reconstruct = QUDA_RECONSTRUCT_NO;
    u = new cudaGaugeField(param);
    u -> copy(gaugeEx);
  }

  computeCloverSigmaTrace(oprod, *cloverPrecise, 2.0*ck*multiplicity*dt);

  /* Now the U dA/dU terms */
  std::vector< std::vector<double> > ferm_epsilon(nvector);
  for (int shift = 0; shift < nvector; shift++) {
    ferm_epsilon[shift].reserve(2);
    ferm_epsilon[shift][0] = 2.0*ck*coeff[shift]*dt;
    ferm_epsilon[shift][1] = -kappa2 * 2.0*ck*coeff[shift]*dt;
  }

  computeCloverSigmaOprod(oprod, quarkX, quarkP, ferm_epsilon);

  cudaGaugeField *oprodEx = createExtendedGauge(oprod, R, profileCloverForce);

  profileCloverForce.TPSTART(QUDA_PROFILE_COMPUTE);

  cloverDerivative(cudaForce, *u, *oprodEx, 1.0, QUDA_ODD_PARITY);
  cloverDerivative(cudaForce, *u, *oprodEx, 1.0, QUDA_EVEN_PARITY);

  if (u != &gaugeEx) delete u;

  updateMomentum(cudaMom, -1.0, cudaForce, "clover");
  profileCloverForce.TPSTOP(QUDA_PROFILE_COMPUTE);

  // copy the outer product field back to the host
  profileCloverForce.TPSTART(QUDA_PROFILE_D2H);
  cudaMom.saveCPUField(cpuMom);
  profileCloverForce.TPSTOP(QUDA_PROFILE_D2H);

  profileCloverForce.TPSTART(QUDA_PROFILE_FREE);

  for (int i=0; i<nvector; i++) {
    delete quarkX[i];
    delete quarkP[i];
  }

#if 0
  if (inv_param->use_resident_solution) {
    for (auto v : solutionResident) if (v) delete v;
    solutionResident.clear();
  }
#endif
  delete dirac;
  profileCloverForce.TPSTOP(QUDA_PROFILE_FREE);

  checkQudaError();
  profileCloverForce.TPSTOP(QUDA_PROFILE_TOTAL);
  return;
}



void updateGaugeFieldQuda(void* gauge,
			  void* momentum,
			  double dt,
			  int conj_mom,
			  int exact,
			  QudaGaugeParam* param)
{
  profileGaugeUpdate.TPSTART(QUDA_PROFILE_TOTAL);

  checkGaugeParam(param);

  profileGaugeUpdate.TPSTART(QUDA_PROFILE_INIT);

  // create the host fields
  GaugeFieldParam gParam(gauge, *param, QUDA_SU3_LINKS);
  gParam.site_offset = param->gauge_offset;
  gParam.site_size = param->site_size;
  bool need_cpu = !param->use_resident_gauge || param->return_result_gauge;
  cpuGaugeField *cpuGauge = need_cpu ? new cpuGaugeField(gParam) : nullptr;

  GaugeFieldParam gParamMom(momentum, *param);
  gParamMom.reconstruct = (gParamMom.order == QUDA_TIFR_GAUGE_ORDER || gParamMom.order == QUDA_TIFR_PADDED_GAUGE_ORDER) ?
   QUDA_RECONSTRUCT_NO : QUDA_RECONSTRUCT_10;
  gParamMom.link_type = QUDA_ASQTAD_MOM_LINKS;
  gParamMom.site_offset = param->mom_offset;
  gParamMom.site_size = param->site_size;
  cpuGaugeField *cpuMom = !param->use_resident_mom ? new cpuGaugeField(gParamMom) : nullptr;

  // create the device fields
  gParam.create = QUDA_NULL_FIELD_CREATE;
  gParam.order = QUDA_FLOAT2_GAUGE_ORDER;
  gParam.link_type = QUDA_ASQTAD_MOM_LINKS;
  gParam.reconstruct = QUDA_RECONSTRUCT_10;
  gParam.ghostExchange = QUDA_GHOST_EXCHANGE_NO;
  gParam.pad = 0;
  cudaGaugeField *cudaMom = !param->use_resident_mom ? new cudaGaugeField(gParam) : nullptr;

  gParam.link_type = QUDA_SU3_LINKS;
  gParam.reconstruct = param->reconstruct;
  cudaGaugeField *cudaInGauge = !param->use_resident_gauge ? new cudaGaugeField(gParam) : nullptr;
  auto *cudaOutGauge = new cudaGaugeField(gParam);

  profileGaugeUpdate.TPSTOP(QUDA_PROFILE_INIT);

  profileGaugeUpdate.TPSTART(QUDA_PROFILE_H2D);

  if (!param->use_resident_gauge) {   // load fields onto the device
    cudaInGauge->loadCPUField(*cpuGauge);
  } else { // or use resident fields already present
    if (!gaugePrecise) errorQuda("No resident gauge field allocated");
    cudaInGauge = gaugePrecise;
    gaugePrecise = nullptr;
  }

  if (!param->use_resident_mom) {
    cudaMom->loadCPUField(*cpuMom);
  } else {
    if (!momResident) errorQuda("No resident mom field allocated");
    cudaMom = momResident;
    momResident = nullptr;
  }

  profileGaugeUpdate.TPSTOP(QUDA_PROFILE_H2D);

  // perform the update
  profileGaugeUpdate.TPSTART(QUDA_PROFILE_COMPUTE);
  updateGaugeField(*cudaOutGauge, dt, *cudaInGauge, *cudaMom,
      (bool)conj_mom, (bool)exact);
  profileGaugeUpdate.TPSTOP(QUDA_PROFILE_COMPUTE);

  if (param->return_result_gauge) {
    // copy the gauge field back to the host
    profileGaugeUpdate.TPSTART(QUDA_PROFILE_D2H);
    cudaOutGauge->saveCPUField(*cpuGauge);
    profileGaugeUpdate.TPSTOP(QUDA_PROFILE_D2H);
  }

  profileGaugeUpdate.TPSTART(QUDA_PROFILE_FREE);
  if (param->make_resident_gauge) {
    if (gaugePrecise != nullptr) delete gaugePrecise;
    gaugePrecise = cudaOutGauge;
  } else {
    delete cudaOutGauge;
  }

  if (param->make_resident_mom) {
    if (momResident != nullptr && momResident != cudaMom) delete momResident;
    momResident = cudaMom;
  } else {
    delete cudaMom;
  }

  delete cudaInGauge;
  if (cpuMom) delete cpuMom;
  if (cpuGauge) delete cpuGauge;
  profileGaugeUpdate.TPSTOP(QUDA_PROFILE_FREE);

  checkQudaError();

  profileGaugeUpdate.TPSTOP(QUDA_PROFILE_TOTAL);
  return;
}

 void projectSU3Quda(void *gauge_h, double tol, QudaGaugeParam *param) {
   profileProject.TPSTART(QUDA_PROFILE_TOTAL);

   profileProject.TPSTART(QUDA_PROFILE_INIT);
   checkGaugeParam(param);

   // create the gauge field
   GaugeFieldParam gParam(gauge_h, *param, QUDA_GENERAL_LINKS);
   gParam.site_offset = param->gauge_offset;
   gParam.site_size = param->site_size;
   bool need_cpu = !param->use_resident_gauge || param->return_result_gauge;
   cpuGaugeField *cpuGauge = need_cpu ? new cpuGaugeField(gParam) : nullptr;

   // create the device fields
   gParam.create = QUDA_NULL_FIELD_CREATE;
   gParam.order = QUDA_FLOAT2_GAUGE_ORDER;
   gParam.reconstruct = param->reconstruct;
   cudaGaugeField *cudaGauge = !param->use_resident_gauge ? new cudaGaugeField(gParam) : nullptr;
   profileProject.TPSTOP(QUDA_PROFILE_INIT);

   if (param->use_resident_gauge) {
     if (!gaugePrecise) errorQuda("No resident gauge field to use");
     cudaGauge = gaugePrecise;
   } else {
     profileProject.TPSTART(QUDA_PROFILE_H2D);
     cudaGauge->loadCPUField(*cpuGauge);
     profileProject.TPSTOP(QUDA_PROFILE_H2D);
   }

   profileProject.TPSTART(QUDA_PROFILE_COMPUTE);
   *num_failures_h = 0;

   // project onto SU(3)
   projectSU3(*cudaGauge, tol, num_failures_d);

   profileProject.TPSTOP(QUDA_PROFILE_COMPUTE);

   if(*num_failures_h>0)
     errorQuda("Error in the SU(3) unitarization: %d failures\n", *num_failures_h);

   profileProject.TPSTART(QUDA_PROFILE_D2H);
   if (param->return_result_gauge) cudaGauge->saveCPUField(*cpuGauge);
   profileProject.TPSTOP(QUDA_PROFILE_D2H);

   if (param->make_resident_gauge) {
     if (gaugePrecise != nullptr && cudaGauge != gaugePrecise) delete gaugePrecise;
     gaugePrecise = cudaGauge;
   } else {
     delete cudaGauge;
   }

   profileProject.TPSTART(QUDA_PROFILE_FREE);
   if (cpuGauge) delete cpuGauge;
   profileProject.TPSTOP(QUDA_PROFILE_FREE);

   profileProject.TPSTOP(QUDA_PROFILE_TOTAL);
 }

 void staggeredPhaseQuda(void *gauge_h, QudaGaugeParam *param) {
   profilePhase.TPSTART(QUDA_PROFILE_TOTAL);

   profilePhase.TPSTART(QUDA_PROFILE_INIT);
   checkGaugeParam(param);

   // create the gauge field
   GaugeFieldParam gParam(gauge_h, *param, QUDA_GENERAL_LINKS);
   bool need_cpu = !param->use_resident_gauge || param->return_result_gauge;
   cpuGaugeField *cpuGauge = need_cpu ? new cpuGaugeField(gParam) : nullptr;

   // create the device fields
   gParam.create = QUDA_NULL_FIELD_CREATE;
   gParam.order = QUDA_FLOAT2_GAUGE_ORDER;
   gParam.reconstruct = param->reconstruct;
   cudaGaugeField *cudaGauge = !param->use_resident_gauge ? new cudaGaugeField(gParam) : nullptr;
   profilePhase.TPSTOP(QUDA_PROFILE_INIT);

   if (param->use_resident_gauge) {
     if (!gaugePrecise) errorQuda("No resident gauge field to use");
     cudaGauge = gaugePrecise;
   } else {
     profilePhase.TPSTART(QUDA_PROFILE_H2D);
     cudaGauge->loadCPUField(*cpuGauge);
     profilePhase.TPSTOP(QUDA_PROFILE_H2D);
   }

   profilePhase.TPSTART(QUDA_PROFILE_COMPUTE);
   *num_failures_h = 0;

   // apply / remove phase as appropriate
   if (!cudaGauge->StaggeredPhaseApplied()) cudaGauge->applyStaggeredPhase();
   else cudaGauge->removeStaggeredPhase();

   profilePhase.TPSTOP(QUDA_PROFILE_COMPUTE);

   profilePhase.TPSTART(QUDA_PROFILE_D2H);
   if (param->return_result_gauge) cudaGauge->saveCPUField(*cpuGauge);
   profilePhase.TPSTOP(QUDA_PROFILE_D2H);

   if (param->make_resident_gauge) {
     if (gaugePrecise != nullptr && cudaGauge != gaugePrecise) delete gaugePrecise;
     gaugePrecise = cudaGauge;
   } else {
     delete cudaGauge;
   }

   profilePhase.TPSTART(QUDA_PROFILE_FREE);
   if (cpuGauge) delete cpuGauge;
   profilePhase.TPSTOP(QUDA_PROFILE_FREE);

   profilePhase.TPSTOP(QUDA_PROFILE_TOTAL);
 }

// evaluate the momentum action
double momActionQuda(void* momentum, QudaGaugeParam* param)
{
  profileMomAction.TPSTART(QUDA_PROFILE_TOTAL);

  profileMomAction.TPSTART(QUDA_PROFILE_INIT);
  checkGaugeParam(param);

  // create the momentum fields
  GaugeFieldParam gParam(momentum, *param, QUDA_ASQTAD_MOM_LINKS);
  gParam.reconstruct = (gParam.order == QUDA_TIFR_GAUGE_ORDER || gParam.order == QUDA_TIFR_PADDED_GAUGE_ORDER) ?
    QUDA_RECONSTRUCT_NO : QUDA_RECONSTRUCT_10;

  cpuGaugeField *cpuMom = !param->use_resident_mom ? new cpuGaugeField(gParam) : nullptr;

  // create the device fields
  gParam.create = QUDA_NULL_FIELD_CREATE;
  gParam.order = QUDA_FLOAT2_GAUGE_ORDER;
  gParam.reconstruct = QUDA_RECONSTRUCT_10;

  cudaGaugeField *cudaMom = !param->use_resident_mom ? new cudaGaugeField(gParam) : nullptr;

  profileMomAction.TPSTOP(QUDA_PROFILE_INIT);

  profileMomAction.TPSTART(QUDA_PROFILE_H2D);
  if (!param->use_resident_mom) {
    cudaMom->loadCPUField(*cpuMom);
  } else {
    if (!momResident) errorQuda("No resident mom field allocated");
    cudaMom = momResident;
  }
  profileMomAction.TPSTOP(QUDA_PROFILE_H2D);

  // perform the update
  profileMomAction.TPSTART(QUDA_PROFILE_COMPUTE);
  double action = computeMomAction(*cudaMom);
  profileMomAction.TPSTOP(QUDA_PROFILE_COMPUTE);

  profileMomAction.TPSTART(QUDA_PROFILE_FREE);
  if (param->make_resident_mom) {
    if (momResident != nullptr && momResident != cudaMom) delete momResident;
    momResident = cudaMom;
  } else {
    delete cudaMom;
    momResident = nullptr;
  }
  if (cpuMom) {
    delete cpuMom;
  }

  profileMomAction.TPSTOP(QUDA_PROFILE_FREE);

  checkQudaError();

  profileMomAction.TPSTOP(QUDA_PROFILE_TOTAL);
  return action;
}

/*
  The following functions are for the Fortran interface.
*/

void init_quda_(int *dev) { initQuda(*dev); }
void init_quda_device_(int *dev) { initQudaDevice(*dev); }
void init_quda_memory_() { initQudaMemory(); }
void end_quda_() { endQuda(); }
void load_gauge_quda_(void *h_gauge, QudaGaugeParam *param) { loadGaugeQuda(h_gauge, param); }
void free_gauge_quda_() { freeGaugeQuda(); }
void free_sloppy_gauge_quda_() { freeSloppyGaugeQuda(); }
void load_clover_quda_(void *h_clover, void *h_clovinv, QudaInvertParam *inv_param)
{ loadCloverQuda(h_clover, h_clovinv, inv_param); }
void free_clover_quda_(void) { freeCloverQuda(); }
void dslash_quda_(void *h_out, void *h_in, QudaInvertParam *inv_param,
    QudaParity *parity) { dslashQuda(h_out, h_in, inv_param, *parity); }
void clover_quda_(void *h_out, void *h_in, QudaInvertParam *inv_param,
    QudaParity *parity, int *inverse) { cloverQuda(h_out, h_in, inv_param, *parity, *inverse); }
void mat_quda_(void *h_out, void *h_in, QudaInvertParam *inv_param)
{ MatQuda(h_out, h_in, inv_param); }
void mat_dag_mat_quda_(void *h_out, void *h_in, QudaInvertParam *inv_param)
{ MatDagMatQuda(h_out, h_in, inv_param); }
void invert_quda_(void *hp_x, void *hp_b, QudaInvertParam *param) {
  fflush(stdout);
  // ensure that fifth dimension is set to 1
  if (param->dslash_type == QUDA_ASQTAD_DSLASH || param->dslash_type == QUDA_STAGGERED_DSLASH) param->Ls = 1;
  invertQuda(hp_x, hp_b, param);
  fflush(stdout);
}

void invert_multishift_quda_(void *h_x, void *hp_b, QudaInvertParam *param) {
  // ensure that fifth dimension is set to 1
  if (param->dslash_type == QUDA_ASQTAD_DSLASH || param->dslash_type == QUDA_STAGGERED_DSLASH) param->Ls = 1;

  if (!gaugePrecise) errorQuda("Resident gauge field not allocated");

  // get data into array of pointers
  int nSpin = (param->dslash_type == QUDA_STAGGERED_DSLASH || param->dslash_type == QUDA_ASQTAD_DSLASH) ? 1 : 4;

  // compute offset assuming TIFR padded ordering (FIXME)
  if (param->dirac_order != QUDA_TIFR_PADDED_DIRAC_ORDER)
    errorQuda("Fortran multi-shift solver presently only supports QUDA_TIFR_PADDED_DIRAC_ORDER");

  const int *X = gaugePrecise->X();
  size_t cb_offset = (X[0]/2) * X[1] * (X[2] + 4) * X[3] * gaugePrecise->Ncolor() * nSpin * 2 * param->cpu_prec;
  void *hp_x[QUDA_MAX_MULTI_SHIFT];
  for (int i=0; i<param->num_offset; i++) hp_x[i] = static_cast<char*>(h_x) + i*cb_offset;

  invertMultiShiftQuda(hp_x, hp_b, param);
}

void flush_chrono_quda_(int *index) { flushChronoQuda(*index); }

void register_pinned_quda_(void *ptr, size_t *bytes) {
  cudaHostRegister(ptr, *bytes, qudaHostRegisterDefault);
  checkQudaError();
}

void unregister_pinned_quda_(void *ptr) {
  cudaHostUnregister(ptr);
  checkQudaError();
}

void new_quda_gauge_param_(QudaGaugeParam *param) {
  *param = newQudaGaugeParam();
}
void new_quda_invert_param_(QudaInvertParam *param) {
  *param = newQudaInvertParam();
}

void update_gauge_field_quda_(void *gauge, void *momentum, double *dt,
    bool *conj_mom, bool *exact,
    QudaGaugeParam *param) {
  updateGaugeFieldQuda(gauge, momentum, *dt, (int)*conj_mom, (int)*exact, param);
}

static inline int opp(int dir) { return 7-dir; }

static void createGaugeForcePaths(int **paths, int dir, int num_loop_types){

  int index=0;
  // Plaquette paths
  if (num_loop_types >= 1)
    for(int i=0; i<4; ++i){
      if(i==dir) continue;
      paths[index][0] = i;        paths[index][1] = opp(dir);   paths[index++][2] = opp(i);
      paths[index][0] = opp(i);   paths[index][1] = opp(dir);   paths[index++][2] = i;
    }

  // Rectangle Paths
  if (num_loop_types >= 2)
    for(int i=0; i<4; ++i){
      if(i==dir) continue;
      paths[index][0] = paths[index][1] = i;       paths[index][2] = opp(dir); paths[index][3] = paths[index][4] = opp(i);
      index++;
      paths[index][0] = paths[index][1] = opp(i);  paths[index][2] = opp(dir); paths[index][3] = paths[index][4] = i;
      index++;
      paths[index][0] = dir; paths[index][1] = i; paths[index][2] = paths[index][3] = opp(dir); paths[index][4] = opp(i);
      index++;
      paths[index][0] = dir; paths[index][1] = opp(i); paths[index][2] = paths[index][3] = opp(dir); paths[index][4] = i;
      index++;
      paths[index][0] = i;  paths[index][1] = paths[index][2] = opp(dir); paths[index][3] = opp(i); paths[index][4] = dir;
      index++;
      paths[index][0] = opp(i);  paths[index][1] = paths[index][2] = opp(dir); paths[index][3] = i; paths[index][4] = dir;
      index++;
    }

  if (num_loop_types >= 3) {
    // Staple paths
    for(int i=0; i<4; ++i){
      for(int j=0; j<4; ++j){
	if(i==dir || j==dir || i==j) continue;
	paths[index][0] = i; paths[index][1] = j; paths[index][2] = opp(dir); paths[index][3] = opp(i), paths[index][4] = opp(j);
	index++;
	paths[index][0] = i; paths[index][1] = opp(j); paths[index][2] = opp(dir); paths[index][3] = opp(i), paths[index][4] = j;
	index++;
	paths[index][0] = opp(i); paths[index][1] = j; paths[index][2] = opp(dir); paths[index][3] = i, paths[index][4] = opp(j);
	index++;
	paths[index][0] = opp(i); paths[index][1] = opp(j); paths[index][2] = opp(dir); paths[index][3] = i, paths[index][4] = j;
	index++;
     }
    }
  }

}

void compute_gauge_force_quda_(void *mom, void *gauge, int *num_loop_types, double *coeff, double *dt,
			       QudaGaugeParam *param) {

  int numPaths = 0;
  switch (*num_loop_types) {
  case 1:
    numPaths = 6;
    break;
  case 2:
    numPaths = 24;
    break;
  case 3:
    numPaths = 48;
    break;
  default:
    errorQuda("Invalid num_loop_types = %d\n", *num_loop_types);
  }

  auto *loop_coeff = static_cast<double*>(safe_malloc(numPaths*sizeof(double)));
  int *path_length = static_cast<int*>(safe_malloc(numPaths*sizeof(int)));

  if (*num_loop_types >= 1) for(int i= 0; i< 6; ++i) {
      loop_coeff[i] = coeff[0];
      path_length[i] = 3;
    }
  if (*num_loop_types >= 2) for(int i= 6; i<24; ++i) {
      loop_coeff[i] = coeff[1];
      path_length[i] = 5;
    }
  if (*num_loop_types >= 3) for(int i=24; i<48; ++i) {
      loop_coeff[i] = coeff[2];
      path_length[i] = 5;
    }

  int** input_path_buf[4];
  for(int dir=0; dir<4; ++dir){
    input_path_buf[dir] = static_cast<int**>(safe_malloc(numPaths*sizeof(int*)));
    for(int i=0; i<numPaths; ++i){
      input_path_buf[dir][i] = static_cast<int*>(safe_malloc(path_length[i]*sizeof(int)));
    }
    createGaugeForcePaths(input_path_buf[dir], dir, *num_loop_types);
  }

  int max_length = 6;

  computeGaugeForceQuda(mom, gauge, input_path_buf, path_length, loop_coeff, numPaths, max_length, *dt, param);

  for(auto & dir : input_path_buf){
    for(int i=0; i<numPaths; ++i) host_free(dir[i]);
    host_free(dir);
  }

  host_free(path_length);
  host_free(loop_coeff);
}

void compute_staggered_force_quda_(void* h_mom, double *dt, double *delta, void *gauge, void *x, QudaGaugeParam *gauge_param, QudaInvertParam *inv_param) {
  computeStaggeredForceQuda(h_mom, *dt, *delta, gauge, (void**)x, gauge_param, inv_param);
}

// apply the staggered phases
void apply_staggered_phase_quda_() {
  if (getVerbosity() >= QUDA_VERBOSE) printfQuda("applying staggered phase\n");
  if (gaugePrecise) {
    gaugePrecise->applyStaggeredPhase();
  } else {
    errorQuda("No persistent gauge field");
  }
}

// remove the staggered phases
void remove_staggered_phase_quda_() {
  if (getVerbosity() >= QUDA_VERBOSE) printfQuda("removing staggered phase\n");
  if (gaugePrecise) {
    gaugePrecise->removeStaggeredPhase();
  } else {
    errorQuda("No persistent gauge field");
  }
  qudaDeviceSynchronize();
}

// evaluate the kinetic term
void kinetic_quda_(double *kin, void* momentum, QudaGaugeParam* param) {
  *kin = momActionQuda(momentum, param);
}


/**
 * BQCD wants a node mapping with x varying fastest.
 */
#ifdef MULTI_GPU
static int bqcd_rank_from_coords(const int *coords, void *fdata)
{
  int *dims = static_cast<int *>(fdata);

  int rank = coords[3];
  for (int i = 2; i >= 0; i--) {
    rank = dims[i] * rank + coords[i];
  }
  return rank;
}
#endif

void comm_set_gridsize_(int *grid)
{
#ifdef MULTI_GPU
  initCommsGridQuda(4, grid, bqcd_rank_from_coords, static_cast<void *>(grid));
#endif
}

/**
 * Exposed due to poor derived MPI datatype performance with GPUDirect RDMA
 */
void set_kernel_pack_t_(int* pack)
{
  bool pack_ = *pack ? true : false;
  setKernelPackT(pack_);
}

void gaussGaugeQuda(unsigned long long seed, double sigma)
{
  profileGauss.TPSTART(QUDA_PROFILE_TOTAL);

  if (!gaugePrecise) errorQuda("Cannot generate Gauss GaugeField as there is no resident gauge field");

  cudaGaugeField *data = gaugePrecise;

  GaugeFieldParam param(*data);
  param.reconstruct = QUDA_RECONSTRUCT_12;
  param.ghostExchange = QUDA_GHOST_EXCHANGE_NO;
  cudaGaugeField u(param);

  profileGauss.TPSTART(QUDA_PROFILE_COMPUTE);
  quda::gaugeGauss(*data, seed, sigma);
  profileGauss.TPSTOP(QUDA_PROFILE_COMPUTE);

  if (extendedGaugeResident) {
    *extendedGaugeResident = *gaugePrecise;
    extendedGaugeResident->exchangeExtendedGhost(R, profileGauss, redundant_comms);
  }

  profileGauss.TPSTOP(QUDA_PROFILE_TOTAL);
}


/*
 * Computes the total, spatial and temporal plaquette averages of the loaded gauge configuration.
 */
void plaq_quda_(double plaq[3]) {
  plaqQuda(plaq);
}

void plaqQuda(double plaq[3])
{

  profilePlaq.TPSTART(QUDA_PROFILE_TOTAL);

  if (!gaugePrecise) errorQuda("Cannot compute plaquette as there is no resident gauge field");

  cudaGaugeField *data = extendedGaugeResident ? extendedGaugeResident : createExtendedGauge(*gaugePrecise, R, profilePlaq);
  extendedGaugeResident = data;

  profilePlaq.TPSTART(QUDA_PROFILE_COMPUTE);
  double3 plaq3 = quda::plaquette(*data);
  plaq[0] = plaq3.x;
  plaq[1] = plaq3.y;
  plaq[2] = plaq3.z;
  profilePlaq.TPSTOP(QUDA_PROFILE_COMPUTE);

  profilePlaq.TPSTOP(QUDA_PROFILE_TOTAL);
  return;
}

/*
 * Performs a deep copy from the internal extendedGaugeResident field.
 */
void copyExtendedResidentGaugeQuda(void* resident_gauge, QudaFieldLocation loc)
{
  //profilePlaq.TPSTART(QUDA_PROFILE_TOTAL);

  if (!gaugePrecise) errorQuda("Cannot perform deep copy of resident gauge field as there is no resident gauge field");

  cudaGaugeField *data = extendedGaugeResident ? extendedGaugeResident : createExtendedGauge(*gaugePrecise, R, profilePlaq);
  extendedGaugeResident = data;

  auto* io_gauge = (cudaGaugeField*)resident_gauge;

  copyExtendedGauge(*io_gauge, *extendedGaugeResident, loc);

  //profilePlaq.TPSTOP(QUDA_PROFILE_TOTAL);
  return;
}

void performWuppertalnStep(void *h_out, void *h_in, QudaInvertParam *inv_param, unsigned int nSteps, double alpha)
{
  profileWuppertal.TPSTART(QUDA_PROFILE_TOTAL);

  if (gaugePrecise == nullptr) errorQuda("Gauge field must be loaded");

  pushVerbosity(inv_param->verbosity);
  if (getVerbosity() >= QUDA_DEBUG_VERBOSE) printQudaInvertParam(inv_param);

  cudaGaugeField *precise = nullptr;

  if (gaugeSmeared != nullptr) {
    if (getVerbosity() >= QUDA_VERBOSE) printfQuda("Wuppertal smearing done with gaugeSmeared\n");
    GaugeFieldParam gParam(*gaugePrecise);
    gParam.create = QUDA_NULL_FIELD_CREATE;
    precise = new cudaGaugeField(gParam);
    copyExtendedGauge(*precise, *gaugeSmeared, QUDA_CUDA_FIELD_LOCATION);
    precise->exchangeGhost();
  } else {
    if (getVerbosity() >= QUDA_VERBOSE)
      printfQuda("Wuppertal smearing done with gaugePrecise\n");
    precise = gaugePrecise;
  }

  ColorSpinorParam cpuParam(h_in, *inv_param, precise->X(), false, inv_param->input_location);
  ColorSpinorField *in_h = ColorSpinorField::Create(cpuParam);

  ColorSpinorParam cudaParam(cpuParam, *inv_param);
  cudaColorSpinorField in(*in_h, cudaParam);

  if (getVerbosity() >= QUDA_DEBUG_VERBOSE) {
    double cpu = blas::norm2(*in_h);
    double gpu = blas::norm2(in);
    printfQuda("In CPU %e CUDA %e\n", cpu, gpu);
  }

  cudaParam.create = QUDA_NULL_FIELD_CREATE;
  cudaColorSpinorField out(in, cudaParam);
  int parity = 0;

  // Computes out(x) = 1/(1+6*alpha)*(in(x) + alpha*\sum_mu (U_{-\mu}(x)in(x+mu) + U^\dagger_mu(x-mu)in(x-mu)))
  double a = alpha/(1.+6.*alpha);
  double b = 1./(1.+6.*alpha);

  for (unsigned int i=0; i<nSteps; i++) {
    if (i) in = out;
    ApplyLaplace(out, in, *precise, 3, a, b, in, parity, false, nullptr, profileWuppertal);
    if (getVerbosity() >= QUDA_DEBUG_VERBOSE) {
      double norm = blas::norm2(out);
      printfQuda("Step %d, vector norm %e\n", i, norm);
    }
  }

  cpuParam.v = h_out;
  cpuParam.location = inv_param->output_location;
  ColorSpinorField *out_h = ColorSpinorField::Create(cpuParam);
  *out_h = out;

  if (getVerbosity() >= QUDA_DEBUG_VERBOSE) {
    double cpu = blas::norm2(*out_h);
    double gpu = blas::norm2(out);
    printfQuda("Out CPU %e CUDA %e\n", cpu, gpu);
  }

  if (gaugeSmeared != nullptr)
    delete precise;

  delete out_h;
  delete in_h;

  popVerbosity();

  profileWuppertal.TPSTOP(QUDA_PROFILE_TOTAL);
}

void performAPEnStep(unsigned int nSteps, double alpha)
{
  profileAPE.TPSTART(QUDA_PROFILE_TOTAL);

  if (gaugePrecise == nullptr) errorQuda("Gauge field must be loaded");

  if (gaugeSmeared != nullptr) delete gaugeSmeared;
  gaugeSmeared = createExtendedGauge(*gaugePrecise, R, profileAPE);

  GaugeFieldParam gParam(*gaugeSmeared);
  auto *cudaGaugeTemp = new cudaGaugeField(gParam);

  double3 plaq = plaquette(*gaugeSmeared);
  if (getVerbosity() >= QUDA_SUMMARIZE) {
    printfQuda("Plaquette after 0 APE steps: %le %le %le\n", plaq.x, plaq.y, plaq.z);
  }

  for (unsigned int i=0; i<nSteps; i++) {
    cudaGaugeTemp->copy(*gaugeSmeared);
    cudaGaugeTemp->exchangeExtendedGhost(R,profileAPE,redundant_comms);
    APEStep(*gaugeSmeared, *cudaGaugeTemp, alpha);
  }

  delete cudaGaugeTemp;

  gaugeSmeared->exchangeExtendedGhost(R,profileAPE,redundant_comms);

  plaq = plaquette(*gaugeSmeared);
  if (getVerbosity() >= QUDA_SUMMARIZE) {
    printfQuda("Plaquette after %d APE steps: %le %le %le\n", nSteps, plaq.x, plaq.y, plaq.z);
  }

  profileAPE.TPSTOP(QUDA_PROFILE_TOTAL);
}

void performSTOUTnStep(unsigned int nSteps, double rho)
{
  profileSTOUT.TPSTART(QUDA_PROFILE_TOTAL);

  if (gaugePrecise == nullptr) errorQuda("Gauge field must be loaded");

  if (gaugeSmeared != nullptr) delete gaugeSmeared;
  gaugeSmeared = createExtendedGauge(*gaugePrecise, R, profileSTOUT);

  GaugeFieldParam gParam(*gaugeSmeared);
  auto *cudaGaugeTemp = new cudaGaugeField(gParam);

  double3 plaq = plaquette(*gaugeSmeared);
  if (getVerbosity() >= QUDA_SUMMARIZE) {
    printfQuda("Plaquette after 0 STOUT steps: %le %le %le\n", plaq.x, plaq.y, plaq.z);
  }

  for (unsigned int i=0; i<nSteps; i++) {
    cudaGaugeTemp->copy(*gaugeSmeared);
    cudaGaugeTemp->exchangeExtendedGhost(R,profileSTOUT,redundant_comms);
    STOUTStep(*gaugeSmeared, *cudaGaugeTemp, rho);
  }

  delete cudaGaugeTemp;

  gaugeSmeared->exchangeExtendedGhost(R,redundant_comms);

  plaq = plaquette(*gaugeSmeared);
  if (getVerbosity() >= QUDA_SUMMARIZE) {
    printfQuda("Plaquette after %d STOUT steps: %le %le %le\n", nSteps, plaq.x, plaq.y, plaq.z);
  }

  profileSTOUT.TPSTOP(QUDA_PROFILE_TOTAL);
}

void performOvrImpSTOUTnStep(unsigned int nSteps, double rho, double epsilon)
{
  profileOvrImpSTOUT.TPSTART(QUDA_PROFILE_TOTAL);

  if (gaugePrecise == nullptr) errorQuda("Gauge field must be loaded");

  if (gaugeSmeared != nullptr) delete gaugeSmeared;
  gaugeSmeared = createExtendedGauge(*gaugePrecise, R, profileSTOUT);

  GaugeFieldParam gParam(*gaugeSmeared);
  auto *cudaGaugeTemp = new cudaGaugeField(gParam);

  double3 plaq = plaquette(*gaugeSmeared);
  if (getVerbosity() >= QUDA_SUMMARIZE) {
    printfQuda("Plaquette after 0 OvrImpSTOUT steps: %le %le %le\n", plaq.x, plaq.y, plaq.z);
  }

  for (unsigned int i=0; i<nSteps; i++) {
    cudaGaugeTemp->copy(*gaugeSmeared);
    cudaGaugeTemp->exchangeExtendedGhost(R,profileOvrImpSTOUT,redundant_comms);
    OvrImpSTOUTStep(*gaugeSmeared, *cudaGaugeTemp, rho, epsilon);
  }

  delete cudaGaugeTemp;

  gaugeSmeared->exchangeExtendedGhost(R,profileOvrImpSTOUT,redundant_comms);

  plaq = plaquette(*gaugeSmeared);
  if (getVerbosity() >= QUDA_SUMMARIZE) {
    printfQuda("Plaquette after %d OvrImpSTOUT steps: %le %le %le\n", nSteps, plaq.x, plaq.y, plaq.z);
  }

  profileOvrImpSTOUT.TPSTOP(QUDA_PROFILE_TOTAL);
}


int computeGaugeFixingOVRQuda(void* gauge, const unsigned int gauge_dir,  const unsigned int Nsteps, \
  const unsigned int verbose_interval, const double relax_boost, const double tolerance, const unsigned int reunit_interval, \
  const unsigned int  stopWtheta, QudaGaugeParam* param , double* timeinfo)
{

  GaugeFixOVRQuda.TPSTART(QUDA_PROFILE_TOTAL);

  checkGaugeParam(param);

  GaugeFixOVRQuda.TPSTART(QUDA_PROFILE_INIT);
  GaugeFieldParam gParam(gauge, *param);
  auto *cpuGauge = new cpuGaugeField(gParam);

  //gParam.pad = getFatLinkPadding(param->X);
  gParam.create      = QUDA_NULL_FIELD_CREATE;
  gParam.link_type   = param->type;
  gParam.reconstruct = param->reconstruct;
  gParam.order       = (gParam.Precision() == QUDA_DOUBLE_PRECISION || gParam.reconstruct == QUDA_RECONSTRUCT_NO ) ?
    QUDA_FLOAT2_GAUGE_ORDER : QUDA_FLOAT4_GAUGE_ORDER;
  auto *cudaInGauge = new cudaGaugeField(gParam);

  GaugeFixOVRQuda.TPSTOP(QUDA_PROFILE_INIT);

  GaugeFixOVRQuda.TPSTART(QUDA_PROFILE_H2D);


  ///if (!param->use_resident_gauge) {   // load fields onto the device
  cudaInGauge->loadCPUField(*cpuGauge);
 /* } else { // or use resident fields already present
    if (!gaugePrecise) errorQuda("No resident gauge field allocated");
    cudaInGauge = gaugePrecise;
    gaugePrecise = nullptr;
  } */

  GaugeFixOVRQuda.TPSTOP(QUDA_PROFILE_H2D);

  checkQudaError();

  if (comm_size() == 1) {
    // perform the update
    GaugeFixOVRQuda.TPSTART(QUDA_PROFILE_COMPUTE);
    gaugefixingOVR(*cudaInGauge, gauge_dir, Nsteps, verbose_interval, relax_boost, tolerance, \
      reunit_interval, stopWtheta);
    GaugeFixOVRQuda.TPSTOP(QUDA_PROFILE_COMPUTE);
  } else {
    cudaGaugeField *cudaInGaugeEx = createExtendedGauge(*cudaInGauge, R, GaugeFixOVRQuda);

    // perform the update
    GaugeFixOVRQuda.TPSTART(QUDA_PROFILE_COMPUTE);
    gaugefixingOVR(*cudaInGaugeEx, gauge_dir, Nsteps, verbose_interval, relax_boost, tolerance, \
      reunit_interval, stopWtheta);
    GaugeFixOVRQuda.TPSTOP(QUDA_PROFILE_COMPUTE);

    //HOW TO COPY BACK TO CPU: cudaInGaugeEx->cpuGauge
    copyExtendedGauge(*cudaInGauge, *cudaInGaugeEx, QUDA_CUDA_FIELD_LOCATION);
  }

  checkQudaError();
  // copy the gauge field back to the host
  GaugeFixOVRQuda.TPSTART(QUDA_PROFILE_D2H);
  cudaInGauge->saveCPUField(*cpuGauge);
  GaugeFixOVRQuda.TPSTOP(QUDA_PROFILE_D2H);

  GaugeFixOVRQuda.TPSTOP(QUDA_PROFILE_TOTAL);

  if (param->make_resident_gauge) {
    if (gaugePrecise != nullptr) delete gaugePrecise;
    gaugePrecise = cudaInGauge;
  } else {
    delete cudaInGauge;
  }

  if(timeinfo){
    timeinfo[0] = GaugeFixOVRQuda.Last(QUDA_PROFILE_H2D);
    timeinfo[1] = GaugeFixOVRQuda.Last(QUDA_PROFILE_COMPUTE);
    timeinfo[2] = GaugeFixOVRQuda.Last(QUDA_PROFILE_D2H);
  }

  checkQudaError();
  return 0;
}

int computeGaugeFixingFFTQuda(void* gauge, const unsigned int gauge_dir,  const unsigned int Nsteps, \
  const unsigned int verbose_interval, const double alpha, const unsigned int autotune, const double tolerance, \
  const unsigned int  stopWtheta, QudaGaugeParam* param , double* timeinfo)
{

  GaugeFixFFTQuda.TPSTART(QUDA_PROFILE_TOTAL);

  checkGaugeParam(param);

  GaugeFixFFTQuda.TPSTART(QUDA_PROFILE_INIT);

  GaugeFieldParam gParam(gauge, *param);
  auto *cpuGauge = new cpuGaugeField(gParam);

  //gParam.pad = getFatLinkPadding(param->X);
  gParam.create      = QUDA_NULL_FIELD_CREATE;
  gParam.link_type   = param->type;
  gParam.reconstruct = param->reconstruct;
  gParam.order       = (gParam.Precision() == QUDA_DOUBLE_PRECISION || gParam.reconstruct == QUDA_RECONSTRUCT_NO ) ?
    QUDA_FLOAT2_GAUGE_ORDER : QUDA_FLOAT4_GAUGE_ORDER;

  auto *cudaInGauge = new cudaGaugeField(gParam);


  GaugeFixFFTQuda.TPSTOP(QUDA_PROFILE_INIT);

  GaugeFixFFTQuda.TPSTART(QUDA_PROFILE_H2D);

  //if (!param->use_resident_gauge) {   // load fields onto the device
  cudaInGauge->loadCPUField(*cpuGauge);
  /*} else { // or use resident fields already present
    if (!gaugePrecise) errorQuda("No resident gauge field allocated");
    cudaInGauge = gaugePrecise;
    gaugePrecise = nullptr;
  } */


  GaugeFixFFTQuda.TPSTOP(QUDA_PROFILE_H2D);

  // perform the update
  GaugeFixFFTQuda.TPSTART(QUDA_PROFILE_COMPUTE);
  checkQudaError();

  gaugefixingFFT(*cudaInGauge, gauge_dir, Nsteps, verbose_interval, alpha, autotune, tolerance, stopWtheta);

  GaugeFixFFTQuda.TPSTOP(QUDA_PROFILE_COMPUTE);

  checkQudaError();
  // copy the gauge field back to the host
  GaugeFixFFTQuda.TPSTART(QUDA_PROFILE_D2H);
  checkQudaError();
  cudaInGauge->saveCPUField(*cpuGauge);
  GaugeFixFFTQuda.TPSTOP(QUDA_PROFILE_D2H);
  checkQudaError();

  GaugeFixFFTQuda.TPSTOP(QUDA_PROFILE_TOTAL);

  if (param->make_resident_gauge) {
    if (gaugePrecise != nullptr) delete gaugePrecise;
    gaugePrecise = cudaInGauge;
  } else {
    delete cudaInGauge;
  }

  if(timeinfo){
    timeinfo[0] = GaugeFixFFTQuda.Last(QUDA_PROFILE_H2D);
    timeinfo[1] = GaugeFixFFTQuda.Last(QUDA_PROFILE_COMPUTE);
    timeinfo[2] = GaugeFixFFTQuda.Last(QUDA_PROFILE_D2H);
  }

  checkQudaError();
  return 0;
}

void contractQuda(const void *hp_x, const void *hp_y, void *h_result, const QudaContractType cType,
                  QudaInvertParam *param, const int *X)
{
  // DMH: Easiest way to construct ColorSpinorField? Do we require the user
  //     to declare and fill and invert_param, or can it just be hacked?.

  profileContract.TPSTART(QUDA_PROFILE_TOTAL);
  profileContract.TPSTART(QUDA_PROFILE_INIT);
  // wrap CPU host side pointers
  ColorSpinorParam cpuParam((void *)hp_x, *param, X, false, param->input_location);
  ColorSpinorField *h_x = ColorSpinorField::Create(cpuParam);

  cpuParam.v = (void *)hp_y;
  ColorSpinorField *h_y = ColorSpinorField::Create(cpuParam);

  // Create device parameter
  ColorSpinorParam cudaParam(cpuParam);
  cudaParam.location = QUDA_CUDA_FIELD_LOCATION;
  cudaParam.create = QUDA_NULL_FIELD_CREATE;
  // Quda uses Degrand-Rossi gamma basis for contractions and will
  // automatically reorder data if necessary.
  cudaParam.gammaBasis = QUDA_DEGRAND_ROSSI_GAMMA_BASIS;
  cudaParam.setPrecision(cpuParam.Precision(), cpuParam.Precision(), true);

  std::vector<ColorSpinorField *> x, y;
  x.push_back(ColorSpinorField::Create(cudaParam));
  y.push_back(ColorSpinorField::Create(cudaParam));

  size_t data_bytes = x[0]->Volume() * x[0]->Nspin() * x[0]->Nspin() * 2 * x[0]->Precision();
  void *d_result = pool_device_malloc(data_bytes);
  profileContract.TPSTOP(QUDA_PROFILE_INIT);

  profileContract.TPSTART(QUDA_PROFILE_H2D);
  *x[0] = *h_x;
  *y[0] = *h_y;
  profileContract.TPSTOP(QUDA_PROFILE_H2D);

  profileContract.TPSTART(QUDA_PROFILE_COMPUTE);
  contractQuda(*x[0], *y[0], d_result, cType);
  profileContract.TPSTOP(QUDA_PROFILE_COMPUTE);

  profileContract.TPSTART(QUDA_PROFILE_D2H);
  qudaMemcpy(h_result, d_result, data_bytes, qudaMemcpyDeviceToHost);
  profileContract.TPSTOP(QUDA_PROFILE_D2H);

  profileContract.TPSTART(QUDA_PROFILE_FREE);
  pool_device_free(d_result);
  delete x[0];
  delete y[0];
  delete h_y;
  delete h_x;
  profileContract.TPSTOP(QUDA_PROFILE_FREE);

  profileContract.TPSTOP(QUDA_PROFILE_TOTAL);
}

double qChargeQuda()
{
  profileQCharge.TPSTART(QUDA_PROFILE_TOTAL);

  cudaGaugeField *gauge = nullptr;
  if (!gaugeSmeared) {
    if (!extendedGaugeResident) extendedGaugeResident = createExtendedGauge(*gaugePrecise, R, profileQCharge);
    gauge = extendedGaugeResident;
  } else {
    gauge = gaugeSmeared;
  }
  // Do we keep the smeared extended field on memory, or the unsmeared one?

  profileQCharge.TPSTART(QUDA_PROFILE_INIT);
  // create the Fmunu field

  GaugeFieldParam tensorParam(gaugePrecise->X(), gauge->Precision(), QUDA_RECONSTRUCT_NO, 0, QUDA_TENSOR_GEOMETRY);
  tensorParam.siteSubset = QUDA_FULL_SITE_SUBSET;
  tensorParam.order = QUDA_FLOAT2_GAUGE_ORDER;
  tensorParam.ghostExchange = QUDA_GHOST_EXCHANGE_NO;
  cudaGaugeField Fmunu(tensorParam);

  profileQCharge.TPSTOP(QUDA_PROFILE_INIT);
  profileQCharge.TPSTART(QUDA_PROFILE_COMPUTE);

  computeFmunu(Fmunu, *gauge);
  double charge = quda::computeQCharge(Fmunu);

  profileQCharge.TPSTOP(QUDA_PROFILE_COMPUTE);
  profileQCharge.TPSTOP(QUDA_PROFILE_TOTAL);

  return charge;
}

double qChargeDensityQuda(void *h_qDensity)
{
  profileQCharge.TPSTART(QUDA_PROFILE_TOTAL);

  cudaGaugeField *gauge = nullptr;
  if (!gaugeSmeared) {
    if (!extendedGaugeResident) extendedGaugeResident = createExtendedGauge(*gaugePrecise, R, profileQCharge);
    gauge = extendedGaugeResident;
  } else {
    gauge = gaugeSmeared;
  }
  // Do we keep the smeared extended field on memory, or the unsmeared one?
  profileQCharge.TPSTART(QUDA_PROFILE_INIT);
  // create the Fmunu field
  GaugeFieldParam tensorParam(gaugePrecise->X(), gauge->Precision(), QUDA_RECONSTRUCT_NO, 0, QUDA_TENSOR_GEOMETRY);
  tensorParam.siteSubset = QUDA_FULL_SITE_SUBSET;
  tensorParam.order = QUDA_FLOAT2_GAUGE_ORDER;
  tensorParam.ghostExchange = QUDA_GHOST_EXCHANGE_NO;
  cudaGaugeField Fmunu(tensorParam);

  size_t size = Fmunu.Volume() * Fmunu.Precision();
  void *d_qDensity = device_malloc(size);
  profileQCharge.TPSTOP(QUDA_PROFILE_INIT);

  profileQCharge.TPSTART(QUDA_PROFILE_COMPUTE);
  computeFmunu(Fmunu, *gauge);
  double charge = quda::computeQChargeDensity(Fmunu, d_qDensity);
  profileQCharge.TPSTOP(QUDA_PROFILE_COMPUTE);

  profileQCharge.TPSTART(QUDA_PROFILE_D2H);
  qudaMemcpy(h_qDensity, d_qDensity, size, qudaMemcpyDeviceToHost);
  profileQCharge.TPSTOP(QUDA_PROFILE_D2H);

  profileQCharge.TPSTART(QUDA_PROFILE_FREE);
  device_free(d_qDensity);
  profileQCharge.TPSTOP(QUDA_PROFILE_FREE);

  profileQCharge.TPSTOP(QUDA_PROFILE_TOTAL);

  return charge;
}

#endif //ONEAPI<|MERGE_RESOLUTION|>--- conflicted
+++ resolved
@@ -672,12 +672,8 @@
   }
   cudaStreamCreateWithPriority(&streams[Nstream-1], qudaStreamDefault, leastPriority);
 
-<<<<<<< HEAD
-  checkCudaError();
+  checkQudaError();
 #ifdef DEVELOP_ONEAPI  
-=======
-  checkQudaError();
->>>>>>> bec9ea3b
   createDslashEvents();
 #endif //ONEAPI  
   blas::init();
