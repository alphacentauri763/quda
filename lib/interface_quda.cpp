#include <cmath>
#include <cstdio>
#include <cstdlib>
#include <cstring>
#include <iostream>
#include <sys/time.h>
#include <complex.h>

#include <quda.h>
#include <quda_fortran.h>
#include <quda_internal.h>
#include <comm_quda.h>
#include <tune_quda.h>
#include <blas_quda.h>
#include <gauge_field.h>
#include <dirac_quda.h>
#include <dslash_quda.h>
#include <invert_quda.h>
#include <eigensolve_quda.h>
#include <color_spinor_field.h>
#include <clover_field.h>
#include <llfat_quda.h>
#include <unitarization_links.h>
#include <algorithm>
#include <staggered_oprod.h>
#include <ks_improved_force.h>
#include <ks_force_quda.h>
#include <random_quda.h>
#include <mpi_comm_handle.h>

#include <multigrid.h>

#include <deflation.h>

#ifdef NUMA_NVML
#include <numa_affinity.h>
#endif

#ifdef QUDA_NVML
#include <nvml.h>
#endif

#include <cuda.h>

#include <ks_force_quda.h>

#ifdef GPU_GAUGE_FORCE
#include <gauge_force_quda.h>
#endif
#include <gauge_update_quda.h>

#define MAX(a,b) ((a)>(b)? (a):(b))
#define TDIFF(a,b) (b.tv_sec - a.tv_sec + 0.000001*(b.tv_usec - a.tv_usec))

#define MAX_GPU_NUM_PER_NODE 16

// define newQudaGaugeParam() and newQudaInvertParam()
#define INIT_PARAM
#include "check_params.h"
#undef INIT_PARAM

// define (static) checkGaugeParam() and checkInvertParam()
#define CHECK_PARAM
#include "check_params.h"
#undef CHECK_PARAM

// define printQudaGaugeParam() and printQudaInvertParam()
#define PRINT_PARAM
#include "check_params.h"
#undef PRINT_PARAM

#include <gauge_tools.h>
#include <contract_quda.h>
#include <momentum.h>


#include <cuda_profiler_api.h>

using namespace quda;

static int R[4] = {0, 0, 0, 0};
// setting this to false prevents redundant halo exchange but isn't yet compatible with HISQ / ASQTAD kernels
static bool redundant_comms = false;

#include <blas_cublas.h>

//for MAGMA lib:
#include <blas_magma.h>

static bool InitMagma = false;

void openMagma() {

  if (!InitMagma) {
    OpenMagma();
    InitMagma = true;
  } else {
    printfQuda("\nMAGMA library was already initialized..\n");
  }

}

void closeMagma(){

  if (InitMagma) {
    CloseMagma();
    InitMagma = false;
  } else {
    printfQuda("\nMAGMA library was not initialized..\n");
  }

}

cudaGaugeField *gaugePrecise = nullptr;
cudaGaugeField *gaugeSloppy = nullptr;
cudaGaugeField *gaugePrecondition = nullptr;
cudaGaugeField *gaugeRefinement = nullptr;
cudaGaugeField *gaugeExtended = nullptr;

cudaGaugeField *gaugeFatPrecise = nullptr;
cudaGaugeField *gaugeFatSloppy = nullptr;
cudaGaugeField *gaugeFatPrecondition = nullptr;
cudaGaugeField *gaugeFatRefinement = nullptr;
cudaGaugeField *gaugeFatExtended = nullptr;

cudaGaugeField *gaugeLongExtended = nullptr;
cudaGaugeField *gaugeLongPrecise = nullptr;
cudaGaugeField *gaugeLongSloppy = nullptr;
cudaGaugeField *gaugeLongPrecondition = nullptr;
cudaGaugeField *gaugeLongRefinement = nullptr;

cudaGaugeField *gaugeSmeared = nullptr;

cudaCloverField *cloverPrecise = nullptr;
cudaCloverField *cloverSloppy = nullptr;
cudaCloverField *cloverPrecondition = nullptr;
cudaCloverField *cloverRefinement = nullptr;

cudaGaugeField *momResident = nullptr;
cudaGaugeField *extendedGaugeResident = nullptr;

std::vector<cudaColorSpinorField*> solutionResident;

// vector of spinors used for forecasting solutions in HMC
#define QUDA_MAX_CHRONO 12
// each entry is one p
std::vector< std::vector<ColorSpinorField*> > chronoResident(QUDA_MAX_CHRONO);

// Mapped memory buffer used to hold unitarization failures
static int *num_failures_h = nullptr;
static int *num_failures_d = nullptr;

cudaDeviceProp deviceProp;
qudaStream_t *streams;

static bool initialized = false;

//!< Profiler for initQuda
static TimeProfile profileInit("initQuda");

//!< Profile for loadGaugeQuda / saveGaugeQuda
static TimeProfile profileGauge("loadGaugeQuda");

//!< Profile for loadCloverQuda
static TimeProfile profileClover("loadCloverQuda");

//!< Profiler for dslashQuda
static TimeProfile profileDslash("dslashQuda");

//!< Profiler for invertQuda
static TimeProfile profileInvert("invertQuda");

//!< Profiler for invertMultiShiftQuda
static TimeProfile profileMulti("invertMultiShiftQuda");

//!< Profiler for eigensolveQuda
static TimeProfile profileEigensolve("eigensolveQuda");

//!< Profiler for computeFatLinkQuda
static TimeProfile profileFatLink("computeKSLinkQuda");

//!< Profiler for computeGaugeForceQuda
static TimeProfile profileGaugeForce("computeGaugeForceQuda");

//!<Profiler for updateGaugeFieldQuda
static TimeProfile profileGaugeUpdate("updateGaugeFieldQuda");

//!<Profiler for createExtendedGaugeField
static TimeProfile profileExtendedGauge("createExtendedGaugeField");

//!<Profiler for computeCloverForceQuda
static TimeProfile profileCloverForce("computeCloverForceQuda");

//!<Profiler for computeStaggeredForceQuda
static TimeProfile profileStaggeredForce("computeStaggeredForceQuda");

//!<Profiler for computeHISQForceQuda
static TimeProfile profileHISQForce("computeHISQForceQuda");

//!<Profiler for plaqQuda
static TimeProfile profilePlaq("plaqQuda");

//!< Profiler for wuppertalQuda
static TimeProfile profileWuppertal("wuppertalQuda");

//!<Profiler for gaussQuda
static TimeProfile profileGauss("gaussQuda");

//!< Profiler for gaugeObservableQuda
static TimeProfile profileGaugeObs("gaugeObservablesQuda");

//!< Profiler for APEQuda
static TimeProfile profileAPE("APEQuda");

//!< Profiler for STOUTQuda
static TimeProfile profileSTOUT("STOUTQuda");

//!< Profiler for OvrImpSTOUTQuda
static TimeProfile profileOvrImpSTOUT("OvrImpSTOUTQuda");

//!< Profiler for wFlowQuda
static TimeProfile profileWFlow("wFlowQuda");

//!< Profiler for projectSU3Quda
static TimeProfile profileProject("projectSU3Quda");

//!< Profiler for staggeredPhaseQuda
static TimeProfile profilePhase("staggeredPhaseQuda");

//!< Profiler for contractions
static TimeProfile profileContract("contractQuda");

//!< Profiler for sink projection
static TimeProfile profileSinkProject("sinkProjectQuda");

//!< Profiler for baryon kernel
static TimeProfile profileBaryonKernel("baryonKernelQuda");

//!< Profiler for accumulate evecs
static TimeProfile profileAccumulateEvecs("accumulateEvecsQuda");

//!< Profiler for color contract
static TimeProfile profileColorContract("colorContractQuda");

//!< Profiler for color cross
static TimeProfile profileColorCross("colorCrossQuda");

//!< Profiler for cublas
static TimeProfile profileCuBLAS("cublasQuda");

//!< Profiler for covariant derivative
static TimeProfile profileCovDev("covDevQuda");

//!< Profiler for momentum action
static TimeProfile profileMomAction("momActionQuda");

//!< Profiler for endQuda
static TimeProfile profileEnd("endQuda");

//!< Profiler for GaugeFixing
static TimeProfile GaugeFixFFTQuda("GaugeFixFFTQuda");
static TimeProfile GaugeFixOVRQuda("GaugeFixOVRQuda");

//!< Profiler for toal time spend between init and end
static TimeProfile profileInit2End("initQuda-endQuda",false);

static bool enable_profiler = false;
static bool do_not_profile_quda = false;

static void profilerStart(const char *f) {



  static std::vector<int> target_list;
  static bool enable = false;
  static bool init = false;
  if (!init) {
    char *profile_target_env = getenv("QUDA_ENABLE_TARGET_PROFILE"); // selectively enable profiling for a given solve

    if ( profile_target_env ) {
      std::stringstream target_stream(profile_target_env);

      int target;
      while(target_stream >> target) {
       target_list.push_back(target);
       if (target_stream.peek() == ',') target_stream.ignore();
     }

     if (target_list.size() > 0) {
       std::sort(target_list.begin(), target_list.end());
       target_list.erase( unique( target_list.begin(), target_list.end() ), target_list.end() );
       warningQuda("Targeted profiling enabled for %lu functions\n", target_list.size());
       enable = true;
     }
   }


    char* donotprofile_env = getenv("QUDA_DO_NOT_PROFILE"); // disable profiling of QUDA parts
    if (donotprofile_env && (!(strcmp(donotprofile_env, "0") == 0)))  {
      do_not_profile_quda=true;
      printfQuda("Disabling profiling in QUDA\n");
    }
    init = true;
  }

  static int target_count = 0;
  static unsigned int i = 0;
  if (do_not_profile_quda){
    cudaProfilerStop();
    printfQuda("Stopping profiling in QUDA\n");
  } else {
    if (enable) {
      if (i < target_list.size() && target_count++ == target_list[i]) {
        enable_profiler = true;
        printfQuda("Starting profiling for %s\n", f);
        cudaProfilerStart();
      i++; // advance to next target
    }
  }
}
}

static void profilerStop(const char *f) {
  if(do_not_profile_quda){
    cudaProfilerStart();
  } else {

    if (enable_profiler) {
      printfQuda("Stopping profiling for %s\n", f);
      cudaProfilerStop();
      enable_profiler = false;
    }
  }
}


namespace quda {
  void printLaunchTimer();
}

void setVerbosityQuda(QudaVerbosity verbosity, const char prefix[], FILE *outfile)
{
  setVerbosity(verbosity);
  setOutputPrefix(prefix);
  setOutputFile(outfile);
}


typedef struct {
  int ndim;
  int dims[QUDA_MAX_DIM];
} LexMapData;

/**
 * For MPI, the default node mapping is lexicographical with t varying fastest.
 */
static int lex_rank_from_coords(const int *coords, void *fdata)
{
  auto *md = static_cast<LexMapData *>(fdata);

  int rank = coords[0];
  for (int i = 1; i < md->ndim; i++) {
    rank = md->dims[i] * rank + coords[i];
  }
  return rank;
}

#ifdef QMP_COMMS
/**
 * For QMP, we use the existing logical topology if already declared.
 */
static int qmp_rank_from_coords(const int *coords, void *fdata)
{
  return QMP_get_node_number_from(coords);
}
#endif

// Provision for user control over MPI comm handle
// Assumes an MPI implementation of QMP

#if defined(QMP_COMMS) || defined(MPI_COMMS)
MPI_Comm MPI_COMM_HANDLE;
static int user_set_comm_handle = 0;
#endif

void setMPICommHandleQuda(void *mycomm)
{
#if defined(QMP_COMMS) || defined(MPI_COMMS)
  MPI_COMM_HANDLE = *((MPI_Comm *)mycomm);
  user_set_comm_handle = 1;
#endif
}

#ifdef QMP_COMMS
static void initQMPComms(void)
{
  // Default comm handle is taken from QMP
  // WARNING: Assumes an MPI implementation of QMP
  if (!user_set_comm_handle) {
    void *mycomm;
    QMP_get_mpi_comm(QMP_comm_get_default(), &mycomm);
    setMPICommHandleQuda(mycomm);
  }
}
#elif defined(MPI_COMMS)
static void initMPIComms(void)
{
  // Default comm handle is MPI_COMM_WORLD
  if (!user_set_comm_handle) {
    static MPI_Comm mycomm;
    MPI_Comm_dup(MPI_COMM_WORLD, &mycomm);
    setMPICommHandleQuda((void *)&mycomm);
  }
}
#endif

static bool comms_initialized = false;

void initCommsGridQuda(int nDim, const int *dims, QudaCommsMap func, void *fdata)
{
  if (comms_initialized) return;

#if QMP_COMMS
  initQMPComms();
#elif defined(MPI_COMMS)
  initMPIComms();
#endif

  if (nDim != 4) {
    errorQuda("Number of communication grid dimensions must be 4");
  }

  LexMapData map_data;
  if (!func) {

#if QMP_COMMS
    if (QMP_logical_topology_is_declared()) {
      if (QMP_get_logical_number_of_dimensions() != 4) {
        errorQuda("QMP logical topology must have 4 dimensions");
      }
      for (int i=0; i<nDim; i++) {
        int qdim = QMP_get_logical_dimensions()[i];
        if(qdim != dims[i]) {
          errorQuda("QMP logical dims[%d]=%d does not match dims[%d]=%d argument", i, qdim, i, dims[i]);
        }
      }
      fdata = nullptr;
      func = qmp_rank_from_coords;
    } else {
      warningQuda("QMP logical topology is undeclared; using default lexicographical ordering");
#endif

      map_data.ndim = nDim;
      for (int i=0; i<nDim; i++) {
        map_data.dims[i] = dims[i];
      }
      fdata = (void *) &map_data;
      func = lex_rank_from_coords;

#if QMP_COMMS
    }
#endif

  }
  comm_init(nDim, dims, func, fdata);
  comms_initialized = true;
}


static void init_default_comms()
{
#if defined(QMP_COMMS)
  if (QMP_logical_topology_is_declared()) {
    int ndim = QMP_get_logical_number_of_dimensions();
    const int *dims = QMP_get_logical_dimensions();
    initCommsGridQuda(ndim, dims, nullptr, nullptr);
  } else {
    errorQuda("initQuda() called without prior call to initCommsGridQuda(),"
        " and QMP logical topology has not been declared");
  }
#elif defined(MPI_COMMS)
  errorQuda("When using MPI for communications, initCommsGridQuda() must be called before initQuda()");
#else // single-GPU
  const int dims[4] = {1, 1, 1, 1};
  initCommsGridQuda(4, dims, nullptr, nullptr);
#endif
}


#define STR_(x) #x
#define STR(x) STR_(x)
  static const std::string quda_version = STR(QUDA_VERSION_MAJOR) "." STR(QUDA_VERSION_MINOR) "." STR(QUDA_VERSION_SUBMINOR);
#undef STR
#undef STR_

extern char* gitversion;

/*
 * Set the device that QUDA uses.
 */
void initQudaDevice(int dev) {

  //static bool initialized = false;
  if (initialized) return;
  initialized = true;

  profileInit2End.TPSTART(QUDA_PROFILE_TOTAL);
  profileInit.TPSTART(QUDA_PROFILE_TOTAL);
  profileInit.TPSTART(QUDA_PROFILE_INIT);

  if (getVerbosity() >= QUDA_SUMMARIZE) {
#ifdef GITVERSION
    printfQuda("QUDA %s (git %s)\n",quda_version.c_str(),gitversion);
#else
    printfQuda("QUDA %s\n",quda_version.c_str());
#endif
  }

  int driver_version;
  cudaDriverGetVersion(&driver_version);
  printfQuda("CUDA Driver version = %d\n", driver_version);

  int runtime_version;
  cudaRuntimeGetVersion(&runtime_version);
  printfQuda("CUDA Runtime version = %d\n", runtime_version);

#ifdef QUDA_NVML
  nvmlReturn_t result = nvmlInit();
  if (NVML_SUCCESS != result) errorQuda("NVML Init failed with error %d", result);
  const int length = 80;
  char graphics_version[length];
  result = nvmlSystemGetDriverVersion(graphics_version, length);
  if (NVML_SUCCESS != result) errorQuda("nvmlSystemGetDriverVersion failed with error %d", result);
  printfQuda("Graphic driver version = %s\n", graphics_version);
  result = nvmlShutdown();
  if (NVML_SUCCESS != result) errorQuda("NVML Shutdown failed with error %d", result);
#endif

#if defined(MULTI_GPU) && (CUDA_VERSION == 4000)
  //check if CUDA_NIC_INTEROP is set to 1 in the enviroment
  // not needed for CUDA >= 4.1
  char* cni_str = getenv("CUDA_NIC_INTEROP");
  if(cni_str == nullptr){
    errorQuda("Environment variable CUDA_NIC_INTEROP is not set");
  }
  int cni_int = atoi(cni_str);
  if (cni_int != 1){
    errorQuda("Environment variable CUDA_NIC_INTEROP is not set to 1");
  }
#endif

  int deviceCount;
  cudaGetDeviceCount(&deviceCount);
  if (deviceCount == 0) {
    errorQuda("No CUDA devices found");
  }

  for(int i=0; i<deviceCount; i++) {
    cudaGetDeviceProperties(&deviceProp, i);
    checkCudaErrorNoSync(); // "NoSync" for correctness in HOST_DEBUG mode
    if (getVerbosity() >= QUDA_SUMMARIZE) {
      printfQuda("Found device %d: %s\n", i, deviceProp.name);
    }
  }

#ifdef MULTI_GPU
  if (dev < 0) {
    if (!comms_initialized) {
      errorQuda("initDeviceQuda() called with a negative device ordinal, but comms have not been initialized");
    }
    dev = comm_gpuid();
  }
#else
  if (dev < 0 || dev >= 16) errorQuda("Invalid device number %d", dev);
#endif

  cudaGetDeviceProperties(&deviceProp, dev);
  checkCudaErrorNoSync(); // "NoSync" for correctness in HOST_DEBUG mode
  if (deviceProp.major < 1) {
    errorQuda("Device %d does not support CUDA", dev);
  }


// Check GPU and QUDA build compatibiliy
// 4 cases:
// a) QUDA and GPU match: great
// b) QUDA built for higher compute capability: error
// c) QUDA built for lower major compute capability: warn if QUDA_ALLOW_JIT, else error
// d) QUDA built for same major compute capability but lower minor: warn

  const int my_major = __COMPUTE_CAPABILITY__ / 100;
  const int my_minor = (__COMPUTE_CAPABILITY__  - my_major * 100) / 10;
// b) UDA was compiled for a higher compute capability
  if (deviceProp.major * 100 + deviceProp.minor * 10 < __COMPUTE_CAPABILITY__)
    errorQuda("** Running on a device with compute capability %i.%i but QUDA was compiled for %i.%i. ** \n --- Please set the correct QUDA_GPU_ARCH when running cmake.\n", deviceProp.major, deviceProp.minor, my_major, my_minor);


// c) QUDA was compiled for a lower compute capability
  if (deviceProp.major < my_major) {
    char *allow_jit_env = getenv("QUDA_ALLOW_JIT");
    if (allow_jit_env && strcmp(allow_jit_env, "1") == 0) {
      if (getVerbosity() > QUDA_SILENT) warningQuda("** Running on a device with compute capability %i.%i but QUDA was compiled for %i.%i. **\n -- Jitting the PTX since QUDA_ALLOW_JIT=1 was set. Note that this will take some time.\n", deviceProp.major, deviceProp.minor, my_major, my_minor);
    } else {
      errorQuda("** Running on a device with compute capability %i.%i but QUDA was compiled for %i.%i. **\n --- Please set the correct QUDA_GPU_ARCH when running cmake.\n If you want the PTX to be jitted for your current GPU arch please set the enviroment variable QUDA_ALLOW_JIT=1.", deviceProp.major, deviceProp.minor, my_major, my_minor);
    }
  }
// d) QUDA built for same major compute capability but lower minor
  if (deviceProp.major == my_major and deviceProp.minor > my_minor) {
    warningQuda("** Running on a device with compute capability %i.%i but QUDA was compiled for %i.%i. **\n -- This might result in a lower performance. Please consider adjusting QUDA_GPU_ARCH when running cmake.\n", deviceProp.major, deviceProp.minor, my_major, my_minor);
  }

  if (getVerbosity() >= QUDA_SUMMARIZE) {
    printfQuda("Using device %d: %s\n", dev, deviceProp.name);
  }
#ifndef USE_QDPJIT
  cudaSetDevice(dev);
  checkCudaErrorNoSync(); // "NoSync" for correctness in HOST_DEBUG mode
#endif


#if ((CUDA_VERSION >= 6000) && defined NUMA_NVML)
  char *enable_numa_env = getenv("QUDA_ENABLE_NUMA");
  if (enable_numa_env && strcmp(enable_numa_env, "0") == 0) {
    if (getVerbosity() > QUDA_SILENT) printfQuda("Disabling numa_affinity\n");
  }
  else{
    setNumaAffinityNVML(dev);
  }
#endif



  cudaDeviceSetCacheConfig(cudaFuncCachePreferL1);
  //cudaDeviceSetSharedMemConfig(cudaSharedMemBankSizeEightByte);
  // cudaGetDeviceProperties(&deviceProp, dev);

  { // determine if we will do CPU or GPU data reordering (default is GPU)
    char *reorder_str = getenv("QUDA_REORDER_LOCATION");

    if (!reorder_str || (strcmp(reorder_str,"CPU") && strcmp(reorder_str,"cpu")) ) {
      warningQuda("Data reordering done on GPU (set with QUDA_REORDER_LOCATION=GPU/CPU)");
      reorder_location_set(QUDA_CUDA_FIELD_LOCATION);
    } else {
      warningQuda("Data reordering done on CPU (set with QUDA_REORDER_LOCATION=GPU/CPU)");
      reorder_location_set(QUDA_CPU_FIELD_LOCATION);
    }
  }

  profileInit.TPSTOP(QUDA_PROFILE_INIT);
  profileInit.TPSTOP(QUDA_PROFILE_TOTAL);
}

void printDeviceProp()
{

  int dev_count;
  cudaGetDeviceCount(&dev_count);
  int device;
  for (device = 0; device < dev_count; device++) {

    // cudaDeviceProp deviceProp;
    cudaGetDeviceProperties(&deviceProp, device);
    printfQuda("%d - name:                    %s\n", device, deviceProp.name);
    printfQuda("%d - totalGlobalMem:          %lu bytes ( %.2f Gbytes)\n", device, deviceProp.totalGlobalMem,
               deviceProp.totalGlobalMem / (float)(1024 * 1024 * 1024));
    printfQuda("%d - sharedMemPerBlock:       %lu bytes ( %.2f Kbytes)\n", device, deviceProp.sharedMemPerBlock,
               deviceProp.sharedMemPerBlock / (float)1024);
    printfQuda("%d - regsPerBlock:            %d\n", device, deviceProp.regsPerBlock);
    printfQuda("%d - warpSize:                %d\n", device, deviceProp.warpSize);
    printfQuda("%d - memPitch:                %lu\n", device, deviceProp.memPitch);
    printfQuda("%d - maxThreadsPerBlock:      %d\n", device, deviceProp.maxThreadsPerBlock);
    printfQuda("%d - maxThreadsDim[0]:        %d\n", device, deviceProp.maxThreadsDim[0]);
    printfQuda("%d - maxThreadsDim[1]:        %d\n", device, deviceProp.maxThreadsDim[1]);
    printfQuda("%d - maxThreadsDim[2]:        %d\n", device, deviceProp.maxThreadsDim[2]);
    printfQuda("%d - maxGridSize[0]:          %d\n", device, deviceProp.maxGridSize[0]);
    printfQuda("%d - maxGridSize[1]:          %d\n", device, deviceProp.maxGridSize[1]);
    printfQuda("%d - maxGridSize[2]:          %d\n", device, deviceProp.maxGridSize[2]);
    printfQuda("%d - totalConstMem:           %lu bytes ( %.2f Kbytes)\n", device, deviceProp.totalConstMem,
               deviceProp.totalConstMem / (float)1024);
    printfQuda("%d - compute capability:      %d.%d\n", device, deviceProp.major, deviceProp.minor);
    printfQuda("%d - deviceOverlap            %s\n", device, (deviceProp.deviceOverlap ? "true" : "false"));
    printfQuda("%d - multiProcessorCount      %d\n", device, deviceProp.multiProcessorCount);
    printfQuda("%d - kernelExecTimeoutEnabled %s\n", device, (deviceProp.kernelExecTimeoutEnabled ? "true" : "false"));
    printfQuda("%d - integrated               %s\n", device, (deviceProp.integrated ? "true" : "false"));
    printfQuda("%d - canMapHostMemory         %s\n", device, (deviceProp.canMapHostMemory ? "true" : "false"));
    switch (deviceProp.computeMode) {
    case 0: printfQuda("%d - computeMode              0: cudaComputeModeDefault\n", device); break;
    case 1: printfQuda("%d - computeMode              1: cudaComputeModeExclusive\n", device); break;
    case 2: printfQuda("%d - computeMode              2: cudaComputeModeProhibited\n", device); break;
    case 3: printfQuda("%d - computeMode              3: cudaComputeModeExclusiveProcess\n", device); break;
    default: errorQuda("Unknown deviceProp.computeMode.");
    }

    printfQuda("%d - surfaceAlignment         %lu\n", device, deviceProp.surfaceAlignment);
    printfQuda("%d - concurrentKernels        %s\n", device, (deviceProp.concurrentKernels ? "true" : "false"));
    printfQuda("%d - ECCEnabled               %s\n", device, (deviceProp.ECCEnabled ? "true" : "false"));
    printfQuda("%d - pciBusID                 %d\n", device, deviceProp.pciBusID);
    printfQuda("%d - pciDeviceID              %d\n", device, deviceProp.pciDeviceID);
    printfQuda("%d - pciDomainID              %d\n", device, deviceProp.pciDomainID);
    printfQuda("%d - tccDriver                %s\n", device, (deviceProp.tccDriver ? "true" : "false"));
    switch (deviceProp.asyncEngineCount) {
    case 0: printfQuda("%d - asyncEngineCount         1: host -> device only\n", device); break;
    case 1: printfQuda("%d - asyncEngineCount         2: host <-> device\n", device); break;
    case 2: printfQuda("%d - asyncEngineCount         0: not supported\n", device); break;
    default: errorQuda("Unknown deviceProp.asyncEngineCount.");
    }
    printfQuda("%d - unifiedAddressing        %s\n", device, (deviceProp.unifiedAddressing ? "true" : "false"));
    printfQuda("%d - memoryClockRate          %d kilohertz\n", device, deviceProp.memoryClockRate);
    printfQuda("%d - memoryBusWidth           %d bits\n", device, deviceProp.memoryBusWidth);
    printfQuda("%d - l2CacheSize              %d bytes\n", device, deviceProp.l2CacheSize);
    printfQuda("%d - maxThreadsPerMultiProcessor          %d\n\n", device, deviceProp.maxThreadsPerMultiProcessor);
  }
}

/*
 * Any persistent memory allocations that QUDA uses are done here.
 */
void initQudaMemory()
{
  profileInit.TPSTART(QUDA_PROFILE_TOTAL);
  profileInit.TPSTART(QUDA_PROFILE_INIT);

  if (!comms_initialized) init_default_comms();

  streams = new qudaStream_t[Nstream];

  int greatestPriority;
  int leastPriority;
  cudaDeviceGetStreamPriorityRange(&leastPriority, &greatestPriority);
  for (int i=0; i<Nstream-1; i++) {
    cudaStreamCreateWithPriority(&streams[i], cudaStreamDefault, greatestPriority);
  }
  cudaStreamCreateWithPriority(&streams[Nstream-1], cudaStreamDefault, leastPriority);

  checkCudaError();
  createDslashEvents();
  blas::init();
  cublas::init();

  // initalize the memory pool allocators
  pool::init();

  num_failures_h = static_cast<int*>(mapped_malloc(sizeof(int)));
  cudaHostGetDevicePointer(&num_failures_d, num_failures_h, 0);

  loadTuneCache();

  for (int d=0; d<4; d++) R[d] = 2 * (redundant_comms || commDimPartitioned(d));

  profileInit.TPSTOP(QUDA_PROFILE_INIT);
  profileInit.TPSTOP(QUDA_PROFILE_TOTAL);
}

void updateR()
{
  for (int d=0; d<4; d++) R[d] = 2 * (redundant_comms || commDimPartitioned(d));
}

void initQuda(int dev)
{
  // initialize communications topology, if not already done explicitly via initCommsGridQuda()
  if (!comms_initialized) init_default_comms();

  // set the device that QUDA uses
  initQudaDevice(dev);

  // set the persistant memory allocations that QUDA uses (Blas, streams, etc.)
  initQudaMemory();
}

// This is a flag used to signal when we have downloaded new gauge
// field.  Set by loadGaugeQuda and consumed by loadCloverQuda as one
// possible flag to indicate we need to recompute the clover field
static bool invalidate_clover = true;

void loadGaugeQuda(void *h_gauge, QudaGaugeParam *param)
{
  profileGauge.TPSTART(QUDA_PROFILE_TOTAL);

  if (!initialized) errorQuda("QUDA not initialized");
  if (getVerbosity() == QUDA_DEBUG_VERBOSE) printQudaGaugeParam(param);

  checkGaugeParam(param);

  profileGauge.TPSTART(QUDA_PROFILE_INIT);
  // Set the specific input parameters and create the cpu gauge field
  GaugeFieldParam gauge_param(h_gauge, *param);

  if (gauge_param.order <= 4) gauge_param.ghostExchange = QUDA_GHOST_EXCHANGE_NO;
  GaugeField *in = (param->location == QUDA_CPU_FIELD_LOCATION) ?
    static_cast<GaugeField*>(new cpuGaugeField(gauge_param)) :
    static_cast<GaugeField*>(new cudaGaugeField(gauge_param));

  if (in->Order() == QUDA_BQCD_GAUGE_ORDER) {
    static size_t checksum = SIZE_MAX;
    size_t in_checksum = in->checksum(true);
    if (in_checksum == checksum) {
      if (getVerbosity() >= QUDA_VERBOSE) printfQuda("Gauge field unchanged - using cached gauge field %lu\n", checksum);
      profileGauge.TPSTOP(QUDA_PROFILE_INIT);
      profileGauge.TPSTOP(QUDA_PROFILE_TOTAL);
      delete in;
      invalidate_clover = false;
      return;
    }
    checksum = in_checksum;
    invalidate_clover = true;
  }

  // free any current gauge field before new allocations to reduce memory overhead
  switch (param->type) {
    case QUDA_WILSON_LINKS:
      if (gaugeRefinement != gaugeSloppy && gaugeRefinement) delete gaugeRefinement;
      if (gaugeSloppy != gaugePrecondition && gaugePrecise != gaugePrecondition && gaugePrecondition)
        delete gaugePrecondition;
      if (gaugePrecise != gaugeSloppy && gaugeSloppy) delete gaugeSloppy;
      if (gaugePrecise && !param->use_resident_gauge) delete gaugePrecise;
      break;
    case QUDA_ASQTAD_FAT_LINKS:
      if (gaugeFatRefinement != gaugeFatSloppy && gaugeFatRefinement) delete gaugeFatRefinement;
      if (gaugeFatSloppy != gaugeFatPrecondition && gaugeFatPrecise != gaugeFatPrecondition && gaugeFatPrecondition)
        delete gaugeFatPrecondition;
      if (gaugeFatPrecise != gaugeFatSloppy && gaugeFatSloppy) delete gaugeFatSloppy;
      if (gaugeFatPrecise && !param->use_resident_gauge) delete gaugeFatPrecise;
      break;
    case QUDA_ASQTAD_LONG_LINKS:
      if (gaugeLongRefinement != gaugeLongSloppy && gaugeLongRefinement) delete gaugeLongRefinement;
      if (gaugeLongSloppy != gaugeLongPrecondition && gaugeLongPrecise != gaugeLongPrecondition && gaugeLongPrecondition)
        delete gaugeLongPrecondition;
      if (gaugeLongPrecise != gaugeLongSloppy && gaugeLongSloppy) delete gaugeLongSloppy;
      if (gaugeLongPrecise) delete gaugeLongPrecise;
      break;
    case QUDA_SMEARED_LINKS:
      if (gaugeSmeared) delete gaugeSmeared;
      break;
    default:
      errorQuda("Invalid gauge type %d", param->type);
  }

  // if not preserving then copy the gauge field passed in
  cudaGaugeField *precise = nullptr;

  // switch the parameters for creating the mirror precise cuda gauge field
  gauge_param.create = QUDA_NULL_FIELD_CREATE;
  gauge_param.reconstruct = param->reconstruct;
  gauge_param.setPrecision(param->cuda_prec, true);
  gauge_param.ghostExchange = QUDA_GHOST_EXCHANGE_PAD;
  gauge_param.pad = param->ga_pad;

  precise = new cudaGaugeField(gauge_param);

  if (param->use_resident_gauge) {
    if(gaugePrecise == nullptr) errorQuda("No resident gauge field");
    // copy rather than point at to ensure that the padded region is filled in
    precise->copy(*gaugePrecise);
    precise->exchangeGhost();
    delete gaugePrecise;
    gaugePrecise = nullptr;
    profileGauge.TPSTOP(QUDA_PROFILE_INIT);
  } else {
    profileGauge.TPSTOP(QUDA_PROFILE_INIT);
    profileGauge.TPSTART(QUDA_PROFILE_H2D);
    precise->copy(*in);
    profileGauge.TPSTOP(QUDA_PROFILE_H2D);
  }

  // for gaugeSmeared we are interested only in the precise version
  if (param->type == QUDA_SMEARED_LINKS) {
    gaugeSmeared = createExtendedGauge(*precise, R, profileGauge);

    profileGauge.TPSTART(QUDA_PROFILE_FREE);
    delete precise;
    delete in;
    profileGauge.TPSTOP(QUDA_PROFILE_FREE);

    profileGauge.TPSTOP(QUDA_PROFILE_TOTAL);
    return;
  }

  // creating sloppy fields isn't really compute, but it is work done on the gpu
  profileGauge.TPSTART(QUDA_PROFILE_COMPUTE);

  // switch the parameters for creating the mirror sloppy cuda gauge field
  gauge_param.reconstruct = param->reconstruct_sloppy;
  gauge_param.setPrecision(param->cuda_prec_sloppy, true);
  cudaGaugeField *sloppy = nullptr;
  if (param->cuda_prec == param->cuda_prec_sloppy && param->reconstruct == param->reconstruct_sloppy) {
    sloppy = precise;
  } else {
    sloppy = new cudaGaugeField(gauge_param);
    sloppy->copy(*precise);
  }

  // switch the parameters for creating the mirror preconditioner cuda gauge field
  gauge_param.reconstruct = param->reconstruct_precondition;
  gauge_param.setPrecision(param->cuda_prec_precondition, true);
  cudaGaugeField *precondition = nullptr;
  if (param->cuda_prec == param->cuda_prec_precondition && param->reconstruct == param->reconstruct_precondition) {
    precondition = precise;
  } else if (param->cuda_prec_sloppy == param->cuda_prec_precondition
             && param->reconstruct_sloppy == param->reconstruct_precondition) {
    precondition = sloppy;
  } else {
    precondition = new cudaGaugeField(gauge_param);
    precondition->copy(*precise);
  }

  // switch the parameters for creating the refinement cuda gauge field
  gauge_param.reconstruct = param->reconstruct_refinement_sloppy;
  gauge_param.setPrecision(param->cuda_prec_refinement_sloppy, true);
  cudaGaugeField *refinement = nullptr;
  if (param->cuda_prec_sloppy == param->cuda_prec_refinement_sloppy
      && param->reconstruct_sloppy == param->reconstruct_refinement_sloppy) {
    refinement = sloppy;
  } else {
    refinement = new cudaGaugeField(gauge_param);
    refinement->copy(*sloppy);
  }

  profileGauge.TPSTOP(QUDA_PROFILE_COMPUTE);

  // create an extended preconditioning field
  cudaGaugeField* extended = nullptr;
  if (param->overlap){
    int R[4]; // domain-overlap widths in different directions
    for (int i=0; i<4; ++i) R[i] = param->overlap*commDimPartitioned(i);
    extended = createExtendedGauge(*precondition, R, profileGauge);
  }

  switch (param->type) {
    case QUDA_WILSON_LINKS:
      gaugePrecise = precise;
      gaugeSloppy = sloppy;
      gaugePrecondition = precondition;
      gaugeRefinement = refinement;

      if(param->overlap) gaugeExtended = extended;
      break;
    case QUDA_ASQTAD_FAT_LINKS:
      gaugeFatPrecise = precise;
      gaugeFatSloppy = sloppy;
      gaugeFatPrecondition = precondition;
      gaugeFatRefinement = refinement;

      if(param->overlap){
        if(gaugeFatExtended) errorQuda("Extended gauge fat field already allocated");
	gaugeFatExtended = extended;
      }
      break;
    case QUDA_ASQTAD_LONG_LINKS:
      gaugeLongPrecise = precise;
      gaugeLongSloppy = sloppy;
      gaugeLongPrecondition = precondition;
      gaugeLongRefinement = refinement;

      if(param->overlap){
        if(gaugeLongExtended) errorQuda("Extended gauge long field already allocated");
   	gaugeLongExtended = extended;
      }
      break;
    default:
      errorQuda("Invalid gauge type %d", param->type);
  }

  profileGauge.TPSTART(QUDA_PROFILE_FREE);
  delete in;
  profileGauge.TPSTOP(QUDA_PROFILE_FREE);

  if (extendedGaugeResident) {
    // updated the resident gauge field if needed
    const int *R_ = extendedGaugeResident->R();
    const int R[] = { R_[0], R_[1], R_[2], R_[3] };
    QudaReconstructType recon = extendedGaugeResident->Reconstruct();
    delete extendedGaugeResident;

    extendedGaugeResident = createExtendedGauge(*gaugePrecise, R, profileGauge, false, recon);
  }

  saveTuneCache();

  profileGauge.TPSTOP(QUDA_PROFILE_TOTAL);
}

void saveGaugeQuda(void *h_gauge, QudaGaugeParam *param)
{
  profileGauge.TPSTART(QUDA_PROFILE_TOTAL);

  if (param->location != QUDA_CPU_FIELD_LOCATION)
    errorQuda("Non-cpu output location not yet supported");

  if (!initialized) errorQuda("QUDA not initialized");
  checkGaugeParam(param);

  // Set the specific cpu parameters and create the cpu gauge field
  GaugeFieldParam gauge_param(h_gauge, *param);
  cpuGaugeField cpuGauge(gauge_param);
  cudaGaugeField *cudaGauge = nullptr;
  switch (param->type) {
    case QUDA_WILSON_LINKS:
      cudaGauge = gaugePrecise;
      break;
    case QUDA_ASQTAD_FAT_LINKS:
      cudaGauge = gaugeFatPrecise;
      break;
    case QUDA_ASQTAD_LONG_LINKS:
      cudaGauge = gaugeLongPrecise;
      break;
    case QUDA_SMEARED_LINKS:
      gauge_param.create = QUDA_NULL_FIELD_CREATE;
      gauge_param.reconstruct = param->reconstruct;
      gauge_param.setPrecision(param->cuda_prec, true);
      gauge_param.ghostExchange = QUDA_GHOST_EXCHANGE_PAD;
      gauge_param.pad = param->ga_pad;
      cudaGauge = new cudaGaugeField(gauge_param);
      copyExtendedGauge(*cudaGauge, *gaugeSmeared, QUDA_CUDA_FIELD_LOCATION);
      break;
    default:
      errorQuda("Invalid gauge type");
  }

  profileGauge.TPSTART(QUDA_PROFILE_D2H);
  cudaGauge->saveCPUField(cpuGauge);
  profileGauge.TPSTOP(QUDA_PROFILE_D2H);

  if (param->type == QUDA_SMEARED_LINKS) { delete cudaGauge; }

  profileGauge.TPSTOP(QUDA_PROFILE_TOTAL);
}

void loadSloppyCloverQuda(const QudaPrecision prec[]);
void freeSloppyCloverQuda();

void loadCloverQuda(void *h_clover, void *h_clovinv, QudaInvertParam *inv_param)
{
  profileClover.TPSTART(QUDA_PROFILE_TOTAL);
  profileClover.TPSTART(QUDA_PROFILE_INIT);

  checkCloverParam(inv_param);
  bool device_calc = false; // calculate clover and inverse on the device?

  pushVerbosity(inv_param->verbosity);
  if (getVerbosity() >= QUDA_DEBUG_VERBOSE) printQudaInvertParam(inv_param);

  if (!initialized) errorQuda("QUDA not initialized");

  if ( (!h_clover && !h_clovinv) || inv_param->compute_clover ) {
    device_calc = true;
    if (inv_param->clover_coeff == 0.0) errorQuda("called with neither clover term nor inverse and clover coefficient not set");
    if (gaugePrecise->Anisotropy() != 1.0) errorQuda("cannot compute anisotropic clover field");
  }

  if (inv_param->clover_cpu_prec == QUDA_HALF_PRECISION)  errorQuda("Half precision not supported on CPU");
  if (gaugePrecise == nullptr) errorQuda("Gauge field must be loaded before clover");
  if ((inv_param->dslash_type != QUDA_CLOVER_WILSON_DSLASH) && (inv_param->dslash_type != QUDA_TWISTED_CLOVER_DSLASH)
      && (inv_param->dslash_type != QUDA_CLOVER_HASENBUSCH_TWIST_DSLASH)) {
    errorQuda("Wrong dslash_type %d in loadCloverQuda()", inv_param->dslash_type);
  }

  // determines whether operator is preconditioned when calling invertQuda()
  bool pc_solve = (inv_param->solve_type == QUDA_DIRECT_PC_SOLVE ||
      inv_param->solve_type == QUDA_NORMOP_PC_SOLVE ||
      inv_param->solve_type == QUDA_NORMERR_PC_SOLVE );

  // determines whether operator is preconditioned when calling MatQuda() or MatDagMatQuda()
  bool pc_solution = (inv_param->solution_type == QUDA_MATPC_SOLUTION ||
      inv_param->solution_type == QUDA_MATPCDAG_MATPC_SOLUTION);

  bool asymmetric = (inv_param->matpc_type == QUDA_MATPC_EVEN_EVEN_ASYMMETRIC ||
      inv_param->matpc_type == QUDA_MATPC_ODD_ODD_ASYMMETRIC);

  // uninverted clover term is required when applying unpreconditioned operator,
  // but note that dslashQuda() is always preconditioned
  if (!h_clover && !pc_solve && !pc_solution) {
    //warningQuda("Uninverted clover term not loaded");
  }

  // uninverted clover term is also required for "asymmetric" preconditioning
  if (!h_clover && pc_solve && pc_solution && asymmetric && !device_calc) {
    warningQuda("Uninverted clover term not loaded");
  }

  bool twisted = inv_param->dslash_type == QUDA_TWISTED_CLOVER_DSLASH ? true : false;

  CloverFieldParam clover_param;
  clover_param.nDim = 4;
  clover_param.csw = inv_param->clover_coeff;
  clover_param.twisted = twisted;
  clover_param.mu2 = twisted ? 4.*inv_param->kappa*inv_param->kappa*inv_param->mu*inv_param->mu : 0.0;
  clover_param.siteSubset = QUDA_FULL_SITE_SUBSET;
  for (int i=0; i<4; i++) clover_param.x[i] = gaugePrecise->X()[i];
  clover_param.pad = inv_param->cl_pad;
  clover_param.create = QUDA_NULL_FIELD_CREATE;
  clover_param.norm = nullptr;
  clover_param.invNorm = nullptr;
  clover_param.setPrecision(inv_param->clover_cuda_prec);
  clover_param.direct = h_clover || device_calc ? true : false;
  clover_param.inverse = (h_clovinv || pc_solve) && !dynamic_clover_inverse() ? true : false;
  CloverField *in = nullptr;
  profileClover.TPSTOP(QUDA_PROFILE_INIT);

  // FIXME do we need to make this more robust to changing other meta data (compare cloverPrecise against clover_param)
  bool clover_update = false;
  double csw_old = cloverPrecise ? cloverPrecise->Csw() : 0.0;
  if (!cloverPrecise || invalidate_clover || inv_param->clover_coeff != csw_old) clover_update = true;

  // compute or download clover field only if gauge field has been updated or clover field doesn't exist
  if (clover_update) {
    if (getVerbosity() >= QUDA_VERBOSE) printfQuda("Creating new clover field\n");
    freeSloppyCloverQuda();
    if (cloverPrecise) delete cloverPrecise;

    profileClover.TPSTART(QUDA_PROFILE_INIT);
    cloverPrecise = new cudaCloverField(clover_param);

    if (!device_calc || inv_param->return_clover || inv_param->return_clover_inverse) {
      // create a param for the cpu clover field
      CloverFieldParam inParam(clover_param);
      inParam.setPrecision(inv_param->clover_cpu_prec);
      inParam.order = inv_param->clover_order;
      inParam.direct = h_clover ? true : false;
      inParam.inverse = h_clovinv ? true : false;
      inParam.clover = h_clover;
      inParam.cloverInv = h_clovinv;
      inParam.create = QUDA_REFERENCE_FIELD_CREATE;
      in = (inv_param->clover_location == QUDA_CPU_FIELD_LOCATION) ?
	static_cast<CloverField*>(new cpuCloverField(inParam)) :
	static_cast<CloverField*>(new cudaCloverField(inParam));
    }
    profileClover.TPSTOP(QUDA_PROFILE_INIT);

    if (!device_calc) {
      profileClover.TPSTART(QUDA_PROFILE_H2D);
      bool inverse = (h_clovinv && !inv_param->compute_clover_inverse && !dynamic_clover_inverse());
      cloverPrecise->copy(*in, inverse);
      profileClover.TPSTOP(QUDA_PROFILE_H2D);
    } else {
      profileClover.TPSTOP(QUDA_PROFILE_TOTAL);
      createCloverQuda(inv_param);
      profileClover.TPSTART(QUDA_PROFILE_TOTAL);
    }

    // inverted clover term is required when applying preconditioned operator
    if ((!h_clovinv || inv_param->compute_clover_inverse) && pc_solve) {
      profileClover.TPSTART(QUDA_PROFILE_COMPUTE);
      if (!dynamic_clover_inverse()) {
	cloverInvert(*cloverPrecise, inv_param->compute_clover_trlog);
	if (inv_param->compute_clover_trlog) {
	  inv_param->trlogA[0] = cloverPrecise->TrLog()[0];
	  inv_param->trlogA[1] = cloverPrecise->TrLog()[1];
	}
      }
      profileClover.TPSTOP(QUDA_PROFILE_COMPUTE);
    }
  } else {
    if (getVerbosity() >= QUDA_VERBOSE) printfQuda("Gauge field unchanged - using cached clover field\n");
  }

  clover_param.direct = true;
  clover_param.inverse = dynamic_clover_inverse() ? false : true;

  cloverPrecise->setRho(inv_param->clover_rho);

  QudaPrecision prec[] = {inv_param->clover_cuda_prec_sloppy, inv_param->clover_cuda_prec_precondition,
                          inv_param->clover_cuda_prec_refinement_sloppy};
  loadSloppyCloverQuda(prec);

  // if requested, copy back the clover / inverse field
  if (inv_param->return_clover || inv_param->return_clover_inverse) {
    if (!h_clover && !h_clovinv) errorQuda("Requested clover field return but no clover host pointers set");

    // copy the inverted clover term into host application order on the device
    clover_param.setPrecision(inv_param->clover_cpu_prec);
    clover_param.direct = (h_clover && inv_param->return_clover);
    clover_param.inverse = (h_clovinv && inv_param->return_clover_inverse);

    // this isn't really "epilogue" but this label suffices
    profileClover.TPSTART(QUDA_PROFILE_EPILOGUE);
    cudaCloverField *hack = nullptr;
    if (!dynamic_clover_inverse()) {
      clover_param.order = inv_param->clover_order;
      hack = new cudaCloverField(clover_param);
      hack->copy(*cloverPrecise); // FIXME this can lead to an redundant copies if we're not copying back direct + inverse
    } else {
      auto *hackOfTheHack = new cudaCloverField(clover_param);	// Hack of the hack
      hackOfTheHack->copy(*cloverPrecise, false);
      cloverInvert(*hackOfTheHack, inv_param->compute_clover_trlog);
      if (inv_param->compute_clover_trlog) {
	inv_param->trlogA[0] = cloverPrecise->TrLog()[0];
	inv_param->trlogA[1] = cloverPrecise->TrLog()[1];
      }
      clover_param.order = inv_param->clover_order;
      hack = new cudaCloverField(clover_param);
      hack->copy(*hackOfTheHack); // FIXME this can lead to an redundant copies if we're not copying back direct + inverse
      delete hackOfTheHack;
    }
    profileClover.TPSTOP(QUDA_PROFILE_EPILOGUE);

    // copy the field into the host application's clover field
    profileClover.TPSTART(QUDA_PROFILE_D2H);
    if (inv_param->return_clover) {
      qudaMemcpy((char*)(in->V(false)), (char*)(hack->V(false)), in->Bytes(), cudaMemcpyDeviceToHost);
    }
    if (inv_param->return_clover_inverse) {
      qudaMemcpy((char*)(in->V(true)), (char*)(hack->V(true)), in->Bytes(), cudaMemcpyDeviceToHost);
    }

    profileClover.TPSTOP(QUDA_PROFILE_D2H);

    delete hack;
    checkCudaError();
  }

  profileClover.TPSTART(QUDA_PROFILE_FREE);
  if (in) delete in; // delete object referencing input field
  profileClover.TPSTOP(QUDA_PROFILE_FREE);

  popVerbosity();
  saveTuneCache();

  profileClover.TPSTOP(QUDA_PROFILE_TOTAL);
}

void freeSloppyCloverQuda();

void loadSloppyCloverQuda(const QudaPrecision *prec)
{
  freeSloppyCloverQuda();

  if (cloverPrecise) {
    // create the mirror sloppy clover field
    CloverFieldParam clover_param(*cloverPrecise);

    clover_param.setPrecision(prec[0]);

    if (cloverPrecise->V(false) != cloverPrecise->V(true)) {
      clover_param.direct = true;
      clover_param.inverse = true;
    } else {
      clover_param.direct = false;
      clover_param.inverse = true;
    }

    if (clover_param.Precision() != cloverPrecise->Precision()) {
      cloverSloppy = new cudaCloverField(clover_param);
      cloverSloppy->copy(*cloverPrecise, clover_param.inverse);
    } else {
      cloverSloppy = cloverPrecise;
    }

    // switch the parameters for creating the mirror preconditioner clover field
    clover_param.setPrecision(prec[1]);

    // create the mirror preconditioner clover field
    if (clover_param.Precision() == cloverPrecise->Precision()) {
      cloverPrecondition = cloverPrecise;
    } else if (clover_param.Precision() == cloverSloppy->Precision()) {
      cloverPrecondition = cloverSloppy;
    } else {
      cloverPrecondition = new cudaCloverField(clover_param);
      cloverPrecondition->copy(*cloverPrecise, clover_param.inverse);
    }

    // switch the parameters for creating the mirror preconditioner clover field
    clover_param.setPrecision(prec[2]);

    // create the mirror preconditioner clover field
    if (clover_param.Precision() != cloverSloppy->Precision()) {
      cloverRefinement = new cudaCloverField(clover_param);
      cloverRefinement->copy(*cloverSloppy, clover_param.inverse);
    } else {
      cloverRefinement = cloverSloppy;
    }
  }

}

// just free the sloppy fields used in mixed-precision solvers
void freeSloppyGaugeQuda()
{
  if (!initialized) errorQuda("QUDA not initialized");

  if (gaugeSloppy != gaugeRefinement && gaugeRefinement) delete gaugeRefinement;
  if (gaugeSloppy != gaugePrecondition && gaugePrecise != gaugePrecondition && gaugePrecondition)
    delete gaugePrecondition;
  if (gaugePrecise != gaugeSloppy && gaugeSloppy) delete gaugeSloppy;

  gaugeRefinement = nullptr;
  gaugePrecondition = nullptr;
  gaugeSloppy = nullptr;

  if (gaugeLongSloppy != gaugeLongRefinement && gaugeLongRefinement) delete gaugeLongRefinement;
  if (gaugeLongSloppy != gaugeLongPrecondition && gaugeLongPrecise != gaugeLongPrecondition && gaugeLongPrecondition)
    delete gaugeLongPrecondition;
  if (gaugeLongPrecise != gaugeLongSloppy && gaugeLongSloppy) delete gaugeLongSloppy;

  gaugeLongRefinement = nullptr;
  gaugeLongPrecondition = nullptr;
  gaugeLongSloppy = nullptr;

  if (gaugeFatSloppy != gaugeFatRefinement && gaugeFatRefinement) delete gaugeFatRefinement;
  if (gaugeFatSloppy != gaugeFatPrecondition && gaugeFatPrecise != gaugeFatPrecondition && gaugeFatPrecondition)
    delete gaugeFatPrecondition;
  if (gaugeFatPrecise != gaugeFatSloppy && gaugeFatSloppy) delete gaugeFatSloppy;

  gaugeFatRefinement = nullptr;
  gaugeFatPrecondition = nullptr;
  gaugeFatSloppy = nullptr;
}

void freeGaugeQuda(void)
{
  if (!initialized) errorQuda("QUDA not initialized");

  freeSloppyGaugeQuda();

  if (gaugePrecise) delete gaugePrecise;
  if (gaugeExtended) delete gaugeExtended;

  gaugePrecise = nullptr;
  gaugeExtended = nullptr;

  if (gaugeLongPrecise) delete gaugeLongPrecise;
  if (gaugeLongExtended) delete gaugeLongExtended;

  gaugeLongPrecise = nullptr;
  gaugeLongExtended = nullptr;

  if (gaugeFatPrecise) delete gaugeFatPrecise;

  gaugeFatPrecise = nullptr;
  gaugeFatExtended = nullptr;

  if (gaugeSmeared) delete gaugeSmeared;

  gaugeSmeared = nullptr;
  // Need to merge extendedGaugeResident and gaugeFatPrecise/gaugePrecise
  if (extendedGaugeResident) {
    delete extendedGaugeResident;
    extendedGaugeResident = nullptr;
  }
}

void loadSloppyGaugeQuda(const QudaPrecision *prec, const QudaReconstructType *recon)
{
  // first do SU3 links (if they exist)
  if (gaugePrecise) {
    GaugeFieldParam gauge_param(*gaugePrecise);
    // switch the parameters for creating the mirror sloppy cuda gauge field

    gauge_param.reconstruct = recon[0];
    gauge_param.setPrecision(prec[0], true);

    if (gaugeSloppy) errorQuda("gaugeSloppy already exists");

    if (gauge_param.Precision() == gaugePrecise->Precision() && gauge_param.reconstruct == gaugePrecise->Reconstruct()) {
      gaugeSloppy = gaugePrecise;
    } else {
      gaugeSloppy = new cudaGaugeField(gauge_param);
      gaugeSloppy->copy(*gaugePrecise);
    }

    // switch the parameters for creating the mirror preconditioner cuda gauge field
    gauge_param.reconstruct = recon[1];
    gauge_param.setPrecision(prec[1], true);

    if (gaugePrecondition) errorQuda("gaugePrecondition already exists");

    if (gauge_param.Precision() == gaugePrecise->Precision() && gauge_param.reconstruct == gaugePrecise->Reconstruct()) {
      gaugePrecondition = gaugePrecise;
    } else if (gauge_param.Precision() == gaugeSloppy->Precision()
               && gauge_param.reconstruct == gaugeSloppy->Reconstruct()) {
      gaugePrecondition = gaugeSloppy;
    } else {
      gaugePrecondition = new cudaGaugeField(gauge_param);
      gaugePrecondition->copy(*gaugePrecise);
    }

    // switch the parameters for creating the mirror refinement cuda gauge field
    gauge_param.reconstruct = recon[2];
    gauge_param.setPrecision(prec[2], true);

    if (gaugeRefinement) errorQuda("gaugeRefinement already exists");

    if (gauge_param.Precision() == gaugeSloppy->Precision() && gauge_param.reconstruct == gaugeSloppy->Reconstruct()) {
      gaugeRefinement = gaugeSloppy;
    } else {
      gaugeRefinement = new cudaGaugeField(gauge_param);
      gaugeRefinement->copy(*gaugeSloppy);
    }
  }

  // fat links (if they exist)
  if (gaugeFatPrecise) {
    GaugeFieldParam gauge_param(*gaugeFatPrecise);

    gauge_param.setPrecision(prec[0], true);

    if (gaugeFatSloppy) errorQuda("gaugeFatSloppy already exists");

    if (gauge_param.Precision() == gaugeFatPrecise->Precision()
        && gauge_param.reconstruct == gaugeFatPrecise->Reconstruct()) {
      gaugeFatSloppy = gaugeFatPrecise;
    } else {
      gaugeFatSloppy = new cudaGaugeField(gauge_param);
      gaugeFatSloppy->copy(*gaugeFatPrecise);
    }

    // switch the parameters for creating the mirror preconditioner cuda gauge field
    gauge_param.setPrecision(prec[1], true);

    if (gaugeFatPrecondition) errorQuda("gaugeFatPrecondition already exists\n");

    if (gauge_param.Precision() == gaugeFatPrecise->Precision()
        && gauge_param.reconstruct == gaugeFatPrecise->Reconstruct()) {
      gaugeFatPrecondition = gaugeFatPrecise;
    } else if (gauge_param.Precision() == gaugeFatSloppy->Precision()
               && gauge_param.reconstruct == gaugeFatSloppy->Reconstruct()) {
      gaugeFatPrecondition = gaugeFatSloppy;
    } else {
      gaugeFatPrecondition = new cudaGaugeField(gauge_param);
      gaugeFatPrecondition->copy(*gaugeFatPrecise);
    }

    // switch the parameters for creating the mirror refinement cuda gauge field
    gauge_param.setPrecision(prec[2], true);

    if (gaugeFatRefinement) errorQuda("gaugeFatRefinement already exists\n");

    if (gauge_param.Precision() == gaugeFatSloppy->Precision()
        && gauge_param.reconstruct == gaugeFatSloppy->Reconstruct()) {
      gaugeFatRefinement = gaugeFatSloppy;
    } else {
      gaugeFatRefinement = new cudaGaugeField(gauge_param);
      gaugeFatRefinement->copy(*gaugeFatSloppy);
    }
  }

  // long links (if they exist)
  if (gaugeLongPrecise) {
    GaugeFieldParam gauge_param(*gaugeLongPrecise);

    gauge_param.reconstruct = recon[0];
    gauge_param.setPrecision(prec[0], true);

    if (gaugeLongSloppy) errorQuda("gaugeLongSloppy already exists");

    if (gauge_param.Precision() == gaugeLongPrecise->Precision()
        && gauge_param.reconstruct == gaugeLongPrecise->Reconstruct()) {
      gaugeLongSloppy = gaugeLongPrecise;
    } else {
      gaugeLongSloppy = new cudaGaugeField(gauge_param);
      gaugeLongSloppy->copy(*gaugeLongPrecise);
    }

    // switch the parameters for creating the mirror preconditioner cuda gauge field
    gauge_param.reconstruct = recon[1];
    gauge_param.setPrecision(prec[1], true);

    if (gaugeLongPrecondition) errorQuda("gaugeLongPrecondition already exists\n");

    if (gauge_param.Precision() == gaugeLongPrecise->Precision()
        && gauge_param.reconstruct == gaugeLongPrecise->Reconstruct()) {
      gaugeLongPrecondition = gaugeLongPrecise;
    } else if (gauge_param.Precision() == gaugeLongSloppy->Precision()
               && gauge_param.reconstruct == gaugeLongSloppy->Reconstruct()) {
      gaugeLongPrecondition = gaugeLongSloppy;
    } else {
      gaugeLongPrecondition = new cudaGaugeField(gauge_param);
      gaugeLongPrecondition->copy(*gaugeLongPrecise);
    }

    // switch the parameters for creating the mirror refinement cuda gauge field
    gauge_param.reconstruct = recon[2];
    gauge_param.setPrecision(prec[2], true);

    if (gaugeLongRefinement) errorQuda("gaugeLongRefinement already exists\n");

    if (gauge_param.Precision() == gaugeLongSloppy->Precision()
        && gauge_param.reconstruct == gaugeLongSloppy->Reconstruct()) {
      gaugeLongRefinement = gaugeLongSloppy;
    } else {
      gaugeLongRefinement = new cudaGaugeField(gauge_param);
      gaugeLongRefinement->copy(*gaugeLongSloppy);
    }
  }
}

void freeSloppyCloverQuda()
{
  if (!initialized) errorQuda("QUDA not initialized");
  if (cloverRefinement != cloverSloppy && cloverRefinement) delete cloverRefinement;
  if (cloverPrecondition != cloverSloppy && cloverPrecondition != cloverPrecise && cloverPrecondition)
    delete cloverPrecondition;
  if (cloverSloppy != cloverPrecise && cloverSloppy) delete cloverSloppy;

  cloverRefinement = nullptr;
  cloverPrecondition = nullptr;
  cloverSloppy = nullptr;
}

void freeCloverQuda(void)
{
  if (!initialized) errorQuda("QUDA not initialized");
  freeSloppyCloverQuda();
  if (cloverPrecise) delete cloverPrecise;
  cloverPrecise = nullptr;
}

void flushChronoQuda(int i)
{
  if (i >= QUDA_MAX_CHRONO)
    errorQuda("Requested chrono index %d is outside of max %d\n", i, QUDA_MAX_CHRONO);

  auto &basis = chronoResident[i];

  for (auto v : basis) {
    if (v)  delete v;
  }
  basis.clear();
}

void endQuda(void)
{
  profileEnd.TPSTART(QUDA_PROFILE_TOTAL);

  if (!initialized) return;

  freeGaugeQuda();
  freeCloverQuda();

  for (int i = 0; i < QUDA_MAX_CHRONO; i++) flushChronoQuda(i);

  for (auto v : solutionResident) if (v) delete v;
  solutionResident.clear();

  if(momResident) delete momResident;

  LatticeField::freeGhostBuffer();
  cpuColorSpinorField::freeGhostBuffer();

  cublas::destroy();
  blas::end();

  pool::flush_pinned();
  pool::flush_device();

  host_free(num_failures_h);
  num_failures_h = nullptr;
  num_failures_d = nullptr;

  if (streams) {
    for (int i=0; i<Nstream; i++) cudaStreamDestroy(streams[i]);
    delete []streams;
    streams = nullptr;
  }
  destroyDslashEvents();

  saveTuneCache();
  saveProfile();

  // flush any outstanding force monitoring (if enabled)
  flushForceMonitor();

  initialized = false;

  comm_finalize();
  comms_initialized = false;

  profileEnd.TPSTOP(QUDA_PROFILE_TOTAL);
  profileInit2End.TPSTOP(QUDA_PROFILE_TOTAL);

  // print out the profile information of the lifetime of the library
  if (getVerbosity() >= QUDA_SUMMARIZE) {
    profileInit.Print();
    profileGauge.Print();
    profileClover.Print();
    profileDslash.Print();
    profileInvert.Print();
    profileMulti.Print();
    profileEigensolve.Print();
    profileFatLink.Print();
    profileGaugeForce.Print();
    profileGaugeUpdate.Print();
    profileExtendedGauge.Print();
    profileCloverForce.Print();
    profileStaggeredForce.Print();
    profileHISQForce.Print();
    profileContract.Print();
    profileSinkProject.Print();
    profileAccumulateEvecs.Print();
    profileBaryonKernel.Print();
    profileColorContract.Print();
    profileColorCross.Print();
    profileCuBLAS.Print();
    profileCovDev.Print();
    profilePlaq.Print();
    profileGaugeObs.Print();
    profileAPE.Print();
    profileSTOUT.Print();
    profileOvrImpSTOUT.Print();
    profileWFlow.Print();
    profileProject.Print();
    profilePhase.Print();
    profileMomAction.Print();
    profileEnd.Print();

    profileInit2End.Print();
    TimeProfile::PrintGlobal();

    printLaunchTimer();
    printAPIProfile();

    printfQuda("\n");
    printPeakMemUsage();
    printfQuda("\n");
  }

  assertAllMemFree();

  char *device_reset_env = getenv("QUDA_DEVICE_RESET");
  if (device_reset_env && strcmp(device_reset_env,"1") == 0) {
    // end this CUDA context
    cudaDeviceReset();
  }

}


namespace quda {

  void setDiracParam(DiracParam &diracParam, QudaInvertParam *inv_param, const bool pc)
  {
    double kappa = inv_param->kappa;
    if (inv_param->dirac_order == QUDA_CPS_WILSON_DIRAC_ORDER) {
      kappa *= gaugePrecise->Anisotropy();
    }

    switch (inv_param->dslash_type) {
    case QUDA_WILSON_DSLASH:
      diracParam.type = pc ? QUDA_WILSONPC_DIRAC : QUDA_WILSON_DIRAC;
      break;
    case QUDA_CLOVER_WILSON_DSLASH:
      diracParam.type = pc ? QUDA_CLOVERPC_DIRAC : QUDA_CLOVER_DIRAC;
      break;
    case QUDA_CLOVER_HASENBUSCH_TWIST_DSLASH:
      diracParam.type = pc ? QUDA_CLOVER_HASENBUSCH_TWISTPC_DIRAC : QUDA_CLOVER_HASENBUSCH_TWIST_DIRAC;
      break;
    case QUDA_DOMAIN_WALL_DSLASH:
      diracParam.type = pc ? QUDA_DOMAIN_WALLPC_DIRAC : QUDA_DOMAIN_WALL_DIRAC;
      diracParam.Ls = inv_param->Ls;
      break;
    case QUDA_DOMAIN_WALL_4D_DSLASH:
      diracParam.type = pc ? QUDA_DOMAIN_WALL_4DPC_DIRAC : QUDA_DOMAIN_WALL_4D_DIRAC;
      diracParam.Ls = inv_param->Ls;
      break;
    case QUDA_MOBIUS_DWF_EOFA_DSLASH:
      if (inv_param->Ls > QUDA_MAX_DWF_LS) {
        errorQuda("Length of Ls dimension %d greater than QUDA_MAX_DWF_LS %d", inv_param->Ls, QUDA_MAX_DWF_LS);
      }
      diracParam.type = pc ? QUDA_MOBIUS_DOMAIN_WALLPC_EOFA_DIRAC : QUDA_MOBIUS_DOMAIN_WALL_EOFA_DIRAC;
      diracParam.Ls = inv_param->Ls;
      if (sizeof(Complex) != sizeof(double _Complex)) {
        errorQuda("Irreconcilable difference between interface and internal complex number conventions");
      }
      memcpy(diracParam.b_5, inv_param->b_5, sizeof(Complex) * inv_param->Ls);
      memcpy(diracParam.c_5, inv_param->c_5, sizeof(Complex) * inv_param->Ls);
      diracParam.eofa_shift = inv_param->eofa_shift;
      diracParam.eofa_pm = inv_param->eofa_pm;
      diracParam.mq1 = inv_param->mq1;
      diracParam.mq2 = inv_param->mq2;
      diracParam.mq3 = inv_param->mq3;
      break;
    case QUDA_MOBIUS_DWF_DSLASH:
      if (inv_param->Ls > QUDA_MAX_DWF_LS)
	errorQuda("Length of Ls dimension %d greater than QUDA_MAX_DWF_LS %d", inv_param->Ls, QUDA_MAX_DWF_LS);
      diracParam.type = pc ? QUDA_MOBIUS_DOMAIN_WALLPC_DIRAC : QUDA_MOBIUS_DOMAIN_WALL_DIRAC;
      diracParam.Ls = inv_param->Ls;
      if (sizeof(Complex) != sizeof(double _Complex)) {
        errorQuda("Irreconcilable difference between interface and internal complex number conventions");
      }
      memcpy(diracParam.b_5, inv_param->b_5, sizeof(Complex) * inv_param->Ls);
      memcpy(diracParam.c_5, inv_param->c_5, sizeof(Complex) * inv_param->Ls);
      if (getVerbosity() >= QUDA_DEBUG_VERBOSE) {
        printfQuda("Printing b_5 and c_5 values\n");
        for (int i = 0; i < diracParam.Ls; i++) {
          printfQuda("fromQUDA diracParam: b5[%d] = %f + i%f, c5[%d] = %f + i%f\n", i, diracParam.b_5[i].real(),
              diracParam.b_5[i].imag(), i, diracParam.c_5[i].real(), diracParam.c_5[i].imag());
          // printfQuda("fromQUDA inv_param: b5[%d] = %f %f c5[%d] = %f %f\n", i, inv_param->b_5[i], i,
          // inv_param->c_5[i] ); printfQuda("fromQUDA creal: b5[%d] = %f %f c5[%d] = %f %f \n", i,
          // creal(inv_param->b_5[i]), cimag(inv_param->b_5[i]), i, creal(inv_param->c_5[i]), cimag(inv_param->c_5[i]) );
        }
      }
      break;
    case QUDA_STAGGERED_DSLASH:
      diracParam.type = pc ? QUDA_STAGGEREDPC_DIRAC : QUDA_STAGGERED_DIRAC;
      break;
    case QUDA_ASQTAD_DSLASH:
      diracParam.type = pc ? QUDA_ASQTADPC_DIRAC : QUDA_ASQTAD_DIRAC;
      break;
    case QUDA_TWISTED_MASS_DSLASH:
      diracParam.type = pc ? QUDA_TWISTED_MASSPC_DIRAC : QUDA_TWISTED_MASS_DIRAC;
      if (inv_param->twist_flavor == QUDA_TWIST_SINGLET) {
	diracParam.Ls = 1;
	diracParam.epsilon = 0.0;
      } else {
	diracParam.Ls = 2;
	diracParam.epsilon = inv_param->twist_flavor == QUDA_TWIST_NONDEG_DOUBLET ? inv_param->epsilon : 0.0;
      }
      break;
    case QUDA_TWISTED_CLOVER_DSLASH:
      diracParam.type = pc ? QUDA_TWISTED_CLOVERPC_DIRAC : QUDA_TWISTED_CLOVER_DIRAC;
      if (inv_param->twist_flavor == QUDA_TWIST_SINGLET)  {
	diracParam.Ls = 1;
	diracParam.epsilon = 0.0;
      } else {
	diracParam.Ls = 2;
	diracParam.epsilon = inv_param->twist_flavor == QUDA_TWIST_NONDEG_DOUBLET ? inv_param->epsilon : 0.0;
      }
      break;
    case QUDA_LAPLACE_DSLASH:
      diracParam.type = pc ? QUDA_GAUGE_LAPLACEPC_DIRAC : QUDA_GAUGE_LAPLACE_DIRAC;
      diracParam.laplace3D = inv_param->laplace3D;
      break;
    case QUDA_COVDEV_DSLASH:
      diracParam.type = QUDA_GAUGE_COVDEV_DIRAC;
      break;
    default:
      errorQuda("Unsupported dslash_type %d", inv_param->dslash_type);
    }

    diracParam.matpcType = inv_param->matpc_type;
    diracParam.dagger = inv_param->dagger;
    diracParam.gauge = inv_param->dslash_type == QUDA_ASQTAD_DSLASH ? gaugeFatPrecise : gaugePrecise;
    diracParam.fatGauge = gaugeFatPrecise;
    diracParam.longGauge = gaugeLongPrecise;
    diracParam.clover = cloverPrecise;
    diracParam.kappa = kappa;
    diracParam.mass = inv_param->mass;
    diracParam.m5 = inv_param->m5;
    diracParam.mu = inv_param->mu;

    for (int i=0; i<4; i++) diracParam.commDim[i] = 1;   // comms are always on

    if (diracParam.gauge->Precision() != inv_param->cuda_prec)
      errorQuda("Gauge precision %d does not match requested precision %d\n", diracParam.gauge->Precision(),
                inv_param->cuda_prec);
  }


  void setDiracSloppyParam(DiracParam &diracParam, QudaInvertParam *inv_param, const bool pc)
  {
    setDiracParam(diracParam, inv_param, pc);

    diracParam.gauge = inv_param->dslash_type == QUDA_ASQTAD_DSLASH ? gaugeFatSloppy : gaugeSloppy;
    diracParam.fatGauge = gaugeFatSloppy;
    diracParam.longGauge = gaugeLongSloppy;
    diracParam.clover = cloverSloppy;

    for (int i=0; i<4; i++) {
      diracParam.commDim[i] = 1;   // comms are always on
    }

    if (diracParam.gauge->Precision() != inv_param->cuda_prec_sloppy)
      errorQuda("Gauge precision %d does not match requested precision %d\n", diracParam.gauge->Precision(),
                inv_param->cuda_prec_sloppy);
  }

  void setDiracRefineParam(DiracParam &diracParam, QudaInvertParam *inv_param, const bool pc)
  {
    setDiracParam(diracParam, inv_param, pc);

    diracParam.gauge = inv_param->dslash_type == QUDA_ASQTAD_DSLASH ? gaugeFatRefinement : gaugeRefinement;
    diracParam.fatGauge = gaugeFatRefinement;
    diracParam.longGauge = gaugeLongRefinement;
    diracParam.clover = cloverRefinement;

    for (int i=0; i<4; i++) {
      diracParam.commDim[i] = 1;   // comms are always on
    }

    if (diracParam.gauge->Precision() != inv_param->cuda_prec_refinement_sloppy)
      errorQuda("Gauge precision %d does not match requested precision %d\n", diracParam.gauge->Precision(),
                inv_param->cuda_prec_refinement_sloppy);
  }

  // The preconditioner currently mimicks the sloppy operator with no comms
  void setDiracPreParam(DiracParam &diracParam, QudaInvertParam *inv_param, const bool pc, bool comms)
  {
    setDiracParam(diracParam, inv_param, pc);

    if (inv_param->overlap) {
      diracParam.gauge = inv_param->dslash_type == QUDA_ASQTAD_DSLASH ? gaugeFatExtended : gaugeExtended;
      diracParam.fatGauge = gaugeFatExtended;
      diracParam.longGauge = gaugeLongExtended;
    } else {
      diracParam.gauge = inv_param->dslash_type == QUDA_ASQTAD_DSLASH ? gaugeFatPrecondition : gaugePrecondition;
      diracParam.fatGauge = gaugeFatPrecondition;
      diracParam.longGauge = gaugeLongPrecondition;
    }
    diracParam.clover = cloverPrecondition;

    for (int i=0; i<4; i++) {
      diracParam.commDim[i] = comms ? 1 : 0;
    }

    // In the preconditioned staggered CG allow a different dslash type in the preconditioning
    if(inv_param->inv_type == QUDA_PCG_INVERTER && inv_param->dslash_type == QUDA_ASQTAD_DSLASH
       && inv_param->dslash_type_precondition == QUDA_STAGGERED_DSLASH) {
       diracParam.type = pc ? QUDA_STAGGEREDPC_DIRAC : QUDA_STAGGERED_DIRAC;
       diracParam.gauge = gaugeFatPrecondition;
    }

    if (diracParam.gauge->Precision() != inv_param->cuda_prec_precondition)
      errorQuda("Gauge precision %d does not match requested precision %d\n", diracParam.gauge->Precision(),
                inv_param->cuda_prec_precondition);
  }

  void createDirac(Dirac *&d, Dirac *&dSloppy, Dirac *&dPre, QudaInvertParam &param, const bool pc_solve)
  {
    DiracParam diracParam;
    DiracParam diracSloppyParam;
    DiracParam diracPreParam;

    setDiracParam(diracParam, &param, pc_solve);
    setDiracSloppyParam(diracSloppyParam, &param, pc_solve);
    // eigCG and deflation need 2 sloppy precisions and do not use Schwarz
    bool comms_flag = (param.schwarz_type != QUDA_INVALID_SCHWARZ) ? false : true;
    setDiracPreParam(diracPreParam, &param, pc_solve, comms_flag);

    d = Dirac::create(diracParam); // create the Dirac operator
    dSloppy = Dirac::create(diracSloppyParam);
    dPre = Dirac::create(diracPreParam);
  }

  void createDirac(Dirac *&d, Dirac *&dSloppy, Dirac *&dPre, Dirac *&dRef, QudaInvertParam &param, const bool pc_solve)
  {
    DiracParam diracParam;
    DiracParam diracSloppyParam;
    DiracParam diracPreParam;
    DiracParam diracRefParam;

    setDiracParam(diracParam, &param, pc_solve);
    setDiracSloppyParam(diracSloppyParam, &param, pc_solve);
    setDiracRefineParam(diracRefParam, &param, pc_solve);
    // eigCG and deflation need 2 sloppy precisions and do not use Schwarz
    bool comms_flag = (param.inv_type == QUDA_INC_EIGCG_INVERTER || param.eig_param) ? true : false;
    setDiracPreParam(diracPreParam, &param, pc_solve, comms_flag);

    d = Dirac::create(diracParam); // create the Dirac operator
    dSloppy = Dirac::create(diracSloppyParam);
    dPre = Dirac::create(diracPreParam);
    dRef = Dirac::create(diracRefParam);
  }

  static double unscaled_shifts[QUDA_MAX_MULTI_SHIFT];

  void massRescale(cudaColorSpinorField &b, QudaInvertParam &param) {

    double kappa5 = (0.5/(5.0 + param.m5));
    double kappa = (param.dslash_type == QUDA_DOMAIN_WALL_DSLASH || param.dslash_type == QUDA_DOMAIN_WALL_4D_DSLASH
                    || param.dslash_type == QUDA_MOBIUS_DWF_DSLASH || param.dslash_type == QUDA_MOBIUS_DWF_EOFA_DSLASH) ?
      kappa5 :
      param.kappa;

    if (getVerbosity() >= QUDA_DEBUG_VERBOSE) {
      printfQuda("Mass rescale: Kappa is: %g\n", kappa);
      printfQuda("Mass rescale: mass normalization: %d\n", param.mass_normalization);
      double nin = blas::norm2(b);
      printfQuda("Mass rescale: norm of source in = %g\n", nin);
    }

    // staggered dslash uses mass normalization internally
    if (param.dslash_type == QUDA_ASQTAD_DSLASH || param.dslash_type == QUDA_STAGGERED_DSLASH) {
      switch (param.solution_type) {
        case QUDA_MAT_SOLUTION:
        case QUDA_MATPC_SOLUTION:
          if (param.mass_normalization == QUDA_KAPPA_NORMALIZATION) blas::ax(2.0*param.mass, b);
          break;
        case QUDA_MATDAG_MAT_SOLUTION:
        case QUDA_MATPCDAG_MATPC_SOLUTION:
          if (param.mass_normalization == QUDA_KAPPA_NORMALIZATION) blas::ax(4.0*param.mass*param.mass, b);
          break;
        default:
          errorQuda("Not implemented");
      }
      return;
    }

    for(int i=0; i<param.num_offset; i++) {
      unscaled_shifts[i] = param.offset[i];
    }

    // multiply the source to compensate for normalization of the Dirac operator, if necessary
    switch (param.solution_type) {
      case QUDA_MAT_SOLUTION:
        if (param.mass_normalization == QUDA_MASS_NORMALIZATION ||
            param.mass_normalization == QUDA_ASYMMETRIC_MASS_NORMALIZATION) {
	  blas::ax(2.0*kappa, b);
	  for(int i=0; i<param.num_offset; i++)  param.offset[i] *= 2.0*kappa;
        }
        break;
      case QUDA_MATDAG_MAT_SOLUTION:
        if (param.mass_normalization == QUDA_MASS_NORMALIZATION ||
            param.mass_normalization == QUDA_ASYMMETRIC_MASS_NORMALIZATION) {
	  blas::ax(4.0*kappa*kappa, b);
	  for(int i=0; i<param.num_offset; i++)  param.offset[i] *= 4.0*kappa*kappa;
        }
        break;
      case QUDA_MATPC_SOLUTION:
        if (param.mass_normalization == QUDA_MASS_NORMALIZATION) {
	  blas::ax(4.0*kappa*kappa, b);
	  for(int i=0; i<param.num_offset; i++)  param.offset[i] *= 4.0*kappa*kappa;
        } else if (param.mass_normalization == QUDA_ASYMMETRIC_MASS_NORMALIZATION) {
	  blas::ax(2.0*kappa, b);
	  for(int i=0; i<param.num_offset; i++)  param.offset[i] *= 2.0*kappa;
        }
        break;
      case QUDA_MATPCDAG_MATPC_SOLUTION:
        if (param.mass_normalization == QUDA_MASS_NORMALIZATION) {
	  blas::ax(16.0*std::pow(kappa,4), b);
	  for(int i=0; i<param.num_offset; i++)  param.offset[i] *= 16.0*std::pow(kappa,4);
        } else if (param.mass_normalization == QUDA_ASYMMETRIC_MASS_NORMALIZATION) {
	  blas::ax(4.0*kappa*kappa, b);
	  for(int i=0; i<param.num_offset; i++)  param.offset[i] *= 4.0*kappa*kappa;
        }
        break;
      default:
        errorQuda("Solution type %d not supported", param.solution_type);
    }

    if (getVerbosity() >= QUDA_DEBUG_VERBOSE) printfQuda("Mass rescale done\n");
    if (getVerbosity() >= QUDA_DEBUG_VERBOSE) {
      printfQuda("Mass rescale: Kappa is: %g\n", kappa);
      printfQuda("Mass rescale: mass normalization: %d\n", param.mass_normalization);
      double nin = blas::norm2(b);
      printfQuda("Mass rescale: norm of source out = %g\n", nin);
    }

  }
}

void dslashQuda(void *h_out, void *h_in, QudaInvertParam *inv_param, QudaParity parity)
{
  profileDslash.TPSTART(QUDA_PROFILE_TOTAL);
  profileDslash.TPSTART(QUDA_PROFILE_INIT);

  const auto &gauge = (inv_param->dslash_type != QUDA_ASQTAD_DSLASH) ? *gaugePrecise : *gaugeFatPrecise;

  if ((!gaugePrecise && inv_param->dslash_type != QUDA_ASQTAD_DSLASH)
      || ((!gaugeFatPrecise || !gaugeLongPrecise) && inv_param->dslash_type == QUDA_ASQTAD_DSLASH))
    errorQuda("Gauge field not allocated");
  if (cloverPrecise == nullptr && ((inv_param->dslash_type == QUDA_CLOVER_WILSON_DSLASH) || (inv_param->dslash_type == QUDA_TWISTED_CLOVER_DSLASH)))
    errorQuda("Clover field not allocated");

  pushVerbosity(inv_param->verbosity);
  if (getVerbosity() >= QUDA_DEBUG_VERBOSE) printQudaInvertParam(inv_param);

  ColorSpinorParam cpuParam(h_in, *inv_param, gauge.X(), true, inv_param->input_location);
  ColorSpinorField *in_h = ColorSpinorField::Create(cpuParam);
  ColorSpinorParam cudaParam(cpuParam, *inv_param);

  cpuParam.v = h_out;
  cpuParam.location = inv_param->output_location;
  ColorSpinorField *out_h = ColorSpinorField::Create(cpuParam);

  cudaParam.create = QUDA_NULL_FIELD_CREATE;
  cudaColorSpinorField in(*in_h, cudaParam);
  cudaColorSpinorField out(in, cudaParam);

  bool pc = true;
  DiracParam diracParam;
  setDiracParam(diracParam, inv_param, pc);

  profileDslash.TPSTOP(QUDA_PROFILE_INIT);

  profileDslash.TPSTART(QUDA_PROFILE_H2D);
  in = *in_h;
  profileDslash.TPSTOP(QUDA_PROFILE_H2D);

  profileDslash.TPSTART(QUDA_PROFILE_COMPUTE);

  if (getVerbosity() >= QUDA_DEBUG_VERBOSE) {
    double cpu = blas::norm2(*in_h);
    double gpu = blas::norm2(in);
    printfQuda("In CPU %e CUDA %e\n", cpu, gpu);
  }

  if (inv_param->mass_normalization == QUDA_KAPPA_NORMALIZATION &&
      (inv_param->dslash_type == QUDA_STAGGERED_DSLASH ||
       inv_param->dslash_type == QUDA_ASQTAD_DSLASH) )
    blas::ax(1.0/(2.0*inv_param->mass), in);

  if (inv_param->dirac_order == QUDA_CPS_WILSON_DIRAC_ORDER) {
    if (parity == QUDA_EVEN_PARITY) {
      parity = QUDA_ODD_PARITY;
    } else {
      parity = QUDA_EVEN_PARITY;
    }
    blas::ax(gauge.Anisotropy(), in);
  }

  Dirac *dirac = Dirac::create(diracParam); // create the Dirac operator
  if (inv_param->dslash_type == QUDA_TWISTED_CLOVER_DSLASH && inv_param->dagger) {
    cudaParam.create = QUDA_NULL_FIELD_CREATE;
    cudaColorSpinorField tmp1(in, cudaParam);
    ((DiracTwistedCloverPC*) dirac)->TwistCloverInv(tmp1, in, (parity+1)%2); // apply the clover-twist
    dirac->Dslash(out, tmp1, parity); // apply the operator
  } else {
    dirac->Dslash(out, in, parity); // apply the operator
  }
  profileDslash.TPSTOP(QUDA_PROFILE_COMPUTE);

  profileDslash.TPSTART(QUDA_PROFILE_D2H);
  *out_h = out;
  profileDslash.TPSTOP(QUDA_PROFILE_D2H);

  if (getVerbosity() >= QUDA_DEBUG_VERBOSE) {
    double cpu = blas::norm2(*out_h);
    double gpu = blas::norm2(out);
    printfQuda("Out CPU %e CUDA %e\n", cpu, gpu);
  }

  profileDslash.TPSTART(QUDA_PROFILE_FREE);
  delete dirac; // clean up

  delete out_h;
  delete in_h;
  profileDslash.TPSTOP(QUDA_PROFILE_FREE);

  popVerbosity();
  profileDslash.TPSTOP(QUDA_PROFILE_TOTAL);
}

void MatQuda(void *h_out, void *h_in, QudaInvertParam *inv_param)
{
  pushVerbosity(inv_param->verbosity);

  const auto &gauge = (inv_param->dslash_type != QUDA_ASQTAD_DSLASH) ? *gaugePrecise : *gaugeFatPrecise;

  if ((!gaugePrecise && inv_param->dslash_type != QUDA_ASQTAD_DSLASH)
      || ((!gaugeFatPrecise || !gaugeLongPrecise) && inv_param->dslash_type == QUDA_ASQTAD_DSLASH))
    errorQuda("Gauge field not allocated");
  if (cloverPrecise == nullptr && ((inv_param->dslash_type == QUDA_CLOVER_WILSON_DSLASH) || (inv_param->dslash_type == QUDA_TWISTED_CLOVER_DSLASH)))
    errorQuda("Clover field not allocated");
  if (getVerbosity() >= QUDA_DEBUG_VERBOSE) printQudaInvertParam(inv_param);

  bool pc = (inv_param->solution_type == QUDA_MATPC_SOLUTION ||
      inv_param->solution_type == QUDA_MATPCDAG_MATPC_SOLUTION);

  ColorSpinorParam cpuParam(h_in, *inv_param, gauge.X(), pc, inv_param->input_location);
  ColorSpinorField *in_h = ColorSpinorField::Create(cpuParam);

  ColorSpinorParam cudaParam(cpuParam, *inv_param);
  cudaColorSpinorField in(*in_h, cudaParam);

  if (getVerbosity() >= QUDA_DEBUG_VERBOSE) {
    double cpu = blas::norm2(*in_h);
    double gpu = blas::norm2(in);
    printfQuda("In CPU %e CUDA %e\n", cpu, gpu);
  }

  cudaParam.create = QUDA_NULL_FIELD_CREATE;
  cudaColorSpinorField out(in, cudaParam);

  DiracParam diracParam;
  setDiracParam(diracParam, inv_param, pc);

  Dirac *dirac = Dirac::create(diracParam); // create the Dirac operator
  dirac->M(out, in); // apply the operator
  delete dirac; // clean up

  double kappa = inv_param->kappa;
  if (pc) {
    if (inv_param->mass_normalization == QUDA_MASS_NORMALIZATION) {
      blas::ax(0.25/(kappa*kappa), out);
    } else if (inv_param->mass_normalization == QUDA_ASYMMETRIC_MASS_NORMALIZATION) {
      blas::ax(0.5/kappa, out);
    }
  } else {
    if (inv_param->mass_normalization == QUDA_MASS_NORMALIZATION ||
        inv_param->mass_normalization == QUDA_ASYMMETRIC_MASS_NORMALIZATION) {
      blas::ax(0.5/kappa, out);
    }
  }

  cpuParam.v = h_out;
  cpuParam.location = inv_param->output_location;
  ColorSpinorField *out_h = ColorSpinorField::Create(cpuParam);
  *out_h = out;

  if (getVerbosity() >= QUDA_DEBUG_VERBOSE) {
    double cpu = blas::norm2(*out_h);
    double gpu = blas::norm2(out);
    printfQuda("Out CPU %e CUDA %e\n", cpu, gpu);
  }

  delete out_h;
  delete in_h;

  popVerbosity();
}


void MatDagMatQuda(void *h_out, void *h_in, QudaInvertParam *inv_param)
{
  pushVerbosity(inv_param->verbosity);

  const auto &gauge = (inv_param->dslash_type != QUDA_ASQTAD_DSLASH) ? *gaugePrecise : *gaugeFatPrecise;

  if ((!gaugePrecise && inv_param->dslash_type != QUDA_ASQTAD_DSLASH)
      || ((!gaugeFatPrecise || !gaugeLongPrecise) && inv_param->dslash_type == QUDA_ASQTAD_DSLASH))
    errorQuda("Gauge field not allocated");
  if (cloverPrecise == nullptr && ((inv_param->dslash_type == QUDA_CLOVER_WILSON_DSLASH) || (inv_param->dslash_type == QUDA_TWISTED_CLOVER_DSLASH)))
    errorQuda("Clover field not allocated");
  if (getVerbosity() >= QUDA_DEBUG_VERBOSE) printQudaInvertParam(inv_param);

  bool pc = (inv_param->solution_type == QUDA_MATPC_SOLUTION ||
      inv_param->solution_type == QUDA_MATPCDAG_MATPC_SOLUTION);

  ColorSpinorParam cpuParam(h_in, *inv_param, gauge.X(), pc, inv_param->input_location);
  ColorSpinorField *in_h = ColorSpinorField::Create(cpuParam);

  ColorSpinorParam cudaParam(cpuParam, *inv_param);
  cudaColorSpinorField in(*in_h, cudaParam);

  if (getVerbosity() >= QUDA_DEBUG_VERBOSE){
    double cpu = blas::norm2(*in_h);
    double gpu = blas::norm2(in);
    printfQuda("In CPU %e CUDA %e\n", cpu, gpu);
  }

  cudaParam.create = QUDA_NULL_FIELD_CREATE;
  cudaColorSpinorField out(in, cudaParam);

  //  double kappa = inv_param->kappa;
  //  if (inv_param->dirac_order == QUDA_CPS_WILSON_DIRAC_ORDER) kappa *= gaugePrecise->anisotropy;

  DiracParam diracParam;
  setDiracParam(diracParam, inv_param, pc);

  Dirac *dirac = Dirac::create(diracParam); // create the Dirac operator
  dirac->MdagM(out, in); // apply the operator
  delete dirac; // clean up

  double kappa = inv_param->kappa;
  if (pc) {
    if (inv_param->mass_normalization == QUDA_MASS_NORMALIZATION) {
      blas::ax(1.0/std::pow(2.0*kappa,4), out);
    } else if (inv_param->mass_normalization == QUDA_ASYMMETRIC_MASS_NORMALIZATION) {
      blas::ax(0.25/(kappa*kappa), out);
    }
  } else {
    if (inv_param->mass_normalization == QUDA_MASS_NORMALIZATION ||
        inv_param->mass_normalization == QUDA_ASYMMETRIC_MASS_NORMALIZATION) {
      blas::ax(0.25/(kappa*kappa), out);
    }
  }

  cpuParam.v = h_out;
  cpuParam.location = inv_param->output_location;
  ColorSpinorField *out_h = ColorSpinorField::Create(cpuParam);
  *out_h = out;

  if (getVerbosity() >= QUDA_DEBUG_VERBOSE){
    double cpu = blas::norm2(*out_h);
    double gpu = blas::norm2(out);
    printfQuda("Out CPU %e CUDA %e\n", cpu, gpu);
  }

  delete out_h;
  delete in_h;

  popVerbosity();
}

namespace quda
{
  bool canReuseResidentGauge(QudaInvertParam *param)
  {
    if (param->dslash_type != QUDA_ASQTAD_DSLASH) {
      return (gaugePrecise != nullptr) and param->cuda_prec == gaugePrecise->Precision();
    } else {
      return (gaugeFatPrecise != nullptr) and param->cuda_prec == gaugeFatPrecise->Precision();
    }
  }
} // namespace quda

void checkClover(QudaInvertParam *param) {

  if (param->dslash_type != QUDA_CLOVER_WILSON_DSLASH && param->dslash_type != QUDA_TWISTED_CLOVER_DSLASH) {
    return;
  }

  if (param->cuda_prec != cloverPrecise->Precision()) {
    errorQuda("Solve precision %d doesn't match clover precision %d", param->cuda_prec, cloverPrecise->Precision());
  }

  if ( (!cloverSloppy || param->cuda_prec_sloppy != cloverSloppy->Precision()) ||
       (!cloverPrecondition || param->cuda_prec_precondition != cloverPrecondition->Precision()) ||
       (!cloverRefinement || param->cuda_prec_refinement_sloppy != cloverRefinement->Precision()) ) {
    freeSloppyCloverQuda();
    QudaPrecision prec[] = {param->cuda_prec_sloppy, param->cuda_prec_precondition, param->cuda_prec_refinement_sloppy};
    loadSloppyCloverQuda(prec);
  }

  if (cloverPrecise == nullptr) errorQuda("Precise clover field doesn't exist");
  if (cloverSloppy == nullptr) errorQuda("Sloppy clover field doesn't exist");
  if (cloverPrecondition == nullptr) errorQuda("Precondition clover field doesn't exist");
  if (cloverRefinement == nullptr) errorQuda("Refinement clover field doesn't exist");
}

quda::cudaGaugeField *checkGauge(QudaInvertParam *param)
{
  quda::cudaGaugeField *cudaGauge = nullptr;
  if (param->dslash_type != QUDA_ASQTAD_DSLASH) {
    if (gaugePrecise == nullptr) errorQuda("Precise gauge field doesn't exist");

    if (param->cuda_prec != gaugePrecise->Precision()) {
      errorQuda("Solve precision %d doesn't match gauge precision %d", param->cuda_prec, gaugePrecise->Precision());
    }

    if (param->cuda_prec_sloppy != gaugeSloppy->Precision()
        || param->cuda_prec_precondition != gaugePrecondition->Precision()
        || param->cuda_prec_refinement_sloppy != gaugeRefinement->Precision()) {
      QudaPrecision precision[3]
          = {param->cuda_prec_sloppy, param->cuda_prec_precondition, param->cuda_prec_refinement_sloppy};
      QudaReconstructType recon[3]
          = {gaugeSloppy->Reconstruct(), gaugePrecondition->Reconstruct(), gaugeRefinement->Reconstruct()};
      freeSloppyGaugeQuda();
      loadSloppyGaugeQuda(precision, recon);
    }

    if (gaugeSloppy == nullptr) errorQuda("Sloppy gauge field doesn't exist");
    if (gaugePrecondition == nullptr) errorQuda("Precondition gauge field doesn't exist");
    if (gaugeRefinement == nullptr) errorQuda("Refinement gauge field doesn't exist");
    if (param->overlap) {
      if (gaugeExtended == nullptr) errorQuda("Extended gauge field doesn't exist");
    }
    cudaGauge = gaugePrecise;
  } else {
    if (gaugeFatPrecise == nullptr) errorQuda("Precise gauge fat field doesn't exist");
    if (gaugeLongPrecise == nullptr) errorQuda("Precise gauge long field doesn't exist");

    if (param->cuda_prec != gaugeFatPrecise->Precision()) {
      errorQuda("Solve precision %d doesn't match gauge precision %d", param->cuda_prec, gaugeFatPrecise->Precision());
    }

    if (param->cuda_prec_sloppy != gaugeFatSloppy->Precision()
        || param->cuda_prec_precondition != gaugeFatPrecondition->Precision()
        || param->cuda_prec_refinement_sloppy != gaugeFatRefinement->Precision()
        || param->cuda_prec_sloppy != gaugeLongSloppy->Precision()
        || param->cuda_prec_precondition != gaugeLongPrecondition->Precision()
        || param->cuda_prec_refinement_sloppy != gaugeLongRefinement->Precision()) {

      QudaPrecision precision[3]
        = {param->cuda_prec_sloppy, param->cuda_prec_precondition, param->cuda_prec_refinement_sloppy};
      // recon is always no for fat links, so just use long reconstructs here
      QudaReconstructType recon[3]
        = {gaugeLongSloppy->Reconstruct(), gaugeLongPrecondition->Reconstruct(), gaugeLongRefinement->Reconstruct()};
      freeSloppyGaugeQuda();
      loadSloppyGaugeQuda(precision, recon);
    }

    if (gaugeFatSloppy == nullptr) errorQuda("Sloppy gauge fat field doesn't exist");
    if (gaugeFatPrecondition == nullptr) errorQuda("Precondition gauge fat field doesn't exist");
    if (gaugeFatRefinement == nullptr) errorQuda("Refinement gauge fat field doesn't exist");
    if (param->overlap) {
      if (gaugeFatExtended == nullptr) errorQuda("Extended gauge fat field doesn't exist");
    }

    if (gaugeLongSloppy == nullptr) errorQuda("Sloppy gauge long field doesn't exist");
    if (gaugeLongPrecondition == nullptr) errorQuda("Precondition gauge long field doesn't exist");
    if (gaugeLongRefinement == nullptr) errorQuda("Refinement gauge long field doesn't exist");
    if (param->overlap) {
      if (gaugeLongExtended == nullptr) errorQuda("Extended gauge long field doesn't exist");
    }
    cudaGauge = gaugeFatPrecise;
  }

  checkClover(param);

  return cudaGauge;
}

void cloverQuda(void *h_out, void *h_in, QudaInvertParam *inv_param, QudaParity parity, int inverse)
{
  pushVerbosity(inv_param->verbosity);

  if (!initialized) errorQuda("QUDA not initialized");
  if (gaugePrecise == nullptr) errorQuda("Gauge field not allocated");
  if (cloverPrecise == nullptr) errorQuda("Clover field not allocated");

  if (getVerbosity() >= QUDA_DEBUG_VERBOSE) printQudaInvertParam(inv_param);

  if ((inv_param->dslash_type != QUDA_CLOVER_WILSON_DSLASH) && (inv_param->dslash_type != QUDA_TWISTED_CLOVER_DSLASH))
    errorQuda("Cannot apply the clover term for a non Wilson-clover or Twisted-mass-clover dslash");

  ColorSpinorParam cpuParam(h_in, *inv_param, gaugePrecise->X(), true);

  ColorSpinorField *in_h = (inv_param->input_location == QUDA_CPU_FIELD_LOCATION) ?
    static_cast<ColorSpinorField*>(new cpuColorSpinorField(cpuParam)) :
    static_cast<ColorSpinorField*>(new cudaColorSpinorField(cpuParam));

  ColorSpinorParam cudaParam(cpuParam, *inv_param);
  cudaColorSpinorField in(*in_h, cudaParam);

  if (getVerbosity() >= QUDA_DEBUG_VERBOSE) {
    double cpu = blas::norm2(*in_h);
    double gpu = blas::norm2(in);
    printfQuda("In CPU %e CUDA %e\n", cpu, gpu);
  }

  cudaParam.create = QUDA_NULL_FIELD_CREATE;
  cudaColorSpinorField out(in, cudaParam);

  if (inv_param->dirac_order == QUDA_CPS_WILSON_DIRAC_ORDER) {
    if (parity == QUDA_EVEN_PARITY) {
      parity = QUDA_ODD_PARITY;
    } else {
      parity = QUDA_EVEN_PARITY;
    }
    blas::ax(gaugePrecise->Anisotropy(), in);
  }
  bool pc = true;

  DiracParam diracParam;
  setDiracParam(diracParam, inv_param, pc);
	//FIXME: Do we need this for twisted clover???
  DiracCloverPC dirac(diracParam); // create the Dirac operator
  if (!inverse) dirac.Clover(out, in, parity); // apply the clover operator
  else dirac.CloverInv(out, in, parity);

  cpuParam.v = h_out;
  cpuParam.location = inv_param->output_location;
  ColorSpinorField *out_h = ColorSpinorField::Create(cpuParam);
  *out_h = out;

  if (getVerbosity() >= QUDA_DEBUG_VERBOSE) {
    double cpu = blas::norm2(*out_h);
    double gpu = blas::norm2(out);
    printfQuda("Out CPU %e CUDA %e\n", cpu, gpu);
  }

  /*for (int i=0; i<in_h->Volume(); i++) {
    ((cpuColorSpinorField*)out_h)->PrintVector(i);
    }*/

  delete out_h;
  delete in_h;

  popVerbosity();
}

void eigensolveQuda(void **host_evecs, double _Complex *host_evals, QudaEigParam *eig_param)
{
  profileEigensolve.TPSTART(QUDA_PROFILE_TOTAL);
  profileEigensolve.TPSTART(QUDA_PROFILE_INIT);

  // Transfer the inv param structure contained in eig_param
  QudaInvertParam *inv_param = eig_param->invert_param;

  if (inv_param->dslash_type == QUDA_DOMAIN_WALL_DSLASH || inv_param->dslash_type == QUDA_DOMAIN_WALL_4D_DSLASH
      || inv_param->dslash_type == QUDA_MOBIUS_DWF_DSLASH)
    setKernelPackT(true);

  if (!initialized) errorQuda("QUDA not initialized");

  pushVerbosity(inv_param->verbosity);
  if (getVerbosity() >= QUDA_DEBUG_VERBOSE) {
    printQudaInvertParam(inv_param);
    printQudaEigParam(eig_param);
  }

  checkInvertParam(inv_param);
  checkEigParam(eig_param);
  cudaGaugeField *cudaGauge = checkGauge(inv_param);

  bool pc_solve = (inv_param->solve_type == QUDA_DIRECT_PC_SOLVE) || (inv_param->solve_type == QUDA_NORMOP_PC_SOLVE)
    || (inv_param->solve_type == QUDA_NORMERR_PC_SOLVE);

  inv_param->secs = 0;
  inv_param->gflops = 0;
  inv_param->iter = 0;

  // Define problem matrix
  //------------------------------------------------------
  Dirac *d = nullptr;
  Dirac *dSloppy = nullptr;
  Dirac *dPre = nullptr;

  // create the dirac operator
  createDirac(d, dSloppy, dPre, *inv_param, pc_solve);
  Dirac &dirac = *d;

  // Create device side ColorSpinorField vector space and to pass to the
  // compute function.
  const int *X = cudaGauge->X();
  ColorSpinorParam cpuParam(host_evecs[0], *inv_param, X, inv_param->solution_type, inv_param->input_location);

  // create wrappers around application vector set
  std::vector<ColorSpinorField *> host_evecs_;
  for (int i = 0; i < eig_param->nConv; i++) {
    cpuParam.v = host_evecs[i];
    host_evecs_.push_back(ColorSpinorField::Create(cpuParam));
  }

  ColorSpinorParam cudaParam(cpuParam);
  cudaParam.location = QUDA_CUDA_FIELD_LOCATION;
  cudaParam.create = QUDA_ZERO_FIELD_CREATE;
  cudaParam.setPrecision(eig_param->cuda_prec_ritz, eig_param->cuda_prec_ritz, true);

  std::vector<Complex> evals(eig_param->nConv, 0.0);
  std::vector<ColorSpinorField *> kSpace;
  for (int i = 0; i < eig_param->nConv; i++) { kSpace.push_back(ColorSpinorField::Create(cudaParam)); }

  // If you use polynomial acceleration on a non-symmetric matrix,
  // the solver will fail.
  if (eig_param->use_poly_acc && !eig_param->use_norm_op && !(inv_param->dslash_type == QUDA_LAPLACE_DSLASH)) {
    // Breaking up the boolean check a little bit. If it's a staggered dslash type and a PC type, we can use poly accel.
    if (!((inv_param->dslash_type == QUDA_STAGGERED_DSLASH || inv_param->dslash_type == QUDA_ASQTAD_DSLASH) && inv_param->solve_type == QUDA_DIRECT_PC_SOLVE)) {
      errorQuda("Polynomial acceleration with non-symmetric matrices not supported");
    }
  }

  profileEigensolve.TPSTOP(QUDA_PROFILE_INIT);

  if (!eig_param->use_norm_op && !eig_param->use_dagger) {
    DiracM m(dirac);
    if (eig_param->arpack_check) {
      arpack_solve(host_evecs_, evals, m, eig_param, profileEigensolve);
    } else {
      EigenSolver *eig_solve = EigenSolver::create(eig_param, m, profileEigensolve);
      (*eig_solve)(kSpace, evals);
      delete eig_solve;
    }
  } else if (!eig_param->use_norm_op && eig_param->use_dagger) {
    DiracMdag m(dirac);
    if (eig_param->arpack_check) {
      arpack_solve(host_evecs_, evals, m, eig_param, profileEigensolve);
    } else {
      EigenSolver *eig_solve = EigenSolver::create(eig_param, m, profileEigensolve);
      (*eig_solve)(kSpace, evals);
      delete eig_solve;
    }
  } else if (eig_param->use_norm_op && !eig_param->use_dagger) {
    DiracMdagM m(dirac);
    if (eig_param->arpack_check) {
      arpack_solve(host_evecs_, evals, m, eig_param, profileEigensolve);
    } else {
      EigenSolver *eig_solve = EigenSolver::create(eig_param, m, profileEigensolve);
      (*eig_solve)(kSpace, evals);
      delete eig_solve;
    }
  } else if (eig_param->use_norm_op && eig_param->use_dagger) {
    DiracMMdag m(dirac);
    if (eig_param->arpack_check) {
      arpack_solve(host_evecs_, evals, m, eig_param, profileEigensolve);
    } else {
      EigenSolver *eig_solve = EigenSolver::create(eig_param, m, profileEigensolve);
      (*eig_solve)(kSpace, evals);
      delete eig_solve;
    }
  } else {
    errorQuda("Invalid use_norm_op and dagger combination");
  }

  // Copy eigen values back
  for (int i = 0; i < eig_param->nConv; i++) { host_evals[i] = real(evals[i]) + imag(evals[i]) * _Complex_I; }

  // Transfer Eigenpairs back to host if using GPU eigensolver
  if (!(eig_param->arpack_check)) {
    profileEigensolve.TPSTART(QUDA_PROFILE_D2H);
    for (int i = 0; i < eig_param->nConv; i++) *host_evecs_[i] = *kSpace[i];
    profileEigensolve.TPSTOP(QUDA_PROFILE_D2H);
  }

  profileEigensolve.TPSTART(QUDA_PROFILE_FREE);
  for (int i = 0; i < eig_param->nConv; i++) delete host_evecs_[i];
  delete d;
  delete dSloppy;
  delete dPre;
  for (int i = 0; i < eig_param->nConv; i++) delete kSpace[i];
  profileEigensolve.TPSTOP(QUDA_PROFILE_FREE);

  popVerbosity();

  // cache is written out even if a long benchmarking job gets interrupted
  saveTuneCache();

  profileEigensolve.TPSTOP(QUDA_PROFILE_TOTAL);
}

multigrid_solver::multigrid_solver(QudaMultigridParam &mg_param, TimeProfile &profile)
  : profile(profile) {
  profile.TPSTART(QUDA_PROFILE_INIT);
  QudaInvertParam *param = mg_param.invert_param;

  checkMultigridParam(&mg_param);
  cudaGaugeField *cudaGauge = checkGauge(param);

  // check MG params (needs to go somewhere else)
  if (mg_param.n_level > QUDA_MAX_MG_LEVEL)
    errorQuda("Requested MG levels %d greater than allowed maximum %d", mg_param.n_level, QUDA_MAX_MG_LEVEL);
  for (int i=0; i<mg_param.n_level; i++) {
    if (mg_param.smoother_solve_type[i] != QUDA_DIRECT_SOLVE && mg_param.smoother_solve_type[i] != QUDA_DIRECT_PC_SOLVE)
      errorQuda("Unsupported smoother solve type %d on level %d", mg_param.smoother_solve_type[i], i);
  }
  if (param->solve_type != QUDA_DIRECT_SOLVE)
    errorQuda("Outer MG solver can only use QUDA_DIRECT_SOLVE at present");

  if (getVerbosity() >= QUDA_DEBUG_VERBOSE) printQudaMultigridParam(&mg_param);
  mg_param.secs = 0;
  mg_param.gflops = 0;

  bool pc_solution = (param->solution_type == QUDA_MATPC_SOLUTION) ||
    (param->solution_type == QUDA_MATPCDAG_MATPC_SOLUTION);

  bool outer_pc_solve = (param->solve_type == QUDA_DIRECT_PC_SOLVE) ||
    (param->solve_type == QUDA_NORMOP_PC_SOLVE);

  // create the dirac operators for the fine grid

  // this is the Dirac operator we use for inter-grid residual computation
  DiracParam diracParam;
  setDiracSloppyParam(diracParam, param, outer_pc_solve);
  d = Dirac::create(diracParam);
  m = new DiracM(*d);

  // this is the Dirac operator we use for smoothing
  DiracParam diracSmoothParam;
  bool fine_grid_pc_solve = (mg_param.smoother_solve_type[0] == QUDA_DIRECT_PC_SOLVE) ||
    (mg_param.smoother_solve_type[0] == QUDA_NORMOP_PC_SOLVE);
  setDiracSloppyParam(diracSmoothParam, param, fine_grid_pc_solve);
  diracSmoothParam.halo_precision = mg_param.smoother_halo_precision[0];
  dSmooth = Dirac::create(diracSmoothParam);
  mSmooth = new DiracM(*dSmooth);

  // this is the Dirac operator we use for sloppy smoothing (we use the preconditioner fields for this)
  DiracParam diracSmoothSloppyParam;
  setDiracPreParam(diracSmoothSloppyParam, param, fine_grid_pc_solve,
		   mg_param.smoother_schwarz_type[0] == QUDA_INVALID_SCHWARZ ? true : false);
  diracSmoothSloppyParam.halo_precision = mg_param.smoother_halo_precision[0];

  dSmoothSloppy = Dirac::create(diracSmoothSloppyParam);
  mSmoothSloppy = new DiracM(*dSmoothSloppy);

  ColorSpinorParam csParam(nullptr, *param, cudaGauge->X(), pc_solution, mg_param.setup_location[0]);
  csParam.create = QUDA_NULL_FIELD_CREATE;
  QudaPrecision Bprec = mg_param.precision_null[0];
  Bprec = (mg_param.setup_location[0] == QUDA_CPU_FIELD_LOCATION && Bprec < QUDA_SINGLE_PRECISION ? QUDA_SINGLE_PRECISION : Bprec);
  csParam.setPrecision(Bprec);
  csParam.fieldOrder = mg_param.setup_location[0] == QUDA_CUDA_FIELD_LOCATION ? QUDA_FLOAT2_FIELD_ORDER : QUDA_SPACE_SPIN_COLOR_FIELD_ORDER;
  csParam.mem_type = mg_param.setup_minimize_memory == QUDA_BOOLEAN_TRUE ? QUDA_MEMORY_MAPPED : QUDA_MEMORY_DEVICE;
  B.resize(mg_param.n_vec[0]);

  if (mg_param.is_staggered == QUDA_BOOLEAN_TRUE) {
    // Create the ColorSpinorField as a "container" for metadata.
    csParam.create = QUDA_REFERENCE_FIELD_CREATE;

    // These never get accessed, `nullptr` on its own leads to an error in texture binding
    csParam.v = (void *)std::numeric_limits<uint64_t>::max();
    csParam.norm = (void *)std::numeric_limits<uint64_t>::max();
  }

  for (int i = 0; i < mg_param.n_vec[0]; i++) { B[i] = ColorSpinorField::Create(csParam); }

  // fill out the MG parameters for the fine level
  mgParam = new MGParam(mg_param, B, m, mSmooth, mSmoothSloppy);

  mg = new MG(*mgParam, profile);
  mgParam->updateInvertParam(*param);

  // cache is written out even if a long benchmarking job gets interrupted
  saveTuneCache();
  profile.TPSTOP(QUDA_PROFILE_INIT);
}

void* newMultigridQuda(QudaMultigridParam *mg_param) {
  profilerStart(__func__);

  pushVerbosity(mg_param->invert_param->verbosity);

  profileInvert.TPSTART(QUDA_PROFILE_TOTAL);
  auto *mg = new multigrid_solver(*mg_param, profileInvert);
  profileInvert.TPSTOP(QUDA_PROFILE_TOTAL);

  saveTuneCache();

  popVerbosity();

  profilerStop(__func__);
  return static_cast<void*>(mg);
}

void destroyMultigridQuda(void *mg) {
  delete static_cast<multigrid_solver*>(mg);
}

void updateMultigridQuda(void *mg_, QudaMultigridParam *mg_param)
{
  profilerStart(__func__);

  pushVerbosity(mg_param->invert_param->verbosity);

  profileInvert.TPSTART(QUDA_PROFILE_TOTAL);
  profileInvert.TPSTART(QUDA_PROFILE_PREAMBLE);

  auto *mg = static_cast<multigrid_solver*>(mg_);
  checkMultigridParam(mg_param);

  QudaInvertParam *param = mg_param->invert_param;
  // check the gauge fields have been created and set the precision as needed
  checkGauge(param);

  // for reporting level 1 is the fine level but internally use level 0 for indexing
  // sprintf(mg->prefix,"MG level 1 (%s): ", param.location == QUDA_CUDA_FIELD_LOCATION ? "GPU" : "CPU" );
  // setOutputPrefix(prefix);
  setOutputPrefix("MG level 1 (GPU): "); //fix me

  bool outer_pc_solve = (param->solve_type == QUDA_DIRECT_PC_SOLVE) ||
    (param->solve_type == QUDA_NORMOP_PC_SOLVE);

  // free the previous dirac operators
  if (mg->m) delete mg->m;
  if (mg->mSmooth) delete mg->mSmooth;
  if (mg->mSmoothSloppy) delete mg->mSmoothSloppy;

  if (mg->d) delete mg->d;
  if (mg->dSmooth) delete mg->dSmooth;
  if (mg->dSmoothSloppy && mg->dSmoothSloppy != mg->dSmooth) delete mg->dSmoothSloppy;

  // create new fine dirac operators

  // this is the Dirac operator we use for inter-grid residual computation
  DiracParam diracParam;
  setDiracSloppyParam(diracParam, param, outer_pc_solve);
  mg->d = Dirac::create(diracParam);
  mg->m = new DiracM(*(mg->d));

  // this is the Dirac operator we use for smoothing
  DiracParam diracSmoothParam;
  bool fine_grid_pc_solve = (mg_param->smoother_solve_type[0] == QUDA_DIRECT_PC_SOLVE) ||
    (mg_param->smoother_solve_type[0] == QUDA_NORMOP_PC_SOLVE);
  setDiracSloppyParam(diracSmoothParam, param, fine_grid_pc_solve);
  mg->dSmooth = Dirac::create(diracSmoothParam);
  mg->mSmooth = new DiracM(*(mg->dSmooth));

  // this is the Dirac operator we use for sloppy smoothing (we use the preconditioner fields for this)
  DiracParam diracSmoothSloppyParam;
  setDiracPreParam(diracSmoothSloppyParam, param, fine_grid_pc_solve, true);
  mg->dSmoothSloppy = Dirac::create(diracSmoothSloppyParam);;
  mg->mSmoothSloppy = new DiracM(*(mg->dSmoothSloppy));

  mg->mgParam->matResidual = mg->m;
  mg->mgParam->matSmooth = mg->mSmooth;
  mg->mgParam->matSmoothSloppy = mg->mSmoothSloppy;

  mg->mgParam->updateInvertParam(*param);
  if(mg->mgParam->mg_global.invert_param != param)
    mg->mgParam->mg_global.invert_param = param;

  bool refresh = true;
  mg->mg->reset(refresh);

  setOutputPrefix("");

  // cache is written out even if a long benchmarking job gets interrupted
  saveTuneCache();

  profileInvert.TPSTOP(QUDA_PROFILE_PREAMBLE);
  profileInvert.TPSTOP(QUDA_PROFILE_TOTAL);

  popVerbosity();

  profilerStop(__func__);
}

void dumpMultigridQuda(void *mg_, QudaMultigridParam *mg_param)
{
  profilerStart(__func__);
  pushVerbosity(mg_param->invert_param->verbosity);
  profileInvert.TPSTART(QUDA_PROFILE_TOTAL);

  auto *mg = static_cast<multigrid_solver*>(mg_);
  checkMultigridParam(mg_param);
  checkGauge(mg_param->invert_param);

  mg->mg->dumpNullVectors();

  profileInvert.TPSTOP(QUDA_PROFILE_TOTAL);
  popVerbosity();
  profilerStop(__func__);
}

deflated_solver::deflated_solver(QudaEigParam &eig_param, TimeProfile &profile)
  : d(nullptr), m(nullptr), RV(nullptr), deflParam(nullptr), defl(nullptr),  profile(profile) {

  QudaInvertParam *param = eig_param.invert_param;

  if (param->inv_type != QUDA_EIGCG_INVERTER && param->inv_type != QUDA_INC_EIGCG_INVERTER) return;

  profile.TPSTART(QUDA_PROFILE_INIT);

  cudaGaugeField *cudaGauge = checkGauge(param);
  eig_param.secs   = 0;
  eig_param.gflops = 0;

  DiracParam diracParam;
  if(eig_param.cuda_prec_ritz == param->cuda_prec)
  {
    setDiracParam(diracParam, param, (param->solve_type == QUDA_DIRECT_PC_SOLVE) || (param->solve_type == QUDA_NORMOP_PC_SOLVE));
  } else {
    setDiracSloppyParam(diracParam, param, (param->solve_type == QUDA_DIRECT_PC_SOLVE) || (param->solve_type == QUDA_NORMOP_PC_SOLVE));
  }

  const bool pc_solve = (param->solve_type == QUDA_NORMOP_PC_SOLVE);

  d = Dirac::create(diracParam);
  m = pc_solve ? static_cast<DiracMatrix*>( new DiracMdagM(*d) ) : static_cast<DiracMatrix*>( new DiracM(*d));

  ColorSpinorParam ritzParam(nullptr, *param, cudaGauge->X(), pc_solve, eig_param.location);

  ritzParam.create        = QUDA_ZERO_FIELD_CREATE;
  ritzParam.is_composite  = true;
  ritzParam.is_component  = false;
  ritzParam.composite_dim = param->nev*param->deflation_grid;
  ritzParam.setPrecision(param->cuda_prec_ritz);

  if (ritzParam.location==QUDA_CUDA_FIELD_LOCATION) {
    ritzParam.setPrecision(param->cuda_prec_ritz, param->cuda_prec_ritz, true); // set native field order
    if (ritzParam.nSpin != 1) ritzParam.gammaBasis = QUDA_UKQCD_GAMMA_BASIS;

    //select memory location here, by default ritz vectors will be allocated on the device
    //but if not sufficient device memory, then the user may choose mapped type of memory
    ritzParam.mem_type = eig_param.mem_type_ritz;
  } else { //host location
    ritzParam.mem_type = QUDA_MEMORY_PINNED;
  }

  int ritzVolume = 1;
  for(int d = 0; d < ritzParam.nDim; d++) ritzVolume *= ritzParam.x[d];

  if (getVerbosity() == QUDA_DEBUG_VERBOSE) {

    size_t byte_estimate = (size_t)ritzParam.composite_dim*(size_t)ritzVolume*(ritzParam.nColor*ritzParam.nSpin*ritzParam.Precision());
    printfQuda("allocating bytes: %lu (lattice volume %d, prec %d)", byte_estimate, ritzVolume, ritzParam.Precision());
    if(ritzParam.mem_type == QUDA_MEMORY_DEVICE) printfQuda("Using device memory type.\n");
    else if (ritzParam.mem_type == QUDA_MEMORY_MAPPED)
      printfQuda("Using mapped memory type.\n");
  }

  RV = ColorSpinorField::Create(ritzParam);

  deflParam = new DeflationParam(eig_param, RV, *m);

  defl = new Deflation(*deflParam, profile);

  profile.TPSTOP(QUDA_PROFILE_INIT);
}

void* newDeflationQuda(QudaEigParam *eig_param) {
  profileInvert.TPSTART(QUDA_PROFILE_TOTAL);
#ifdef MAGMA_LIB
  openMagma();
#endif
  auto *defl = new deflated_solver(*eig_param, profileInvert);

  profileInvert.TPSTOP(QUDA_PROFILE_TOTAL);

  flushProfile();
  return static_cast<void*>(defl);
}

void destroyDeflationQuda(void *df) {
#ifdef MAGMA_LIB
  closeMagma();
#endif
  delete static_cast<deflated_solver*>(df);
}

void invertQuda(void *hp_x, void *hp_b, QudaInvertParam *param)
{
  profilerStart(__func__);

  if (param->dslash_type == QUDA_DOMAIN_WALL_DSLASH || param->dslash_type == QUDA_DOMAIN_WALL_4D_DSLASH
      || param->dslash_type == QUDA_MOBIUS_DWF_DSLASH || param->dslash_type == QUDA_MOBIUS_DWF_EOFA_DSLASH)
    setKernelPackT(true);

  profileInvert.TPSTART(QUDA_PROFILE_TOTAL);

  if (!initialized) errorQuda("QUDA not initialized");

  pushVerbosity(param->verbosity);
  if (getVerbosity() >= QUDA_DEBUG_VERBOSE) printQudaInvertParam(param);

  checkInvertParam(param, hp_x, hp_b);

  // check the gauge fields have been created
  cudaGaugeField *cudaGauge = checkGauge(param);

  // It was probably a bad design decision to encode whether the system is even/odd preconditioned (PC) in
  // solve_type and solution_type, rather than in separate members of QudaInvertParam.  We're stuck with it
  // for now, though, so here we factorize everything for convenience.

  bool pc_solution = (param->solution_type == QUDA_MATPC_SOLUTION) ||
    (param->solution_type == QUDA_MATPCDAG_MATPC_SOLUTION);
  bool pc_solve = (param->solve_type == QUDA_DIRECT_PC_SOLVE) ||
    (param->solve_type == QUDA_NORMOP_PC_SOLVE) || (param->solve_type == QUDA_NORMERR_PC_SOLVE);
  bool mat_solution = (param->solution_type == QUDA_MAT_SOLUTION) ||
    (param->solution_type ==  QUDA_MATPC_SOLUTION);
  bool direct_solve = (param->solve_type == QUDA_DIRECT_SOLVE) ||
    (param->solve_type == QUDA_DIRECT_PC_SOLVE);
  bool norm_error_solve = (param->solve_type == QUDA_NORMERR_SOLVE) ||
    (param->solve_type == QUDA_NORMERR_PC_SOLVE);

  param->secs = 0;
  param->gflops = 0;
  param->iter = 0;

  Dirac *d = nullptr;
  Dirac *dSloppy = nullptr;
  Dirac *dPre = nullptr;

  // create the dirac operator
  createDirac(d, dSloppy, dPre, *param, pc_solve);

  Dirac &dirac = *d;
  Dirac &diracSloppy = *dSloppy;
  Dirac &diracPre = *dPre;

  profileInvert.TPSTART(QUDA_PROFILE_H2D);

  ColorSpinorField *b = nullptr;
  ColorSpinorField *x = nullptr;
  ColorSpinorField *in = nullptr;
  ColorSpinorField *out = nullptr;

  const int *X = cudaGauge->X();

  // wrap CPU host side pointers
  ColorSpinorParam cpuParam(hp_b, *param, X, pc_solution, param->input_location);
  ColorSpinorField *h_b = ColorSpinorField::Create(cpuParam);

  cpuParam.v = hp_x;
  cpuParam.location = param->output_location;
  ColorSpinorField *h_x = ColorSpinorField::Create(cpuParam);

  // download source
  ColorSpinorParam cudaParam(cpuParam, *param);
  cudaParam.create = QUDA_COPY_FIELD_CREATE;
  b = new cudaColorSpinorField(*h_b, cudaParam);

  // now check if we need to invalidate the solutionResident vectors
  bool invalidate = false;
  if (param->use_resident_solution == 1) {
    for (auto v : solutionResident)
      if (b->Precision() != v->Precision() || b->SiteSubset() != v->SiteSubset()) { invalidate = true; break; }

    if (invalidate) {
      for (auto v : solutionResident) if (v) delete v;
      solutionResident.clear();
    }

    if (!solutionResident.size()) {
      cudaParam.create = QUDA_NULL_FIELD_CREATE;
      solutionResident.push_back(new cudaColorSpinorField(cudaParam)); // solution
    }
    x = solutionResident[0];
  } else {
    cudaParam.create = QUDA_NULL_FIELD_CREATE;
    x = new cudaColorSpinorField(cudaParam);
  }

  if (param->use_init_guess == QUDA_USE_INIT_GUESS_YES) { // download initial guess
    // initial guess only supported for single-pass solvers
    if ((param->solution_type == QUDA_MATDAG_MAT_SOLUTION || param->solution_type == QUDA_MATPCDAG_MATPC_SOLUTION) &&
        (param->solve_type == QUDA_DIRECT_SOLVE || param->solve_type == QUDA_DIRECT_PC_SOLVE)) {
      errorQuda("Initial guess not supported for two-pass solver");
    }

    *x = *h_x; // solution
  } else { // zero initial guess
    blas::zero(*x);
  }

  // if we're doing a managed memory MG solve and prefetching is
  // enabled, prefetch all the Dirac matrices. There's probably
  // a better place to put this...
  if (param->inv_type_precondition == QUDA_MG_INVERTER) {
    dirac.prefetch(QUDA_CUDA_FIELD_LOCATION);
    diracSloppy.prefetch(QUDA_CUDA_FIELD_LOCATION);
    diracPre.prefetch(QUDA_CUDA_FIELD_LOCATION);
  }

  profileInvert.TPSTOP(QUDA_PROFILE_H2D);
  profileInvert.TPSTART(QUDA_PROFILE_PREAMBLE);

  double nb = blas::norm2(*b);
  if (nb==0.0) errorQuda("Source has zero norm");

  if (getVerbosity() >= QUDA_VERBOSE) {
    double nh_b = blas::norm2(*h_b);
    printfQuda("Source: CPU = %g, CUDA copy = %g\n", nh_b, nb);
    if (param->use_init_guess == QUDA_USE_INIT_GUESS_YES) {
      double nh_x = blas::norm2(*h_x);
      double nx = blas::norm2(*x);
      printfQuda("Solution: CPU = %g, CUDA copy = %g\n", nh_x, nx);
    }
  }

  // rescale the source and solution vectors to help prevent the onset of underflow
  if (param->solver_normalization == QUDA_SOURCE_NORMALIZATION) {
    blas::ax(1.0/sqrt(nb), *b);
    blas::ax(1.0/sqrt(nb), *x);
  }

  massRescale(*static_cast<cudaColorSpinorField*>(b), *param);

  dirac.prepare(in, out, *x, *b, param->solution_type);

  if (getVerbosity() >= QUDA_VERBOSE) {
    double nin = blas::norm2(*in);
    double nout = blas::norm2(*out);
    printfQuda("Prepared source = %g\n", nin);
    printfQuda("Prepared solution = %g\n", nout);
  }

  if (getVerbosity() >= QUDA_VERBOSE) {
    double nin = blas::norm2(*in);
    printfQuda("Prepared source post mass rescale = %g\n", nin);
  }

  // solution_type specifies *what* system is to be solved.
  // solve_type specifies *how* the system is to be solved.
  //
  // We have the following four cases (plus preconditioned variants):
  //
  // solution_type    solve_type    Effect
  // -------------    ----------    ------
  // MAT              DIRECT        Solve Ax=b
  // MATDAG_MAT       DIRECT        Solve A^dag y = b, followed by Ax=y
  // MAT              NORMOP        Solve (A^dag A) x = (A^dag b)
  // MATDAG_MAT       NORMOP        Solve (A^dag A) x = b
  // MAT              NORMERR       Solve (A A^dag) y = b, then x = A^dag y
  //
  // We generally require that the solution_type and solve_type
  // preconditioning match.  As an exception, the unpreconditioned MAT
  // solution_type may be used with any solve_type, including
  // DIRECT_PC and NORMOP_PC.  In these cases, preparation of the
  // preconditioned source and reconstruction of the full solution are
  // taken care of by Dirac::prepare() and Dirac::reconstruct(),
  // respectively.

  if (pc_solution && !pc_solve) {
    errorQuda("Preconditioned (PC) solution_type requires a PC solve_type");
  }

  if (!mat_solution && !pc_solution && pc_solve) {
    errorQuda("Unpreconditioned MATDAG_MAT solution_type requires an unpreconditioned solve_type");
  }

  if (!mat_solution && norm_error_solve) {
    errorQuda("Normal-error solve requires Mat solution");
  }

  if (param->inv_type_precondition == QUDA_MG_INVERTER && (!direct_solve || !mat_solution)) {
    errorQuda("Multigrid preconditioning only supported for direct solves");
  }

  if (param->chrono_use_resident && ( norm_error_solve) ){
    errorQuda("Chronological forcasting only presently supported for M^dagger M solver");
  }

  profileInvert.TPSTOP(QUDA_PROFILE_PREAMBLE);

  if (mat_solution && !direct_solve && !norm_error_solve) { // prepare source: b' = A^dag b
    cudaColorSpinorField tmp(*in);
    dirac.Mdag(*in, tmp);
  } else if (!mat_solution && direct_solve) { // perform the first of two solves: A^dag y = b
    DiracMdag m(dirac), mSloppy(diracSloppy), mPre(diracPre);
    SolverParam solverParam(*param);
    Solver *solve = Solver::create(solverParam, m, mSloppy, mPre, profileInvert);
    (*solve)(*out, *in);
    blas::copy(*in, *out);
    delete solve;
    solverParam.updateInvertParam(*param);
  }

  if (direct_solve) {
    DiracM m(dirac), mSloppy(diracSloppy), mPre(diracPre);
    SolverParam solverParam(*param);
    // chronological forecasting
    if (param->chrono_use_resident && chronoResident[param->chrono_index].size() > 0) {
      profileInvert.TPSTART(QUDA_PROFILE_CHRONO);

      auto &basis = chronoResident[param->chrono_index];

      ColorSpinorParam cs_param(*basis[0]);
      ColorSpinorField *tmp = ColorSpinorField::Create(cs_param);
      ColorSpinorField *tmp2 = (param->chrono_precision == out->Precision()) ? out : ColorSpinorField::Create(cs_param);
      std::vector<ColorSpinorField*> Ap;
      for (unsigned int k=0; k < basis.size(); k++) {
        Ap.emplace_back((ColorSpinorField::Create(cs_param)));
      }

      if (param->chrono_precision == param->cuda_prec) {
        for (unsigned int j=0; j<basis.size(); j++) m(*Ap[j], *basis[j], *tmp, *tmp2);
      } else if (param->chrono_precision == param->cuda_prec_sloppy) {
        for (unsigned int j=0; j<basis.size(); j++) mSloppy(*Ap[j], *basis[j], *tmp, *tmp2);
      } else {
        errorQuda("Unexpected precision %d for chrono vectors (doesn't match outer %d or sloppy precision %d)",
                  param->chrono_precision, param->cuda_prec, param->cuda_prec_sloppy);
      }

      bool orthogonal = true;
      bool apply_mat = false;
      bool hermitian = false;
      MinResExt mre(m, orthogonal, apply_mat, hermitian, profileInvert);

      blas::copy(*tmp, *in);
      mre(*out, *tmp, basis, Ap);

      for (auto ap: Ap) {
        if (ap) delete (ap);
      }
      delete tmp;
      if (tmp2 != out) delete tmp2;

      profileInvert.TPSTOP(QUDA_PROFILE_CHRONO);
    }

    Solver *solve = Solver::create(solverParam, m, mSloppy, mPre, profileInvert);
    (*solve)(*out, *in);
    delete solve;
    solverParam.updateInvertParam(*param);
  } else if (!norm_error_solve) {
    DiracMdagM m(dirac), mSloppy(diracSloppy), mPre(diracPre);
    SolverParam solverParam(*param);

    // chronological forecasting
    if (param->chrono_use_resident && chronoResident[param->chrono_index].size() > 0) {
      profileInvert.TPSTART(QUDA_PROFILE_CHRONO);

      auto &basis = chronoResident[param->chrono_index];

      ColorSpinorParam cs_param(*basis[0]);
      std::vector<ColorSpinorField*> Ap;
      ColorSpinorField *tmp = ColorSpinorField::Create(cs_param);
      ColorSpinorField *tmp2 = (param->chrono_precision == out->Precision()) ? out : ColorSpinorField::Create(cs_param);
      for (unsigned int k=0; k < basis.size(); k++) {
        Ap.emplace_back((ColorSpinorField::Create(cs_param)));
      }

      if (param->chrono_precision == param->cuda_prec) {
        for (unsigned int j=0; j<basis.size(); j++) m(*Ap[j], *basis[j], *tmp, *tmp2);
      } else if (param->chrono_precision == param->cuda_prec_sloppy) {
        for (unsigned int j=0; j<basis.size(); j++) mSloppy(*Ap[j], *basis[j], *tmp, *tmp2);
      } else {
        errorQuda("Unexpected precision %d for chrono vectors (doesn't match outer %d or sloppy precision %d)",
                  param->chrono_precision, param->cuda_prec, param->cuda_prec_sloppy);
      }

      bool orthogonal = true;
      bool apply_mat = false;
      bool hermitian = true;
      MinResExt mre(m, orthogonal, apply_mat, hermitian, profileInvert);

      blas::copy(*tmp, *in);
      mre(*out, *tmp, basis, Ap);

      for (auto ap: Ap) {
        if (ap) delete(ap);
      }
      delete tmp;
      if (tmp2 != out) delete tmp2;

      profileInvert.TPSTOP(QUDA_PROFILE_CHRONO);
    }

    // if using a Schwarz preconditioner with a normal operator then we must use the DiracMdagMLocal operator
    if (param->inv_type_precondition != QUDA_INVALID_INVERTER && param->schwarz_type != QUDA_INVALID_SCHWARZ) {
      DiracMdagMLocal mPreLocal(diracPre);
      Solver *solve = Solver::create(solverParam, m, mSloppy, mPreLocal, profileInvert);
      (*solve)(*out, *in);
      solverParam.updateInvertParam(*param);
      delete solve;
    } else {
      Solver *solve = Solver::create(solverParam, m, mSloppy, mPre, profileInvert);
      (*solve)(*out, *in);
      solverParam.updateInvertParam(*param);
      delete solve;
    }
  } else { // norm_error_solve
    DiracMMdag m(dirac), mSloppy(diracSloppy), mPre(diracPre);
    cudaColorSpinorField tmp(*out);
    SolverParam solverParam(*param);
    Solver *solve = Solver::create(solverParam, m, mSloppy, mPre, profileInvert);
    (*solve)(tmp, *in); // y = (M M^\dag) b
    dirac.Mdag(*out, tmp);  // x = M^dag y
    delete solve;
    solverParam.updateInvertParam(*param);
  }

  if (getVerbosity() >= QUDA_VERBOSE){
    double nx = blas::norm2(*x);
    printfQuda("Solution = %g\n",nx);
  }

  profileInvert.TPSTART(QUDA_PROFILE_EPILOGUE);
  if (param->chrono_make_resident) {
    if(param->chrono_max_dim < 1){
      errorQuda("Cannot chrono_make_resident with chrono_max_dim %i",param->chrono_max_dim);
    }

    const int i = param->chrono_index;
    if (i >= QUDA_MAX_CHRONO)
      errorQuda("Requested chrono index %d is outside of max %d\n", i, QUDA_MAX_CHRONO);

    auto &basis = chronoResident[i];

    if(param->chrono_max_dim < (int)basis.size()){
      errorQuda("Requested chrono_max_dim %i is smaller than already existing chroology %i",param->chrono_max_dim,(int)basis.size());
    }

    if(not param->chrono_replace_last){
      // if we have not filled the space yet just augment
      if ((int)basis.size() < param->chrono_max_dim) {
        ColorSpinorParam cs_param(*out);
        cs_param.setPrecision(param->chrono_precision);
        basis.emplace_back(ColorSpinorField::Create(cs_param));
      }

      // shuffle every entry down one and bring the last to the front
      ColorSpinorField *tmp = basis[basis.size()-1];
      for (unsigned int j=basis.size()-1; j>0; j--) basis[j] = basis[j-1];
        basis[0] = tmp;
    }
    *(basis[0]) = *out; // set first entry to new solution
  }
  dirac.reconstruct(*x, *b, param->solution_type);

  if (param->solver_normalization == QUDA_SOURCE_NORMALIZATION) {
    // rescale the solution
    blas::ax(sqrt(nb), *x);
  }
  profileInvert.TPSTOP(QUDA_PROFILE_EPILOGUE);

  if (!param->make_resident_solution) {
    profileInvert.TPSTART(QUDA_PROFILE_D2H);
    *h_x = *x;
    profileInvert.TPSTOP(QUDA_PROFILE_D2H);
  }

  profileInvert.TPSTART(QUDA_PROFILE_EPILOGUE);

  if (param->compute_action) {
    Complex action = blas::cDotProduct(*b, *x);
    param->action[0] = action.real();
    param->action[1] = action.imag();
  }

  if (getVerbosity() >= QUDA_VERBOSE){
    double nx = blas::norm2(*x);
    double nh_x = blas::norm2(*h_x);
    printfQuda("Reconstructed: CUDA solution = %g, CPU copy = %g\n", nx, nh_x);
  }
  profileInvert.TPSTOP(QUDA_PROFILE_EPILOGUE);

  profileInvert.TPSTART(QUDA_PROFILE_FREE);

  delete h_b;
  delete h_x;
  delete b;

  if (param->use_resident_solution && !param->make_resident_solution) {
    for (auto v: solutionResident) if (v) delete v;
    solutionResident.clear();
  } else if (!param->make_resident_solution) {
    delete x;
  }

  delete d;
  delete dSloppy;
  delete dPre;

  profileInvert.TPSTOP(QUDA_PROFILE_FREE);

  popVerbosity();

  // cache is written out even if a long benchmarking job gets interrupted
  saveTuneCache();

  profileInvert.TPSTOP(QUDA_PROFILE_TOTAL);

  profilerStop(__func__);
}


/*!
 * Generic version of the multi-shift solver. Should work for
 * most fermions. Note that offset[0] is not folded into the mass parameter.
 *
 * At present, the solution_type must be MATDAG_MAT or MATPCDAG_MATPC,
 * and solve_type must be NORMOP or NORMOP_PC.  The solution and solve
 * preconditioning have to match.
 */
void invertMultiSrcQuda(void **_hp_x, void **_hp_b, QudaInvertParam *param)
{
  // currently that code is just a copy of invertQuda and cannot work
  profileInvert.TPSTART(QUDA_PROFILE_TOTAL);

  if (!initialized) errorQuda("QUDA not initialized");

  pushVerbosity(param->verbosity);
  if (getVerbosity() >= QUDA_DEBUG_VERBOSE) printQudaInvertParam(param);

  checkInvertParam(param, _hp_x[0], _hp_b[0]);

  // check the gauge fields have been created
  cudaGaugeField *cudaGauge = checkGauge(param);

  // It was probably a bad design decision to encode whether the system is even/odd preconditioned (PC) in
  // solve_type and solution_type, rather than in separate members of QudaInvertParam.  We're stuck with it
  // for now, though, so here we factorize everything for convenience.

  bool pc_solution = (param->solution_type == QUDA_MATPC_SOLUTION) ||
    (param->solution_type == QUDA_MATPCDAG_MATPC_SOLUTION);
  bool pc_solve = (param->solve_type == QUDA_DIRECT_PC_SOLVE) ||
    (param->solve_type == QUDA_NORMOP_PC_SOLVE) || (param->solve_type == QUDA_NORMERR_PC_SOLVE);
  bool mat_solution = (param->solution_type == QUDA_MAT_SOLUTION) ||
    (param->solution_type ==  QUDA_MATPC_SOLUTION);
  bool direct_solve = (param->solve_type == QUDA_DIRECT_SOLVE) ||
    (param->solve_type == QUDA_DIRECT_PC_SOLVE);
  bool norm_error_solve = (param->solve_type == QUDA_NORMERR_SOLVE) ||
    (param->solve_type == QUDA_NORMERR_PC_SOLVE);

  param->secs = 0;
  param->gflops = 0;
  param->iter = 0;

  Dirac *d = nullptr;
  Dirac *dSloppy = nullptr;
  Dirac *dPre = nullptr;

  // create the dirac operator
  createDirac(d, dSloppy, dPre, *param, pc_solve);

  Dirac &dirac = *d;
  Dirac &diracSloppy = *dSloppy;
  Dirac &diracPre = *dPre;

  profileInvert.TPSTART(QUDA_PROFILE_H2D);

  // std::vector<ColorSpinorField*> b;  // Cuda Solutions
  // b.resize(param->num_src);
  // std::vector<ColorSpinorField*> x;  // Cuda Solutions
  // x.resize(param->num_src);
  ColorSpinorField* in;  // = nullptr;
  //in.resize(param->num_src);
  ColorSpinorField* out;  // = nullptr;
  //out.resize(param->num_src);

  // for(int i=0;i < param->num_src;i++){
  //   in[i] = nullptr;
  //   out[i] = nullptr;
  // }

  const int *X = cudaGauge->X();


  // Host pointers for x, take a copy of the input host pointers
  void** hp_x;
  hp_x = new void* [ param->num_src ];

  void** hp_b;
  hp_b = new void* [param->num_src];

  for(int i=0;i < param->num_src;i++){
    hp_x[i] = _hp_x[i];
    hp_b[i] = _hp_b[i];
  }

  // wrap CPU host side pointers
  ColorSpinorParam cpuParam(hp_b[0], *param, X, pc_solution, param->input_location);
  std::vector<ColorSpinorField*> h_b;
  h_b.resize(param->num_src);
  for(int i=0; i < param->num_src; i++) {
    cpuParam.v = hp_b[i]; //MW seems wird in the loop
    h_b[i] = ColorSpinorField::Create(cpuParam);
  }

 // cpuParam.v = hp_x;
  cpuParam.location = param->output_location;
  std::vector<ColorSpinorField*> h_x;
  h_x.resize(param->num_src);
//
  for(int i=0; i < param->num_src; i++) {
    cpuParam.v = hp_x[i]; //MW seems wird in the loop
    h_x[i] = ColorSpinorField::Create(cpuParam);
  }


  // MW currently checked until here

  // download source
  printfQuda("Setup b\n");
  ColorSpinorParam cudaParam(cpuParam, *param);
  cudaParam.create = QUDA_NULL_FIELD_CREATE;
  cudaParam.is_composite = true;
  cudaParam.composite_dim = param->num_src;

  printfQuda("Create b \n");
  ColorSpinorField *b = ColorSpinorField::Create(cudaParam);




  for(int i=0; i < param->num_src; i++) {
    b->Component(i) = *h_b[i];
  }
  printfQuda("Done b \n");

    ColorSpinorField *x;
  if (param->use_init_guess == QUDA_USE_INIT_GUESS_YES) { // download initial guess
    // initial guess only supported for single-pass solvers
    if ((param->solution_type == QUDA_MATDAG_MAT_SOLUTION || param->solution_type == QUDA_MATPCDAG_MATPC_SOLUTION) &&
        (param->solve_type == QUDA_DIRECT_SOLVE || param->solve_type == QUDA_DIRECT_PC_SOLVE)) {
      errorQuda("Initial guess not supported for two-pass solver");
    }
    cudaParam.is_composite = true;
    cudaParam.is_component = false;
    cudaParam.composite_dim = param->num_src;

    x = ColorSpinorField::Create(cudaParam);
    for(int i=0; i < param->num_src; i++) {
      x->Component(i) = *h_x[i];
    }

  } else { // zero initial guess
    // Create the solution fields filled with zero
    cudaParam.create = QUDA_ZERO_FIELD_CREATE;
      printfQuda("Create x \n");
    x = ColorSpinorField::Create(cudaParam);
      printfQuda("Done x \n");
 // solution
  }

  profileInvert.TPSTOP(QUDA_PROFILE_H2D);

  auto * nb = new double[param->num_src];
  for(int i=0; i < param->num_src; i++) {
    nb[i] = blas::norm2(b->Component(i));
    printfQuda("Source %i: CPU = %g, CUDA copy = %g\n", i, nb[i], nb[i]);
    if (nb[i]==0.0) errorQuda("Source has zero norm");

    if (getVerbosity() >= QUDA_VERBOSE) {
      double nh_b = blas::norm2(*h_b[i]);
      double nh_x = blas::norm2(*h_x[i]);
      double nx = blas::norm2(x->Component(i));
      printfQuda("Source %i: CPU = %g, CUDA copy = %g\n", i, nh_b, nb[i]);
      printfQuda("Solution %i: CPU = %g, CUDA copy = %g\n", i, nh_x, nx);
    }
  }

  // MW checked until here do far

  // rescale the source and solution vectors to help prevent the onset of underflow
  if (param->solver_normalization == QUDA_SOURCE_NORMALIZATION) {
    for(int i=0; i < param->num_src; i++) {
      blas::ax(1.0/sqrt(nb[i]), b->Component(i));
      blas::ax(1.0/sqrt(nb[i]), x->Component(i));
    }
  }

  for(int i=0; i < param->num_src; i++) {
    massRescale(dynamic_cast<cudaColorSpinorField&>( b->Component(i) ), *param);
  }

  // MW: need to check what dirac.prepare does
  // for now let's just try looping of num_rhs already here???
  // for(int i=0; i < param->num_src; i++) {
    dirac.prepare(in, out, *x, *b, param->solution_type);
for(int i=0; i < param->num_src; i++) {
    if (getVerbosity() >= QUDA_VERBOSE) {
      double nin = blas::norm2((in->Component(i)));
      double nout = blas::norm2((out->Component(i)));
      printfQuda("Prepared source %i = %g\n", i, nin);
      printfQuda("Prepared solution %i = %g\n", i, nout);
    }

    if (getVerbosity() >= QUDA_VERBOSE) {
      double nin = blas::norm2(in->Component(i));
      printfQuda("Prepared source %i post mass rescale = %g\n", i, nin);
    }
  }

    // solution_type specifies *what* system is to be solved.
    // solve_type specifies *how* the system is to be solved.
    //
    // We have the following four cases (plus preconditioned variants):
    //
    // solution_type    solve_type    Effect
    // -------------    ----------    ------
    // MAT              DIRECT        Solve Ax=b
    // MATDAG_MAT       DIRECT        Solve A^dag y = b, followed by Ax=y
    // MAT              NORMOP        Solve (A^dag A) x = (A^dag b)
    // MATDAG_MAT       NORMOP        Solve (A^dag A) x = b
    // MAT              NORMERR       Solve (A A^dag) y = b, then x = A^dag y
    //
    // We generally require that the solution_type and solve_type
    // preconditioning match.  As an exception, the unpreconditioned MAT
    // solution_type may be used with any solve_type, including
    // DIRECT_PC and NORMOP_PC.  In these cases, preparation of the
    // preconditioned source and reconstruction of the full solution are
    // taken care of by Dirac::prepare() and Dirac::reconstruct(),
    // respectively.

    if (pc_solution && !pc_solve) {
      errorQuda("Preconditioned (PC) solution_type requires a PC solve_type");
    }

    if (!mat_solution && !pc_solution && pc_solve) {
      errorQuda("Unpreconditioned MATDAG_MAT solution_type requires an unpreconditioned solve_type");
    }

    if (!mat_solution && norm_error_solve) {
      errorQuda("Normal-error solve requires Mat solution");
    }

    if (param->inv_type_precondition == QUDA_MG_INVERTER && (pc_solve || pc_solution || !direct_solve || !mat_solution))
      errorQuda("Multigrid preconditioning only supported for direct non-red-black solve");

    if (mat_solution && !direct_solve && !norm_error_solve) { // prepare source: b' = A^dag b
      for(int i=0; i < param->num_src; i++) {
        cudaColorSpinorField tmp((in->Component(i)));
        dirac.Mdag(in->Component(i), tmp);
      }
    } else if (!mat_solution && direct_solve) { // perform the first of two solves: A^dag y = b
      DiracMdag m(dirac), mSloppy(diracSloppy), mPre(diracPre);
      SolverParam solverParam(*param);
      Solver *solve = Solver::create(solverParam, m, mSloppy, mPre, profileInvert);
      solve->blocksolve(*out,*in);
      for(int i=0; i < param->num_src; i++) {
        blas::copy(in->Component(i), out->Component(i));
      }
      delete solve;
      solverParam.updateInvertParam(*param);
    }

    if (direct_solve) {
      DiracM m(dirac), mSloppy(diracSloppy), mPre(diracPre);
      SolverParam solverParam(*param);
      Solver *solve = Solver::create(solverParam, m, mSloppy, mPre, profileInvert);
      solve->blocksolve(*out,*in);
      delete solve;
      solverParam.updateInvertParam(*param);
    } else if (!norm_error_solve) {
      DiracMdagM m(dirac), mSloppy(diracSloppy), mPre(diracPre);
      SolverParam solverParam(*param);
      Solver *solve = Solver::create(solverParam, m, mSloppy, mPre, profileInvert);
      solve->blocksolve(*out,*in);
      delete solve;
      solverParam.updateInvertParam(*param);
    } else { // norm_error_solve
      DiracMMdag m(dirac), mSloppy(diracSloppy), mPre(diracPre);
      errorQuda("norm_error_solve not supported in multi source solve");
      // cudaColorSpinorField tmp(*out);
      // SolverParam solverParam(*param);
      // Solver *solve = Solver::create(solverParam, m, mSloppy, mPre, profileInvert);
      //(*solve)(tmp, *in); // y = (M M^\dag) b
      // dirac.Mdag(*out, tmp);  // x = M^dag y
      // delete solve;
      // solverParam.updateInvertParam(*param,i,i);
    }

    if (getVerbosity() >= QUDA_VERBOSE){
      for(int i=0; i < param->num_src; i++) {
        double nx = blas::norm2(x->Component(i));
        printfQuda("Solution %i = %g\n",i, nx);
      }
    }


  profileInvert.TPSTART(QUDA_PROFILE_EPILOGUE);
  for(int i=0; i< param->num_src; i++){
    dirac.reconstruct(x->Component(i), b->Component(i), param->solution_type);
  }
  profileInvert.TPSTOP(QUDA_PROFILE_EPILOGUE);

  if (param->solver_normalization == QUDA_SOURCE_NORMALIZATION) {
    for(int i=0; i< param->num_src; i++){
      // rescale the solution
      blas::ax(sqrt(nb[i]), x->Component(i));
    }
  }

  // MW -- not sure how to handle that here
  if (!param->make_resident_solution) {
    profileInvert.TPSTART(QUDA_PROFILE_D2H);
    for(int i=0; i< param->num_src; i++){
      *h_x[i] = x->Component(i);
    }
    profileInvert.TPSTOP(QUDA_PROFILE_D2H);
  }

  if (getVerbosity() >= QUDA_VERBOSE){
    for(int i=0; i< param->num_src; i++){
      double nx = blas::norm2(x->Component(i));
      double nh_x = blas::norm2(*h_x[i]);
      printfQuda("Reconstructed: CUDA solution = %g, CPU copy = %g\n", nx, nh_x);
    }
  }

  //FIX need to make sure all deletes are correct again
  for(int i=0; i < param->num_src; i++){
    delete h_x[i];
    // delete x[i];
    delete h_b[i];
    // delete b[i];
  }
   delete [] hp_b;
   delete [] hp_x;
//   delete [] b;
//  if (!param->make_resident_solution) delete x; // FIXME make this cleaner

  delete d;
  delete dSloppy;
  delete dPre;
  delete x;
  delete b;

  popVerbosity();

  // FIXME: added temporarily so that the cache is written out even if a long benchmarking job gets interrupted
  saveTuneCache();

  profileInvert.TPSTOP(QUDA_PROFILE_TOTAL);
}

/*!
 * Generic version of the multi-shift solver. Should work for
 * most fermions. Note that offset[0] is not folded into the mass parameter.
 *
 * For Wilson-type fermions, the solution_type must be MATDAG_MAT or MATPCDAG_MATPC,
 * and solve_type must be NORMOP or NORMOP_PC. The solution and solve
 * preconditioning have to match.
 *
 * For Staggered-type fermions, the solution_type must be MATPC, and the
 * solve type must be DIRECT_PC. This difference in convention is because
 * preconditioned staggered operator is normal, unlike with Wilson-type fermions.
 */
void invertMultiShiftQuda(void **_hp_x, void *_hp_b, QudaInvertParam *param)
{
  profilerStart(__func__);

  profileMulti.TPSTART(QUDA_PROFILE_TOTAL);
  profileMulti.TPSTART(QUDA_PROFILE_INIT);

  if (!initialized) errorQuda("QUDA not initialized");

  checkInvertParam(param, _hp_x[0], _hp_b);

  // check the gauge fields have been created
  checkGauge(param);

  if (param->num_offset > QUDA_MAX_MULTI_SHIFT)
    errorQuda("Number of shifts %d requested greater than QUDA_MAX_MULTI_SHIFT %d", param->num_offset,
              QUDA_MAX_MULTI_SHIFT);

  pushVerbosity(param->verbosity);

  bool pc_solution = (param->solution_type == QUDA_MATPC_SOLUTION) || (param->solution_type == QUDA_MATPCDAG_MATPC_SOLUTION);
  bool pc_solve = (param->solve_type == QUDA_DIRECT_PC_SOLVE) || (param->solve_type == QUDA_NORMOP_PC_SOLVE);
  bool mat_solution = (param->solution_type == QUDA_MAT_SOLUTION) || (param->solution_type ==  QUDA_MATPC_SOLUTION);
  bool direct_solve = (param->solve_type == QUDA_DIRECT_SOLVE) || (param->solve_type == QUDA_DIRECT_PC_SOLVE);

  if (param->dslash_type == QUDA_ASQTAD_DSLASH ||
      param->dslash_type == QUDA_STAGGERED_DSLASH) {

    if (param->solution_type != QUDA_MATPC_SOLUTION) {
      errorQuda("For Staggered-type fermions, multi-shift solver only suports MATPC solution type");
    }

    if (param->solve_type != QUDA_DIRECT_PC_SOLVE) {
      errorQuda("For Staggered-type fermions, multi-shift solver only supports DIRECT_PC solve types");
    }

  } else { // Wilson type

    if (mat_solution) {
      errorQuda("For Wilson-type fermions, multi-shift solver does not support MAT or MATPC solution types");
    }
    if (direct_solve) {
      errorQuda("For Wilson-type fermions, multi-shift solver does not support DIRECT or DIRECT_PC solve types");
    }
    if (pc_solution & !pc_solve) {
      errorQuda("For Wilson-type fermions, preconditioned (PC) solution_type requires a PC solve_type");
    }
    if (!pc_solution & pc_solve) {
      errorQuda("For Wilson-type fermions, in multi-shift solver, a preconditioned (PC) solve_type requires a PC solution_type");
    }
  }

  // Timing and FLOP counters
  param->secs = 0;
  param->gflops = 0;
  param->iter = 0;

  for (int i=0; i<param->num_offset-1; i++) {
    for (int j=i+1; j<param->num_offset; j++) {
      if (param->offset[i] > param->offset[j])
        errorQuda("Offsets must be ordered from smallest to largest");
    }
  }

  // Host pointers for x, take a copy of the input host pointers
  void** hp_x;
  hp_x = new void* [ param->num_offset ];

  void* hp_b = _hp_b;
  for(int i=0;i < param->num_offset;i++){
    hp_x[i] = _hp_x[i];
  }

  // Create the matrix.
  // The way this works is that createDirac will create 'd' and 'dSloppy'
  // which are global. We then grab these with references...
  //
  // Balint: Isn't there a nice construction pattern we could use here? This is
  // expedient but yucky.
  //  DiracParam diracParam;
  if (param->dslash_type == QUDA_ASQTAD_DSLASH ||
      param->dslash_type == QUDA_STAGGERED_DSLASH){
    param->mass = sqrt(param->offset[0]/4);
  }

  Dirac *d = nullptr;
  Dirac *dSloppy = nullptr;
  Dirac *dPre = nullptr;
  Dirac *dRefine = nullptr;

  // create the dirac operator
  createDirac(d, dSloppy, dPre, dRefine, *param, pc_solve);
  Dirac &dirac = *d;
  Dirac &diracSloppy = *dSloppy;


  cudaColorSpinorField *b = nullptr;   // Cuda RHS
  std::vector<ColorSpinorField*> x;  // Cuda Solutions
  x.resize(param->num_offset);
  std::vector<ColorSpinorField*> p;
  std::unique_ptr<double[]> r2_old(new double[param->num_offset]);

  // Grab the dimension array of the input gauge field.
  const int *X = ( param->dslash_type == QUDA_ASQTAD_DSLASH ) ?
    gaugeFatPrecise->X() : gaugePrecise->X();

  // This creates a ColorSpinorParam struct, from the host data
  // pointer, the definitions in param, the dimensions X, and whether
  // the solution is on a checkerboard instruction or not. These can
  // then be used as 'instructions' to create the actual
  // ColorSpinorField
  ColorSpinorParam cpuParam(hp_b, *param, X, pc_solution, param->input_location);
  ColorSpinorField *h_b = ColorSpinorField::Create(cpuParam);

  std::vector<ColorSpinorField*> h_x;
  h_x.resize(param->num_offset);

  cpuParam.location = param->output_location;
  for(int i=0; i < param->num_offset; i++) {
    cpuParam.v = hp_x[i];
    h_x[i] = ColorSpinorField::Create(cpuParam);
  }

  profileMulti.TPSTOP(QUDA_PROFILE_INIT);
  profileMulti.TPSTART(QUDA_PROFILE_H2D);
  // Now I need a colorSpinorParam for the device
  ColorSpinorParam cudaParam(cpuParam, *param);
  // This setting will download a host vector
  cudaParam.create = QUDA_COPY_FIELD_CREATE;
  cudaParam.location = QUDA_CUDA_FIELD_LOCATION;
  b = new cudaColorSpinorField(*h_b, cudaParam); // Creates b and downloads h_b to it
  profileMulti.TPSTOP(QUDA_PROFILE_H2D);

  profileMulti.TPSTART(QUDA_PROFILE_INIT);
  // Create the solution fields filled with zero
  cudaParam.create = QUDA_ZERO_FIELD_CREATE;

  // now check if we need to invalidate the solutionResident vectors
  bool invalidate = false;
  for (auto v : solutionResident) {
    if (cudaParam.Precision() != v->Precision()) {
      invalidate = true;
      break;
    }
  }

  if (invalidate) {
    for (auto v : solutionResident) delete v;
    solutionResident.clear();
  }

  // grow resident solutions to be big enough
  for (int i=solutionResident.size(); i < param->num_offset; i++) {
    if (getVerbosity() >= QUDA_DEBUG_VERBOSE) printfQuda("Adding vector %d to solutionsResident\n", i);
    solutionResident.push_back(new cudaColorSpinorField(cudaParam));
  }
  for (int i=0; i < param->num_offset; i++) x[i] = solutionResident[i];
  profileMulti.TPSTOP(QUDA_PROFILE_INIT);

  profileMulti.TPSTART(QUDA_PROFILE_PREAMBLE);

  // Check source norms
  double nb = blas::norm2(*b);
  if (nb==0.0) errorQuda("Source has zero norm");

  if(getVerbosity() >= QUDA_VERBOSE ) {
    double nh_b = blas::norm2(*h_b);
    printfQuda("Source: CPU = %g, CUDA copy = %g\n", nh_b, nb);
  }

  // rescale the source vector to help prevent the onset of underflow
  if (param->solver_normalization == QUDA_SOURCE_NORMALIZATION) {
    blas::ax(1.0/sqrt(nb), *b);
  }

  massRescale(*b, *param);
  profileMulti.TPSTOP(QUDA_PROFILE_PREAMBLE);

  DiracMatrix *m, *mSloppy;

  if (param->dslash_type == QUDA_ASQTAD_DSLASH ||
      param->dslash_type == QUDA_STAGGERED_DSLASH) {
    m = new DiracM(dirac);
    mSloppy = new DiracM(diracSloppy);
  } else {
    m = new DiracMdagM(dirac);
    mSloppy = new DiracMdagM(diracSloppy);
  }

  SolverParam solverParam(*param);
  {
    MultiShiftCG cg_m(*m, *mSloppy, solverParam, profileMulti);
    cg_m(x, *b, p, r2_old.get());
  }
  solverParam.updateInvertParam(*param);

  delete m;
  delete mSloppy;

  if (param->compute_true_res) {
    // check each shift has the desired tolerance and use sequential CG to refine
    profileMulti.TPSTART(QUDA_PROFILE_INIT);
    cudaParam.create = QUDA_ZERO_FIELD_CREATE;
    cudaColorSpinorField r(*b, cudaParam);
    profileMulti.TPSTOP(QUDA_PROFILE_INIT);
    QudaInvertParam refineparam = *param;
    refineparam.cuda_prec_sloppy = param->cuda_prec_refinement_sloppy;
    Dirac &dirac = *d;
    Dirac &diracSloppy = *dRefine;

#define REFINE_INCREASING_MASS
#ifdef REFINE_INCREASING_MASS
    for(int i=0; i < param->num_offset; i++) {
#else
    for(int i=param->num_offset-1; i >= 0; i--) {
#endif
      double rsd_hq = param->residual_type & QUDA_HEAVY_QUARK_RESIDUAL ?
	param->true_res_hq_offset[i] : 0;
      double tol_hq = param->residual_type & QUDA_HEAVY_QUARK_RESIDUAL ?
	param->tol_hq_offset[i] : 0;

      /*
	In the case where the shifted systems have zero tolerance
	specified, we refine these systems until either the limit of
	precision is reached (prec_tol) or until the tolerance reaches
	the iterated residual tolerance of the previous multi-shift
	solver (iter_res_offset[i]), which ever is greater.
      */
      const double prec_tol = std::pow(10.,(-2*(int)param->cuda_prec+4)); // implicit refinment limit of 1e-12
      const double iter_tol = (param->iter_res_offset[i] < prec_tol ? prec_tol : (param->iter_res_offset[i] *1.1));
      const double refine_tol = (param->tol_offset[i] == 0.0 ? iter_tol : param->tol_offset[i]);
      // refine if either L2 or heavy quark residual tolerances have not been met, only if desired residual is > 0
      if (param->true_res_offset[i] > refine_tol || rsd_hq > tol_hq) {
	if (getVerbosity() >= QUDA_SUMMARIZE)
	  printfQuda("Refining shift %d: L2 residual %e / %e, heavy quark %e / %e (actual / requested)\n",
		     i, param->true_res_offset[i], param->tol_offset[i], rsd_hq, tol_hq);

        // for staggered the shift is just a change in mass term (FIXME: for twisted mass also)
        if (param->dslash_type == QUDA_ASQTAD_DSLASH ||
            param->dslash_type == QUDA_STAGGERED_DSLASH) {
          dirac.setMass(sqrt(param->offset[i]/4));
          diracSloppy.setMass(sqrt(param->offset[i]/4));
        }

        DiracMatrix *m, *mSloppy;

        if (param->dslash_type == QUDA_ASQTAD_DSLASH ||
            param->dslash_type == QUDA_STAGGERED_DSLASH) {
          m = new DiracM(dirac);
          mSloppy = new DiracM(diracSloppy);
        } else {
          m = new DiracMdagM(dirac);
          mSloppy = new DiracMdagM(diracSloppy);
        }

        // need to curry in the shift if we are not doing staggered
        if (param->dslash_type != QUDA_ASQTAD_DSLASH && param->dslash_type != QUDA_STAGGERED_DSLASH) {
          m->shift = param->offset[i];
          mSloppy->shift = param->offset[i];
        }

        if (false) { // experimenting with Minimum residual extrapolation
                     // only perform MRE using current and previously refined solutions
#ifdef REFINE_INCREASING_MASS
	  const int nRefine = i+1;
#else
	  const int nRefine = param->num_offset - i + 1;
#endif

          std::vector<ColorSpinorField *> q;
          q.resize(nRefine);
          std::vector<ColorSpinorField *> z;
          z.resize(nRefine);
          cudaParam.create = QUDA_NULL_FIELD_CREATE;
          cudaColorSpinorField tmp(cudaParam);

          for (int j = 0; j < nRefine; j++) {
            q[j] = new cudaColorSpinorField(cudaParam);
            z[j] = new cudaColorSpinorField(cudaParam);
          }

          *z[0] = *x[0]; // zero solution already solved
#ifdef REFINE_INCREASING_MASS
	  for (int j=1; j<nRefine; j++) *z[j] = *x[j];
#else
	  for (int j=1; j<nRefine; j++) *z[j] = *x[param->num_offset-j];
#endif

          bool orthogonal = true;
          bool apply_mat = true;
          bool hermitian = true;
	  MinResExt mre(*m, orthogonal, apply_mat, hermitian, profileMulti);
	  blas::copy(tmp, *b);
	  mre(*x[i], tmp, z, q);

	  for(int j=0; j < nRefine; j++) {
	    delete q[j];
	    delete z[j];
	  }
        }

        SolverParam solverParam(refineparam);
        solverParam.iter = 0;
        solverParam.use_init_guess = QUDA_USE_INIT_GUESS_YES;
        solverParam.tol = (param->tol_offset[i] > 0.0 ? param->tol_offset[i] : iter_tol); // set L2 tolerance
        solverParam.tol_hq = param->tol_hq_offset[i];                                     // set heavy quark tolerance
        solverParam.delta = param->reliable_delta_refinement;

        {
          CG cg(*m, *mSloppy, *mSloppy, solverParam, profileMulti);
          if (i==0)
            cg(*x[i], *b, p[i], r2_old[i]);
          else
            cg(*x[i], *b);
        }

        solverParam.true_res_offset[i] = solverParam.true_res;
        solverParam.true_res_hq_offset[i] = solverParam.true_res_hq;
        solverParam.updateInvertParam(*param,i);

        if (param->dslash_type == QUDA_ASQTAD_DSLASH ||
            param->dslash_type == QUDA_STAGGERED_DSLASH) {
          dirac.setMass(sqrt(param->offset[0]/4)); // restore just in case
          diracSloppy.setMass(sqrt(param->offset[0]/4)); // restore just in case
        }

        delete m;
        delete mSloppy;
      }
    }
  }

  // restore shifts -- avoid side effects
  for(int i=0; i < param->num_offset; i++) {
    param->offset[i] = unscaled_shifts[i];
  }

  profileMulti.TPSTART(QUDA_PROFILE_D2H);

  if (param->compute_action) {
    Complex action(0);
    for (int i=0; i<param->num_offset; i++) action += param->residue[i] * blas::cDotProduct(*b, *x[i]);
    param->action[0] = action.real();
    param->action[1] = action.imag();
  }

  for(int i=0; i < param->num_offset; i++) {
    if (param->solver_normalization == QUDA_SOURCE_NORMALIZATION) { // rescale the solution
      blas::ax(sqrt(nb), *x[i]);
    }

    if (getVerbosity() >= QUDA_VERBOSE){
      double nx = blas::norm2(*x[i]);
      printfQuda("Solution %d = %g\n", i, nx);
    }

    if (!param->make_resident_solution) *h_x[i] = *x[i];
  }
  profileMulti.TPSTOP(QUDA_PROFILE_D2H);

  profileMulti.TPSTART(QUDA_PROFILE_EPILOGUE);

  if (!param->make_resident_solution) {
    for (auto v: solutionResident) if (v) delete v;
    solutionResident.clear();
  }

  profileMulti.TPSTOP(QUDA_PROFILE_EPILOGUE);

  profileMulti.TPSTART(QUDA_PROFILE_FREE);
  for(int i=0; i < param->num_offset; i++){
    delete h_x[i];
    //if (!param->make_resident_solution) delete x[i];
  }

  delete h_b;
  delete b;

  delete [] hp_x;

  delete d;
  delete dSloppy;
  delete dPre;
  delete dRefine;
  for (auto& pp : p) delete pp;

  profileMulti.TPSTOP(QUDA_PROFILE_FREE);

  popVerbosity();

  // cache is written out even if a long benchmarking job gets interrupted
  saveTuneCache();

  profileMulti.TPSTOP(QUDA_PROFILE_TOTAL);

  profilerStop(__func__);
}

void computeKSLinkQuda(void* fatlink, void* longlink, void* ulink, void* inlink, double *path_coeff, QudaGaugeParam *param) {

#ifdef GPU_FATLINK
  profileFatLink.TPSTART(QUDA_PROFILE_TOTAL);
  profileFatLink.TPSTART(QUDA_PROFILE_INIT);

  checkGaugeParam(param);

  if (ulink) {
    const double unitarize_eps = 1e-14;
    const double max_error = 1e-10;
    const int reunit_allow_svd = 1;
    const int reunit_svd_only  = 0;
    const double svd_rel_error = 1e-6;
    const double svd_abs_error = 1e-6;
    quda::setUnitarizeLinksConstants(unitarize_eps, max_error, reunit_allow_svd, reunit_svd_only,
				     svd_rel_error, svd_abs_error);
  }

  GaugeFieldParam gParam(fatlink, *param, QUDA_GENERAL_LINKS);
  cpuGaugeField cpuFatLink(gParam);   // create the host fatlink
  gParam.gauge = longlink;
  cpuGaugeField cpuLongLink(gParam);  // create the host longlink
  gParam.gauge = ulink;
  cpuGaugeField cpuUnitarizedLink(gParam);
  gParam.link_type = param->type;
  gParam.gauge     = inlink;
  cpuGaugeField cpuInLink(gParam);    // create the host sitelink

  // create the device fields
  gParam.reconstruct = param->reconstruct;
  gParam.setPrecision(param->cuda_prec, true);
  gParam.create      = QUDA_NULL_FIELD_CREATE;
  cudaGaugeField *cudaInLink = new cudaGaugeField(gParam);

  profileFatLink.TPSTOP(QUDA_PROFILE_INIT);

  profileFatLink.TPSTART(QUDA_PROFILE_H2D);
  cudaInLink->loadCPUField(cpuInLink);
  profileFatLink.TPSTOP(QUDA_PROFILE_H2D);

  cudaGaugeField *cudaInLinkEx = createExtendedGauge(*cudaInLink, R, profileFatLink);

  profileFatLink.TPSTART(QUDA_PROFILE_FREE);
  delete cudaInLink;
  profileFatLink.TPSTOP(QUDA_PROFILE_FREE);

  gParam.create = QUDA_ZERO_FIELD_CREATE;
  gParam.link_type = QUDA_GENERAL_LINKS;
  gParam.reconstruct = QUDA_RECONSTRUCT_NO;
  gParam.setPrecision(param->cuda_prec, true);
  gParam.ghostExchange = QUDA_GHOST_EXCHANGE_NO;
  cudaGaugeField *cudaFatLink = new cudaGaugeField(gParam);
  cudaGaugeField *cudaUnitarizedLink = ulink ? new cudaGaugeField(gParam) : nullptr;
  cudaGaugeField *cudaLongLink = longlink ? new cudaGaugeField(gParam) : nullptr;

  profileFatLink.TPSTART(QUDA_PROFILE_COMPUTE);
  fatLongKSLink(cudaFatLink, cudaLongLink, *cudaInLinkEx, path_coeff);
  profileFatLink.TPSTOP(QUDA_PROFILE_COMPUTE);

  if (ulink) {
    profileFatLink.TPSTART(QUDA_PROFILE_COMPUTE);
    *num_failures_h = 0;
    quda::unitarizeLinks(*cudaUnitarizedLink, *cudaFatLink, num_failures_d); // unitarize on the gpu
    if (*num_failures_h>0) errorQuda("Error in unitarization component of the hisq fattening: %d failures\n", *num_failures_h);
    profileFatLink.TPSTOP(QUDA_PROFILE_COMPUTE);
  }

  profileFatLink.TPSTART(QUDA_PROFILE_D2H);
  if (ulink) cudaUnitarizedLink->saveCPUField(cpuUnitarizedLink);
  if (fatlink) cudaFatLink->saveCPUField(cpuFatLink);
  if (longlink) cudaLongLink->saveCPUField(cpuLongLink);
  profileFatLink.TPSTOP(QUDA_PROFILE_D2H);

  profileFatLink.TPSTART(QUDA_PROFILE_FREE);
  delete cudaFatLink;
  if (longlink) delete cudaLongLink;
  if (ulink) delete cudaUnitarizedLink;
  delete cudaInLinkEx;
  profileFatLink.TPSTOP(QUDA_PROFILE_FREE);

  profileFatLink.TPSTOP(QUDA_PROFILE_TOTAL);
#else
  errorQuda("Fat-link has not been built");
#endif // GPU_FATLINK
}

int getGaugePadding(GaugeFieldParam& param){
  int pad = 0;
#ifdef MULTI_GPU
  int volume = param.x[0]*param.x[1]*param.x[2]*param.x[3];
  int face_size[4];
  for(int dir=0; dir<4; ++dir) face_size[dir] = (volume/param.x[dir])/2;
  pad = *std::max_element(face_size, face_size+4);
#endif

  return pad;
}

int computeGaugeForceQuda(void* mom, void* siteLink,  int*** input_path_buf, int* path_length,
			  double* loop_coeff, int num_paths, int max_length, double eb3, QudaGaugeParam* qudaGaugeParam)
{
#ifdef GPU_GAUGE_FORCE
  profileGaugeForce.TPSTART(QUDA_PROFILE_TOTAL);
  profileGaugeForce.TPSTART(QUDA_PROFILE_INIT);

  checkGaugeParam(qudaGaugeParam);

  GaugeFieldParam gParam(siteLink, *qudaGaugeParam);
  gParam.site_offset = qudaGaugeParam->gauge_offset;
  gParam.site_size = qudaGaugeParam->site_size;
  cpuGaugeField *cpuSiteLink = (!qudaGaugeParam->use_resident_gauge) ? new cpuGaugeField(gParam) : nullptr;

  cudaGaugeField* cudaSiteLink = nullptr;

  if (qudaGaugeParam->use_resident_gauge) {
    if (!gaugePrecise) errorQuda("No resident gauge field to use");
    cudaSiteLink = gaugePrecise;
  } else {
    gParam.create = QUDA_NULL_FIELD_CREATE;
    gParam.reconstruct = qudaGaugeParam->reconstruct;
    gParam.setPrecision(qudaGaugeParam->cuda_prec, true);

    cudaSiteLink = new cudaGaugeField(gParam);
    profileGaugeForce.TPSTOP(QUDA_PROFILE_INIT);

    profileGaugeForce.TPSTART(QUDA_PROFILE_H2D);
    cudaSiteLink->loadCPUField(*cpuSiteLink);
    profileGaugeForce.TPSTOP(QUDA_PROFILE_H2D);

    profileGaugeForce.TPSTART(QUDA_PROFILE_INIT);
  }

  GaugeFieldParam gParamMom(mom, *qudaGaugeParam, QUDA_ASQTAD_MOM_LINKS);
  if (gParamMom.order == QUDA_TIFR_GAUGE_ORDER || gParamMom.order == QUDA_TIFR_PADDED_GAUGE_ORDER)
    gParamMom.reconstruct = QUDA_RECONSTRUCT_NO;
  else
    gParamMom.reconstruct = QUDA_RECONSTRUCT_10;

  gParamMom.site_offset = qudaGaugeParam->mom_offset;
  gParamMom.site_size = qudaGaugeParam->site_size;
  cpuGaugeField* cpuMom = (!qudaGaugeParam->use_resident_mom) ? new cpuGaugeField(gParamMom) : nullptr;

  cudaGaugeField* cudaMom = nullptr;
  if (qudaGaugeParam->use_resident_mom) {
    if (!momResident) errorQuda("No resident momentum field to use");
    cudaMom = momResident;
    if (qudaGaugeParam->overwrite_mom) cudaMom->zero();
    profileGaugeForce.TPSTOP(QUDA_PROFILE_INIT);
  } else {
    gParamMom.create = qudaGaugeParam->overwrite_mom ? QUDA_ZERO_FIELD_CREATE : QUDA_NULL_FIELD_CREATE;
    gParamMom.reconstruct = QUDA_RECONSTRUCT_10;
    gParamMom.link_type = QUDA_ASQTAD_MOM_LINKS;
    gParamMom.setPrecision(qudaGaugeParam->cuda_prec, true);
    gParamMom.create = QUDA_ZERO_FIELD_CREATE;
    cudaMom = new cudaGaugeField(gParamMom);
    profileGaugeForce.TPSTOP(QUDA_PROFILE_INIT);
    if (!qudaGaugeParam->overwrite_mom) {
      profileGaugeForce.TPSTART(QUDA_PROFILE_H2D);
      cudaMom->loadCPUField(*cpuMom);
      profileGaugeForce.TPSTOP(QUDA_PROFILE_H2D);
    }
  }

  cudaGaugeField *cudaGauge = createExtendedGauge(*cudaSiteLink, R, profileGaugeForce);

  // actually do the computation
  profileGaugeForce.TPSTART(QUDA_PROFILE_COMPUTE);
  if (!forceMonitor()) {
    gaugeForce(*cudaMom, *cudaGauge, eb3, input_path_buf,  path_length, loop_coeff, num_paths, max_length);
  } else {
    // if we are monitoring the force, separate the force computation from the momentum update
    GaugeFieldParam gParam(*cudaMom);
    gParam.create = QUDA_ZERO_FIELD_CREATE;
    GaugeField *force = GaugeField::Create(gParam);
    gaugeForce(*force, *cudaGauge, 1.0, input_path_buf,  path_length, loop_coeff, num_paths, max_length);
    updateMomentum(*cudaMom, eb3, *force, "gauge");
    delete force;
  }
  profileGaugeForce.TPSTOP(QUDA_PROFILE_COMPUTE);

  if (qudaGaugeParam->return_result_mom) {
    profileGaugeForce.TPSTART(QUDA_PROFILE_D2H);
    cudaMom->saveCPUField(*cpuMom);
    profileGaugeForce.TPSTOP(QUDA_PROFILE_D2H);
  }

  profileGaugeForce.TPSTART(QUDA_PROFILE_FREE);
  if (qudaGaugeParam->make_resident_gauge) {
    if (gaugePrecise && gaugePrecise != cudaSiteLink) delete gaugePrecise;
    gaugePrecise = cudaSiteLink;
  } else {
    delete cudaSiteLink;
  }

  if (qudaGaugeParam->make_resident_mom) {
    if (momResident && momResident != cudaMom) delete momResident;
    momResident = cudaMom;
  } else {
    delete cudaMom;
  }

  if (cpuSiteLink) delete cpuSiteLink;
  if (cpuMom) delete cpuMom;

  if (qudaGaugeParam->make_resident_gauge) {
    if (extendedGaugeResident) delete extendedGaugeResident;
    extendedGaugeResident = cudaGauge;
  } else {
    delete cudaGauge;
  }
  profileGaugeForce.TPSTOP(QUDA_PROFILE_FREE);

  profileGaugeForce.TPSTOP(QUDA_PROFILE_TOTAL);

  checkCudaError();
#else
  errorQuda("Gauge force has not been built");
#endif // GPU_GAUGE_FORCE
  return 0;
}

void momResidentQuda(void *mom, QudaGaugeParam *param)
{
  profileGaugeForce.TPSTART(QUDA_PROFILE_TOTAL);
  profileGaugeForce.TPSTART(QUDA_PROFILE_INIT);

  checkGaugeParam(param);

  GaugeFieldParam gParamMom(mom, *param, QUDA_ASQTAD_MOM_LINKS);
  if (gParamMom.order == QUDA_TIFR_GAUGE_ORDER || gParamMom.order == QUDA_TIFR_PADDED_GAUGE_ORDER)
    gParamMom.reconstruct = QUDA_RECONSTRUCT_NO;
  else
    gParamMom.reconstruct = QUDA_RECONSTRUCT_10;
  gParamMom.site_offset = param->mom_offset;
  gParamMom.site_size = param->site_size;

  cpuGaugeField cpuMom(gParamMom);

  if (param->make_resident_mom && !param->return_result_mom) {
    if (momResident) delete momResident;

    gParamMom.create = QUDA_NULL_FIELD_CREATE;
    gParamMom.reconstruct = QUDA_RECONSTRUCT_10;
    gParamMom.link_type = QUDA_ASQTAD_MOM_LINKS;
    gParamMom.setPrecision(param->cuda_prec, true);
    gParamMom.create = QUDA_ZERO_FIELD_CREATE;
    momResident = new cudaGaugeField(gParamMom);
  } else if (param->return_result_mom && !param->make_resident_mom) {
    if (!momResident) errorQuda("No resident momentum to return");
  } else {
    errorQuda("Unexpected combination make_resident_mom = %d return_result_mom = %d", param->make_resident_mom,
              param->return_result_mom);
  }

  profileGaugeForce.TPSTOP(QUDA_PROFILE_INIT);

  if (param->make_resident_mom) {
    // we are downloading the momentum from the host
    profileGaugeForce.TPSTART(QUDA_PROFILE_H2D);
    momResident->loadCPUField(cpuMom);
    profileGaugeForce.TPSTOP(QUDA_PROFILE_H2D);
  } else if (param->return_result_mom) {
    // we are uploading the momentum to the host
    profileGaugeForce.TPSTART(QUDA_PROFILE_D2H);
    momResident->saveCPUField(cpuMom);
    profileGaugeForce.TPSTOP(QUDA_PROFILE_D2H);

    profileGaugeForce.TPSTART(QUDA_PROFILE_FREE);
    delete momResident;
    momResident = nullptr;
    profileGaugeForce.TPSTOP(QUDA_PROFILE_FREE);
  }

  profileGaugeForce.TPSTOP(QUDA_PROFILE_TOTAL);

  checkCudaError();
}

void createCloverQuda(QudaInvertParam* invertParam)
{
  profileClover.TPSTART(QUDA_PROFILE_TOTAL);
  if (!cloverPrecise) errorQuda("Clover field not allocated");

  QudaReconstructType recon = (gaugePrecise->Reconstruct() == QUDA_RECONSTRUCT_8) ? QUDA_RECONSTRUCT_12 : gaugePrecise->Reconstruct();
  // for clover we optimize to only send depth 1 halos in y/z/t (FIXME - make work for x, make robust in general)
  int R[4];
  for (int d=0; d<4; d++) R[d] = (d==0 ? 2 : 1) * (redundant_comms || commDimPartitioned(d));
  cudaGaugeField *gauge = extendedGaugeResident ? extendedGaugeResident : createExtendedGauge(*gaugePrecise, R, profileClover, false, recon);

  profileClover.TPSTART(QUDA_PROFILE_INIT);
  // create the Fmunu field
  GaugeFieldParam tensorParam(gaugePrecise->X(), gauge->Precision(), QUDA_RECONSTRUCT_NO, 0, QUDA_TENSOR_GEOMETRY);
  tensorParam.siteSubset = QUDA_FULL_SITE_SUBSET;
  tensorParam.order = QUDA_FLOAT2_GAUGE_ORDER;
  tensorParam.ghostExchange = QUDA_GHOST_EXCHANGE_NO;
  cudaGaugeField Fmunu(tensorParam);
  profileClover.TPSTOP(QUDA_PROFILE_INIT);
  profileClover.TPSTART(QUDA_PROFILE_COMPUTE);
  computeFmunu(Fmunu, *gauge);
  computeClover(*cloverPrecise, Fmunu, invertParam->clover_coeff, QUDA_CUDA_FIELD_LOCATION);
  profileClover.TPSTOP(QUDA_PROFILE_COMPUTE);
  profileClover.TPSTOP(QUDA_PROFILE_TOTAL);

  // FIXME always preserve the extended gauge
  extendedGaugeResident = gauge;
}

void* createGaugeFieldQuda(void* gauge, int geometry, QudaGaugeParam* param)
{
  GaugeFieldParam gParam(gauge, *param, QUDA_GENERAL_LINKS);
  gParam.geometry = static_cast<QudaFieldGeometry>(geometry);
  if (geometry != QUDA_SCALAR_GEOMETRY && geometry != QUDA_VECTOR_GEOMETRY)
    errorQuda("Only scalar and vector geometries are supported\n");

  cpuGaugeField *cpuGauge = nullptr;
  if (gauge) cpuGauge = new cpuGaugeField(gParam);

  gParam.order = QUDA_FLOAT2_GAUGE_ORDER;
  gParam.create = QUDA_ZERO_FIELD_CREATE;
  auto* cudaGauge = new cudaGaugeField(gParam);

  if (gauge) {
    cudaGauge->loadCPUField(*cpuGauge);
    delete cpuGauge;
  }

  return cudaGauge;
}


void saveGaugeFieldQuda(void* gauge, void* inGauge, QudaGaugeParam* param){

  auto* cudaGauge = reinterpret_cast<cudaGaugeField*>(inGauge);

  GaugeFieldParam gParam(gauge, *param, QUDA_GENERAL_LINKS);
  gParam.geometry = cudaGauge->Geometry();

  cpuGaugeField cpuGauge(gParam);
  cudaGauge->saveCPUField(cpuGauge);

}


void destroyGaugeFieldQuda(void* gauge){
  auto* g = reinterpret_cast<cudaGaugeField*>(gauge);
  delete g;
}


void computeStaggeredForceQuda(void* h_mom, double dt, double delta, void *h_force, void **x,
			       QudaGaugeParam *gauge_param, QudaInvertParam *inv_param)
{
  profileStaggeredForce.TPSTART(QUDA_PROFILE_TOTAL);
  profileStaggeredForce.TPSTART(QUDA_PROFILE_INIT);

  GaugeFieldParam gParam(h_mom, *gauge_param, QUDA_ASQTAD_MOM_LINKS);

  // create the host momentum field
  gParam.reconstruct = gauge_param->reconstruct;
  gParam.t_boundary = QUDA_PERIODIC_T;
  cpuGaugeField cpuMom(gParam);

  // create the host momentum field
  gParam.link_type = QUDA_GENERAL_LINKS;
  gParam.gauge = h_force;
  cpuGaugeField cpuForce(gParam);

  // create the device momentum field
  gParam.link_type = QUDA_ASQTAD_MOM_LINKS;
  gParam.create = QUDA_ZERO_FIELD_CREATE; // FIXME
  gParam.order = QUDA_FLOAT2_GAUGE_ORDER;
  gParam.reconstruct = QUDA_RECONSTRUCT_10;
  cudaGaugeField *cudaMom = !gauge_param->use_resident_mom ? new cudaGaugeField(gParam) : nullptr;

  // create temporary field for quark-field outer product
  gParam.reconstruct = QUDA_RECONSTRUCT_NO;
  gParam.link_type = QUDA_GENERAL_LINKS;
  gParam.create = QUDA_ZERO_FIELD_CREATE;
  cudaGaugeField cudaForce(gParam);
  GaugeField *cudaForce_[2] = {&cudaForce};

  ColorSpinorParam qParam;
  qParam.location = QUDA_CUDA_FIELD_LOCATION;
  qParam.nColor = 3;
  qParam.nSpin = 1;
  qParam.siteSubset = QUDA_FULL_SITE_SUBSET;
  qParam.siteOrder = QUDA_EVEN_ODD_SITE_ORDER;
  qParam.nDim = 5; // 5 since staggered mrhs
  qParam.setPrecision(gParam.Precision());
  qParam.pad = 0;
  for(int dir=0; dir<4; ++dir) qParam.x[dir] = gParam.x[dir];
  qParam.x[4] = 1;
  qParam.create = QUDA_NULL_FIELD_CREATE;
  qParam.fieldOrder = QUDA_FLOAT2_FIELD_ORDER;
  qParam.gammaBasis = QUDA_DEGRAND_ROSSI_GAMMA_BASIS;

  profileStaggeredForce.TPSTOP(QUDA_PROFILE_INIT);
  profileStaggeredForce.TPSTART(QUDA_PROFILE_H2D);

  if (gauge_param->use_resident_mom) {
    if (!momResident) errorQuda("Cannot use resident momentum field since none appears resident");
    cudaMom = momResident;
  } else {
    // download the initial momentum (FIXME make an option just to return?)
    cudaMom->loadCPUField(cpuMom);
  }

  // resident gauge field is required
  if (!gauge_param->use_resident_gauge || !gaugePrecise)
    errorQuda("Resident gauge field is required");

  if (!gaugePrecise->StaggeredPhaseApplied()) {
    errorQuda("Gauge field requires the staggered phase factors to be applied");
  }

  // check if staggered phase is the desired one
  if (gauge_param->staggered_phase_type != gaugePrecise->StaggeredPhase()) {
    errorQuda("Requested staggered phase %d, but found %d\n",
              gauge_param->staggered_phase_type, gaugePrecise->StaggeredPhase());
  }

  profileStaggeredForce.TPSTOP(QUDA_PROFILE_H2D);
  profileStaggeredForce.TPSTART(QUDA_PROFILE_INIT);

  const int nvector = inv_param->num_offset;
  std::vector<ColorSpinorField*> X(nvector);
  for ( int i=0; i<nvector; i++) X[i] = ColorSpinorField::Create(qParam);

  if (inv_param->use_resident_solution) {
    if (solutionResident.size() < (unsigned int)nvector)
      errorQuda("solutionResident.size() %lu does not match number of shifts %d",
		solutionResident.size(), nvector);
  }

  // create the staggered operator
  DiracParam diracParam;
  bool pc_solve = (inv_param->solve_type == QUDA_DIRECT_PC_SOLVE) ||
    (inv_param->solve_type == QUDA_NORMOP_PC_SOLVE);
  if (!pc_solve)
    errorQuda("Preconditioned solve type required not %d\n", inv_param->solve_type);
  setDiracParam(diracParam, inv_param, pc_solve);
  Dirac *dirac = Dirac::create(diracParam);

  profileStaggeredForce.TPSTOP(QUDA_PROFILE_INIT);
  profileStaggeredForce.TPSTART(QUDA_PROFILE_PREAMBLE);

  for (int i=0; i<nvector; i++) {
    ColorSpinorField &x = *(X[i]);

    if (inv_param->use_resident_solution) x.Even() = *(solutionResident[i]);
    else errorQuda("%s requires resident solution", __func__);

    // set the odd solution component
    dirac->Dslash(x.Odd(), x.Even(), QUDA_ODD_PARITY);
  }

  profileStaggeredForce.TPSTOP(QUDA_PROFILE_PREAMBLE);
  profileStaggeredForce.TPSTART(QUDA_PROFILE_FREE);

#if 0
  if (inv_param->use_resident_solution) {
    for (auto v : solutionResident) if (v) delete solutionResident[i];
    solutionResident.clear();
  }
#endif
  delete dirac;

  profileStaggeredForce.TPSTOP(QUDA_PROFILE_FREE);
  profileStaggeredForce.TPSTART(QUDA_PROFILE_COMPUTE);

  // compute quark-field outer product
  for (int i=0; i<nvector; i++) {
    ColorSpinorField &x = *(X[i]);
    // second component is zero since we have no three hop term
    double coeff[2] = {inv_param->residue[i], 0.0};

    // Operate on even-parity sites
    computeStaggeredOprod(cudaForce_, x, coeff, 1);
  }

  // mom += delta * [U * force]TA
  applyU(cudaForce, *gaugePrecise);
  updateMomentum(*cudaMom, dt * delta, cudaForce, "staggered");
  qudaDeviceSynchronize();

  profileStaggeredForce.TPSTOP(QUDA_PROFILE_COMPUTE);
  profileStaggeredForce.TPSTART(QUDA_PROFILE_D2H);

  if (gauge_param->return_result_mom) {
    // copy the momentum field back to the host
    cudaMom->saveCPUField(cpuMom);
  }

  if (gauge_param->make_resident_mom) {
    // make the momentum field resident
    momResident = cudaMom;
  } else {
    delete cudaMom;
  }

  profileStaggeredForce.TPSTOP(QUDA_PROFILE_D2H);
  profileStaggeredForce.TPSTART(QUDA_PROFILE_FREE);

  for (int i=0; i<nvector; i++) delete X[i];

  profileStaggeredForce.TPSTOP(QUDA_PROFILE_FREE);
  profileStaggeredForce.TPSTOP(QUDA_PROFILE_TOTAL);

  checkCudaError();
}

void computeHISQForceQuda(void* const milc_momentum,
                          double dt,
                          const double level2_coeff[6],
                          const double fat7_coeff[6],
                          const void* const w_link,
                          const void* const v_link,
                          const void* const u_link,
                          void **fermion,
                          int num_terms,
                          int num_naik_terms,
                          double **coeff,
                          QudaGaugeParam* gParam)
{
#ifdef  GPU_STAGGERED_OPROD
  using namespace quda;
  using namespace quda::fermion_force;
  profileHISQForce.TPSTART(QUDA_PROFILE_TOTAL);
  if (gParam->gauge_order != QUDA_MILC_GAUGE_ORDER) errorQuda("Unsupported input field order %d", gParam->gauge_order);

  checkGaugeParam(gParam);

  profileHISQForce.TPSTART(QUDA_PROFILE_INIT);

  // create the device outer-product field
  GaugeFieldParam oParam(0, *gParam, QUDA_GENERAL_LINKS);
  oParam.nFace = 0;
  oParam.create = QUDA_ZERO_FIELD_CREATE;
  oParam.order = QUDA_FLOAT2_GAUGE_ORDER;
  cudaGaugeField *stapleOprod = new cudaGaugeField(oParam);
  cudaGaugeField *oneLinkOprod = new cudaGaugeField(oParam);
  cudaGaugeField *naikOprod = new cudaGaugeField(oParam);

  {
    // default settings for the unitarization
    const double unitarize_eps = 1e-14;
    const double hisq_force_filter = 5e-5;
    const double max_det_error = 1e-10;
    const bool   allow_svd = true;
    const bool   svd_only = false;
    const double svd_rel_err = 1e-8;
    const double svd_abs_err = 1e-8;

    setUnitarizeForceConstants(unitarize_eps, hisq_force_filter, max_det_error, allow_svd, svd_only, svd_rel_err, svd_abs_err);
  }

  double act_path_coeff[6] = {0,1,level2_coeff[2],level2_coeff[3],level2_coeff[4],level2_coeff[5]};
  // You have to look at the MILC routine to understand the following
  // Basically, I have already absorbed the one-link coefficient

  GaugeFieldParam param(milc_momentum, *gParam, QUDA_ASQTAD_MOM_LINKS);
  //param.nFace = 0;
  param.order  = QUDA_MILC_GAUGE_ORDER;
  param.reconstruct = QUDA_RECONSTRUCT_10;
  param.ghostExchange =  QUDA_GHOST_EXCHANGE_NO;
  cpuGaugeField* cpuMom = (!gParam->use_resident_mom) ? new cpuGaugeField(param) : nullptr;

  param.link_type = QUDA_GENERAL_LINKS;
  param.reconstruct = QUDA_RECONSTRUCT_NO;
  param.gauge = (void*)w_link;
  cpuGaugeField cpuWLink(param);
  param.gauge = (void*)v_link;
  cpuGaugeField cpuVLink(param);
  param.gauge = (void*)u_link;
  cpuGaugeField cpuULink(param);

  param.create = QUDA_ZERO_FIELD_CREATE;
  param.order  = QUDA_FLOAT2_GAUGE_ORDER;
  param.link_type = QUDA_ASQTAD_MOM_LINKS;
  param.reconstruct = QUDA_RECONSTRUCT_10;
  GaugeFieldParam momParam(param);

  param.create = QUDA_ZERO_FIELD_CREATE;
  param.link_type = QUDA_GENERAL_LINKS;
  param.setPrecision(gParam->cpu_prec, true);

  int R[4] = { 2*comm_dim_partitioned(0), 2*comm_dim_partitioned(1), 2*comm_dim_partitioned(2), 2*comm_dim_partitioned(3) };
  for (int dir=0; dir<4; ++dir) {
    param.x[dir] += 2*R[dir];
    param.r[dir] = R[dir];
  }

  param.reconstruct = QUDA_RECONSTRUCT_NO;
  param.create = QUDA_ZERO_FIELD_CREATE;
  param.setPrecision(gParam->cpu_prec);
  param.ghostExchange = QUDA_GHOST_EXCHANGE_EXTENDED;

  profileHISQForce.TPSTOP(QUDA_PROFILE_INIT);

  { // do outer-product computation
    ColorSpinorParam qParam;
    qParam.nColor = 3;
    qParam.nSpin = 1;
    qParam.siteSubset = QUDA_FULL_SITE_SUBSET;
    qParam.siteOrder = QUDA_EVEN_ODD_SITE_ORDER;
    qParam.nDim = 4;
    qParam.setPrecision(oParam.Precision());
    qParam.pad = 0;
    for (int dir=0; dir<4; ++dir) qParam.x[dir] = oParam.x[dir];

    // create the device quark field
    qParam.create = QUDA_NULL_FIELD_CREATE;
    qParam.fieldOrder = QUDA_FLOAT2_FIELD_ORDER;
    cudaColorSpinorField cudaQuark(qParam);

    // create the host quark field
    qParam.create = QUDA_REFERENCE_FIELD_CREATE;
    qParam.fieldOrder = QUDA_SPACE_COLOR_SPIN_FIELD_ORDER;
    qParam.v = fermion[0];

    { // regular terms
      GaugeField *oprod[2] = {stapleOprod, naikOprod};

      // loop over different quark fields
      for(int i=0; i<num_terms; ++i){

        // Wrap the MILC quark field
        profileHISQForce.TPSTART(QUDA_PROFILE_INIT);
        qParam.v = fermion[i];
        cpuColorSpinorField cpuQuark(qParam); // create host quark field
        profileHISQForce.TPSTOP(QUDA_PROFILE_INIT);

        profileHISQForce.TPSTART(QUDA_PROFILE_H2D);
        cudaQuark = cpuQuark;
        profileHISQForce.TPSTOP(QUDA_PROFILE_H2D);

        profileHISQForce.TPSTART(QUDA_PROFILE_COMPUTE);
        computeStaggeredOprod(oprod, cudaQuark, coeff[i], 3);
        profileHISQForce.TPSTOP(QUDA_PROFILE_COMPUTE);
      }
    }

    { // naik terms
      oneLinkOprod->copy(*stapleOprod);
      ax(level2_coeff[0], *oneLinkOprod);
      GaugeField *oprod[2] = {oneLinkOprod, naikOprod};

      // loop over different quark fields
      for(int i=0; i<num_naik_terms; ++i){

        // Wrap the MILC quark field
        profileHISQForce.TPSTART(QUDA_PROFILE_INIT);
        qParam.v = fermion[i + num_terms - num_naik_terms];
        cpuColorSpinorField cpuQuark(qParam); // create host quark field
        profileHISQForce.TPSTOP(QUDA_PROFILE_INIT);

        profileHISQForce.TPSTART(QUDA_PROFILE_H2D);
        cudaQuark = cpuQuark;
        profileHISQForce.TPSTOP(QUDA_PROFILE_H2D);

        profileHISQForce.TPSTART(QUDA_PROFILE_COMPUTE);
        computeStaggeredOprod(oprod, cudaQuark, coeff[i + num_terms], 3);
        profileHISQForce.TPSTOP(QUDA_PROFILE_COMPUTE);
      }
    }
  }

  profileHISQForce.TPSTART(QUDA_PROFILE_INIT);
  cudaGaugeField* cudaInForce = new cudaGaugeField(param);
  copyExtendedGauge(*cudaInForce, *stapleOprod, QUDA_CUDA_FIELD_LOCATION);
  delete stapleOprod;

  cudaGaugeField* cudaOutForce = new cudaGaugeField(param);
  copyExtendedGauge(*cudaOutForce, *oneLinkOprod, QUDA_CUDA_FIELD_LOCATION);
  delete oneLinkOprod;

  cudaGaugeField* cudaGauge = new cudaGaugeField(param);
  profileHISQForce.TPSTOP(QUDA_PROFILE_INIT);

  cudaGauge->loadCPUField(cpuWLink, profileHISQForce);

  cudaInForce->exchangeExtendedGhost(R,profileHISQForce,true);
  cudaGauge->exchangeExtendedGhost(R,profileHISQForce,true);
  cudaOutForce->exchangeExtendedGhost(R,profileHISQForce,true);

  profileHISQForce.TPSTART(QUDA_PROFILE_COMPUTE);
  hisqStaplesForce(*cudaOutForce, *cudaInForce, *cudaGauge, act_path_coeff);
  profileHISQForce.TPSTOP(QUDA_PROFILE_COMPUTE);

  // Load naik outer product
  copyExtendedGauge(*cudaInForce, *naikOprod, QUDA_CUDA_FIELD_LOCATION);
  cudaInForce->exchangeExtendedGhost(R,profileHISQForce,true);
  delete naikOprod;

  // Compute Naik three-link term
  profileHISQForce.TPSTART(QUDA_PROFILE_COMPUTE);
  hisqLongLinkForce(*cudaOutForce, *cudaInForce, *cudaGauge, act_path_coeff[1]);
  profileHISQForce.TPSTOP(QUDA_PROFILE_COMPUTE);

  cudaOutForce->exchangeExtendedGhost(R,profileHISQForce,true);

  // load v-link
  cudaGauge->loadCPUField(cpuVLink, profileHISQForce);
  cudaGauge->exchangeExtendedGhost(R,profileHISQForce,true);

  profileHISQForce.TPSTART(QUDA_PROFILE_COMPUTE);
  *num_failures_h = 0;
  unitarizeForce(*cudaInForce, *cudaOutForce, *cudaGauge, num_failures_d);
  profileHISQForce.TPSTOP(QUDA_PROFILE_COMPUTE);

  if (*num_failures_h>0) errorQuda("Error in the unitarization component of the hisq fermion force: %d failures\n", *num_failures_h);

  cudaMemset((void**)(cudaOutForce->Gauge_p()), 0, cudaOutForce->Bytes());

  // read in u-link
  cudaGauge->loadCPUField(cpuULink, profileHISQForce);
  cudaGauge->exchangeExtendedGhost(R,profileHISQForce,true);

  // Compute Fat7-staple term
  profileHISQForce.TPSTART(QUDA_PROFILE_COMPUTE);
  hisqStaplesForce(*cudaOutForce, *cudaInForce, *cudaGauge, fat7_coeff);
  profileHISQForce.TPSTOP(QUDA_PROFILE_COMPUTE);

  delete cudaInForce;
  cudaGaugeField* cudaMom = new cudaGaugeField(momParam);

  profileHISQForce.TPSTART(QUDA_PROFILE_COMPUTE);
  hisqCompleteForce(*cudaOutForce, *cudaGauge);
  profileHISQForce.TPSTOP(QUDA_PROFILE_COMPUTE);

  if (gParam->use_resident_mom) {
    if (!momResident) errorQuda("No resident momentum field to use");
    updateMomentum(*momResident, dt, *cudaOutForce, "hisq");
  } else {
    updateMomentum(*cudaMom, dt, *cudaOutForce, "hisq");
  }

  if (gParam->return_result_mom) {
    // Close the paths, make anti-hermitian, and store in compressed format
    if (gParam->return_result_mom) cudaMom->saveCPUField(*cpuMom, profileHISQForce);
  }

  profileHISQForce.TPSTART(QUDA_PROFILE_FREE);

  if (cpuMom) delete cpuMom;

  if (!gParam->make_resident_mom) {
    delete momResident;
    momResident = nullptr;
  }
  if (cudaMom) delete cudaMom;
  delete cudaOutForce;
  delete cudaGauge;
  profileHISQForce.TPSTOP(QUDA_PROFILE_FREE);

  profileHISQForce.TPSTOP(QUDA_PROFILE_TOTAL);

#else
  errorQuda("HISQ force has not been built");
#endif
}

void computeCloverForceQuda(void *h_mom, double dt, void **h_x, void **h_p,
			    double *coeff, double kappa2, double ck,
			    int nvector, double multiplicity, void *gauge,
			    QudaGaugeParam *gauge_param, QudaInvertParam *inv_param) {

  using namespace quda;
  profileCloverForce.TPSTART(QUDA_PROFILE_TOTAL);
  profileCloverForce.TPSTART(QUDA_PROFILE_INIT);

  checkGaugeParam(gauge_param);
  if (!gaugePrecise) errorQuda("No resident gauge field");

  GaugeFieldParam fParam(h_mom, *gauge_param, QUDA_ASQTAD_MOM_LINKS);
  // create the host momentum field
  fParam.reconstruct = QUDA_RECONSTRUCT_10;
  fParam.order = gauge_param->gauge_order;
  cpuGaugeField cpuMom(fParam);

  // create the device momentum field
  fParam.create = QUDA_ZERO_FIELD_CREATE;
  fParam.order = QUDA_FLOAT2_GAUGE_ORDER;
  cudaGaugeField cudaMom(fParam);

  // create the device force field
  fParam.link_type = QUDA_GENERAL_LINKS;
  fParam.create = QUDA_ZERO_FIELD_CREATE;
  fParam.order = QUDA_FLOAT2_GAUGE_ORDER;
  fParam.reconstruct = QUDA_RECONSTRUCT_NO;
  cudaGaugeField cudaForce(fParam);

  ColorSpinorParam qParam;
  qParam.location = QUDA_CUDA_FIELD_LOCATION;
  qParam.nColor = 3;
  qParam.nSpin = 4;
  qParam.siteSubset = QUDA_FULL_SITE_SUBSET;
  qParam.siteOrder = QUDA_EVEN_ODD_SITE_ORDER;
  qParam.nDim = 4;
  qParam.setPrecision(fParam.Precision());
  qParam.pad = 0;
  for(int dir=0; dir<4; ++dir) qParam.x[dir] = fParam.x[dir];

  // create the device quark field
  qParam.create = QUDA_NULL_FIELD_CREATE;
  qParam.fieldOrder = QUDA_FLOAT2_FIELD_ORDER;
  qParam.gammaBasis = QUDA_UKQCD_GAMMA_BASIS;

  std::vector<ColorSpinorField*> quarkX, quarkP;
  for (int i=0; i<nvector; i++) {
    quarkX.push_back(ColorSpinorField::Create(qParam));
    quarkP.push_back(ColorSpinorField::Create(qParam));
  }

  qParam.siteSubset = QUDA_PARITY_SITE_SUBSET;
  qParam.x[0] /= 2;
  cudaColorSpinorField tmp(qParam);

  // create the host quark field
  qParam.create = QUDA_REFERENCE_FIELD_CREATE;
  qParam.fieldOrder = QUDA_SPACE_SPIN_COLOR_FIELD_ORDER;
  qParam.gammaBasis = QUDA_DEGRAND_ROSSI_GAMMA_BASIS; // need expose this to interface

  bool pc_solve = (inv_param->solve_type == QUDA_DIRECT_PC_SOLVE) ||
    (inv_param->solve_type == QUDA_NORMOP_PC_SOLVE);
  DiracParam diracParam;
  setDiracParam(diracParam, inv_param, pc_solve);
  diracParam.tmp1 = &tmp; // use as temporary for dirac->M
  Dirac *dirac = Dirac::create(diracParam);

  if (inv_param->use_resident_solution) {
    if (solutionResident.size() < (unsigned int)nvector)
      errorQuda("solutionResident.size() %lu does not match number of shifts %d",
		solutionResident.size(), nvector);
  }

  cudaGaugeField &gaugeEx = *extendedGaugeResident;

  // create oprod and trace fields
  fParam.geometry = QUDA_TENSOR_GEOMETRY;
  cudaGaugeField oprod(fParam);

  profileCloverForce.TPSTOP(QUDA_PROFILE_INIT);
  profileCloverForce.TPSTART(QUDA_PROFILE_COMPUTE);

  std::vector<double> force_coeff(nvector);
  // loop over different quark fields
  for(int i=0; i<nvector; i++){
    ColorSpinorField &x = *(quarkX[i]);
    ColorSpinorField &p = *(quarkP[i]);

    if (!inv_param->use_resident_solution) {
      // for downloading x_e
      qParam.siteSubset = QUDA_PARITY_SITE_SUBSET;
      qParam.x[0] /= 2;

      // Wrap the even-parity MILC quark field
      profileCloverForce.TPSTOP(QUDA_PROFILE_COMPUTE);
      profileCloverForce.TPSTART(QUDA_PROFILE_INIT);
      qParam.v = h_x[i];
      cpuColorSpinorField cpuQuarkX(qParam); // create host quark field
      profileCloverForce.TPSTOP(QUDA_PROFILE_INIT);

      profileCloverForce.TPSTART(QUDA_PROFILE_H2D);
      x.Even() = cpuQuarkX;
      profileCloverForce.TPSTOP(QUDA_PROFILE_H2D);

      profileCloverForce.TPSTART(QUDA_PROFILE_COMPUTE);
      gamma5(x.Even(), x.Even());
    } else {
      x.Even() = *(solutionResident[i]);
    }

    dirac->Dslash(x.Odd(), x.Even(), QUDA_ODD_PARITY);
    dirac->M(p.Even(), x.Even());
    dirac->Dagger(QUDA_DAG_YES);
    dirac->Dslash(p.Odd(), p.Even(), QUDA_ODD_PARITY);
    dirac->Dagger(QUDA_DAG_NO);

    gamma5(x, x);
    gamma5(p, p);

    force_coeff[i] = 2.0*dt*coeff[i]*kappa2;
  }

  computeCloverForce(cudaForce, *gaugePrecise, quarkX, quarkP, force_coeff);

  // In double precision the clover derivative is faster with no reconstruct
  cudaGaugeField *u = &gaugeEx;
  if (gaugeEx.Reconstruct() == QUDA_RECONSTRUCT_12 && gaugeEx.Precision() == QUDA_DOUBLE_PRECISION) {
    GaugeFieldParam param(gaugeEx);
    param.reconstruct = QUDA_RECONSTRUCT_NO;
    u = new cudaGaugeField(param);
    u -> copy(gaugeEx);
  }

  computeCloverSigmaTrace(oprod, *cloverPrecise, 2.0*ck*multiplicity*dt);

  /* Now the U dA/dU terms */
  std::vector< std::vector<double> > ferm_epsilon(nvector);
  for (int shift = 0; shift < nvector; shift++) {
    ferm_epsilon[shift].reserve(2);
    ferm_epsilon[shift][0] = 2.0*ck*coeff[shift]*dt;
    ferm_epsilon[shift][1] = -kappa2 * 2.0*ck*coeff[shift]*dt;
  }

  computeCloverSigmaOprod(oprod, quarkX, quarkP, ferm_epsilon);

  cudaGaugeField *oprodEx = createExtendedGauge(oprod, R, profileCloverForce);

  profileCloverForce.TPSTART(QUDA_PROFILE_COMPUTE);

  cloverDerivative(cudaForce, *u, *oprodEx, 1.0, QUDA_ODD_PARITY);
  cloverDerivative(cudaForce, *u, *oprodEx, 1.0, QUDA_EVEN_PARITY);

  if (u != &gaugeEx) delete u;

  updateMomentum(cudaMom, -1.0, cudaForce, "clover");
  profileCloverForce.TPSTOP(QUDA_PROFILE_COMPUTE);

  // copy the outer product field back to the host
  profileCloverForce.TPSTART(QUDA_PROFILE_D2H);
  cudaMom.saveCPUField(cpuMom);
  profileCloverForce.TPSTOP(QUDA_PROFILE_D2H);

  profileCloverForce.TPSTART(QUDA_PROFILE_FREE);

  for (int i=0; i<nvector; i++) {
    delete quarkX[i];
    delete quarkP[i];
  }

#if 0
  if (inv_param->use_resident_solution) {
    for (auto v : solutionResident) if (v) delete v;
    solutionResident.clear();
  }
#endif
  delete dirac;
  profileCloverForce.TPSTOP(QUDA_PROFILE_FREE);

  checkCudaError();
  profileCloverForce.TPSTOP(QUDA_PROFILE_TOTAL);
}



void updateGaugeFieldQuda(void* gauge,
			  void* momentum,
			  double dt,
			  int conj_mom,
			  int exact,
			  QudaGaugeParam* param)
{
  profileGaugeUpdate.TPSTART(QUDA_PROFILE_TOTAL);

  checkGaugeParam(param);

  profileGaugeUpdate.TPSTART(QUDA_PROFILE_INIT);

  // create the host fields
  GaugeFieldParam gParam(gauge, *param, QUDA_SU3_LINKS);
  gParam.site_offset = param->gauge_offset;
  gParam.site_size = param->site_size;
  bool need_cpu = !param->use_resident_gauge || param->return_result_gauge;
  cpuGaugeField *cpuGauge = need_cpu ? new cpuGaugeField(gParam) : nullptr;

  GaugeFieldParam gParamMom(momentum, *param);
  gParamMom.reconstruct = (gParamMom.order == QUDA_TIFR_GAUGE_ORDER || gParamMom.order == QUDA_TIFR_PADDED_GAUGE_ORDER) ?
   QUDA_RECONSTRUCT_NO : QUDA_RECONSTRUCT_10;
  gParamMom.link_type = QUDA_ASQTAD_MOM_LINKS;
  gParamMom.site_offset = param->mom_offset;
  gParamMom.site_size = param->site_size;
  cpuGaugeField *cpuMom = !param->use_resident_mom ? new cpuGaugeField(gParamMom) : nullptr;

  // create the device fields
  gParam.create = QUDA_NULL_FIELD_CREATE;
  gParam.order = QUDA_FLOAT2_GAUGE_ORDER;
  gParam.link_type = QUDA_ASQTAD_MOM_LINKS;
  gParam.reconstruct = QUDA_RECONSTRUCT_10;
  gParam.ghostExchange = QUDA_GHOST_EXCHANGE_NO;
  gParam.pad = 0;
  cudaGaugeField *cudaMom = !param->use_resident_mom ? new cudaGaugeField(gParam) : nullptr;

  gParam.link_type = QUDA_SU3_LINKS;
  gParam.reconstruct = param->reconstruct;
  cudaGaugeField *cudaInGauge = !param->use_resident_gauge ? new cudaGaugeField(gParam) : nullptr;
  auto *cudaOutGauge = new cudaGaugeField(gParam);

  profileGaugeUpdate.TPSTOP(QUDA_PROFILE_INIT);

  profileGaugeUpdate.TPSTART(QUDA_PROFILE_H2D);

  if (!param->use_resident_gauge) {   // load fields onto the device
    cudaInGauge->loadCPUField(*cpuGauge);
  } else { // or use resident fields already present
    if (!gaugePrecise) errorQuda("No resident gauge field allocated");
    cudaInGauge = gaugePrecise;
    gaugePrecise = nullptr;
  }

  if (!param->use_resident_mom) {
    cudaMom->loadCPUField(*cpuMom);
  } else {
    if (!momResident) errorQuda("No resident mom field allocated");
    cudaMom = momResident;
    momResident = nullptr;
  }

  profileGaugeUpdate.TPSTOP(QUDA_PROFILE_H2D);

  // perform the update
  profileGaugeUpdate.TPSTART(QUDA_PROFILE_COMPUTE);
  updateGaugeField(*cudaOutGauge, dt, *cudaInGauge, *cudaMom,
      (bool)conj_mom, (bool)exact);
  profileGaugeUpdate.TPSTOP(QUDA_PROFILE_COMPUTE);

  if (param->return_result_gauge) {
    // copy the gauge field back to the host
    profileGaugeUpdate.TPSTART(QUDA_PROFILE_D2H);
    cudaOutGauge->saveCPUField(*cpuGauge);
    profileGaugeUpdate.TPSTOP(QUDA_PROFILE_D2H);
  }

  profileGaugeUpdate.TPSTART(QUDA_PROFILE_FREE);
  if (param->make_resident_gauge) {
    if (gaugePrecise != nullptr) delete gaugePrecise;
    gaugePrecise = cudaOutGauge;
  } else {
    delete cudaOutGauge;
  }

  if (param->make_resident_mom) {
    if (momResident != nullptr && momResident != cudaMom) delete momResident;
    momResident = cudaMom;
  } else {
    delete cudaMom;
  }

  delete cudaInGauge;
  if (cpuMom) delete cpuMom;
  if (cpuGauge) delete cpuGauge;
  profileGaugeUpdate.TPSTOP(QUDA_PROFILE_FREE);

  checkCudaError();

  profileGaugeUpdate.TPSTOP(QUDA_PROFILE_TOTAL);
}

 void projectSU3Quda(void *gauge_h, double tol, QudaGaugeParam *param) {
   profileProject.TPSTART(QUDA_PROFILE_TOTAL);

   profileProject.TPSTART(QUDA_PROFILE_INIT);
   checkGaugeParam(param);

   // create the gauge field
   GaugeFieldParam gParam(gauge_h, *param, QUDA_GENERAL_LINKS);
   gParam.site_offset = param->gauge_offset;
   gParam.site_size = param->site_size;
   bool need_cpu = !param->use_resident_gauge || param->return_result_gauge;
   cpuGaugeField *cpuGauge = need_cpu ? new cpuGaugeField(gParam) : nullptr;

   // create the device fields
   gParam.create = QUDA_NULL_FIELD_CREATE;
   gParam.order = QUDA_FLOAT2_GAUGE_ORDER;
   gParam.reconstruct = param->reconstruct;
   cudaGaugeField *cudaGauge = !param->use_resident_gauge ? new cudaGaugeField(gParam) : nullptr;
   profileProject.TPSTOP(QUDA_PROFILE_INIT);

   if (param->use_resident_gauge) {
     if (!gaugePrecise) errorQuda("No resident gauge field to use");
     cudaGauge = gaugePrecise;
   } else {
     profileProject.TPSTART(QUDA_PROFILE_H2D);
     cudaGauge->loadCPUField(*cpuGauge);
     profileProject.TPSTOP(QUDA_PROFILE_H2D);
   }

   profileProject.TPSTART(QUDA_PROFILE_COMPUTE);
   *num_failures_h = 0;

   // project onto SU(3)
   projectSU3(*cudaGauge, tol, num_failures_d);

   profileProject.TPSTOP(QUDA_PROFILE_COMPUTE);

   if(*num_failures_h>0)
     errorQuda("Error in the SU(3) unitarization: %d failures\n", *num_failures_h);

   profileProject.TPSTART(QUDA_PROFILE_D2H);
   if (param->return_result_gauge) cudaGauge->saveCPUField(*cpuGauge);
   profileProject.TPSTOP(QUDA_PROFILE_D2H);

   if (param->make_resident_gauge) {
     if (gaugePrecise != nullptr && cudaGauge != gaugePrecise) delete gaugePrecise;
     gaugePrecise = cudaGauge;
   } else {
     delete cudaGauge;
   }

   profileProject.TPSTART(QUDA_PROFILE_FREE);
   if (cpuGauge) delete cpuGauge;
   profileProject.TPSTOP(QUDA_PROFILE_FREE);

   profileProject.TPSTOP(QUDA_PROFILE_TOTAL);
 }

 void staggeredPhaseQuda(void *gauge_h, QudaGaugeParam *param) {
   profilePhase.TPSTART(QUDA_PROFILE_TOTAL);

   profilePhase.TPSTART(QUDA_PROFILE_INIT);
   checkGaugeParam(param);

   // create the gauge field
   GaugeFieldParam gParam(gauge_h, *param, QUDA_GENERAL_LINKS);
   bool need_cpu = !param->use_resident_gauge || param->return_result_gauge;
   cpuGaugeField *cpuGauge = need_cpu ? new cpuGaugeField(gParam) : nullptr;

   // create the device fields
   gParam.create = QUDA_NULL_FIELD_CREATE;
   gParam.order = QUDA_FLOAT2_GAUGE_ORDER;
   gParam.reconstruct = param->reconstruct;
   cudaGaugeField *cudaGauge = !param->use_resident_gauge ? new cudaGaugeField(gParam) : nullptr;
   profilePhase.TPSTOP(QUDA_PROFILE_INIT);

   if (param->use_resident_gauge) {
     if (!gaugePrecise) errorQuda("No resident gauge field to use");
     cudaGauge = gaugePrecise;
   } else {
     profilePhase.TPSTART(QUDA_PROFILE_H2D);
     cudaGauge->loadCPUField(*cpuGauge);
     profilePhase.TPSTOP(QUDA_PROFILE_H2D);
   }

   profilePhase.TPSTART(QUDA_PROFILE_COMPUTE);
   *num_failures_h = 0;

   // apply / remove phase as appropriate
   if (!cudaGauge->StaggeredPhaseApplied()) cudaGauge->applyStaggeredPhase();
   else cudaGauge->removeStaggeredPhase();

   profilePhase.TPSTOP(QUDA_PROFILE_COMPUTE);

   profilePhase.TPSTART(QUDA_PROFILE_D2H);
   if (param->return_result_gauge) cudaGauge->saveCPUField(*cpuGauge);
   profilePhase.TPSTOP(QUDA_PROFILE_D2H);

   if (param->make_resident_gauge) {
     if (gaugePrecise != nullptr && cudaGauge != gaugePrecise) delete gaugePrecise;
     gaugePrecise = cudaGauge;
   } else {
     delete cudaGauge;
   }

   profilePhase.TPSTART(QUDA_PROFILE_FREE);
   if (cpuGauge) delete cpuGauge;
   profilePhase.TPSTOP(QUDA_PROFILE_FREE);

   profilePhase.TPSTOP(QUDA_PROFILE_TOTAL);
 }

// evaluate the momentum action
double momActionQuda(void* momentum, QudaGaugeParam* param)
{
  profileMomAction.TPSTART(QUDA_PROFILE_TOTAL);

  profileMomAction.TPSTART(QUDA_PROFILE_INIT);
  checkGaugeParam(param);

  // create the momentum fields
  GaugeFieldParam gParam(momentum, *param, QUDA_ASQTAD_MOM_LINKS);
  gParam.reconstruct = (gParam.order == QUDA_TIFR_GAUGE_ORDER || gParam.order == QUDA_TIFR_PADDED_GAUGE_ORDER) ?
    QUDA_RECONSTRUCT_NO : QUDA_RECONSTRUCT_10;
  gParam.site_offset = param->mom_offset;
  gParam.site_size = param->site_size;

  cpuGaugeField *cpuMom = !param->use_resident_mom ? new cpuGaugeField(gParam) : nullptr;

  // create the device fields
  gParam.create = QUDA_NULL_FIELD_CREATE;
  gParam.order = QUDA_FLOAT2_GAUGE_ORDER;
  gParam.reconstruct = QUDA_RECONSTRUCT_10;

  cudaGaugeField *cudaMom = !param->use_resident_mom ? new cudaGaugeField(gParam) : nullptr;

  profileMomAction.TPSTOP(QUDA_PROFILE_INIT);

  profileMomAction.TPSTART(QUDA_PROFILE_H2D);
  if (!param->use_resident_mom) {
    cudaMom->loadCPUField(*cpuMom);
  } else {
    if (!momResident) errorQuda("No resident mom field allocated");
    cudaMom = momResident;
  }
  profileMomAction.TPSTOP(QUDA_PROFILE_H2D);

  // perform the update
  profileMomAction.TPSTART(QUDA_PROFILE_COMPUTE);
  double action = computeMomAction(*cudaMom);
  profileMomAction.TPSTOP(QUDA_PROFILE_COMPUTE);

  profileMomAction.TPSTART(QUDA_PROFILE_FREE);
  if (param->make_resident_mom) {
    if (momResident != nullptr && momResident != cudaMom) delete momResident;
    momResident = cudaMom;
  } else {
    delete cudaMom;
    momResident = nullptr;
  }
  if (cpuMom) {
    delete cpuMom;
  }

  profileMomAction.TPSTOP(QUDA_PROFILE_FREE);

  checkCudaError();

  profileMomAction.TPSTOP(QUDA_PROFILE_TOTAL);
  return action;
}

/*
  The following functions are for the Fortran interface.
*/

void init_quda_(int *dev) { initQuda(*dev); }
void init_quda_device_(int *dev) { initQudaDevice(*dev); }
void init_quda_memory_() { initQudaMemory(); }
void end_quda_() { endQuda(); }
void load_gauge_quda_(void *h_gauge, QudaGaugeParam *param) { loadGaugeQuda(h_gauge, param); }
void free_gauge_quda_() { freeGaugeQuda(); }
void free_sloppy_gauge_quda_() { freeSloppyGaugeQuda(); }
void load_clover_quda_(void *h_clover, void *h_clovinv, QudaInvertParam *inv_param)
{ loadCloverQuda(h_clover, h_clovinv, inv_param); }
void free_clover_quda_(void) { freeCloverQuda(); }
void dslash_quda_(void *h_out, void *h_in, QudaInvertParam *inv_param,
    QudaParity *parity) { dslashQuda(h_out, h_in, inv_param, *parity); }
void clover_quda_(void *h_out, void *h_in, QudaInvertParam *inv_param,
    QudaParity *parity, int *inverse) { cloverQuda(h_out, h_in, inv_param, *parity, *inverse); }
void mat_quda_(void *h_out, void *h_in, QudaInvertParam *inv_param)
{ MatQuda(h_out, h_in, inv_param); }
void mat_dag_mat_quda_(void *h_out, void *h_in, QudaInvertParam *inv_param)
{ MatDagMatQuda(h_out, h_in, inv_param); }
void invert_quda_(void *hp_x, void *hp_b, QudaInvertParam *param) {
  fflush(stdout);
  // ensure that fifth dimension is set to 1
  if (param->dslash_type == QUDA_ASQTAD_DSLASH || param->dslash_type == QUDA_STAGGERED_DSLASH) param->Ls = 1;
  invertQuda(hp_x, hp_b, param);
  fflush(stdout);
}

void invert_multishift_quda_(void *h_x, void *hp_b, QudaInvertParam *param) {
  // ensure that fifth dimension is set to 1
  if (param->dslash_type == QUDA_ASQTAD_DSLASH || param->dslash_type == QUDA_STAGGERED_DSLASH) param->Ls = 1;

  if (!gaugePrecise) errorQuda("Resident gauge field not allocated");

  // get data into array of pointers
  int nSpin = (param->dslash_type == QUDA_STAGGERED_DSLASH || param->dslash_type == QUDA_ASQTAD_DSLASH) ? 1 : 4;

  // compute offset assuming TIFR padded ordering (FIXME)
  if (param->dirac_order != QUDA_TIFR_PADDED_DIRAC_ORDER)
    errorQuda("Fortran multi-shift solver presently only supports QUDA_TIFR_PADDED_DIRAC_ORDER");

  const int *X = gaugePrecise->X();
  size_t cb_offset = (X[0]/2) * X[1] * (X[2] + 4) * X[3] * gaugePrecise->Ncolor() * nSpin * 2 * param->cpu_prec;
  void *hp_x[QUDA_MAX_MULTI_SHIFT];
  for (int i=0; i<param->num_offset; i++) hp_x[i] = static_cast<char*>(h_x) + i*cb_offset;

  invertMultiShiftQuda(hp_x, hp_b, param);
}

void flush_chrono_quda_(int *index) { flushChronoQuda(*index); }

void register_pinned_quda_(void *ptr, size_t *bytes) {
  cudaHostRegister(ptr, *bytes, cudaHostRegisterDefault);
  checkCudaError();
}

void unregister_pinned_quda_(void *ptr) {
  cudaHostUnregister(ptr);
  checkCudaError();
}

void new_quda_gauge_param_(QudaGaugeParam *param) {
  *param = newQudaGaugeParam();
}
void new_quda_invert_param_(QudaInvertParam *param) {
  *param = newQudaInvertParam();
}

void update_gauge_field_quda_(void *gauge, void *momentum, double *dt,
    bool *conj_mom, bool *exact,
    QudaGaugeParam *param) {
  updateGaugeFieldQuda(gauge, momentum, *dt, (int)*conj_mom, (int)*exact, param);
}

static inline int opp(int dir) { return 7-dir; }

static void createGaugeForcePaths(int **paths, int dir, int num_loop_types){

  int index=0;
  // Plaquette paths
  if (num_loop_types >= 1)
    for(int i=0; i<4; ++i){
      if(i==dir) continue;
      paths[index][0] = i;        paths[index][1] = opp(dir);   paths[index++][2] = opp(i);
      paths[index][0] = opp(i);   paths[index][1] = opp(dir);   paths[index++][2] = i;
    }

  // Rectangle Paths
  if (num_loop_types >= 2)
    for(int i=0; i<4; ++i){
      if(i==dir) continue;
      paths[index][0] = paths[index][1] = i;       paths[index][2] = opp(dir); paths[index][3] = paths[index][4] = opp(i);
      index++;
      paths[index][0] = paths[index][1] = opp(i);  paths[index][2] = opp(dir); paths[index][3] = paths[index][4] = i;
      index++;
      paths[index][0] = dir; paths[index][1] = i; paths[index][2] = paths[index][3] = opp(dir); paths[index][4] = opp(i);
      index++;
      paths[index][0] = dir; paths[index][1] = opp(i); paths[index][2] = paths[index][3] = opp(dir); paths[index][4] = i;
      index++;
      paths[index][0] = i;  paths[index][1] = paths[index][2] = opp(dir); paths[index][3] = opp(i); paths[index][4] = dir;
      index++;
      paths[index][0] = opp(i);  paths[index][1] = paths[index][2] = opp(dir); paths[index][3] = i; paths[index][4] = dir;
      index++;
    }

  if (num_loop_types >= 3) {
    // Staple paths
    for(int i=0; i<4; ++i){
      for(int j=0; j<4; ++j){
	if(i==dir || j==dir || i==j) continue;
	paths[index][0] = i; paths[index][1] = j; paths[index][2] = opp(dir); paths[index][3] = opp(i), paths[index][4] = opp(j);
	index++;
	paths[index][0] = i; paths[index][1] = opp(j); paths[index][2] = opp(dir); paths[index][3] = opp(i), paths[index][4] = j;
	index++;
	paths[index][0] = opp(i); paths[index][1] = j; paths[index][2] = opp(dir); paths[index][3] = i, paths[index][4] = opp(j);
	index++;
	paths[index][0] = opp(i); paths[index][1] = opp(j); paths[index][2] = opp(dir); paths[index][3] = i, paths[index][4] = j;
	index++;
     }
    }
  }

}

void compute_gauge_force_quda_(void *mom, void *gauge, int *num_loop_types, double *coeff, double *dt,
			       QudaGaugeParam *param) {

  int numPaths = 0;
  switch (*num_loop_types) {
  case 1:
    numPaths = 6;
    break;
  case 2:
    numPaths = 24;
    break;
  case 3:
    numPaths = 48;
    break;
  default:
    errorQuda("Invalid num_loop_types = %d\n", *num_loop_types);
  }

  auto *loop_coeff = static_cast<double*>(safe_malloc(numPaths*sizeof(double)));
  int *path_length = static_cast<int*>(safe_malloc(numPaths*sizeof(int)));

  if (*num_loop_types >= 1) for(int i= 0; i< 6; ++i) {
      loop_coeff[i] = coeff[0];
      path_length[i] = 3;
    }
  if (*num_loop_types >= 2) for(int i= 6; i<24; ++i) {
      loop_coeff[i] = coeff[1];
      path_length[i] = 5;
    }
  if (*num_loop_types >= 3) for(int i=24; i<48; ++i) {
      loop_coeff[i] = coeff[2];
      path_length[i] = 5;
    }

  int** input_path_buf[4];
  for(int dir=0; dir<4; ++dir){
    input_path_buf[dir] = static_cast<int**>(safe_malloc(numPaths*sizeof(int*)));
    for(int i=0; i<numPaths; ++i){
      input_path_buf[dir][i] = static_cast<int*>(safe_malloc(path_length[i]*sizeof(int)));
    }
    createGaugeForcePaths(input_path_buf[dir], dir, *num_loop_types);
  }

  int max_length = 6;

  computeGaugeForceQuda(mom, gauge, input_path_buf, path_length, loop_coeff, numPaths, max_length, *dt, param);

  for(auto & dir : input_path_buf){
    for(int i=0; i<numPaths; ++i) host_free(dir[i]);
    host_free(dir);
  }

  host_free(path_length);
  host_free(loop_coeff);
}

void compute_staggered_force_quda_(void* h_mom, double *dt, double *delta, void *gauge, void *x, QudaGaugeParam *gauge_param, QudaInvertParam *inv_param) {
  computeStaggeredForceQuda(h_mom, *dt, *delta, gauge, (void**)x, gauge_param, inv_param);
}

// apply the staggered phases
void apply_staggered_phase_quda_() {
  if (getVerbosity() >= QUDA_VERBOSE) printfQuda("applying staggered phase\n");
  if (gaugePrecise) {
    gaugePrecise->applyStaggeredPhase();
  } else {
    errorQuda("No persistent gauge field");
  }
}

// remove the staggered phases
void remove_staggered_phase_quda_() {
  if (getVerbosity() >= QUDA_VERBOSE) printfQuda("removing staggered phase\n");
  if (gaugePrecise) {
    gaugePrecise->removeStaggeredPhase();
  } else {
    errorQuda("No persistent gauge field");
  }
  qudaDeviceSynchronize();
}

// evaluate the kinetic term
void kinetic_quda_(double *kin, void* momentum, QudaGaugeParam* param) {
  *kin = momActionQuda(momentum, param);
}


/**
 * BQCD wants a node mapping with x varying fastest.
 */
#ifdef MULTI_GPU
static int bqcd_rank_from_coords(const int *coords, void *fdata)
{
  int *dims = static_cast<int *>(fdata);

  int rank = coords[3];
  for (int i = 2; i >= 0; i--) {
    rank = dims[i] * rank + coords[i];
  }
  return rank;
}
#endif

void comm_set_gridsize_(int *grid)
{
#ifdef MULTI_GPU
  initCommsGridQuda(4, grid, bqcd_rank_from_coords, static_cast<void *>(grid));
#endif
}

/**
 * Exposed due to poor derived MPI datatype performance with GPUDirect RDMA
 */
void set_kernel_pack_t_(int* pack)
{
  bool pack_ = *pack ? true : false;
  setKernelPackT(pack_);
}

void gaussGaugeQuda(unsigned long long seed, double sigma)
{
  profileGauss.TPSTART(QUDA_PROFILE_TOTAL);

  if (!gaugePrecise) errorQuda("Cannot generate Gauss GaugeField as there is no resident gauge field");

  cudaGaugeField *data = gaugePrecise;

  GaugeFieldParam param(*data);
  param.reconstruct = QUDA_RECONSTRUCT_12;
  param.ghostExchange = QUDA_GHOST_EXCHANGE_NO;
  cudaGaugeField u(param);

  profileGauss.TPSTART(QUDA_PROFILE_COMPUTE);
  quda::gaugeGauss(*data, seed, sigma);
  profileGauss.TPSTOP(QUDA_PROFILE_COMPUTE);

  if (extendedGaugeResident) {
    *extendedGaugeResident = *gaugePrecise;
    extendedGaugeResident->exchangeExtendedGhost(R, profileGauss, redundant_comms);
  }

  profileGauss.TPSTOP(QUDA_PROFILE_TOTAL);
}


/*
 * Computes the total, spatial and temporal plaquette averages of the loaded gauge configuration.
 */
void plaq_quda_(double plaq[3]) {
  plaqQuda(plaq);
}

void plaqQuda(double plaq[3])
{
  profilePlaq.TPSTART(QUDA_PROFILE_TOTAL);

  if (!gaugePrecise) errorQuda("Cannot compute plaquette as there is no resident gauge field");

  cudaGaugeField *data = extendedGaugeResident ? extendedGaugeResident : createExtendedGauge(*gaugePrecise, R, profilePlaq);
  extendedGaugeResident = data;

  profilePlaq.TPSTART(QUDA_PROFILE_COMPUTE);
  double3 plaq3 = quda::plaquette(*data);
  plaq[0] = plaq3.x;
  plaq[1] = plaq3.y;
  plaq[2] = plaq3.z;
  profilePlaq.TPSTOP(QUDA_PROFILE_COMPUTE);

  profilePlaq.TPSTOP(QUDA_PROFILE_TOTAL);
}

/*
 * Performs a deep copy from the internal extendedGaugeResident field.
 */
void copyExtendedResidentGaugeQuda(void* resident_gauge, QudaFieldLocation loc)
{
  //profilePlaq.TPSTART(QUDA_PROFILE_TOTAL);

  if (!gaugePrecise) errorQuda("Cannot perform deep copy of resident gauge field as there is no resident gauge field");

  cudaGaugeField *data = extendedGaugeResident ? extendedGaugeResident : createExtendedGauge(*gaugePrecise, R, profilePlaq);
  extendedGaugeResident = data;

  auto* io_gauge = (cudaGaugeField*)resident_gauge;

  copyExtendedGauge(*io_gauge, *extendedGaugeResident, loc);

  //profilePlaq.TPSTOP(QUDA_PROFILE_TOTAL);
}

void performWuppertalnStep(void *h_out, void *h_in, QudaInvertParam *inv_param, unsigned int n_steps, double alpha)
{
  profileWuppertal.TPSTART(QUDA_PROFILE_TOTAL);

  if (gaugePrecise == nullptr) errorQuda("Gauge field must be loaded");

  pushVerbosity(inv_param->verbosity);
  if (getVerbosity() >= QUDA_DEBUG_VERBOSE) printQudaInvertParam(inv_param);

  cudaGaugeField *precise = nullptr;

  if (gaugeSmeared != nullptr) {
    if (getVerbosity() >= QUDA_VERBOSE) printfQuda("Wuppertal smearing done with gaugeSmeared\n");
    GaugeFieldParam gParam(*gaugePrecise);
    gParam.create = QUDA_NULL_FIELD_CREATE;
    precise = new cudaGaugeField(gParam);
    copyExtendedGauge(*precise, *gaugeSmeared, QUDA_CUDA_FIELD_LOCATION);
    precise->exchangeGhost();
  } else {
    if (getVerbosity() >= QUDA_VERBOSE)
      printfQuda("Wuppertal smearing done with gaugePrecise\n");
    precise = gaugePrecise;
  }

  ColorSpinorParam cpuParam(h_in, *inv_param, precise->X(), false, inv_param->input_location);
  ColorSpinorField *in_h = ColorSpinorField::Create(cpuParam);

  ColorSpinorParam cudaParam(cpuParam, *inv_param);
  cudaColorSpinorField in(*in_h, cudaParam);

  if (getVerbosity() >= QUDA_DEBUG_VERBOSE) {
    double cpu = blas::norm2(*in_h);
    double gpu = blas::norm2(in);
    printfQuda("In CPU %e CUDA %e\n", cpu, gpu);
  }

  cudaParam.create = QUDA_NULL_FIELD_CREATE;
  cudaColorSpinorField out(in, cudaParam);
  int parity = 0;

  // Computes out(x) = 1/(1+6*alpha)*(in(x) + alpha*\sum_mu (U_{-\mu}(x)in(x+mu) + U^\dagger_mu(x-mu)in(x-mu)))
  double a = alpha/(1.+6.*alpha);
  double b = 1./(1.+6.*alpha);

  for (unsigned int i = 0; i < n_steps; i++) {
    if (i) in = out;
    ApplyLaplace(out, in, *precise, 3, a, b, in, parity, false, nullptr, profileWuppertal);
    if (getVerbosity() >= QUDA_DEBUG_VERBOSE) {
      double norm = blas::norm2(out);
      printfQuda("Step %d, vector norm %e\n", i, norm);
    }
  }

  cpuParam.v = h_out;
  cpuParam.location = inv_param->output_location;
  ColorSpinorField *out_h = ColorSpinorField::Create(cpuParam);
  *out_h = out;

  if (getVerbosity() >= QUDA_DEBUG_VERBOSE) {
    double cpu = blas::norm2(*out_h);
    double gpu = blas::norm2(out);
    printfQuda("Out CPU %e CUDA %e\n", cpu, gpu);
  }

  if (gaugeSmeared != nullptr)
    delete precise;

  delete out_h;
  delete in_h;

  popVerbosity();

  profileWuppertal.TPSTOP(QUDA_PROFILE_TOTAL);
}

void performAPEnStep(unsigned int n_steps, double alpha, int meas_interval)
{
  profileAPE.TPSTART(QUDA_PROFILE_TOTAL);

  if (gaugePrecise == nullptr) errorQuda("Gauge field must be loaded");

  if (gaugeSmeared != nullptr) delete gaugeSmeared;
  gaugeSmeared = createExtendedGauge(*gaugePrecise, R, profileAPE);

  GaugeFieldParam gParam(*gaugeSmeared);
  auto *cudaGaugeTemp = new cudaGaugeField(gParam);

  QudaGaugeObservableParam param = newQudaGaugeObservableParam();
  param.compute_qcharge = QUDA_BOOLEAN_TRUE;

  if (getVerbosity() >= QUDA_SUMMARIZE) {
    gaugeObservablesQuda(&param);
    printfQuda("Q charge at step %03d = %+.16e\n", 0, param.qcharge);
  }

  for (unsigned int i = 0; i < n_steps; i++) {
    profileAPE.TPSTART(QUDA_PROFILE_COMPUTE);
    APEStep(*gaugeSmeared, *cudaGaugeTemp, alpha);
    profileAPE.TPSTOP(QUDA_PROFILE_COMPUTE);
    if ((i + 1) % meas_interval == 0 && getVerbosity() >= QUDA_VERBOSE) {
      gaugeObservablesQuda(&param);
      printfQuda("Q charge at step %03d = %+.16e\n", i + 1, param.qcharge);
    }
  }

  delete cudaGaugeTemp;
  profileAPE.TPSTOP(QUDA_PROFILE_TOTAL);
}

void performSTOUTnStep(unsigned int n_steps, double rho, int meas_interval)
{
  profileSTOUT.TPSTART(QUDA_PROFILE_TOTAL);

  if (gaugePrecise == nullptr) errorQuda("Gauge field must be loaded");

  if (gaugeSmeared != nullptr) delete gaugeSmeared;
  gaugeSmeared = createExtendedGauge(*gaugePrecise, R, profileSTOUT);

  GaugeFieldParam gParam(*gaugeSmeared);
  auto *cudaGaugeTemp = new cudaGaugeField(gParam);

  QudaGaugeObservableParam param = newQudaGaugeObservableParam();
  param.compute_qcharge = QUDA_BOOLEAN_TRUE;

  if (getVerbosity() >= QUDA_SUMMARIZE) {
    gaugeObservablesQuda(&param);
    printfQuda("Q charge at step %03d = %+.16e\n", 0, param.qcharge);
  }

  for (unsigned int i = 0; i < n_steps; i++) {
    profileSTOUT.TPSTART(QUDA_PROFILE_COMPUTE);
    STOUTStep(*gaugeSmeared, *cudaGaugeTemp, rho);
    profileSTOUT.TPSTOP(QUDA_PROFILE_COMPUTE);
    if ((i + 1) % meas_interval == 0 && getVerbosity() >= QUDA_VERBOSE) {
      gaugeObservablesQuda(&param);
      printfQuda("Q charge at step %03d = %+.16e\n", i + 1, param.qcharge);
    }
  }

  delete cudaGaugeTemp;
  profileSTOUT.TPSTOP(QUDA_PROFILE_TOTAL);
}

void performOvrImpSTOUTnStep(unsigned int n_steps, double rho, double epsilon, int meas_interval)
{
  profileOvrImpSTOUT.TPSTART(QUDA_PROFILE_TOTAL);

  if (gaugePrecise == nullptr) errorQuda("Gauge field must be loaded");

  if (gaugeSmeared != nullptr) delete gaugeSmeared;
  gaugeSmeared = createExtendedGauge(*gaugePrecise, R, profileOvrImpSTOUT);

  GaugeFieldParam gParam(*gaugeSmeared);
  auto *cudaGaugeTemp = new cudaGaugeField(gParam);

  QudaGaugeObservableParam param = newQudaGaugeObservableParam();
  param.compute_qcharge = QUDA_BOOLEAN_TRUE;

  if (getVerbosity() >= QUDA_SUMMARIZE) {
    gaugeObservablesQuda(&param);
    printfQuda("Q charge at step %03d = %+.16e\n", 0, param.qcharge);
  }

  for (unsigned int i = 0; i < n_steps; i++) {
    profileOvrImpSTOUT.TPSTART(QUDA_PROFILE_COMPUTE);
    OvrImpSTOUTStep(*gaugeSmeared, *cudaGaugeTemp, rho, epsilon);
    profileOvrImpSTOUT.TPSTOP(QUDA_PROFILE_COMPUTE);
    if ((i + 1) % meas_interval == 0 && getVerbosity() >= QUDA_VERBOSE) {
      gaugeObservablesQuda(&param);
      printfQuda("Q charge at step %03d = %+.16e\n", i + 1, param.qcharge);
    }
  }

  delete cudaGaugeTemp;
  profileOvrImpSTOUT.TPSTOP(QUDA_PROFILE_TOTAL);
}

void performWFlownStep(unsigned int n_steps, double step_size, int meas_interval, QudaWFlowType wflow_type)
{
  pushOutputPrefix("performWFlownStep: ");
  profileWFlow.TPSTART(QUDA_PROFILE_TOTAL);

  if (gaugePrecise == nullptr) errorQuda("Gauge field must be loaded");

  if (gaugeSmeared != nullptr) delete gaugeSmeared;
  gaugeSmeared = createExtendedGauge(*gaugePrecise, R, profileWFlow);

  GaugeFieldParam gParamEx(*gaugeSmeared);
  auto *gaugeAux = GaugeField::Create(gParamEx);

  GaugeFieldParam gParam(*gaugePrecise);
  gParam.reconstruct = QUDA_RECONSTRUCT_NO; // temporary field is not on manifold so cannot use reconstruct
  auto *gaugeTemp = GaugeField::Create(gParam);

  GaugeField *in = gaugeSmeared;
  GaugeField *out = gaugeAux;

  QudaGaugeObservableParam param = newQudaGaugeObservableParam();
  param.compute_plaquette = QUDA_BOOLEAN_TRUE;
  param.compute_qcharge = QUDA_BOOLEAN_TRUE;

  if (getVerbosity() >= QUDA_SUMMARIZE) {
    gaugeObservables(*in, param, profileWFlow);
    printfQuda("flow t, plaquette, E_tot, E_spatial, E_temporal, Q charge\n");
    printfQuda("%le %.16e %+.16e %+.16e %+.16e %+.16e\n", 0.0, param.plaquette[0], param.energy[0], param.energy[1],
               param.energy[2], param.qcharge);
  }

  for (unsigned int i = 0; i < n_steps; i++) {
    // Perform W1, W2, and Vt Wilson Flow steps as defined in
    // https://arxiv.org/abs/1006.4518v3
    profileWFlow.TPSTART(QUDA_PROFILE_COMPUTE);
    if (i > 0) std::swap(in, out); // output from prior step becomes input for next step

    WFlowStep(*out, *gaugeTemp, *in, step_size, wflow_type);
    profileWFlow.TPSTOP(QUDA_PROFILE_COMPUTE);

    if ((i + 1) % meas_interval == 0 && getVerbosity() >= QUDA_SUMMARIZE) {
      gaugeObservables(*out, param, profileWFlow);
      printfQuda("%le %.16e %+.16e %+.16e %+.16e %+.16e\n", step_size * (i + 1), param.plaquette[0], param.energy[0],
                 param.energy[1], param.energy[2], param.qcharge);
    }
  }

  delete gaugeTemp;
  delete gaugeAux;
  profileWFlow.TPSTOP(QUDA_PROFILE_TOTAL);
  popOutputPrefix();
}

int computeGaugeFixingOVRQuda(void *gauge, const unsigned int gauge_dir, const unsigned int Nsteps,
                              const unsigned int verbose_interval, const double relax_boost, const double tolerance,
                              const unsigned int reunit_interval, const unsigned int stopWtheta, QudaGaugeParam *param,
                              double *timeinfo)
{
  GaugeFixOVRQuda.TPSTART(QUDA_PROFILE_TOTAL);

  checkGaugeParam(param);

  GaugeFixOVRQuda.TPSTART(QUDA_PROFILE_INIT);
  GaugeFieldParam gParam(gauge, *param);
  auto *cpuGauge = new cpuGaugeField(gParam);

  // gParam.pad = getFatLinkPadding(param->X);
  gParam.create = QUDA_NULL_FIELD_CREATE;
  gParam.link_type = param->type;
  gParam.reconstruct = param->reconstruct;
  gParam.setPrecision(gParam.Precision(), true);
  auto *cudaInGauge = new cudaGaugeField(gParam);

  GaugeFixOVRQuda.TPSTOP(QUDA_PROFILE_INIT);
  GaugeFixOVRQuda.TPSTART(QUDA_PROFILE_H2D);

  ///if (!param->use_resident_gauge) {   // load fields onto the device
  cudaInGauge->loadCPUField(*cpuGauge);
 /* } else { // or use resident fields already present
    if (!gaugePrecise) errorQuda("No resident gauge field allocated");
    cudaInGauge = gaugePrecise;
    gaugePrecise = nullptr;
  } */

  GaugeFixOVRQuda.TPSTOP(QUDA_PROFILE_H2D);

  checkCudaError();

  if (comm_size() == 1) {
    // perform the update
    GaugeFixOVRQuda.TPSTART(QUDA_PROFILE_COMPUTE);
    gaugefixingOVR(*cudaInGauge, gauge_dir, Nsteps, verbose_interval, relax_boost, tolerance, \
      reunit_interval, stopWtheta);
    GaugeFixOVRQuda.TPSTOP(QUDA_PROFILE_COMPUTE);
  } else {
    cudaGaugeField *cudaInGaugeEx = createExtendedGauge(*cudaInGauge, R, GaugeFixOVRQuda);

    // perform the update
    GaugeFixOVRQuda.TPSTART(QUDA_PROFILE_COMPUTE);
    gaugefixingOVR(*cudaInGaugeEx, gauge_dir, Nsteps, verbose_interval, relax_boost, tolerance, \
      reunit_interval, stopWtheta);
    GaugeFixOVRQuda.TPSTOP(QUDA_PROFILE_COMPUTE);

    //HOW TO COPY BACK TO CPU: cudaInGaugeEx->cpuGauge
    copyExtendedGauge(*cudaInGauge, *cudaInGaugeEx, QUDA_CUDA_FIELD_LOCATION);
  }

  checkCudaError();
  // copy the gauge field back to the host
  GaugeFixOVRQuda.TPSTART(QUDA_PROFILE_D2H);
  cudaInGauge->saveCPUField(*cpuGauge);
  GaugeFixOVRQuda.TPSTOP(QUDA_PROFILE_D2H);

  GaugeFixOVRQuda.TPSTOP(QUDA_PROFILE_TOTAL);

  if (param->make_resident_gauge) {
    if (gaugePrecise != nullptr) delete gaugePrecise;
    gaugePrecise = cudaInGauge;
  } else {
    delete cudaInGauge;
  }

  if(timeinfo){
    timeinfo[0] = GaugeFixOVRQuda.Last(QUDA_PROFILE_H2D);
    timeinfo[1] = GaugeFixOVRQuda.Last(QUDA_PROFILE_COMPUTE);
    timeinfo[2] = GaugeFixOVRQuda.Last(QUDA_PROFILE_D2H);
  }

  checkCudaError();
  return 0;
}

int computeGaugeFixingFFTQuda(void* gauge, const unsigned int gauge_dir,  const unsigned int Nsteps, \
  const unsigned int verbose_interval, const double alpha, const unsigned int autotune, const double tolerance, \
  const unsigned int  stopWtheta, QudaGaugeParam* param , double* timeinfo)
{

  GaugeFixFFTQuda.TPSTART(QUDA_PROFILE_TOTAL);

  checkGaugeParam(param);

  GaugeFixFFTQuda.TPSTART(QUDA_PROFILE_INIT);

  GaugeFieldParam gParam(gauge, *param);
  auto *cpuGauge = new cpuGaugeField(gParam);

  //gParam.pad = getFatLinkPadding(param->X);
  gParam.create      = QUDA_NULL_FIELD_CREATE;
  gParam.link_type   = param->type;
  gParam.reconstruct = param->reconstruct;
  gParam.setPrecision(gParam.Precision(), true);
  auto *cudaInGauge = new cudaGaugeField(gParam);


  GaugeFixFFTQuda.TPSTOP(QUDA_PROFILE_INIT);

  GaugeFixFFTQuda.TPSTART(QUDA_PROFILE_H2D);

  //if (!param->use_resident_gauge) {   // load fields onto the device
  cudaInGauge->loadCPUField(*cpuGauge);
  /*} else { // or use resident fields already present
    if (!gaugePrecise) errorQuda("No resident gauge field allocated");
    cudaInGauge = gaugePrecise;
    gaugePrecise = nullptr;
  } */

  GaugeFixFFTQuda.TPSTOP(QUDA_PROFILE_H2D);

  // perform the update
  GaugeFixFFTQuda.TPSTART(QUDA_PROFILE_COMPUTE);
  checkCudaError();

  gaugefixingFFT(*cudaInGauge, gauge_dir, Nsteps, verbose_interval, alpha, autotune, tolerance, stopWtheta);

  GaugeFixFFTQuda.TPSTOP(QUDA_PROFILE_COMPUTE);

  checkCudaError();
  // copy the gauge field back to the host
  GaugeFixFFTQuda.TPSTART(QUDA_PROFILE_D2H);
  checkCudaError();
  cudaInGauge->saveCPUField(*cpuGauge);
  GaugeFixFFTQuda.TPSTOP(QUDA_PROFILE_D2H);
  checkCudaError();

  GaugeFixFFTQuda.TPSTOP(QUDA_PROFILE_TOTAL);

  if (param->make_resident_gauge) {
    if (gaugePrecise != nullptr) delete gaugePrecise;
    gaugePrecise = cudaInGauge;
  } else {
    delete cudaInGauge;
  }

  if (timeinfo) {
    timeinfo[0] = GaugeFixFFTQuda.Last(QUDA_PROFILE_H2D);
    timeinfo[1] = GaugeFixFFTQuda.Last(QUDA_PROFILE_COMPUTE);
    timeinfo[2] = GaugeFixFFTQuda.Last(QUDA_PROFILE_D2H);
  }

  checkCudaError();
  return 0;
}

void contractQuda(const void *hp_x, const void *hp_y, void *h_result, const QudaContractType cType,
                  QudaInvertParam *param, const int *X)
{
  // DMH: Easiest way to construct ColorSpinorField? Do we require the user
  //     to declare and fill and invert_param, or can it just be hacked?.

  profileContract.TPSTART(QUDA_PROFILE_TOTAL);
  profileContract.TPSTART(QUDA_PROFILE_INIT);
  // wrap CPU host side pointers
  ColorSpinorParam cpuParam((void *)hp_x, *param, X, false, param->input_location);
  ColorSpinorField *h_x = ColorSpinorField::Create(cpuParam);

  cpuParam.v = (void *)hp_y;
  ColorSpinorField *h_y = ColorSpinorField::Create(cpuParam);

  // Create device parameter
  ColorSpinorParam cudaParam(cpuParam);
  cudaParam.location = QUDA_CUDA_FIELD_LOCATION;
  cudaParam.create = QUDA_NULL_FIELD_CREATE;
  // Quda uses Degrand-Rossi gamma basis for contractions and will
  // automatically reorder data if necessary.
  cudaParam.gammaBasis = QUDA_DEGRAND_ROSSI_GAMMA_BASIS;
  cudaParam.setPrecision(cpuParam.Precision(), cpuParam.Precision(), true);

  std::vector<ColorSpinorField *> x, y;
  x.push_back(ColorSpinorField::Create(cudaParam));
  y.push_back(ColorSpinorField::Create(cudaParam));

  size_t data_bytes = x[0]->Volume() * x[0]->Nspin() * x[0]->Nspin() * 2 * x[0]->Precision();
  void *d_result = pool_device_malloc(data_bytes);
  profileContract.TPSTOP(QUDA_PROFILE_INIT);

  profileContract.TPSTART(QUDA_PROFILE_H2D);
  *x[0] = *h_x;
  *y[0] = *h_y;
  profileContract.TPSTOP(QUDA_PROFILE_H2D);

  profileContract.TPSTART(QUDA_PROFILE_COMPUTE);
  contractQuda(*x[0], *y[0], d_result, cType);
  profileContract.TPSTOP(QUDA_PROFILE_COMPUTE);

  profileContract.TPSTART(QUDA_PROFILE_D2H);
  qudaMemcpy(h_result, d_result, data_bytes, cudaMemcpyDeviceToHost);
  profileContract.TPSTOP(QUDA_PROFILE_D2H);

  profileContract.TPSTART(QUDA_PROFILE_FREE);
  pool_device_free(d_result);
  delete x[0];
  delete y[0];
  delete h_y;
  delete h_x;
  profileContract.TPSTOP(QUDA_PROFILE_FREE);

  profileContract.TPSTOP(QUDA_PROFILE_TOTAL);
}

void gaugeObservablesQuda(QudaGaugeObservableParam *param)
{
  profileGaugeObs.TPSTART(QUDA_PROFILE_TOTAL);
  checkGaugeObservableParam(param);

  cudaGaugeField *gauge = nullptr;
  if (!gaugeSmeared) {
    if (!extendedGaugeResident) extendedGaugeResident = createExtendedGauge(*gaugePrecise, R, profileGaugeObs);
    gauge = extendedGaugeResident;
  } else {
    gauge = gaugeSmeared;
  }

  gaugeObservables(*gauge, *param, profileGaugeObs);
  profileGaugeObs.TPSTOP(QUDA_PROFILE_TOTAL);
}

void cublasGEMMQuda(void *arrayA, void *arrayB, void *arrayC, QudaCublasParam *cublas_param)
{
  profileCuBLAS.TPSTART(QUDA_PROFILE_TOTAL);
  profileCuBLAS.TPSTART(QUDA_PROFILE_INIT);
  checkCublasParam(cublas_param);

  // The data in the arrays is on the host. We transfer the data to the device here
  // for timing purposes. One can pass host pointers to the BatchGEMM function
  // and it will handle the data movement for the user.

  // Extract data from the param struct for device malloc
  uint64_t arrayA_size = 0, arrayB_size = 0, arrayC_size = 0;
<<<<<<< HEAD
  if(cublas_param->data_order == QUDA_CUBLAS_DATAORDER_COL) {
    // leading dimension is in terms of consecutive data
    // elements in a column, multiplied by number of rows
    if(cublas_param->trans_a == QUDA_CUBLAS_OP_N) {
      arrayA_size = cublas_param->lda * cublas_param->k; //A_mk
      if (getVerbosity() >= QUDA_VERBOSE) printfQuda("array A_{%lu, %lu}\n", cublas_param->lda, cublas_param->k);
    } else {
      arrayA_size = cublas_param->lda * cublas_param->m; //A_km
      if (getVerbosity() >= QUDA_VERBOSE) printfQuda("array A_{%lu, %lu}\n", cublas_param->lda, cublas_param->m);
    }

    if(cublas_param->trans_b == QUDA_CUBLAS_OP_N) {
      arrayB_size = cublas_param->ldb * cublas_param->n; //B_kn
      if (getVerbosity() >= QUDA_VERBOSE) printfQuda("array B_{%lu, %lu}\n", cublas_param->ldb, cublas_param->n);
    } else {
      arrayB_size = cublas_param->ldb * cublas_param->k; //B_nk
      if (getVerbosity() >= QUDA_VERBOSE) printfQuda("array B_{%lu, %lu}\n", cublas_param->ldb, cublas_param->k);
    }
    arrayC_size = cublas_param->ldc * cublas_param->n; //C_mn
=======
  if (cublas_param->data_order == QUDA_CUBLAS_DATAORDER_COL) {
    // leading dimension is in terms of consecutive data
    // elements in a column, multiplied by number of rows
    if (cublas_param->trans_a == QUDA_CUBLAS_OP_N) {
      arrayA_size = cublas_param->lda * cublas_param->k; // A_mk
      if (getVerbosity() >= QUDA_VERBOSE) printfQuda("array A_{%lu, %lu}\n", cublas_param->lda, cublas_param->k);
    } else {
      arrayA_size = cublas_param->lda * cublas_param->m; // A_km
      if (getVerbosity() >= QUDA_VERBOSE) printfQuda("array A_{%lu, %lu}\n", cublas_param->lda, cublas_param->m);
    }

    if (cublas_param->trans_b == QUDA_CUBLAS_OP_N) {
      arrayB_size = cublas_param->ldb * cublas_param->n; // B_kn
      if (getVerbosity() >= QUDA_VERBOSE) printfQuda("array B_{%lu, %lu}\n", cublas_param->ldb, cublas_param->n);
    } else {
      arrayB_size = cublas_param->ldb * cublas_param->k; // B_nk
      if (getVerbosity() >= QUDA_VERBOSE) printfQuda("array B_{%lu, %lu}\n", cublas_param->ldb, cublas_param->k);
    }
    arrayC_size = cublas_param->ldc * cublas_param->n; // C_mn
>>>>>>> d47a7a26
    if (getVerbosity() >= QUDA_VERBOSE) printfQuda("array C_{%lu, %lu}\n", cublas_param->ldc, cublas_param->n);
  } else {
    // leading dimension is in terms of consecutive data
    // elements in a row, multiplied by number of columns.
<<<<<<< HEAD
    if(cublas_param->trans_a == QUDA_CUBLAS_OP_N) {
      arrayA_size = cublas_param->lda * cublas_param->m; //A_mk
      if (getVerbosity() >= QUDA_VERBOSE) printfQuda("array A_{%lu, %lu}\n", cublas_param->m, cublas_param->lda);
    } else {
      arrayA_size = cublas_param->lda * cublas_param->k; //A_km
      if (getVerbosity() >= QUDA_VERBOSE) printfQuda("array A_{%lu, %lu}\n", cublas_param->k, cublas_param->lda);
    }
    if(cublas_param->trans_b == QUDA_CUBLAS_OP_N) {
      arrayB_size = cublas_param->ldb * cublas_param->k; //B_nk
      if (getVerbosity() >= QUDA_VERBOSE) printfQuda("array B_{%lu, %lu}\n", cublas_param->k, cublas_param->ldb);
    } else {
      arrayB_size = cublas_param->ldb * cublas_param->n; //B_kn
      if (getVerbosity() >= QUDA_VERBOSE) printfQuda("array B_{%lu, %lu}\n", cublas_param->n, cublas_param->ldb);
    }
    arrayC_size = cublas_param->ldc * cublas_param->m; //C_mn
    if (getVerbosity() >= QUDA_VERBOSE) printfQuda("array C_{%lu, %lu}\n", cublas_param->m, cublas_param->ldc);
  }    

  size_t data_size = (cublas_param->data_type == QUDA_CUBLAS_DATATYPE_D ||
		      cublas_param->data_type == QUDA_CUBLAS_DATATYPE_Z) ? sizeof(double) : sizeof(float);
  int re_im = 1;  
  if(cublas_param->data_type == QUDA_CUBLAS_DATATYPE_C || cublas_param->data_type == QUDA_CUBLAS_DATATYPE_Z) {
    re_im *= 2;    
=======
    if (cublas_param->trans_a == QUDA_CUBLAS_OP_N) {
      arrayA_size = cublas_param->lda * cublas_param->m; // A_mk
      if (getVerbosity() >= QUDA_VERBOSE) printfQuda("array A_{%lu, %lu}\n", cublas_param->m, cublas_param->lda);
    } else {
      arrayA_size = cublas_param->lda * cublas_param->k; // A_km
      if (getVerbosity() >= QUDA_VERBOSE) printfQuda("array A_{%lu, %lu}\n", cublas_param->k, cublas_param->lda);
    }
    if (cublas_param->trans_b == QUDA_CUBLAS_OP_N) {
      arrayB_size = cublas_param->ldb * cublas_param->k; // B_nk
      if (getVerbosity() >= QUDA_VERBOSE) printfQuda("array B_{%lu, %lu}\n", cublas_param->k, cublas_param->ldb);
    } else {
      arrayB_size = cublas_param->ldb * cublas_param->n; // B_kn
      if (getVerbosity() >= QUDA_VERBOSE) printfQuda("array B_{%lu, %lu}\n", cublas_param->n, cublas_param->ldb);
    }
    arrayC_size = cublas_param->ldc * cublas_param->m; // C_mn
    if (getVerbosity() >= QUDA_VERBOSE) printfQuda("array C_{%lu, %lu}\n", cublas_param->m, cublas_param->ldc);
  }

  size_t data_size
    = (cublas_param->data_type == QUDA_CUBLAS_DATATYPE_D || cublas_param->data_type == QUDA_CUBLAS_DATATYPE_Z) ?
    sizeof(double) :
    sizeof(float);
  int re_im = 1;
  if (cublas_param->data_type == QUDA_CUBLAS_DATATYPE_C || cublas_param->data_type == QUDA_CUBLAS_DATATYPE_Z) {
    re_im *= 2;
>>>>>>> d47a7a26
  }

  size_t A_bytes = arrayA_size * re_im * data_size;
  size_t B_bytes = arrayB_size * re_im * data_size;
  size_t C_bytes = arrayC_size * re_im * data_size;
<<<<<<< HEAD
  if (getVerbosity() >= QUDA_VERBOSE) printfQuda("A_Gbtyes = %f, B_Gbtyes = %f, C_Gbtyes = %f\n", 
						   1.0*A_bytes/std::pow(1024,3), 1.0*B_bytes/std::pow(1024,3), 1.0*C_bytes/std::pow(1024,3));
=======
  if (getVerbosity() >= QUDA_VERBOSE)
    printfQuda("A_Gbtyes = %f, B_Gbtyes = %f, C_Gbtyes = %f\n", 1.0 * A_bytes / std::pow(1024, 3),
               1.0 * B_bytes / std::pow(1024, 3), 1.0 * C_bytes / std::pow(1024, 3));
>>>>>>> d47a7a26
  void *A_d = pool_device_malloc(A_bytes);
  void *B_d = pool_device_malloc(B_bytes);
  void *C_d = pool_device_malloc(C_bytes);
  if (getVerbosity() >= QUDA_VERBOSE) printfQuda("QUDA: arrays allocated sucsessfully.\n");
  profileCuBLAS.TPSTOP(QUDA_PROFILE_INIT);

  // Transfer host data to device
  profileCuBLAS.TPSTART(QUDA_PROFILE_H2D);
  qudaMemcpy(A_d, arrayA, A_bytes, cudaMemcpyHostToDevice);
  qudaMemcpy(B_d, arrayB, B_bytes, cudaMemcpyHostToDevice);
  qudaMemcpy(C_d, arrayC, C_bytes, cudaMemcpyHostToDevice);
  if (getVerbosity() >= QUDA_VERBOSE) printfQuda("QUDA: arrays copied sucsessfully.\n");
<<<<<<< HEAD
  profileCuBLAS.TPSTOP(QUDA_PROFILE_H2D);  
  
  // Compute Batched GEMM
  profileCuBLAS.TPSTART(QUDA_PROFILE_COMPUTE);
  if(cublas_param->data_order == QUDA_CUBLAS_DATAORDER_ROW) {
=======
  profileCuBLAS.TPSTOP(QUDA_PROFILE_H2D);

  // Compute Batched GEMM
  profileCuBLAS.TPSTART(QUDA_PROFILE_COMPUTE);
  if (cublas_param->data_order == QUDA_CUBLAS_DATAORDER_ROW) {
>>>>>>> d47a7a26
    // cuBLAS works exclusively in column major order. If the input data is in
    // row major order, we may treat the A and B and C arrays as A^T, B^T, and C^T.
    // We must now swap the order of the A * B multiplication and swap the
    // operation types to recover the the desired result in the desired order.
    // E.g: in row major, the operation,
    // C = a * A^T * B + b * C
    //
    // will become the column major operation
    // C^T = a * B^T * A + b * C^T
    //
    // By inspection, one can see that transposition of the above column major
    // operation will result in the desired row major answer:
    //
    // (C^T)^T = a * (B^T * A)^T + b * (C^T)^T
    //  -->  C = a *  A^T * B    + b *  C
    //
    // We must also swap around some parameters. The Row major indices,
    // A_{m, lda}, B_{k, ldb}, C_{m, ldc}
<<<<<<< HEAD
    // becomes
=======
    // become
>>>>>>> d47a7a26
    // A^T_{lda, m}, B^T_{ldb, k}, C^T_{ldc, m}.
    // so the leading dimensions remain the same. However, we must change the actual
    // matrix dims m,n,k to reflect the change to column major.
    // m_{col} = n_{row}
    // n_{col} = m_{row}
    // k_{col} = k_{row}
    // And because we are swapping the A and B arrays, we must also swap their
    // leading dim values.
<<<<<<< HEAD
        
    //printfQuda("pre swap\n"); printQudaCublasParam(cublas_param);
    std::swap(cublas_param->m, cublas_param->n);
    std::swap(cublas_param->lda, cublas_param->ldb);
    std::swap(cublas_param->trans_a, cublas_param->trans_b);
    //printfQuda("post swap\n"); printQudaCublasParam(cublas_param);      

    cublas::BatchGEMM(B_d, A_d, C_d, *cublas_param, QUDA_CUDA_FIELD_LOCATION);
=======

    std::swap(cublas_param->m, cublas_param->n);
    std::swap(cublas_param->lda, cublas_param->ldb);
    std::swap(cublas_param->trans_a, cublas_param->trans_b);

    cublas::BatchGEMM(B_d, A_d, C_d, *cublas_param, QUDA_CUDA_FIELD_LOCATION);

>>>>>>> d47a7a26
    std::swap(cublas_param->trans_a, cublas_param->trans_b);
    std::swap(cublas_param->m, cublas_param->n);
    std::swap(cublas_param->lda, cublas_param->ldb);
  } else {
    // Data is already in column major format, no need for changes.
    cublas::BatchGEMM(A_d, B_d, C_d, *cublas_param, QUDA_CUDA_FIELD_LOCATION);
  }
  if (getVerbosity() >= QUDA_VERBOSE) printfQuda("BatchGEMM success!\n");
  profileCuBLAS.TPSTOP(QUDA_PROFILE_COMPUTE);
  
  // Copy device C array back to host
  profileCuBLAS.TPSTART(QUDA_PROFILE_D2H);
  qudaMemcpy(arrayC, C_d, C_bytes, cudaMemcpyDeviceToHost);
  profileCuBLAS.TPSTOP(QUDA_PROFILE_D2H);

  // Clean up
  profileCuBLAS.TPSTART(QUDA_PROFILE_FREE);
  pool_device_free(A_d);
  pool_device_free(B_d);
  pool_device_free(C_d);
  profileCuBLAS.TPSTOP(QUDA_PROFILE_FREE);

  profileCuBLAS.TPSTOP(QUDA_PROFILE_TOTAL);
  saveTuneCache();
<<<<<<< HEAD
}

void laphSinkProject(void *host_quark, void **host_evec, double _Complex *host_sinks,
		     QudaInvertParam inv_param, unsigned int nEv, const int X[4])
{
  profileSinkProject.TPSTART(QUDA_PROFILE_TOTAL);
  profileSinkProject.TPSTART(QUDA_PROFILE_INIT);
  
  // Parameter object describing the sources and smeared quarks
  ColorSpinorParam cpu_quark_param(host_quark, inv_param, X, false, QUDA_CPU_FIELD_LOCATION);
  cpu_quark_param.gammaBasis = QUDA_DEGRAND_ROSSI_GAMMA_BASIS;
  
  // QUDA style wrapper around the host data
  std::vector<ColorSpinorField*> quark;
  cpu_quark_param.v = host_quark;
  quark.push_back(ColorSpinorField::Create(cpu_quark_param));
  
  // Parameter object describing evecs
  ColorSpinorParam cpu_evec_param(host_evec, inv_param, X, false, QUDA_CPU_FIELD_LOCATION);
  // Switch to spin 1
  cpu_evec_param.nSpin = 1;
  // QUDA style wrapper around the host data
  std::vector<ColorSpinorField*> evec;
  evec.reserve(nEv);
  for (unsigned int iEv=0; iEv<nEv; ++iEv) {
    cpu_evec_param.v = host_evec[iEv];
    evec.push_back(ColorSpinorField::Create(cpu_evec_param));
  }
  
  // Create device vectors
  ColorSpinorParam cuda_quark_param(cpu_quark_param);
  cuda_quark_param.location = QUDA_CUDA_FIELD_LOCATION;
  cuda_quark_param.create = QUDA_ZERO_FIELD_CREATE;
  cuda_quark_param.setPrecision(inv_param.cuda_prec, inv_param.cuda_prec, true);
  std::vector<ColorSpinorField *> quda_quark;
  quda_quark.push_back(ColorSpinorField::Create(cuda_quark_param));
  
  // Create device vectors for evecs
  ColorSpinorParam cuda_evec_param(cpu_evec_param);
  cuda_evec_param.location = QUDA_CUDA_FIELD_LOCATION;
  cuda_evec_param.create = QUDA_ZERO_FIELD_CREATE;
  cuda_evec_param.setPrecision(inv_param.cuda_prec, inv_param.cuda_prec, true);
  cuda_evec_param.nSpin = 1;
  std::vector<ColorSpinorField *> quda_evec;
  quda_evec.push_back(ColorSpinorField::Create(cuda_evec_param));
  profileSinkProject.TPSTOP(QUDA_PROFILE_INIT);  
  
  // Copy quark field from host to device
  profileSinkProject.TPSTART(QUDA_PROFILE_H2D);
  *quda_quark[0] = *quark[0];
  profileSinkProject.TPSTOP(QUDA_PROFILE_H2D);
  
   // check we are safe to cast into a Complex (= std::complex<double>)
  if (sizeof(Complex) != sizeof(double _Complex)) {
    errorQuda("Irreconcilable difference between interface and internal complex number conventions");
  }
  
  std::complex<double>* hostSinkPtr = reinterpret_cast<std::complex<double>*>(host_sinks);
  
  // Iterate over all EV and call 1x1 kernel for now
  for (unsigned int iEv=0; iEv<nEv; ++iEv) {
    profileSinkProject.TPSTART(QUDA_PROFILE_H2D);
    *quda_evec[0] = *evec[iEv];
    profileSinkProject.TPSTOP(QUDA_PROFILE_H2D);

    // We now perfrom the projection onto the eigenspace. The data
    // is placed in host_sinks in  T, spin order 
    profileSinkProject.TPSTART(QUDA_PROFILE_COMPUTE);
    evecProjectSumQuda(*quda_quark[0], *quda_evec[0], hostSinkPtr);
    profileSinkProject.TPSTOP(QUDA_PROFILE_COMPUTE);
    
    // Advance result pointer to next EV position
    hostSinkPtr += 4*X[3];
  }
  
  // Clean up memory allocations
  profileSinkProject.TPSTART(QUDA_PROFILE_FREE);
  delete quark[0];
  delete quda_quark[0];
  for (unsigned int iEv=0; iEv<nEv; ++iEv) delete evec[iEv];
  delete quda_evec[0];
  profileSinkProject.TPSTOP(QUDA_PROFILE_FREE);
  profileSinkProject.TPSTOP(QUDA_PROFILE_TOTAL);
}

void laphBaryonKernel(int n1, int n2, int n3, int nMom,
		      double _Complex *host_coeffs1, 
		      double _Complex *host_coeffs2, 
		      double _Complex *host_coeffs3,
		      double _Complex *host_mom, 
		      int nEv, void **host_evec, 
		      void *retArr,
		      int blockSizeMomProj,
		      const int X[4]) {
  
  profileBaryonKernel.TPSTART(QUDA_PROFILE_TOTAL);
  profileBaryonKernel.TPSTART(QUDA_PROFILE_INIT);

  QudaInvertParam inv_param = newQudaInvertParam();
  
  inv_param.dslash_type = QUDA_WILSON_DSLASH;
  inv_param.solution_type = QUDA_MAT_SOLUTION;
  inv_param.solve_type = QUDA_DIRECT_SOLVE;
  
  inv_param.cpu_prec = QUDA_DOUBLE_PRECISION;
  inv_param.cuda_prec = QUDA_DOUBLE_PRECISION;
  inv_param.dirac_order = QUDA_DIRAC_ORDER;
  
  // PADDING
  inv_param.sp_pad = 0;
  inv_param.cl_pad = 0;
  
  inv_param.input_location = QUDA_CPU_FIELD_LOCATION;
  inv_param.output_location = QUDA_CPU_FIELD_LOCATION;


  // Create host pointers for the data device side objects.
  //--------------------------------------------------------------------------------
  // Parameter object describing evecs
  ColorSpinorParam cpu_evec_param(host_evec, inv_param, X, false, QUDA_CPU_FIELD_LOCATION);
  cpu_evec_param.nSpin = 1;
  
  // QUDA style wrapper around the host evecs
  std::vector<ColorSpinorField*> evec;
  cpu_evec_param.create = QUDA_REFERENCE_FIELD_CREATE;
  evec.reserve(nEv);
  for (int iEv=0; iEv<nEv; ++iEv) {
    cpu_evec_param.v = host_evec[iEv];
    evec.push_back(ColorSpinorField::Create(cpu_evec_param));
  }

  // Allocate device memory for evecs. This is done to ensure a contiguous
  // chunk of memory is used.
  int nSites = X[0] * X[1] * X[2];
  size_t data_evec_bytes = nEv * 3 * nSites * 2 * evec[0]->Precision();
  void *d_evec = pool_device_malloc(data_evec_bytes);

  // Create device vectors for evecs
  ColorSpinorParam cuda_evec_param(cpu_evec_param);
  cuda_evec_param.location = QUDA_CUDA_FIELD_LOCATION;
  cuda_evec_param.create = QUDA_REFERENCE_FIELD_CREATE;
  cuda_evec_param.setPrecision(inv_param.cuda_prec, inv_param.cuda_prec, true);
  std::vector<ColorSpinorField *> quda_evec;
  for (int i=0; i<nEv; i++) {
    cuda_evec_param.v = (std::complex<double>*)d_evec + 3*nSites*i;
    quda_evec.push_back(ColorSpinorField::Create(cuda_evec_param));
  }
  
  // Create device q1 vectors
  ColorSpinorParam cuda_q1_param(cpu_evec_param);
  cuda_q1_param.location = QUDA_CUDA_FIELD_LOCATION;
  cuda_q1_param.create = QUDA_ZERO_FIELD_CREATE;
  std::vector<ColorSpinorField *> quda_q1;
  for(int i=0; i<n1; i++) {
    quda_q1.push_back(ColorSpinorField::Create(cuda_q1_param));
  }

  // Allocate device memory for q2. This is done to ensure a contiguous
  // chunk of memory is used.
  size_t data_q2_bytes = n2 * 3 * nSites * 2 * evec[0]->Precision();
  void *d_q2 = pool_device_malloc(data_q2_bytes);

  // Create device q2 vectors, aliasing d_q2;
  ColorSpinorParam cuda_q2_param(cpu_evec_param);
  cuda_q2_param.location = QUDA_CUDA_FIELD_LOCATION;
  cuda_q2_param.create = QUDA_REFERENCE_FIELD_CREATE;
  std::vector<ColorSpinorField *> quda_q2;
  for(int i=0; i<n2; i++) {
    cuda_q2_param.v = (std::complex<double>*)d_q2 + 3*nSites*i;
    quda_q2.push_back(ColorSpinorField::Create(cuda_q2_param));
  }

  // Allocate device memory for q3. This is done to ensure a contiguous
  // chunk of memory is used.
  size_t data_q3_bytes = n3 * 3 * nSites * 2 * evec[0]->Precision();
  void *d_q3 = pool_device_malloc(data_q3_bytes);

  // Create device q3 vectors, aliasing d_q3.
  ColorSpinorParam cuda_q3_param(cpu_evec_param);
  cuda_q3_param.location = QUDA_CUDA_FIELD_LOCATION;
  cuda_q3_param.create = QUDA_REFERENCE_FIELD_CREATE;
  std::vector<ColorSpinorField *> quda_q3;
  for(int i=0; i<n3; i++) {
    cuda_q3_param.v = (std::complex<double>*)d_q3 + 3*nSites*i;
    quda_q3.push_back(ColorSpinorField::Create(cuda_q3_param));
  }

  // Create device diquark vector
  ColorSpinorParam cuda_diq_param(cpu_evec_param);
  cuda_diq_param.location = QUDA_CUDA_FIELD_LOCATION;
  cuda_diq_param.create = QUDA_ZERO_FIELD_CREATE;
  std::vector<ColorSpinorField *> quda_diq;
  quda_diq.push_back(ColorSpinorField::Create(cuda_diq_param));

  // check we are safe to cast into a Complex (= std::complex<double>)
  if (sizeof(Complex) != sizeof(double _Complex)) {
    errorQuda("Irreconcilable difference between interface and internal complex number conventions");
  }  
  std::complex<double>* hostCoeffs1Ptr = reinterpret_cast<std::complex<double>*>(host_coeffs1);
  std::complex<double>* hostCoeffs2Ptr = reinterpret_cast<std::complex<double>*>(host_coeffs2);
  std::complex<double>* hostCoeffs3Ptr = reinterpret_cast<std::complex<double>*>(host_coeffs3);
  std::complex<double>* hostMomPtr = reinterpret_cast<std::complex<double>*>(host_mom);

  // Make a multiBLAS friendly array for coeffs1 
  std::vector<Complex> coeffs1(n1*nEv);
  for(int j=0; j<n1; j++) {
    for(int i=0; i<nEv; i++) {
      coeffs1[i*n1 + j] = hostCoeffs1Ptr[j*nEv + i];
    }
  }
  
  // Device side arrays for coeff2 and coeffs3, the momentum array, the return array,
  // and a temp.
  size_t data_coeffs2_bytes = n2 * nEv * 2 * quda_evec[0]->Precision();
  void *d_coeffs2 = pool_device_malloc(data_coeffs2_bytes);

  size_t data_coeffs3_bytes = n3 * nEv * 2 * quda_evec[0]->Precision();
  void *d_coeffs3 = pool_device_malloc(data_coeffs3_bytes);

  size_t data_tmp_bytes = blockSizeMomProj * X[0] * X[1] * X[2] * 2 * quda_q3[0]->Precision();
  void *d_tmp = pool_device_malloc(data_tmp_bytes);

  size_t data_ret_bytes = nMom * n1 * n2 * n3 * 2 * quda_q3[0]->Precision();
  void *d_ret = pool_device_malloc(data_ret_bytes);

  size_t data_mom_bytes = nMom * nSites * 2 * quda_q3[0]->Precision();
  void *d_mom = pool_device_malloc(data_mom_bytes);

  profileBaryonKernel.TPSTOP(QUDA_PROFILE_INIT);  
  //--------------------------------------------------------------------------------

  // Copy host data to device
  profileBaryonKernel.TPSTART(QUDA_PROFILE_H2D);
  for (int i=0; i<nEv; i++) *quda_evec[i] = *evec[i];
  qudaMemcpy(d_coeffs2, hostCoeffs2Ptr, data_coeffs2_bytes, cudaMemcpyHostToDevice);  
  qudaMemcpy(d_coeffs3, hostCoeffs3Ptr, data_coeffs3_bytes, cudaMemcpyHostToDevice);  
  qudaMemcpy(d_mom, hostMomPtr, data_mom_bytes, cudaMemcpyHostToDevice);  
  profileBaryonKernel.TPSTOP(QUDA_PROFILE_H2D);

  // Construct momenta
  __complex__ double alpha = 1.0;
  __complex__ double beta = 0.0;  
  QudaCublasParam cublas_param_init = newQudaCublasParam();
  cublas_param_init.trans_a = QUDA_CUBLAS_OP_N;
  cublas_param_init.trans_b = QUDA_CUBLAS_OP_N;
  cublas_param_init.m = n2;
  cublas_param_init.n = 3 * nSites;
  cublas_param_init.k = nEv;
  cublas_param_init.lda = nEv;
  cublas_param_init.ldb = 3 * nSites;
  cublas_param_init.ldc = 3 * nSites;
  cublas_param_init.c_offset = 0;
  cublas_param_init.batch_count = 1;
  cublas_param_init.alpha = (__complex__ double)alpha;  
  cublas_param_init.beta  = (__complex__ double)beta;
  cublas_param_init.data_order = QUDA_CUBLAS_DATAORDER_ROW;
  cublas_param_init.data_type = QUDA_CUBLAS_DATATYPE_Z;
  checkCublasParam(&cublas_param_init);
 
  QudaCublasParam cublas_param_mom_sum = newQudaCublasParam();
  cublas_param_mom_sum.trans_a = QUDA_CUBLAS_OP_N;
  cublas_param_mom_sum.trans_b = QUDA_CUBLAS_OP_T;
  cublas_param_mom_sum.m = nMom;
  cublas_param_mom_sum.k = nSites;
  cublas_param_mom_sum.lda = nSites;
  cublas_param_mom_sum.ldb = nSites;
  cublas_param_mom_sum.ldc = n1*n2*n3;
  cublas_param_mom_sum.c_offset = 0;
  cublas_param_mom_sum.batch_count = 1;
  cublas_param_mom_sum.alpha = (__complex__ double)alpha;  
  cublas_param_mom_sum.beta  = (__complex__ double)beta;
  cublas_param_mom_sum.data_order = QUDA_CUBLAS_DATAORDER_ROW;
  cublas_param_mom_sum.data_type = QUDA_CUBLAS_DATATYPE_Z;

  profileCuBLAS.TPSTART(QUDA_PROFILE_COMPUTE);
  printfQuda("pre swap\n"); printQudaCublasParam(&cublas_param_init);
  std::swap(cublas_param_init.m, cublas_param_init.n);
  std::swap(cublas_param_init.lda, cublas_param_init.ldb);
  std::swap(cublas_param_init.trans_a, cublas_param_init.trans_b);

  cublas::BatchGEMM(d_evec, d_coeffs2, d_q2, cublas_param_init, QUDA_CUDA_FIELD_LOCATION);

  std::swap(cublas_param_init.m, cublas_param_init.n);
  std::swap(cublas_param_init.lda, cublas_param_init.ldb);
  std::swap(cublas_param_init.trans_a, cublas_param_init.trans_b);

  cublas_param_init.m = n3;
  std::swap(cublas_param_init.m, cublas_param_init.n);
  std::swap(cublas_param_init.lda, cublas_param_init.ldb);
  std::swap(cublas_param_init.trans_a, cublas_param_init.trans_b);  

  cublas::BatchGEMM(d_evec, d_coeffs3, d_q3, cublas_param_init, QUDA_CUDA_FIELD_LOCATION);

  std::swap(cublas_param_init.m, cublas_param_init.n);
  std::swap(cublas_param_init.lda, cublas_param_init.ldb);
  std::swap(cublas_param_init.trans_a, cublas_param_init.trans_b);
  profileCuBLAS.TPSTOP(QUDA_PROFILE_COMPUTE);

  
  // Perfrom the caxpy to compute all q1 vectors
  profileAccumulateEvecs.TPSTART(QUDA_PROFILE_COMPUTE);
  blas::caxpy(coeffs1.data(), quda_evec, quda_q1);
  profileAccumulateEvecs.TPSTOP(QUDA_PROFILE_COMPUTE);
  int nInBlock = 0;
  for (int dil1=0; dil1<n1; dil1++) {
    for (int dil2=0; dil2<n2; dil2++) {

      profileColorCross.TPSTART(QUDA_PROFILE_COMPUTE);
      colorCrossQuda(*quda_q1[dil1], *quda_q2[dil2], *quda_diq[0]);
      profileColorCross.TPSTOP(QUDA_PROFILE_COMPUTE);
      for (int dil3=0; dil3<n3; dil3++) {
	profileColorContract.TPSTART(QUDA_PROFILE_COMPUTE);	
	colorContractQuda(*quda_diq[0], *quda_q3[dil3], 
			  (std::complex<double>*)d_tmp + nSites*nInBlock);
	profileColorContract.TPSTOP(QUDA_PROFILE_COMPUTE);
	nInBlock++;

	if (nInBlock == blockSizeMomProj || ((dil1+1 == n1) && (dil2+1 == n2) && (dil3+1 == n3))) {

	  cublas_param_mom_sum.n = nInBlock;
	  cublas_param_mom_sum.c_offset = (dil1*n2 + dil2)*n3 + dil3 - nInBlock + 1;;
	  std::swap(cublas_param_mom_sum.m, cublas_param_mom_sum.n);
	  std::swap(cublas_param_mom_sum.lda, cublas_param_mom_sum.ldb);
	  std::swap(cublas_param_mom_sum.trans_a, cublas_param_mom_sum.trans_b);

	  profileCuBLAS.TPSTART(QUDA_PROFILE_COMPUTE);	  
	  cublas::BatchGEMM(d_tmp, d_mom, d_ret, cublas_param_mom_sum, QUDA_CUDA_FIELD_LOCATION);
	  profileCuBLAS.TPSTOP(QUDA_PROFILE_COMPUTE);	  

	  std::swap(cublas_param_mom_sum.trans_a, cublas_param_mom_sum.trans_b);
	  std::swap(cublas_param_mom_sum.m, cublas_param_mom_sum.n);
	  std::swap(cublas_param_mom_sum.lda, cublas_param_mom_sum.ldb);
	  nInBlock = 0;
	}
      }
    }
  }

  // Copy return array back to host
  profileBaryonKernel.TPSTART(QUDA_PROFILE_D2H);
  qudaMemcpy(retArr, d_ret, data_ret_bytes, cudaMemcpyDeviceToHost);  
  profileBaryonKernel.TPSTOP(QUDA_PROFILE_D2H);
  
  // Clean up memory allocations
  profileBaryonKernel.TPSTART(QUDA_PROFILE_FREE);
  for (int i=0; i<n1; i++) delete quda_q1[i];
  for (int i=0; i<n2; i++) delete quda_q2[i];
  for (int i=0; i<n3; i++) delete quda_q3[i];

  for (int i=0; i<nEv; i++) {
    delete evec[i];
    delete quda_evec[i];
  }
  delete quda_diq[0];
  pool_device_free(d_coeffs2);
  pool_device_free(d_q2);
  pool_device_free(d_coeffs3);
  pool_device_free(d_q3);
  pool_device_free(d_evec);

  pool_device_free(d_tmp);
  pool_device_free(d_mom);
  pool_device_free(d_ret);

  profileBaryonKernel.TPSTOP(QUDA_PROFILE_FREE);
  profileBaryonKernel.TPSTOP(QUDA_PROFILE_TOTAL);
}
=======
}
>>>>>>> d47a7a26
<|MERGE_RESOLUTION|>--- conflicted
+++ resolved
@@ -5949,27 +5949,6 @@
 
   // Extract data from the param struct for device malloc
   uint64_t arrayA_size = 0, arrayB_size = 0, arrayC_size = 0;
-<<<<<<< HEAD
-  if(cublas_param->data_order == QUDA_CUBLAS_DATAORDER_COL) {
-    // leading dimension is in terms of consecutive data
-    // elements in a column, multiplied by number of rows
-    if(cublas_param->trans_a == QUDA_CUBLAS_OP_N) {
-      arrayA_size = cublas_param->lda * cublas_param->k; //A_mk
-      if (getVerbosity() >= QUDA_VERBOSE) printfQuda("array A_{%lu, %lu}\n", cublas_param->lda, cublas_param->k);
-    } else {
-      arrayA_size = cublas_param->lda * cublas_param->m; //A_km
-      if (getVerbosity() >= QUDA_VERBOSE) printfQuda("array A_{%lu, %lu}\n", cublas_param->lda, cublas_param->m);
-    }
-
-    if(cublas_param->trans_b == QUDA_CUBLAS_OP_N) {
-      arrayB_size = cublas_param->ldb * cublas_param->n; //B_kn
-      if (getVerbosity() >= QUDA_VERBOSE) printfQuda("array B_{%lu, %lu}\n", cublas_param->ldb, cublas_param->n);
-    } else {
-      arrayB_size = cublas_param->ldb * cublas_param->k; //B_nk
-      if (getVerbosity() >= QUDA_VERBOSE) printfQuda("array B_{%lu, %lu}\n", cublas_param->ldb, cublas_param->k);
-    }
-    arrayC_size = cublas_param->ldc * cublas_param->n; //C_mn
-=======
   if (cublas_param->data_order == QUDA_CUBLAS_DATAORDER_COL) {
     // leading dimension is in terms of consecutive data
     // elements in a column, multiplied by number of rows
@@ -5989,36 +5968,10 @@
       if (getVerbosity() >= QUDA_VERBOSE) printfQuda("array B_{%lu, %lu}\n", cublas_param->ldb, cublas_param->k);
     }
     arrayC_size = cublas_param->ldc * cublas_param->n; // C_mn
->>>>>>> d47a7a26
     if (getVerbosity() >= QUDA_VERBOSE) printfQuda("array C_{%lu, %lu}\n", cublas_param->ldc, cublas_param->n);
   } else {
     // leading dimension is in terms of consecutive data
     // elements in a row, multiplied by number of columns.
-<<<<<<< HEAD
-    if(cublas_param->trans_a == QUDA_CUBLAS_OP_N) {
-      arrayA_size = cublas_param->lda * cublas_param->m; //A_mk
-      if (getVerbosity() >= QUDA_VERBOSE) printfQuda("array A_{%lu, %lu}\n", cublas_param->m, cublas_param->lda);
-    } else {
-      arrayA_size = cublas_param->lda * cublas_param->k; //A_km
-      if (getVerbosity() >= QUDA_VERBOSE) printfQuda("array A_{%lu, %lu}\n", cublas_param->k, cublas_param->lda);
-    }
-    if(cublas_param->trans_b == QUDA_CUBLAS_OP_N) {
-      arrayB_size = cublas_param->ldb * cublas_param->k; //B_nk
-      if (getVerbosity() >= QUDA_VERBOSE) printfQuda("array B_{%lu, %lu}\n", cublas_param->k, cublas_param->ldb);
-    } else {
-      arrayB_size = cublas_param->ldb * cublas_param->n; //B_kn
-      if (getVerbosity() >= QUDA_VERBOSE) printfQuda("array B_{%lu, %lu}\n", cublas_param->n, cublas_param->ldb);
-    }
-    arrayC_size = cublas_param->ldc * cublas_param->m; //C_mn
-    if (getVerbosity() >= QUDA_VERBOSE) printfQuda("array C_{%lu, %lu}\n", cublas_param->m, cublas_param->ldc);
-  }    
-
-  size_t data_size = (cublas_param->data_type == QUDA_CUBLAS_DATATYPE_D ||
-		      cublas_param->data_type == QUDA_CUBLAS_DATATYPE_Z) ? sizeof(double) : sizeof(float);
-  int re_im = 1;  
-  if(cublas_param->data_type == QUDA_CUBLAS_DATATYPE_C || cublas_param->data_type == QUDA_CUBLAS_DATATYPE_Z) {
-    re_im *= 2;    
-=======
     if (cublas_param->trans_a == QUDA_CUBLAS_OP_N) {
       arrayA_size = cublas_param->lda * cublas_param->m; // A_mk
       if (getVerbosity() >= QUDA_VERBOSE) printfQuda("array A_{%lu, %lu}\n", cublas_param->m, cublas_param->lda);
@@ -6044,20 +5997,14 @@
   int re_im = 1;
   if (cublas_param->data_type == QUDA_CUBLAS_DATATYPE_C || cublas_param->data_type == QUDA_CUBLAS_DATATYPE_Z) {
     re_im *= 2;
->>>>>>> d47a7a26
   }
 
   size_t A_bytes = arrayA_size * re_im * data_size;
   size_t B_bytes = arrayB_size * re_im * data_size;
   size_t C_bytes = arrayC_size * re_im * data_size;
-<<<<<<< HEAD
-  if (getVerbosity() >= QUDA_VERBOSE) printfQuda("A_Gbtyes = %f, B_Gbtyes = %f, C_Gbtyes = %f\n", 
-						   1.0*A_bytes/std::pow(1024,3), 1.0*B_bytes/std::pow(1024,3), 1.0*C_bytes/std::pow(1024,3));
-=======
   if (getVerbosity() >= QUDA_VERBOSE)
     printfQuda("A_Gbtyes = %f, B_Gbtyes = %f, C_Gbtyes = %f\n", 1.0 * A_bytes / std::pow(1024, 3),
                1.0 * B_bytes / std::pow(1024, 3), 1.0 * C_bytes / std::pow(1024, 3));
->>>>>>> d47a7a26
   void *A_d = pool_device_malloc(A_bytes);
   void *B_d = pool_device_malloc(B_bytes);
   void *C_d = pool_device_malloc(C_bytes);
@@ -6070,19 +6017,11 @@
   qudaMemcpy(B_d, arrayB, B_bytes, cudaMemcpyHostToDevice);
   qudaMemcpy(C_d, arrayC, C_bytes, cudaMemcpyHostToDevice);
   if (getVerbosity() >= QUDA_VERBOSE) printfQuda("QUDA: arrays copied sucsessfully.\n");
-<<<<<<< HEAD
-  profileCuBLAS.TPSTOP(QUDA_PROFILE_H2D);  
-  
-  // Compute Batched GEMM
-  profileCuBLAS.TPSTART(QUDA_PROFILE_COMPUTE);
-  if(cublas_param->data_order == QUDA_CUBLAS_DATAORDER_ROW) {
-=======
   profileCuBLAS.TPSTOP(QUDA_PROFILE_H2D);
 
   // Compute Batched GEMM
   profileCuBLAS.TPSTART(QUDA_PROFILE_COMPUTE);
   if (cublas_param->data_order == QUDA_CUBLAS_DATAORDER_ROW) {
->>>>>>> d47a7a26
     // cuBLAS works exclusively in column major order. If the input data is in
     // row major order, we may treat the A and B and C arrays as A^T, B^T, and C^T.
     // We must now swap the order of the A * B multiplication and swap the
@@ -6101,11 +6040,7 @@
     //
     // We must also swap around some parameters. The Row major indices,
     // A_{m, lda}, B_{k, ldb}, C_{m, ldc}
-<<<<<<< HEAD
-    // becomes
-=======
     // become
->>>>>>> d47a7a26
     // A^T_{lda, m}, B^T_{ldb, k}, C^T_{ldc, m}.
     // so the leading dimensions remain the same. However, we must change the actual
     // matrix dims m,n,k to reflect the change to column major.
@@ -6114,24 +6049,13 @@
     // k_{col} = k_{row}
     // And because we are swapping the A and B arrays, we must also swap their
     // leading dim values.
-<<<<<<< HEAD
-        
-    //printfQuda("pre swap\n"); printQudaCublasParam(cublas_param);
+
     std::swap(cublas_param->m, cublas_param->n);
     std::swap(cublas_param->lda, cublas_param->ldb);
     std::swap(cublas_param->trans_a, cublas_param->trans_b);
-    //printfQuda("post swap\n"); printQudaCublasParam(cublas_param);      
 
     cublas::BatchGEMM(B_d, A_d, C_d, *cublas_param, QUDA_CUDA_FIELD_LOCATION);
-=======
-
-    std::swap(cublas_param->m, cublas_param->n);
-    std::swap(cublas_param->lda, cublas_param->ldb);
-    std::swap(cublas_param->trans_a, cublas_param->trans_b);
-
-    cublas::BatchGEMM(B_d, A_d, C_d, *cublas_param, QUDA_CUDA_FIELD_LOCATION);
-
->>>>>>> d47a7a26
+
     std::swap(cublas_param->trans_a, cublas_param->trans_b);
     std::swap(cublas_param->m, cublas_param->n);
     std::swap(cublas_param->lda, cublas_param->ldb);
@@ -6156,7 +6080,6 @@
 
   profileCuBLAS.TPSTOP(QUDA_PROFILE_TOTAL);
   saveTuneCache();
-<<<<<<< HEAD
 }
 
 void laphSinkProject(void *host_quark, void **host_evec, double _Complex *host_sinks,
@@ -6524,6 +6447,3 @@
   profileBaryonKernel.TPSTOP(QUDA_PROFILE_FREE);
   profileBaryonKernel.TPSTOP(QUDA_PROFILE_TOTAL);
 }
-=======
-}
->>>>>>> d47a7a26
