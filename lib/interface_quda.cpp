#include <cmath>
#include <cstdio>
#include <cstdlib>
#include <cstring>
#include <iostream>
#include <sys/time.h>
#include <complex.h>

#include <quda.h>
#include <quda_internal.h>
#include <device.h>
#include <timer.h>
#include <comm_quda.h>
#include <tune_quda.h>
#include <blas_quda.h>
#include <gauge_field.h>
#include <dirac_quda.h>
#include <dslash_quda.h>
#include <invert_quda.h>
#include <eigensolve_quda.h>
#include <color_spinor_field.h>
#include <clover_field.h>
#include <llfat_quda.h>
#include <unitarization_links.h>
#include <algorithm>
#include <staggered_oprod.h>
#include <ks_improved_force.h>
#include <ks_force_quda.h>
#include <random_quda.h>
#include <mpi_comm_handle.h>

#include <multigrid.h>
#include <deflation.h>

#include <split_grid.h>

#include <ks_force_quda.h>

#include <gauge_force_quda.h>
#include <gauge_update_quda.h>

#define MAX(a,b) ((a)>(b)? (a):(b))
#define TDIFF(a,b) (b.tv_sec - a.tv_sec + 0.000001*(b.tv_usec - a.tv_usec))

// define newQudaGaugeParam() and newQudaInvertParam()
#define INIT_PARAM
#include "check_params.h"
#undef INIT_PARAM

// define (static) checkGaugeParam() and checkInvertParam()
#define CHECK_PARAM
#include "check_params.h"
#undef CHECK_PARAM
void checkBLASParam(QudaBLASParam &param) { checkBLASParam(&param); }

// define printQudaGaugeParam() and printQudaInvertParam()
#define PRINT_PARAM
#include "check_params.h"
#undef PRINT_PARAM

#include <gauge_tools.h>
#include <contract_quda.h>
#include <momentum.h>

using namespace quda;

static int R[4] = {0, 0, 0, 0};
// setting this to false prevents redundant halo exchange but isn't yet compatible with HISQ / ASQTAD kernels
static bool redundant_comms = false;

#include <blas_lapack.h>

//for MAGMA lib:
#include <blas_magma.h>

static bool InitMagma = false;

void openMagma() {

  if (!InitMagma) {
    OpenMagma();
    InitMagma = true;
  } else {
    printfQuda("\nMAGMA library was already initialized..\n");
  }

}

void closeMagma(){

  if (InitMagma) {
    CloseMagma();
    InitMagma = false;
  } else {
    printfQuda("\nMAGMA library was not initialized..\n");
  }

}

cudaGaugeField *gaugePrecise = nullptr;
cudaGaugeField *gaugeSloppy = nullptr;
cudaGaugeField *gaugePrecondition = nullptr;
cudaGaugeField *gaugeRefinement = nullptr;
cudaGaugeField *gaugeEigensolver = nullptr;
cudaGaugeField *gaugeExtended = nullptr;

cudaGaugeField *gaugeFatPrecise = nullptr;
cudaGaugeField *gaugeFatSloppy = nullptr;
cudaGaugeField *gaugeFatPrecondition = nullptr;
cudaGaugeField *gaugeFatRefinement = nullptr;
cudaGaugeField *gaugeFatEigensolver = nullptr;
cudaGaugeField *gaugeFatExtended = nullptr;

cudaGaugeField *gaugeLongPrecise = nullptr;
cudaGaugeField *gaugeLongSloppy = nullptr;
cudaGaugeField *gaugeLongPrecondition = nullptr;
cudaGaugeField *gaugeLongRefinement = nullptr;
cudaGaugeField *gaugeLongEigensolver = nullptr;
cudaGaugeField *gaugeLongExtended = nullptr;

cudaGaugeField *gaugeSmeared = nullptr;

cudaCloverField *cloverPrecise = nullptr;
cudaCloverField *cloverSloppy = nullptr;
cudaCloverField *cloverPrecondition = nullptr;
cudaCloverField *cloverRefinement = nullptr;
cudaCloverField *cloverEigensolver = nullptr;

cudaGaugeField *momResident = nullptr;
cudaGaugeField *extendedGaugeResident = nullptr;

std::vector<cudaColorSpinorField*> solutionResident;

// vector of spinors used for forecasting solutions in HMC
#define QUDA_MAX_CHRONO 12
// each entry is one p
std::vector< std::vector<ColorSpinorField*> > chronoResident(QUDA_MAX_CHRONO);

// Mapped memory buffer used to hold unitarization failures
static int *num_failures_h = nullptr;
static int *num_failures_d = nullptr;

static bool initialized = false;

//!< Profiler for initQuda
static TimeProfile profileInit("initQuda");

//!< Profile for loadGaugeQuda / saveGaugeQuda
static TimeProfile profileGauge("loadGaugeQuda");

//!< Profile for loadCloverQuda
static TimeProfile profileClover("loadCloverQuda");

//!< Profiler for dslashQuda
static TimeProfile profileDslash("dslashQuda");

//!< Profiler for invertQuda
static TimeProfile profileInvert("invertQuda");

//!< Profiler for invertMultiSrcQuda
static TimeProfile profileInvertMultiSrc("invertMultiSrcQuda");

//!< Profiler for invertMultiShiftQuda
static TimeProfile profileMulti("invertMultiShiftQuda");

//!< Profiler for eigensolveQuda
static TimeProfile profileEigensolve("eigensolveQuda");

//!< Profiler for computeFatLinkQuda
static TimeProfile profileFatLink("computeKSLinkQuda");

//!< Profiler for computeGaugeForceQuda
static TimeProfile profileGaugeForce("computeGaugeForceQuda");

//!<Profiler for updateGaugeFieldQuda
static TimeProfile profileGaugeUpdate("updateGaugeFieldQuda");

//!<Profiler for createExtendedGaugeField
static TimeProfile profileExtendedGauge("createExtendedGaugeField");

//!<Profiler for computeCloverForceQuda
static TimeProfile profileCloverForce("computeCloverForceQuda");

//!<Profiler for computeStaggeredForceQuda
static TimeProfile profileStaggeredForce("computeStaggeredForceQuda");

//!<Profiler for computeHISQForceQuda
static TimeProfile profileHISQForce("computeHISQForceQuda");

//!<Profiler for plaqQuda
static TimeProfile profilePlaq("plaqQuda");

//!< Profiler for wuppertalQuda
static TimeProfile profileWuppertal("wuppertalQuda");

//!<Profiler for gaussQuda
static TimeProfile profileGauss("gaussQuda");

//!< Profiler for gaugeObservableQuda
static TimeProfile profileGaugeObs("gaugeObservablesQuda");

//!< Profiler for APEQuda
static TimeProfile profileAPE("APEQuda");

//!< Profiler for STOUTQuda
static TimeProfile profileSTOUT("STOUTQuda");

//!< Profiler for OvrImpSTOUTQuda
static TimeProfile profileOvrImpSTOUT("OvrImpSTOUTQuda");

//!< Profiler for wFlowQuda
static TimeProfile profileWFlow("wFlowQuda");

//!< Profiler for projectSU3Quda
static TimeProfile profileProject("projectSU3Quda");

//!< Profiler for staggeredPhaseQuda
static TimeProfile profilePhase("staggeredPhaseQuda");

//!< Profiler for contractions
static TimeProfile profileContract("contractQuda");

//!< Profiler for GEMM and other BLAS
static TimeProfile profileBLAS("blasQuda");
TimeProfile &getProfileBLAS() { return profileBLAS; }

//!< Profiler for covariant derivative
static TimeProfile profileCovDev("covDevQuda");

//!< Profiler for momentum action
static TimeProfile profileMomAction("momActionQuda");

//!< Profiler for endQuda
static TimeProfile profileEnd("endQuda");

//!< Profiler for GaugeFixing
static TimeProfile GaugeFixFFTQuda("GaugeFixFFTQuda");
static TimeProfile GaugeFixOVRQuda("GaugeFixOVRQuda");

//!< Profiler for toal time spend between init and end
static TimeProfile profileInit2End("initQuda-endQuda",false);

static bool enable_profiler = false;
static bool do_not_profile_quda = false;

static void profilerStart(const char *f)
{
  static std::vector<int> target_list;
  static bool enable = false;
  static bool init = false;
  if (!init) {
    char *profile_target_env = getenv("QUDA_ENABLE_TARGET_PROFILE"); // selectively enable profiling for a given solve

    if ( profile_target_env ) {
      std::stringstream target_stream(profile_target_env);

      int target;
      while(target_stream >> target) {
       target_list.push_back(target);
       if (target_stream.peek() == ',') target_stream.ignore();
     }

     if (target_list.size() > 0) {
       std::sort(target_list.begin(), target_list.end());
       target_list.erase( unique( target_list.begin(), target_list.end() ), target_list.end() );
       warningQuda("Targeted profiling enabled for %lu functions\n", target_list.size());
       enable = true;
     }
   }

    char* donotprofile_env = getenv("QUDA_DO_NOT_PROFILE"); // disable profiling of QUDA parts
    if (donotprofile_env && (!(strcmp(donotprofile_env, "0") == 0)))  {
      do_not_profile_quda=true;
      printfQuda("Disabling profiling in QUDA\n");
    }
    init = true;
  }

  static int target_count = 0;
  static unsigned int i = 0;
  if (do_not_profile_quda){
    device::profile::stop();
    printfQuda("Stopping profiling in QUDA\n");
  } else {
    if (enable) {
      if (i < target_list.size() && target_count++ == target_list[i]) {
        enable_profiler = true;
        printfQuda("Starting profiling for %s\n", f);
        device::profile::start();
        i++; // advance to next target
    }
  }
}
}

static void profilerStop(const char *f) {
  if (do_not_profile_quda) {
    device::profile::start();
  } else {

    if (enable_profiler) {
      printfQuda("Stopping profiling for %s\n", f);
      device::profile::stop();
      enable_profiler = false;
    }
  }
}


namespace quda {
  void printLaunchTimer();
}

void setVerbosityQuda(QudaVerbosity verbosity, const char prefix[], FILE *outfile)
{
  setVerbosity(verbosity);
  setOutputPrefix(prefix);
  setOutputFile(outfile);
}


typedef struct {
  int ndim;
  int dims[QUDA_MAX_DIM];
} LexMapData;

/**
 * For MPI, the default node mapping is lexicographical with t varying fastest.
 */
static int lex_rank_from_coords(const int *coords, void *fdata)
{
  auto *md = static_cast<LexMapData *>(fdata);

  int rank = coords[0];
  for (int i = 1; i < md->ndim; i++) {
    rank = md->dims[i] * rank + coords[i];
  }
  return rank;
}

#ifdef QMP_COMMS
/**
 * For QMP, we use the existing logical topology if already declared.
 */
static int qmp_rank_from_coords(const int *coords, void *)
{
  return QMP_get_node_number_from(coords);
}
#endif

// Provision for user control over MPI comm handle
// Assumes an MPI implementation of QMP

#if defined(QMP_COMMS) || defined(MPI_COMMS)
MPI_Comm MPI_COMM_HANDLE_USER;
static bool user_set_comm_handle = false;
#endif

#if defined(QMP_COMMS) || defined(MPI_COMMS)
void setMPICommHandleQuda(void *mycomm)
{
  MPI_COMM_HANDLE_USER = *((MPI_Comm *)mycomm);
  user_set_comm_handle = true;
}
#else
void setMPICommHandleQuda(void *) {}
#endif

static bool comms_initialized = false;

void initCommsGridQuda(int nDim, const int *dims, QudaCommsMap func, void *fdata)
{
  if (comms_initialized) return;

  if (nDim != 4) {
    errorQuda("Number of communication grid dimensions must be 4");
  }

  LexMapData map_data;
  if (!func) {

#if QMP_COMMS
    if (QMP_logical_topology_is_declared()) {
      if (QMP_get_logical_number_of_dimensions() != 4) {
        errorQuda("QMP logical topology must have 4 dimensions");
      }
      for (int i=0; i<nDim; i++) {
        int qdim = QMP_get_logical_dimensions()[i];
        if(qdim != dims[i]) {
          errorQuda("QMP logical dims[%d]=%d does not match dims[%d]=%d argument", i, qdim, i, dims[i]);
        }
      }
      fdata = nullptr;
      func = qmp_rank_from_coords;
    } else {
      warningQuda("QMP logical topology is undeclared; using default lexicographical ordering");
#endif

      map_data.ndim = nDim;
      for (int i=0; i<nDim; i++) {
        map_data.dims[i] = dims[i];
      }
      fdata = (void *) &map_data;
      func = lex_rank_from_coords;

#if QMP_COMMS
    }
#endif

  }

#if defined(QMP_COMMS) || defined(MPI_COMMS)
  comm_init(nDim, dims, func, fdata, user_set_comm_handle, (void *)&MPI_COMM_HANDLE_USER);
#else
  comm_init(nDim, dims, func, fdata);
#endif

  comms_initialized = true;
}


static void init_default_comms()
{
#if defined(QMP_COMMS)
  if (QMP_logical_topology_is_declared()) {
    int ndim = QMP_get_logical_number_of_dimensions();
    const int *dims = QMP_get_logical_dimensions();
    initCommsGridQuda(ndim, dims, nullptr, nullptr);
  } else {
    errorQuda("initQuda() called without prior call to initCommsGridQuda(),"
        " and QMP logical topology has not been declared");
  }
#elif defined(MPI_COMMS)
  errorQuda("When using MPI for communications, initCommsGridQuda() must be called before initQuda()");
#else // single-GPU
  const int dims[4] = {1, 1, 1, 1};
  initCommsGridQuda(4, dims, nullptr, nullptr);
#endif
}


#define STR_(x) #x
#define STR(x) STR_(x)
  static const std::string quda_version = STR(QUDA_VERSION_MAJOR) "." STR(QUDA_VERSION_MINOR) "." STR(QUDA_VERSION_SUBMINOR);
#undef STR
#undef STR_

extern char* gitversion;

/*
 * Set the device that QUDA uses.
 */
void initQudaDevice(int dev)
{
  //static bool initialized = false;
  if (initialized) return;
  initialized = true;

  profileInit2End.TPSTART(QUDA_PROFILE_TOTAL);
  profileInit.TPSTART(QUDA_PROFILE_TOTAL);
  profileInit.TPSTART(QUDA_PROFILE_INIT);

  if (getVerbosity() >= QUDA_SUMMARIZE) {
#ifdef GITVERSION
    printfQuda("QUDA %s (git %s)\n",quda_version.c_str(),gitversion);
#else
    printfQuda("QUDA %s\n",quda_version.c_str());
#endif
  }

#ifdef MULTI_GPU
  if (dev < 0) {
    if (!comms_initialized) {
      errorQuda("initDeviceQuda() called with a negative device ordinal, but comms have not been initialized");
    }
    dev = comm_gpuid();
  }
#else
  if (dev < 0 || dev >= 16) errorQuda("Invalid device number %d", dev);
#endif

  device::init(dev);

  { // determine if we will do CPU or GPU data reordering (default is GPU)
    char *reorder_str = getenv("QUDA_REORDER_LOCATION");

    if (!reorder_str || (strcmp(reorder_str,"CPU") && strcmp(reorder_str,"cpu")) ) {
      warningQuda("Data reordering done on GPU (set with QUDA_REORDER_LOCATION=GPU/CPU)");
      reorder_location_set(QUDA_CUDA_FIELD_LOCATION);
    } else {
      warningQuda("Data reordering done on CPU (set with QUDA_REORDER_LOCATION=GPU/CPU)");
      reorder_location_set(QUDA_CPU_FIELD_LOCATION);
    }
  }

  profileInit.TPSTOP(QUDA_PROFILE_INIT);
  profileInit.TPSTOP(QUDA_PROFILE_TOTAL);
}

/*
 * Any persistent memory allocations that QUDA uses are done here.
 */
void initQudaMemory()
{
  profileInit.TPSTART(QUDA_PROFILE_TOTAL);
  profileInit.TPSTART(QUDA_PROFILE_INIT);

  if (!comms_initialized) init_default_comms();

  loadTuneCache();

  device::create_context();

  loadTuneCache();

  // initalize the memory pool allocators
  pool::init();

  createDslashEvents();

  blas_lapack::native::init();
  blas::init();

  num_failures_h = static_cast<int *>(mapped_malloc(sizeof(int)));
  num_failures_d = static_cast<int *>(get_mapped_device_pointer(num_failures_h));

  for (int d=0; d<4; d++) R[d] = 2 * (redundant_comms || commDimPartitioned(d));

  profileInit.TPSTOP(QUDA_PROFILE_INIT);
  profileInit.TPSTOP(QUDA_PROFILE_TOTAL);
}

void updateR()
{
  for (int d=0; d<4; d++) R[d] = 2 * (redundant_comms || commDimPartitioned(d));
}

void initQuda(int dev)
{
  // initialize communications topology, if not already done explicitly via initCommsGridQuda()
  if (!comms_initialized) init_default_comms();

  // set the device that QUDA uses
  initQudaDevice(dev);

  // set the persistant memory allocations that QUDA uses (Blas, streams, etc.)
  initQudaMemory();
}

// This is a flag used to signal when we have downloaded new gauge
// field.  Set by loadGaugeQuda and consumed by loadCloverQuda as one
// possible flag to indicate we need to recompute the clover field
static bool invalidate_clover = true;

void loadGaugeQuda(void *h_gauge, QudaGaugeParam *param)
{
  profileGauge.TPSTART(QUDA_PROFILE_TOTAL);

  if (!initialized) errorQuda("QUDA not initialized");
  if (getVerbosity() == QUDA_DEBUG_VERBOSE) printQudaGaugeParam(param);

  checkGaugeParam(param);

  profileGauge.TPSTART(QUDA_PROFILE_INIT);
  // Set the specific input parameters and create the cpu gauge field
  GaugeFieldParam gauge_param(h_gauge, *param);

  if (gauge_param.order <= 4) gauge_param.ghostExchange = QUDA_GHOST_EXCHANGE_NO;
  GaugeField *in = (param->location == QUDA_CPU_FIELD_LOCATION) ?
    static_cast<GaugeField*>(new cpuGaugeField(gauge_param)) :
    static_cast<GaugeField*>(new cudaGaugeField(gauge_param));

  if (in->Order() == QUDA_BQCD_GAUGE_ORDER) {
    static size_t checksum = SIZE_MAX;
    size_t in_checksum = in->checksum(true);
    if (in_checksum == checksum) {
      if (getVerbosity() >= QUDA_VERBOSE)
        printfQuda("Gauge field unchanged - using cached gauge field %lu\n", checksum);
      profileGauge.TPSTOP(QUDA_PROFILE_INIT);
      profileGauge.TPSTOP(QUDA_PROFILE_TOTAL);
      delete in;
      invalidate_clover = false;
      return;
    }
    checksum = in_checksum;
    invalidate_clover = true;
  }

  // free any current gauge field before new allocations to reduce memory overhead
  switch (param->type) {
    case QUDA_WILSON_LINKS:
      if (gaugeRefinement != gaugeSloppy && gaugeRefinement != gaugeEigensolver && gaugeRefinement)
        delete gaugeRefinement;

      if (gaugePrecondition != gaugeSloppy && gaugePrecondition != gaugeEigensolver && gaugePrecondition != gaugePrecise
          && gaugePrecondition)
        delete gaugePrecondition;

      if (gaugeEigensolver != gaugeSloppy && gaugeEigensolver != gaugePrecise && gaugeEigensolver != gaugePrecondition
          && gaugeEigensolver)
        delete gaugeEigensolver;

      if (gaugePrecise != gaugeSloppy && gaugeSloppy) delete gaugeSloppy;

      if (gaugePrecise && !param->use_resident_gauge) delete gaugePrecise;

      break;
    case QUDA_ASQTAD_FAT_LINKS:
      if (gaugeFatRefinement != gaugeFatSloppy && gaugeFatRefinement != gaugeFatEigensolver && gaugeFatRefinement)
        delete gaugeFatRefinement;

      if (gaugeFatPrecondition != gaugeFatSloppy && gaugeFatPrecondition != gaugeFatEigensolver
          && gaugeFatPrecondition != gaugeFatPrecise && gaugeFatPrecondition)
        delete gaugeFatPrecondition;

      if (gaugeFatEigensolver != gaugeFatSloppy && gaugeFatEigensolver != gaugeFatPrecise
          && gaugeFatEigensolver != gaugeFatPrecondition && gaugeFatEigensolver)
        delete gaugeFatEigensolver;

      if (gaugeFatPrecise != gaugeFatSloppy && gaugeFatSloppy) delete gaugeFatSloppy;

      if (gaugeFatPrecise && !param->use_resident_gauge) delete gaugeFatPrecise;

      break;
    case QUDA_ASQTAD_LONG_LINKS:

      if (gaugeLongRefinement != gaugeLongSloppy && gaugeLongRefinement != gaugeLongEigensolver && gaugeLongRefinement)
        delete gaugeLongRefinement;

      if (gaugeLongPrecondition != gaugeLongSloppy && gaugeLongPrecondition != gaugeLongEigensolver
          && gaugeLongPrecondition != gaugeLongPrecise && gaugeLongPrecondition)
        delete gaugeLongPrecondition;

      if (gaugeLongEigensolver != gaugeLongSloppy && gaugeLongEigensolver != gaugeLongPrecise
          && gaugeLongEigensolver != gaugeLongPrecondition && gaugeLongEigensolver)
        delete gaugeLongEigensolver;

      if (gaugeLongPrecise != gaugeLongSloppy && gaugeLongSloppy) delete gaugeLongSloppy;

      if (gaugeLongPrecise) delete gaugeLongPrecise;

      break;
    case QUDA_SMEARED_LINKS:
      if (gaugeSmeared) delete gaugeSmeared;
      break;
    default:
      errorQuda("Invalid gauge type %d", param->type);
  }

  // if not preserving then copy the gauge field passed in
  cudaGaugeField *precise = nullptr;

  // switch the parameters for creating the mirror precise cuda gauge field
  gauge_param.create = QUDA_NULL_FIELD_CREATE;
  gauge_param.reconstruct = param->reconstruct;
  gauge_param.setPrecision(param->cuda_prec, true);
  gauge_param.ghostExchange = QUDA_GHOST_EXCHANGE_PAD;
  gauge_param.pad = param->ga_pad;

  precise = new cudaGaugeField(gauge_param);

  if (param->use_resident_gauge) {
    if(gaugePrecise == nullptr) errorQuda("No resident gauge field");
    // copy rather than point at to ensure that the padded region is filled in
    precise->copy(*gaugePrecise);
    precise->exchangeGhost();
    delete gaugePrecise;
    gaugePrecise = nullptr;
    profileGauge.TPSTOP(QUDA_PROFILE_INIT);
  } else {
    profileGauge.TPSTOP(QUDA_PROFILE_INIT);
    profileGauge.TPSTART(QUDA_PROFILE_H2D);
    precise->copy(*in);
    profileGauge.TPSTOP(QUDA_PROFILE_H2D);
  }

  // for gaugeSmeared we are interested only in the precise version
  if (param->type == QUDA_SMEARED_LINKS) {
    gaugeSmeared = createExtendedGauge(*precise, R, profileGauge);

    profileGauge.TPSTART(QUDA_PROFILE_FREE);
    delete precise;
    delete in;
    profileGauge.TPSTOP(QUDA_PROFILE_FREE);

    profileGauge.TPSTOP(QUDA_PROFILE_TOTAL);
    return;
  }

  // creating sloppy fields isn't really compute, but it is work done on the gpu
  profileGauge.TPSTART(QUDA_PROFILE_COMPUTE);

  // switch the parameters for creating the mirror sloppy cuda gauge field
  gauge_param.reconstruct = param->reconstruct_sloppy;
  gauge_param.setPrecision(param->cuda_prec_sloppy, true);
  cudaGaugeField *sloppy = nullptr;
  if (param->cuda_prec == param->cuda_prec_sloppy && param->reconstruct == param->reconstruct_sloppy) {
    sloppy = precise;
  } else {
    sloppy = new cudaGaugeField(gauge_param);
    sloppy->copy(*precise);
  }

  // switch the parameters for creating the mirror preconditioner cuda gauge field
  gauge_param.reconstruct = param->reconstruct_precondition;
  gauge_param.setPrecision(param->cuda_prec_precondition, true);
  cudaGaugeField *precondition = nullptr;
  if (param->cuda_prec == param->cuda_prec_precondition && param->reconstruct == param->reconstruct_precondition) {
    precondition = precise;
  } else if (param->cuda_prec_sloppy == param->cuda_prec_precondition
             && param->reconstruct_sloppy == param->reconstruct_precondition) {
    precondition = sloppy;
  } else {
    precondition = new cudaGaugeField(gauge_param);
    precondition->copy(*precise);
  }

  // switch the parameters for creating the refinement cuda gauge field
  gauge_param.reconstruct = param->reconstruct_refinement_sloppy;
  gauge_param.setPrecision(param->cuda_prec_refinement_sloppy, true);
  cudaGaugeField *refinement = nullptr;
  if (param->cuda_prec_sloppy == param->cuda_prec_refinement_sloppy
      && param->reconstruct_sloppy == param->reconstruct_refinement_sloppy) {
    refinement = sloppy;
  } else {
    refinement = new cudaGaugeField(gauge_param);
    refinement->copy(*sloppy);
  }

  // switch the parameters for creating the eigensolver cuda gauge field
  gauge_param.reconstruct = param->reconstruct_eigensolver;
  gauge_param.setPrecision(param->cuda_prec_eigensolver, true);
  cudaGaugeField *eigensolver = nullptr;
  if (param->cuda_prec == param->cuda_prec_eigensolver && param->reconstruct == param->reconstruct_eigensolver) {
    eigensolver = precise;
  } else if (param->cuda_prec_precondition == param->cuda_prec_eigensolver
             && param->reconstruct_precondition == param->reconstruct_eigensolver) {
    eigensolver = precondition;
  } else if (param->cuda_prec_sloppy == param->cuda_prec_eigensolver
             && param->reconstruct_sloppy == param->reconstruct_eigensolver) {
    eigensolver = sloppy;
  } else {
    eigensolver = new cudaGaugeField(gauge_param);
    eigensolver->copy(*precise);
  }

  profileGauge.TPSTOP(QUDA_PROFILE_COMPUTE);

  // create an extended preconditioning field
  cudaGaugeField* extended = nullptr;
  if (param->overlap){
    int R[4]; // domain-overlap widths in different directions
    for (int i=0; i<4; ++i) R[i] = param->overlap*commDimPartitioned(i);
    extended = createExtendedGauge(*precondition, R, profileGauge);
  }

  switch (param->type) {
    case QUDA_WILSON_LINKS:
      gaugePrecise = precise;
      gaugeSloppy = sloppy;
      gaugePrecondition = precondition;
      gaugeRefinement = refinement;
      gaugeEigensolver = eigensolver;

      if(param->overlap) gaugeExtended = extended;
      break;
    case QUDA_ASQTAD_FAT_LINKS:
      gaugeFatPrecise = precise;
      gaugeFatSloppy = sloppy;
      gaugeFatPrecondition = precondition;
      gaugeFatRefinement = refinement;
      gaugeFatEigensolver = eigensolver;

      if(param->overlap){
        if(gaugeFatExtended) errorQuda("Extended gauge fat field already allocated");
	gaugeFatExtended = extended;
      }
      break;
    case QUDA_ASQTAD_LONG_LINKS:
      gaugeLongPrecise = precise;
      gaugeLongSloppy = sloppy;
      gaugeLongPrecondition = precondition;
      gaugeLongRefinement = refinement;
      gaugeLongEigensolver = eigensolver;

      if(param->overlap){
        if(gaugeLongExtended) errorQuda("Extended gauge long field already allocated");
   	gaugeLongExtended = extended;
      }
      break;
    default:
      errorQuda("Invalid gauge type %d", param->type);
  }

  profileGauge.TPSTART(QUDA_PROFILE_FREE);
  delete in;
  profileGauge.TPSTOP(QUDA_PROFILE_FREE);

  if (extendedGaugeResident) {
    // updated the resident gauge field if needed
    QudaReconstructType recon = extendedGaugeResident->Reconstruct();
    delete extendedGaugeResident;
    // Use the static R (which is defined at the very beginning of lib/interface_quda.cpp) here
    extendedGaugeResident = createExtendedGauge(*gaugePrecise, R, profileGauge, false, recon);
  }

  profileGauge.TPSTOP(QUDA_PROFILE_TOTAL);
}

void saveGaugeQuda(void *h_gauge, QudaGaugeParam *param)
{
  profileGauge.TPSTART(QUDA_PROFILE_TOTAL);

  if (param->location != QUDA_CPU_FIELD_LOCATION) errorQuda("Non-cpu output location not yet supported");

  if (!initialized) errorQuda("QUDA not initialized");
  checkGaugeParam(param);

  // Set the specific cpu parameters and create the cpu gauge field
  GaugeFieldParam gauge_param(h_gauge, *param);
  cpuGaugeField cpuGauge(gauge_param);
  cudaGaugeField *cudaGauge = nullptr;
  switch (param->type) {
  case QUDA_WILSON_LINKS: cudaGauge = gaugePrecise; break;
  case QUDA_ASQTAD_FAT_LINKS: cudaGauge = gaugeFatPrecise; break;
  case QUDA_ASQTAD_LONG_LINKS: cudaGauge = gaugeLongPrecise; break;
  case QUDA_SMEARED_LINKS:
    gauge_param.create = QUDA_NULL_FIELD_CREATE;
    gauge_param.reconstruct = param->reconstruct;
    gauge_param.setPrecision(param->cuda_prec, true);
    gauge_param.ghostExchange = QUDA_GHOST_EXCHANGE_PAD;
    gauge_param.pad = param->ga_pad;
    cudaGauge = new cudaGaugeField(gauge_param);
    copyExtendedGauge(*cudaGauge, *gaugeSmeared, QUDA_CUDA_FIELD_LOCATION);
    break;
  default: errorQuda("Invalid gauge type");
  }

  profileGauge.TPSTART(QUDA_PROFILE_D2H);
  cudaGauge->saveCPUField(cpuGauge);
  profileGauge.TPSTOP(QUDA_PROFILE_D2H);

  if (param->type == QUDA_SMEARED_LINKS) { delete cudaGauge; }

  profileGauge.TPSTOP(QUDA_PROFILE_TOTAL);
}

void loadSloppyCloverQuda(const QudaPrecision prec[]);
void freeSloppyCloverQuda();

void loadCloverQuda(void *h_clover, void *h_clovinv, QudaInvertParam *inv_param)
{
  profileClover.TPSTART(QUDA_PROFILE_TOTAL);
  profileClover.TPSTART(QUDA_PROFILE_INIT);

  checkCloverParam(inv_param);
  bool device_calc = false; // calculate clover and inverse on the device?

  pushVerbosity(inv_param->verbosity);
  if (getVerbosity() >= QUDA_DEBUG_VERBOSE) printQudaInvertParam(inv_param);

  if (!initialized) errorQuda("QUDA not initialized");

  if ( (!h_clover && !h_clovinv) || inv_param->compute_clover ) {
    device_calc = true;
    if (inv_param->clover_coeff == 0.0) errorQuda("called with neither clover term nor inverse and clover coefficient not set");
    if (gaugePrecise->Anisotropy() != 1.0) errorQuda("cannot compute anisotropic clover field");
  }

  if (inv_param->clover_cpu_prec < QUDA_SINGLE_PRECISION) errorQuda("Fixed-point precision not supported on CPU");
  if (gaugePrecise == nullptr) errorQuda("Gauge field must be loaded before clover");
  if ((inv_param->dslash_type != QUDA_CLOVER_WILSON_DSLASH) && (inv_param->dslash_type != QUDA_TWISTED_CLOVER_DSLASH)
      && (inv_param->dslash_type != QUDA_CLOVER_HASENBUSCH_TWIST_DSLASH)) {
    errorQuda("Wrong dslash_type %d in loadCloverQuda()", inv_param->dslash_type);
  }

  // determines whether operator is preconditioned when calling invertQuda()
  bool pc_solve = (inv_param->solve_type == QUDA_DIRECT_PC_SOLVE ||
      inv_param->solve_type == QUDA_NORMOP_PC_SOLVE ||
      inv_param->solve_type == QUDA_NORMERR_PC_SOLVE );

  // determines whether operator is preconditioned when calling MatQuda() or MatDagMatQuda()
  bool pc_solution = (inv_param->solution_type == QUDA_MATPC_SOLUTION ||
      inv_param->solution_type == QUDA_MATPCDAG_MATPC_SOLUTION);

  bool asymmetric = (inv_param->matpc_type == QUDA_MATPC_EVEN_EVEN_ASYMMETRIC ||
      inv_param->matpc_type == QUDA_MATPC_ODD_ODD_ASYMMETRIC);

  // uninverted clover term is required when applying unpreconditioned operator,
  // but note that dslashQuda() is always preconditioned
  if (!h_clover && !pc_solve && !pc_solution) {
    //warningQuda("Uninverted clover term not loaded");
  }

  // uninverted clover term is also required for "asymmetric" preconditioning
  if (!h_clover && pc_solve && pc_solution && asymmetric && !device_calc) {
    warningQuda("Uninverted clover term not loaded");
  }

  bool twisted = inv_param->dslash_type == QUDA_TWISTED_CLOVER_DSLASH ? true : false;

  CloverFieldParam clover_param;
  clover_param.nDim = 4;
  clover_param.csw = inv_param->clover_coeff;
  clover_param.twisted = twisted;
  clover_param.mu2 = twisted ? 4.*inv_param->kappa*inv_param->kappa*inv_param->mu*inv_param->mu : 0.0;
  clover_param.siteSubset = QUDA_FULL_SITE_SUBSET;
  for (int i=0; i<4; i++) clover_param.x[i] = gaugePrecise->X()[i];
  clover_param.pad = inv_param->cl_pad;
  clover_param.create = QUDA_NULL_FIELD_CREATE;
  clover_param.norm = nullptr;
  clover_param.invNorm = nullptr;
  clover_param.setPrecision(inv_param->clover_cuda_prec, true);
  clover_param.direct = h_clover || device_calc ? true : false;
  clover_param.inverse = (h_clovinv || pc_solve) && !dynamic_clover_inverse() ? true : false;
  CloverField *in = nullptr;
  profileClover.TPSTOP(QUDA_PROFILE_INIT);

  // FIXME do we need to make this more robust to changing other meta data (compare cloverPrecise against clover_param)
  bool clover_update = false;
  double csw_old = cloverPrecise ? cloverPrecise->Csw() : 0.0;
  if (!cloverPrecise || invalidate_clover || inv_param->clover_coeff != csw_old) clover_update = true;

  // compute or download clover field only if gauge field has been updated or clover field doesn't exist
  if (clover_update) {
    if (getVerbosity() >= QUDA_VERBOSE) printfQuda("Creating new clover field\n");
    freeSloppyCloverQuda();
    if (cloverPrecise) delete cloverPrecise;

    profileClover.TPSTART(QUDA_PROFILE_INIT);
    cloverPrecise = new cudaCloverField(clover_param);

    if (!device_calc || inv_param->return_clover || inv_param->return_clover_inverse) {
      // create a param for the cpu clover field
      CloverFieldParam inParam(clover_param);
      inParam.order = inv_param->clover_order;
      inParam.setPrecision(inv_param->clover_cpu_prec);
      inParam.direct = h_clover ? true : false;
      inParam.inverse = h_clovinv ? true : false;
      inParam.clover = h_clover;
      inParam.cloverInv = h_clovinv;
      inParam.create = QUDA_REFERENCE_FIELD_CREATE;
      in = (inv_param->clover_location == QUDA_CPU_FIELD_LOCATION) ?
	static_cast<CloverField*>(new cpuCloverField(inParam)) :
	static_cast<CloverField*>(new cudaCloverField(inParam));
    }
    profileClover.TPSTOP(QUDA_PROFILE_INIT);

    if (!device_calc) {
      profileClover.TPSTART(QUDA_PROFILE_H2D);
      bool inverse = (h_clovinv && !inv_param->compute_clover_inverse && !dynamic_clover_inverse());
      cloverPrecise->copy(*in, inverse);
      profileClover.TPSTOP(QUDA_PROFILE_H2D);
    } else {
      profileClover.TPSTOP(QUDA_PROFILE_TOTAL);
      createCloverQuda(inv_param);
      profileClover.TPSTART(QUDA_PROFILE_TOTAL);
    }

    // inverted clover term is required when applying preconditioned operator
    if ((!h_clovinv || inv_param->compute_clover_inverse) && pc_solve) {
      profileClover.TPSTART(QUDA_PROFILE_COMPUTE);
      if (!dynamic_clover_inverse()) {
        cloverInvert(*cloverPrecise, inv_param->compute_clover_trlog);
	if (inv_param->compute_clover_trlog) {
	  inv_param->trlogA[0] = cloverPrecise->TrLog()[0];
	  inv_param->trlogA[1] = cloverPrecise->TrLog()[1];
	}
      }
      profileClover.TPSTOP(QUDA_PROFILE_COMPUTE);
    }
  } else {
    if (getVerbosity() >= QUDA_VERBOSE) printfQuda("Gauge field unchanged - using cached clover field\n");
  }

  clover_param.direct = true;
  clover_param.inverse = dynamic_clover_inverse() ? false : true;

  cloverPrecise->setRho(inv_param->clover_rho);

  QudaPrecision prec[] = {inv_param->clover_cuda_prec_sloppy, inv_param->clover_cuda_prec_precondition,
                          inv_param->clover_cuda_prec_refinement_sloppy, inv_param->clover_cuda_prec_eigensolver};
  loadSloppyCloverQuda(prec);

  // if requested, copy back the clover / inverse field
  if (inv_param->return_clover || inv_param->return_clover_inverse) {
    if (!h_clover && !h_clovinv) errorQuda("Requested clover field return but no clover host pointers set");

    // copy the inverted clover term into host application order on the device
    clover_param.direct = (h_clover && inv_param->return_clover);
    clover_param.inverse = (h_clovinv && inv_param->return_clover_inverse);

    // this isn't really "epilogue" but this label suffices
    profileClover.TPSTART(QUDA_PROFILE_EPILOGUE);
    cudaCloverField *hack = nullptr;
    if (!dynamic_clover_inverse()) {
      clover_param.order = inv_param->clover_order;
      clover_param.setPrecision(inv_param->clover_cpu_prec);
      hack = new cudaCloverField(clover_param);
      hack->copy(*cloverPrecise); // FIXME this can lead to an redundant copies if we're not copying back direct + inverse
    } else {
      clover_param.setPrecision(inv_param->clover_cuda_prec, true);
      auto *hackOfTheHack = new cudaCloverField(clover_param);	// Hack of the hack
      hackOfTheHack->copy(*cloverPrecise, false);
      cloverInvert(*hackOfTheHack, inv_param->compute_clover_trlog);
      if (inv_param->compute_clover_trlog) {
	inv_param->trlogA[0] = cloverPrecise->TrLog()[0];
	inv_param->trlogA[1] = cloverPrecise->TrLog()[1];
      }
      clover_param.order = inv_param->clover_order;
      clover_param.setPrecision(inv_param->clover_cpu_prec);
      hack = new cudaCloverField(clover_param);
      hack->copy(*hackOfTheHack); // FIXME this can lead to an redundant copies if we're not copying back direct + inverse
      delete hackOfTheHack;
    }
    profileClover.TPSTOP(QUDA_PROFILE_EPILOGUE);

    // copy the field into the host application's clover field
    profileClover.TPSTART(QUDA_PROFILE_D2H);
    if (inv_param->return_clover) {
      qudaMemcpy((char*)(in->V(false)), (char*)(hack->V(false)), in->Bytes(), qudaMemcpyDeviceToHost);
    }
    if (inv_param->return_clover_inverse) {
      qudaMemcpy((char*)(in->V(true)), (char*)(hack->V(true)), in->Bytes(), qudaMemcpyDeviceToHost);
    }

    profileClover.TPSTOP(QUDA_PROFILE_D2H);

    delete hack;
  }

  profileClover.TPSTART(QUDA_PROFILE_FREE);
  if (in) delete in; // delete object referencing input field
  profileClover.TPSTOP(QUDA_PROFILE_FREE);

  popVerbosity();

  profileClover.TPSTOP(QUDA_PROFILE_TOTAL);
}

void freeSloppyCloverQuda();

void loadSloppyCloverQuda(const QudaPrecision *prec)
{
  freeSloppyCloverQuda();

  if (cloverPrecise) {
    // create the mirror sloppy clover field
    CloverFieldParam clover_param(*cloverPrecise);
    clover_param.setPrecision(prec[0], true);

    if (cloverPrecise->V(false) != cloverPrecise->V(true)) {
      clover_param.direct = true;
      clover_param.inverse = true;
    } else {
      clover_param.direct = false;
      clover_param.inverse = true;
    }

    if (clover_param.Precision() != cloverPrecise->Precision()) {
      cloverSloppy = new cudaCloverField(clover_param);
      cloverSloppy->copy(*cloverPrecise, clover_param.inverse);
    } else {
      cloverSloppy = cloverPrecise;
    }

    // switch the parameters for creating the mirror preconditioner clover field
    clover_param.setPrecision(prec[1], true);

    // create the mirror preconditioner clover field
    if (clover_param.Precision() == cloverPrecise->Precision()) {
      cloverPrecondition = cloverPrecise;
    } else if (clover_param.Precision() == cloverSloppy->Precision()) {
      cloverPrecondition = cloverSloppy;
    } else {
      cloverPrecondition = new cudaCloverField(clover_param);
      cloverPrecondition->copy(*cloverPrecise, clover_param.inverse);
    }

    // switch the parameters for creating the mirror refinement clover field
    clover_param.setPrecision(prec[2], true);

    // create the mirror refinement clover field
    if (clover_param.Precision() != cloverSloppy->Precision()) {
      cloverRefinement = new cudaCloverField(clover_param);
      cloverRefinement->copy(*cloverSloppy, clover_param.inverse);
    } else {
      cloverRefinement = cloverSloppy;
    }
    // switch the parameters for creating the mirror eigensolver clover field
    clover_param.setPrecision(prec[3]);

    // create the mirror eigensolver clover field
    if (clover_param.Precision() == cloverPrecise->Precision()) {
      cloverEigensolver = cloverPrecise;
    } else if (clover_param.Precision() == cloverSloppy->Precision()) {
      cloverEigensolver = cloverSloppy;
    } else if (clover_param.Precision() == cloverPrecondition->Precision()) {
      cloverEigensolver = cloverPrecondition;
    } else {
      cloverEigensolver = new cudaCloverField(clover_param);
      cloverEigensolver->copy(*cloverPrecise, clover_param.inverse);
    }
  }

}

// just free the sloppy fields used in mixed-precision solvers
void freeSloppyGaugeQuda()
{
  if (!initialized) errorQuda("QUDA not initialized");

  // Wilson gauges
  //---------------------------------------------------------------------------
  // Delete gaugeRefinement if it does not alias gaugeSloppy.
  if (gaugeRefinement != gaugeSloppy && gaugeRefinement) delete gaugeRefinement;

  // Delete gaugePrecondition if it does not alias gaugePrecise, gaugeSloppy, or gaugeEigensolver.
  if (gaugePrecondition != gaugeSloppy && gaugePrecondition != gaugePrecise && gaugePrecondition != gaugeEigensolver
      && gaugePrecondition)
    delete gaugePrecondition;

  // Delete gaugeEigensolver if it does not alias gaugePrecise or gaugeSloppy.
  if (gaugeEigensolver != gaugeSloppy && gaugeEigensolver != gaugePrecise && gaugeEigensolver) delete gaugeEigensolver;

  // Delete gaugeSloppy if it does not alias gaugePrecise.
  if (gaugeSloppy != gaugePrecise && gaugeSloppy) delete gaugeSloppy;

  gaugeEigensolver = nullptr;
  gaugeRefinement = nullptr;
  gaugePrecondition = nullptr;
  gaugeSloppy = nullptr;
  //---------------------------------------------------------------------------

  // Long gauges
  //---------------------------------------------------------------------------
  // Delete gaugeLongRefinement if it does not alias gaugeLongSloppy.
  if (gaugeLongRefinement != gaugeLongSloppy && gaugeLongRefinement) delete gaugeLongRefinement;

  // Delete gaugeLongPrecondition if it does not alias gaugeLongPrecise, gaugeLongSloppy, or gaugeLongEigensolver.
  if (gaugeLongPrecondition != gaugeLongSloppy && gaugeLongPrecondition != gaugeLongPrecise
      && gaugeLongPrecondition != gaugeLongEigensolver && gaugeLongPrecondition)
    delete gaugeLongPrecondition;

  // Delete gaugeLongEigensolver if it does not alias gaugeLongPrecise or gaugeLongSloppy.
  if (gaugeLongEigensolver != gaugeLongSloppy && gaugeLongEigensolver != gaugeLongPrecise && gaugeLongEigensolver)
    delete gaugeLongEigensolver;

  // Delete gaugeLongSloppy if it does not alias gaugeLongPrecise.
  if (gaugeLongSloppy != gaugeLongPrecise && gaugeLongSloppy) delete gaugeLongSloppy;

  gaugeLongEigensolver = nullptr;
  gaugeLongRefinement = nullptr;
  gaugeLongPrecondition = nullptr;
  gaugeLongSloppy = nullptr;
  //---------------------------------------------------------------------------

  // Fat gauges
  //---------------------------------------------------------------------------
  // Delete gaugeFatRefinement if it does not alias gaugeFatSloppy.
  if (gaugeFatRefinement != gaugeFatSloppy && gaugeFatRefinement) delete gaugeFatRefinement;

  // Delete gaugeFatPrecondition if it does not alias gaugeFatPrecise, gaugeFatSloppy, or gaugeFatEigensolver.
  if (gaugeFatPrecondition != gaugeFatSloppy && gaugeFatPrecondition != gaugeFatPrecise
      && gaugeFatPrecondition != gaugeFatEigensolver && gaugeFatPrecondition)
    delete gaugeFatPrecondition;

  // Delete gaugeFatEigensolver if it does not alias gaugeFatPrecise or gaugeFatSloppy.
  if (gaugeFatEigensolver != gaugeFatSloppy && gaugeFatEigensolver != gaugeFatPrecise && gaugeFatEigensolver)
    delete gaugeFatEigensolver;

  // Delete gaugeFatSloppy if it does not alias gaugeFatPrecise.
  if (gaugeFatSloppy != gaugeFatPrecise && gaugeFatSloppy) delete gaugeFatSloppy;

  gaugeFatEigensolver = nullptr;
  gaugeFatRefinement = nullptr;
  gaugeFatPrecondition = nullptr;
  gaugeFatSloppy = nullptr;
}

void freeGaugeQuda(void)
{
  if (!initialized) errorQuda("QUDA not initialized");

  freeSloppyGaugeQuda();

  if (gaugePrecise) delete gaugePrecise;
  if (gaugeExtended) delete gaugeExtended;

  gaugePrecise = nullptr;
  gaugeExtended = nullptr;

  if (gaugeLongPrecise) delete gaugeLongPrecise;
  if (gaugeLongExtended) delete gaugeLongExtended;

  gaugeLongPrecise = nullptr;
  gaugeLongExtended = nullptr;

  if (gaugeFatPrecise) delete gaugeFatPrecise;

  gaugeFatPrecise = nullptr;
  gaugeFatExtended = nullptr;

  if (gaugeSmeared) delete gaugeSmeared;

  gaugeSmeared = nullptr;
  // Need to merge extendedGaugeResident and gaugeFatPrecise/gaugePrecise
  if (extendedGaugeResident) {
    delete extendedGaugeResident;
    extendedGaugeResident = nullptr;
  }
}

void loadSloppyGaugeQuda(const QudaPrecision *prec, const QudaReconstructType *recon)
{
  // first do SU3 links (if they exist)
  if (gaugePrecise) {
    GaugeFieldParam gauge_param(*gaugePrecise);
    // switch the parameters for creating the mirror sloppy cuda gauge field

    gauge_param.reconstruct = recon[0];
    gauge_param.setPrecision(prec[0], true);

    if (gaugeSloppy) errorQuda("gaugeSloppy already exists");

    if (gauge_param.Precision() == gaugePrecise->Precision() && gauge_param.reconstruct == gaugePrecise->Reconstruct()) {
      gaugeSloppy = gaugePrecise;
    } else {
      gaugeSloppy = new cudaGaugeField(gauge_param);
      gaugeSloppy->copy(*gaugePrecise);
    }

    // switch the parameters for creating the mirror preconditioner cuda gauge field
    gauge_param.reconstruct = recon[1];
    gauge_param.setPrecision(prec[1], true);

    if (gaugePrecondition) errorQuda("gaugePrecondition already exists");

    if (gauge_param.Precision() == gaugePrecise->Precision() && gauge_param.reconstruct == gaugePrecise->Reconstruct()) {
      gaugePrecondition = gaugePrecise;
    } else if (gauge_param.Precision() == gaugeSloppy->Precision()
               && gauge_param.reconstruct == gaugeSloppy->Reconstruct()) {
      gaugePrecondition = gaugeSloppy;
    } else {
      gaugePrecondition = new cudaGaugeField(gauge_param);
      gaugePrecondition->copy(*gaugePrecise);
    }

    // switch the parameters for creating the mirror refinement cuda gauge field
    gauge_param.reconstruct = recon[2];
    gauge_param.setPrecision(prec[2], true);

    if (gaugeRefinement) errorQuda("gaugeRefinement already exists");

    if (gauge_param.Precision() == gaugeSloppy->Precision() && gauge_param.reconstruct == gaugeSloppy->Reconstruct()) {
      gaugeRefinement = gaugeSloppy;
    } else {
      gaugeRefinement = new cudaGaugeField(gauge_param);
      gaugeRefinement->copy(*gaugeSloppy);
    }

    // switch the parameters for creating the mirror eigensolver cuda gauge field
    gauge_param.reconstruct = recon[3];
    gauge_param.setPrecision(prec[3], true);

    if (gaugeEigensolver) errorQuda("gaugeEigensolver already exists");

    if (gauge_param.Precision() == gaugePrecise->Precision() && gauge_param.reconstruct == gaugePrecise->Reconstruct()) {
      gaugeEigensolver = gaugePrecise;
    } else if (gauge_param.Precision() == gaugeSloppy->Precision()
               && gauge_param.reconstruct == gaugeSloppy->Reconstruct()) {
      gaugeEigensolver = gaugeSloppy;
    } else if (gauge_param.Precision() == gaugePrecondition->Precision()
               && gauge_param.reconstruct == gaugePrecondition->Reconstruct()) {
      gaugeEigensolver = gaugePrecondition;
    } else {
      gaugeEigensolver = new cudaGaugeField(gauge_param);
      gaugeEigensolver->copy(*gaugePrecise);
    }
  }

  // fat links (if they exist)
  if (gaugeFatPrecise) {
    GaugeFieldParam gauge_param(*gaugeFatPrecise);
    // switch the parameters for creating the mirror sloppy cuda gauge field

    gauge_param.setPrecision(prec[0], true);

    if (gaugeFatSloppy) errorQuda("gaugeFatSloppy already exists");

    if (gauge_param.Precision() == gaugeFatPrecise->Precision()
        && gauge_param.reconstruct == gaugeFatPrecise->Reconstruct()) {
      gaugeFatSloppy = gaugeFatPrecise;
    } else {
      gaugeFatSloppy = new cudaGaugeField(gauge_param);
      gaugeFatSloppy->copy(*gaugeFatPrecise);
    }

    // switch the parameters for creating the mirror preconditioner cuda gauge field
    gauge_param.setPrecision(prec[1], true);

    if (gaugeFatPrecondition) errorQuda("gaugeFatPrecondition already exists\n");

    if (gauge_param.Precision() == gaugeFatPrecise->Precision()
        && gauge_param.reconstruct == gaugeFatPrecise->Reconstruct()) {
      gaugeFatPrecondition = gaugeFatPrecise;
    } else if (gauge_param.Precision() == gaugeFatSloppy->Precision()
               && gauge_param.reconstruct == gaugeFatSloppy->Reconstruct()) {
      gaugeFatPrecondition = gaugeFatSloppy;
    } else {
      gaugeFatPrecondition = new cudaGaugeField(gauge_param);
      gaugeFatPrecondition->copy(*gaugeFatPrecise);
    }

    // switch the parameters for creating the mirror refinement cuda gauge field
    gauge_param.setPrecision(prec[2], true);

    if (gaugeFatRefinement) errorQuda("gaugeFatRefinement already exists\n");

    if (gauge_param.Precision() == gaugeFatSloppy->Precision()
        && gauge_param.reconstruct == gaugeFatSloppy->Reconstruct()) {
      gaugeFatRefinement = gaugeFatSloppy;
    } else {
      gaugeFatRefinement = new cudaGaugeField(gauge_param);
      gaugeFatRefinement->copy(*gaugeFatSloppy);
    }

    // switch the parameters for creating the mirror eigensolver cuda gauge field
    gauge_param.setPrecision(prec[3], true);

    if (gaugeFatEigensolver) errorQuda("gaugeFatEigensolver already exists");

    if (gauge_param.Precision() == gaugeFatPrecise->Precision()
        && gauge_param.reconstruct == gaugeFatPrecise->Reconstruct()) {
      gaugeFatEigensolver = gaugeFatPrecise;
    } else if (gauge_param.Precision() == gaugeFatSloppy->Precision()
               && gauge_param.reconstruct == gaugeFatSloppy->Reconstruct()) {
      gaugeFatEigensolver = gaugeFatSloppy;
    } else if (gauge_param.Precision() == gaugeFatPrecondition->Precision()
               && gauge_param.reconstruct == gaugeFatPrecondition->Reconstruct()) {
      gaugeFatEigensolver = gaugeFatPrecondition;
    } else {
      gaugeFatEigensolver = new cudaGaugeField(gauge_param);
      gaugeFatEigensolver->copy(*gaugeFatPrecise);
    }
  }

  // long links (if they exist)
  if (gaugeLongPrecise) {
    GaugeFieldParam gauge_param(*gaugeLongPrecise);
    // switch the parameters for creating the mirror sloppy cuda gauge field

    gauge_param.reconstruct = recon[0];
    gauge_param.setPrecision(prec[0], true);

    if (gaugeLongSloppy) errorQuda("gaugeLongSloppy already exists");

    if (gauge_param.Precision() == gaugeLongPrecise->Precision()
        && gauge_param.reconstruct == gaugeLongPrecise->Reconstruct()) {
      gaugeLongSloppy = gaugeLongPrecise;
    } else {
      gaugeLongSloppy = new cudaGaugeField(gauge_param);
      gaugeLongSloppy->copy(*gaugeLongPrecise);
    }

    // switch the parameters for creating the mirror preconditioner cuda gauge field
    gauge_param.reconstruct = recon[1];
    gauge_param.setPrecision(prec[1], true);

    if (gaugeLongPrecondition) errorQuda("gaugeLongPrecondition already exists\n");

    if (gauge_param.Precision() == gaugeLongPrecise->Precision()
        && gauge_param.reconstruct == gaugeLongPrecise->Reconstruct()) {
      gaugeLongPrecondition = gaugeLongPrecise;
    } else if (gauge_param.Precision() == gaugeLongSloppy->Precision()
               && gauge_param.reconstruct == gaugeLongSloppy->Reconstruct()) {
      gaugeLongPrecondition = gaugeLongSloppy;
    } else {
      gaugeLongPrecondition = new cudaGaugeField(gauge_param);
      gaugeLongPrecondition->copy(*gaugeLongPrecise);
    }

    // switch the parameters for creating the mirror refinement cuda gauge field
    gauge_param.reconstruct = recon[2];
    gauge_param.setPrecision(prec[2], true);

    if (gaugeLongRefinement) errorQuda("gaugeLongRefinement already exists\n");

    if (gauge_param.Precision() == gaugeLongSloppy->Precision()
        && gauge_param.reconstruct == gaugeLongSloppy->Reconstruct()) {
      gaugeLongRefinement = gaugeLongSloppy;
    } else {
      gaugeLongRefinement = new cudaGaugeField(gauge_param);
      gaugeLongRefinement->copy(*gaugeLongSloppy);
    }

    // switch the parameters for creating the mirror eigensolver cuda gauge field
    gauge_param.reconstruct = recon[3];
    gauge_param.setPrecision(prec[3], true);

    if (gaugeLongEigensolver) errorQuda("gaugePrecondition already exists");

    if (gauge_param.Precision() == gaugeLongPrecise->Precision()
        && gauge_param.reconstruct == gaugeLongPrecise->Reconstruct()) {
      gaugeLongEigensolver = gaugeLongPrecise;
    } else if (gauge_param.Precision() == gaugeLongSloppy->Precision()
               && gauge_param.reconstruct == gaugeLongSloppy->Reconstruct()) {
      gaugeLongEigensolver = gaugeLongSloppy;
    } else if (gauge_param.Precision() == gaugeLongPrecondition->Precision()
               && gauge_param.reconstruct == gaugeLongPrecondition->Reconstruct()) {
      gaugeLongEigensolver = gaugeLongPrecondition;
    } else {
      gaugeLongEigensolver = new cudaGaugeField(gauge_param);
      gaugeLongEigensolver->copy(*gaugeLongPrecise);
    }
  }
}

void freeSloppyCloverQuda()
{
  if (!initialized) errorQuda("QUDA not initialized");

  // Delete cloverRefinement if it does not alias gaugeSloppy.
  if (cloverRefinement != cloverSloppy && cloverRefinement) delete cloverRefinement;

  // Delete cloverPrecondition if it does not alias cloverPrecise, cloverSloppy, or cloverEigensolver.
  if (cloverPrecondition != cloverSloppy && cloverPrecondition != cloverPrecise
      && cloverPrecondition != cloverEigensolver && cloverPrecondition)
    delete cloverPrecondition;

  // Delete cloverEigensolver if it does not alias cloverPrecise or cloverSloppy.
  if (cloverEigensolver != cloverSloppy && cloverEigensolver != cloverPrecise && cloverEigensolver)
    delete cloverEigensolver;

  // Delete cloverSloppy if it does not alias cloverPrecise.
  if (cloverSloppy != cloverPrecise && cloverSloppy) delete cloverSloppy;

  cloverEigensolver = nullptr;
  cloverRefinement = nullptr;
  cloverPrecondition = nullptr;
  cloverSloppy = nullptr;
}

void freeCloverQuda(void)
{
  if (!initialized) errorQuda("QUDA not initialized");
  freeSloppyCloverQuda();
  if (cloverPrecise) delete cloverPrecise;
  cloverPrecise = nullptr;
}

void flushChronoQuda(int i)
{
  if (i >= QUDA_MAX_CHRONO)
    errorQuda("Requested chrono index %d is outside of max %d\n", i, QUDA_MAX_CHRONO);

  auto &basis = chronoResident[i];

  for (auto v : basis) {
    if (v)  delete v;
  }
  basis.clear();
}

void endQuda(void)
{
  profileEnd.TPSTART(QUDA_PROFILE_TOTAL);

  if (!initialized) return;

  freeGaugeQuda();
  freeCloverQuda();

  for (int i = 0; i < QUDA_MAX_CHRONO; i++) flushChronoQuda(i);

  for (auto v : solutionResident) if (v) delete v;
  solutionResident.clear();

  if(momResident) delete momResident;

  LatticeField::freeGhostBuffer();
  cpuColorSpinorField::freeGhostBuffer();

  blas_lapack::generic::destroy();
  blas_lapack::native::destroy();
  blas::destroy();

  pool::flush_pinned();
  pool::flush_device();

  host_free(num_failures_h);
  num_failures_h = nullptr;
  num_failures_d = nullptr;

  destroyDslashEvents();

  saveTuneCache();
  saveProfile();

  // flush any outstanding force monitoring (if enabled)
  flushForceMonitor();

  initialized = false;

  comm_finalize();
  comms_initialized = false;

  profileEnd.TPSTOP(QUDA_PROFILE_TOTAL);
  profileInit2End.TPSTOP(QUDA_PROFILE_TOTAL);

  // print out the profile information of the lifetime of the library
  if (getVerbosity() >= QUDA_SUMMARIZE) {
    profileInit.Print();
    profileGauge.Print();
    profileClover.Print();
    profileDslash.Print();
    profileInvert.Print();
    profileInvertMultiSrc.Print();
    profileMulti.Print();
    profileEigensolve.Print();
    profileFatLink.Print();
    profileGaugeForce.Print();
    profileGaugeUpdate.Print();
    profileExtendedGauge.Print();
    profileCloverForce.Print();
    profileStaggeredForce.Print();
    profileHISQForce.Print();
    profileContract.Print();
    profileBLAS.Print();
    profileCovDev.Print();
    profilePlaq.Print();
    profileGaugeObs.Print();
    profileAPE.Print();
    profileSTOUT.Print();
    profileOvrImpSTOUT.Print();
    profileWFlow.Print();
    profileProject.Print();
    profilePhase.Print();
    profileMomAction.Print();
    profileEnd.Print();

    profileInit2End.Print();
    TimeProfile::PrintGlobal();

    printLaunchTimer();
    printAPIProfile();

    printfQuda("\n");
    printPeakMemUsage();
    printfQuda("\n");
  }

  assertAllMemFree();

  device::destroy();
}


namespace quda {

  void setDiracParam(DiracParam &diracParam, QudaInvertParam *inv_param, const bool pc)
  {
    double kappa = inv_param->kappa;
    if (inv_param->dirac_order == QUDA_CPS_WILSON_DIRAC_ORDER) {
      kappa *= gaugePrecise->Anisotropy();
    }

    switch (inv_param->dslash_type) {
    case QUDA_WILSON_DSLASH:
      diracParam.type = pc ? QUDA_WILSONPC_DIRAC : QUDA_WILSON_DIRAC;
      break;
    case QUDA_CLOVER_WILSON_DSLASH:
      diracParam.type = pc ? QUDA_CLOVERPC_DIRAC : QUDA_CLOVER_DIRAC;
      break;
    case QUDA_CLOVER_HASENBUSCH_TWIST_DSLASH:
      diracParam.type = pc ? QUDA_CLOVER_HASENBUSCH_TWISTPC_DIRAC : QUDA_CLOVER_HASENBUSCH_TWIST_DIRAC;
      break;
    case QUDA_DOMAIN_WALL_DSLASH:
      diracParam.type = pc ? QUDA_DOMAIN_WALLPC_DIRAC : QUDA_DOMAIN_WALL_DIRAC;
      diracParam.Ls = inv_param->Ls;
      break;
    case QUDA_DOMAIN_WALL_4D_DSLASH:
      diracParam.type = pc ? QUDA_DOMAIN_WALL_4DPC_DIRAC : QUDA_DOMAIN_WALL_4D_DIRAC;
      diracParam.Ls = inv_param->Ls;
      break;
    case QUDA_MOBIUS_DWF_EOFA_DSLASH:
      if (inv_param->Ls > QUDA_MAX_DWF_LS) {
        errorQuda("Length of Ls dimension %d greater than QUDA_MAX_DWF_LS %d", inv_param->Ls, QUDA_MAX_DWF_LS);
      }
      diracParam.type = pc ? QUDA_MOBIUS_DOMAIN_WALLPC_EOFA_DIRAC : QUDA_MOBIUS_DOMAIN_WALL_EOFA_DIRAC;
      diracParam.Ls = inv_param->Ls;
      if (sizeof(Complex) != sizeof(double _Complex)) {
        errorQuda("Irreconcilable difference between interface and internal complex number conventions");
      }
      memcpy(diracParam.b_5, inv_param->b_5, sizeof(Complex) * inv_param->Ls);
      memcpy(diracParam.c_5, inv_param->c_5, sizeof(Complex) * inv_param->Ls);
      diracParam.eofa_shift = inv_param->eofa_shift;
      diracParam.eofa_pm = inv_param->eofa_pm;
      diracParam.mq1 = inv_param->mq1;
      diracParam.mq2 = inv_param->mq2;
      diracParam.mq3 = inv_param->mq3;
      break;
    case QUDA_MOBIUS_DWF_DSLASH:
      if (inv_param->Ls > QUDA_MAX_DWF_LS)
	errorQuda("Length of Ls dimension %d greater than QUDA_MAX_DWF_LS %d", inv_param->Ls, QUDA_MAX_DWF_LS);
      diracParam.type = pc ? QUDA_MOBIUS_DOMAIN_WALLPC_DIRAC : QUDA_MOBIUS_DOMAIN_WALL_DIRAC;
      diracParam.Ls = inv_param->Ls;
      if (sizeof(Complex) != sizeof(double _Complex)) {
        errorQuda("Irreconcilable difference between interface and internal complex number conventions");
      }
      memcpy(diracParam.b_5, inv_param->b_5, sizeof(Complex) * inv_param->Ls);
      memcpy(diracParam.c_5, inv_param->c_5, sizeof(Complex) * inv_param->Ls);
      if (getVerbosity() >= QUDA_DEBUG_VERBOSE) {
        printfQuda("Printing b_5 and c_5 values\n");
        for (int i = 0; i < diracParam.Ls; i++) {
          printfQuda("fromQUDA diracParam: b5[%d] = %f + i%f, c5[%d] = %f + i%f\n", i, diracParam.b_5[i].real(),
              diracParam.b_5[i].imag(), i, diracParam.c_5[i].real(), diracParam.c_5[i].imag());
          // printfQuda("fromQUDA inv_param: b5[%d] = %f %f c5[%d] = %f %f\n", i, inv_param->b_5[i], i,
          // inv_param->c_5[i] ); printfQuda("fromQUDA creal: b5[%d] = %f %f c5[%d] = %f %f \n", i,
          // creal(inv_param->b_5[i]), cimag(inv_param->b_5[i]), i, creal(inv_param->c_5[i]), cimag(inv_param->c_5[i]) );
        }
      }
      break;
    case QUDA_STAGGERED_DSLASH:
      diracParam.type = pc ? QUDA_STAGGEREDPC_DIRAC : QUDA_STAGGERED_DIRAC;
      break;
    case QUDA_ASQTAD_DSLASH:
      diracParam.type = pc ? QUDA_ASQTADPC_DIRAC : QUDA_ASQTAD_DIRAC;
      break;
    case QUDA_TWISTED_MASS_DSLASH:
      diracParam.type = pc ? QUDA_TWISTED_MASSPC_DIRAC : QUDA_TWISTED_MASS_DIRAC;
      if (inv_param->twist_flavor == QUDA_TWIST_SINGLET) {
	diracParam.Ls = 1;
	diracParam.epsilon = 0.0;
      } else {
	diracParam.Ls = 2;
	diracParam.epsilon = inv_param->twist_flavor == QUDA_TWIST_NONDEG_DOUBLET ? inv_param->epsilon : 0.0;
      }
      break;
    case QUDA_TWISTED_CLOVER_DSLASH:
      diracParam.type = pc ? QUDA_TWISTED_CLOVERPC_DIRAC : QUDA_TWISTED_CLOVER_DIRAC;
      if (inv_param->twist_flavor == QUDA_TWIST_SINGLET)  {
	diracParam.Ls = 1;
	diracParam.epsilon = 0.0;
      } else {
	diracParam.Ls = 2;
	diracParam.epsilon = inv_param->twist_flavor == QUDA_TWIST_NONDEG_DOUBLET ? inv_param->epsilon : 0.0;
      }
      break;
    case QUDA_LAPLACE_DSLASH:
      diracParam.type = pc ? QUDA_GAUGE_LAPLACEPC_DIRAC : QUDA_GAUGE_LAPLACE_DIRAC;
      diracParam.laplace3D = inv_param->laplace3D;
      break;
    case QUDA_COVDEV_DSLASH:
      diracParam.type = QUDA_GAUGE_COVDEV_DIRAC;
      break;
    default:
      errorQuda("Unsupported dslash_type %d", inv_param->dslash_type);
    }

    diracParam.matpcType = inv_param->matpc_type;
    diracParam.dagger = inv_param->dagger;
    diracParam.gauge = inv_param->dslash_type == QUDA_ASQTAD_DSLASH ? gaugeFatPrecise : gaugePrecise;
    diracParam.fatGauge = gaugeFatPrecise;
    diracParam.longGauge = gaugeLongPrecise;
    diracParam.clover = cloverPrecise;
    diracParam.kappa = kappa;
    diracParam.mass = inv_param->mass;
    diracParam.m5 = inv_param->m5;
    diracParam.mu = inv_param->mu;

    for (int i=0; i<4; i++) diracParam.commDim[i] = 1;   // comms are always on

    if (diracParam.gauge->Precision() != inv_param->cuda_prec)
      errorQuda("Gauge precision %d does not match requested precision %d\n", diracParam.gauge->Precision(),
                inv_param->cuda_prec);
  }


  void setDiracSloppyParam(DiracParam &diracParam, QudaInvertParam *inv_param, const bool pc)
  {
    setDiracParam(diracParam, inv_param, pc);

    diracParam.gauge = inv_param->dslash_type == QUDA_ASQTAD_DSLASH ? gaugeFatSloppy : gaugeSloppy;
    diracParam.fatGauge = gaugeFatSloppy;
    diracParam.longGauge = gaugeLongSloppy;
    diracParam.clover = cloverSloppy;

    for (int i=0; i<4; i++) {
      diracParam.commDim[i] = 1;   // comms are always on
    }

    if (diracParam.gauge->Precision() != inv_param->cuda_prec_sloppy)
      errorQuda("Gauge precision %d does not match requested precision %d\n", diracParam.gauge->Precision(),
                inv_param->cuda_prec_sloppy);
  }

  void setDiracRefineParam(DiracParam &diracParam, QudaInvertParam *inv_param, const bool pc)
  {
    setDiracParam(diracParam, inv_param, pc);

    diracParam.gauge = inv_param->dslash_type == QUDA_ASQTAD_DSLASH ? gaugeFatRefinement : gaugeRefinement;
    diracParam.fatGauge = gaugeFatRefinement;
    diracParam.longGauge = gaugeLongRefinement;
    diracParam.clover = cloverRefinement;

    for (int i=0; i<4; i++) {
      diracParam.commDim[i] = 1;   // comms are always on
    }

    if (diracParam.gauge->Precision() != inv_param->cuda_prec_refinement_sloppy)
      errorQuda("Gauge precision %d does not match requested precision %d\n", diracParam.gauge->Precision(),
                inv_param->cuda_prec_refinement_sloppy);
  }

  // The preconditioner currently mimicks the sloppy operator with no comms
  void setDiracPreParam(DiracParam &diracParam, QudaInvertParam *inv_param, const bool pc, bool comms)
  {
    setDiracParam(diracParam, inv_param, pc);

    if (inv_param->overlap) {
      diracParam.gauge = inv_param->dslash_type == QUDA_ASQTAD_DSLASH ? gaugeFatExtended : gaugeExtended;
      diracParam.fatGauge = gaugeFatExtended;
      diracParam.longGauge = gaugeLongExtended;
    } else {
      diracParam.gauge = inv_param->dslash_type == QUDA_ASQTAD_DSLASH ? gaugeFatPrecondition : gaugePrecondition;
      diracParam.fatGauge = gaugeFatPrecondition;
      diracParam.longGauge = gaugeLongPrecondition;
    }
    diracParam.clover = cloverPrecondition;

    for (int i=0; i<4; i++) {
      diracParam.commDim[i] = comms ? 1 : 0;
    }

    // In the preconditioned staggered CG allow a different dslash type in the preconditioning
    if(inv_param->inv_type == QUDA_PCG_INVERTER && inv_param->dslash_type == QUDA_ASQTAD_DSLASH
       && inv_param->dslash_type_precondition == QUDA_STAGGERED_DSLASH) {
       diracParam.type = pc ? QUDA_STAGGEREDPC_DIRAC : QUDA_STAGGERED_DIRAC;
       diracParam.gauge = gaugeFatPrecondition;
    }

    if (diracParam.gauge->Precision() != inv_param->cuda_prec_precondition)
      errorQuda("Gauge precision %d does not match requested precision %d\n", diracParam.gauge->Precision(),
                inv_param->cuda_prec_precondition);
  }

  // The deflation preconditioner currently mimicks the sloppy operator with no comms
  void setDiracEigParam(DiracParam &diracParam, QudaInvertParam *inv_param, const bool pc, bool comms)
  {
    setDiracParam(diracParam, inv_param, pc);

    if (inv_param->overlap) {
      diracParam.gauge = inv_param->dslash_type == QUDA_ASQTAD_DSLASH ? gaugeFatExtended : gaugeExtended;
      diracParam.fatGauge = gaugeFatExtended;
      diracParam.longGauge = gaugeLongExtended;
    } else {
      diracParam.gauge = inv_param->dslash_type == QUDA_ASQTAD_DSLASH ? gaugeFatEigensolver : gaugeEigensolver;
      diracParam.fatGauge = gaugeFatEigensolver;
      diracParam.longGauge = gaugeLongEigensolver;
    }
    diracParam.clover = cloverEigensolver;

    for (int i = 0; i < 4; i++) { diracParam.commDim[i] = comms ? 1 : 0; }

    // In the deflated staggered CG allow a different dslash type
    if (inv_param->inv_type == QUDA_PCG_INVERTER && inv_param->dslash_type == QUDA_ASQTAD_DSLASH
        && inv_param->dslash_type_precondition == QUDA_STAGGERED_DSLASH) {
      diracParam.type = pc ? QUDA_STAGGEREDPC_DIRAC : QUDA_STAGGERED_DIRAC;
      diracParam.gauge = gaugeFatEigensolver;
    }

    if (diracParam.gauge->Precision() != inv_param->cuda_prec_eigensolver)
      errorQuda("Gauge precision %d does not match requested precision %d\n", diracParam.gauge->Precision(),
                inv_param->cuda_prec_eigensolver);
  }

  void createDirac(Dirac *&d, Dirac *&dSloppy, Dirac *&dPre, QudaInvertParam &param, const bool pc_solve)
  {
    DiracParam diracParam;
    DiracParam diracSloppyParam;
    DiracParam diracPreParam;

    setDiracParam(diracParam, &param, pc_solve);
    setDiracSloppyParam(diracSloppyParam, &param, pc_solve);
    // eigCG and deflation need 2 sloppy precisions and do not use Schwarz
    bool comms_flag = (param.schwarz_type != QUDA_INVALID_SCHWARZ) ? false : true;
    setDiracPreParam(diracPreParam, &param, pc_solve, comms_flag);

    d = Dirac::create(diracParam); // create the Dirac operator
    dSloppy = Dirac::create(diracSloppyParam);
    dPre = Dirac::create(diracPreParam);
  }

  void createDiracWithRefine(Dirac *&d, Dirac *&dSloppy, Dirac *&dPre, Dirac *&dRef, QudaInvertParam &param,
                             const bool pc_solve)
  {
    DiracParam diracParam;
    DiracParam diracSloppyParam;
    DiracParam diracPreParam;
    DiracParam diracRefParam;

    setDiracParam(diracParam, &param, pc_solve);
    setDiracSloppyParam(diracSloppyParam, &param, pc_solve);
    setDiracRefineParam(diracRefParam, &param, pc_solve);
    // eigCG and deflation need 2 sloppy precisions and do not use Schwarz
    bool comms_flag = (param.inv_type == QUDA_INC_EIGCG_INVERTER || param.eig_param) ? true : false;
    setDiracPreParam(diracPreParam, &param, pc_solve, comms_flag);

    d = Dirac::create(diracParam); // create the Dirac operator
    dSloppy = Dirac::create(diracSloppyParam);
    dPre = Dirac::create(diracPreParam);
    dRef = Dirac::create(diracRefParam);
  }

  void createDiracWithEig(Dirac *&d, Dirac *&dSloppy, Dirac *&dPre, Dirac *&dEig, QudaInvertParam &param,
                          const bool pc_solve)
  {
    DiracParam diracParam;
    DiracParam diracSloppyParam;
    DiracParam diracPreParam;
    DiracParam diracEigParam;

    setDiracParam(diracParam, &param, pc_solve);
    setDiracSloppyParam(diracSloppyParam, &param, pc_solve);
    // eigCG and deflation need 2 sloppy precisions and do not use Schwarz
    bool comms_flag = (param.inv_type == QUDA_INC_EIGCG_INVERTER || param.eig_param) ? true : false;
    setDiracPreParam(diracPreParam, &param, pc_solve, comms_flag);
    setDiracEigParam(diracEigParam, &param, pc_solve, comms_flag);

    d = Dirac::create(diracParam); // create the Dirac operator
    dSloppy = Dirac::create(diracSloppyParam);
    dPre = Dirac::create(diracPreParam);
    dEig = Dirac::create(diracEigParam);
  }

  void massRescale(cudaColorSpinorField &b, QudaInvertParam &param, bool for_multishift)
  {

    double kappa5 = (0.5/(5.0 + param.m5));
    double kappa = (param.dslash_type == QUDA_DOMAIN_WALL_DSLASH || param.dslash_type == QUDA_DOMAIN_WALL_4D_DSLASH
                    || param.dslash_type == QUDA_MOBIUS_DWF_DSLASH || param.dslash_type == QUDA_MOBIUS_DWF_EOFA_DSLASH) ?
      kappa5 :
      param.kappa;

    if (getVerbosity() >= QUDA_DEBUG_VERBOSE) {
      printfQuda("Mass rescale: Kappa is: %g\n", kappa);
      printfQuda("Mass rescale: mass normalization: %d\n", param.mass_normalization);
      double nin = blas::norm2(b);
      printfQuda("Mass rescale: norm of source in = %g\n", nin);
    }

    // staggered dslash uses mass normalization internally
    if (param.dslash_type == QUDA_ASQTAD_DSLASH || param.dslash_type == QUDA_STAGGERED_DSLASH) {
      switch (param.solution_type) {
        case QUDA_MAT_SOLUTION:
        case QUDA_MATPC_SOLUTION:
          if (param.mass_normalization == QUDA_KAPPA_NORMALIZATION) blas::ax(2.0*param.mass, b);
          break;
        case QUDA_MATDAG_MAT_SOLUTION:
        case QUDA_MATPCDAG_MATPC_SOLUTION:
          if (param.mass_normalization == QUDA_KAPPA_NORMALIZATION) blas::ax(4.0*param.mass*param.mass, b);
          break;
        default:
          errorQuda("Not implemented");
      }
      return;
    }

    // multiply the source to compensate for normalization of the Dirac operator, if necessary
    // you are responsible for restoring what's in param.offset
    switch (param.solution_type) {
      case QUDA_MAT_SOLUTION:
        if (param.mass_normalization == QUDA_MASS_NORMALIZATION ||
            param.mass_normalization == QUDA_ASYMMETRIC_MASS_NORMALIZATION) {
	  blas::ax(2.0*kappa, b);
          if (for_multishift)
            for (int i = 0; i < param.num_offset; i++) param.offset[i] *= 2.0 * kappa;
        }
        break;
      case QUDA_MATDAG_MAT_SOLUTION:
        if (param.mass_normalization == QUDA_MASS_NORMALIZATION ||
            param.mass_normalization == QUDA_ASYMMETRIC_MASS_NORMALIZATION) {
	  blas::ax(4.0*kappa*kappa, b);
          if (for_multishift)
            for (int i = 0; i < param.num_offset; i++) param.offset[i] *= 4.0 * kappa * kappa;
        }
        break;
      case QUDA_MATPC_SOLUTION:
        if (param.mass_normalization == QUDA_MASS_NORMALIZATION) {
	  blas::ax(4.0*kappa*kappa, b);
          if (for_multishift)
            for (int i = 0; i < param.num_offset; i++) param.offset[i] *= 4.0 * kappa * kappa;
        } else if (param.mass_normalization == QUDA_ASYMMETRIC_MASS_NORMALIZATION) {
	  blas::ax(2.0*kappa, b);
          if (for_multishift)
            for (int i = 0; i < param.num_offset; i++) param.offset[i] *= 2.0 * kappa;
        }
        break;
      case QUDA_MATPCDAG_MATPC_SOLUTION:
        if (param.mass_normalization == QUDA_MASS_NORMALIZATION) {
	  blas::ax(16.0*std::pow(kappa,4), b);
          if (for_multishift)
            for (int i = 0; i < param.num_offset; i++) param.offset[i] *= 16.0 * std::pow(kappa, 4);
        } else if (param.mass_normalization == QUDA_ASYMMETRIC_MASS_NORMALIZATION) {
	  blas::ax(4.0*kappa*kappa, b);
          if (for_multishift)
            for (int i = 0; i < param.num_offset; i++) param.offset[i] *= 4.0 * kappa * kappa;
        }
        break;
      default:
        errorQuda("Solution type %d not supported", param.solution_type);
    }

    if (getVerbosity() >= QUDA_DEBUG_VERBOSE) printfQuda("Mass rescale done\n");
    if (getVerbosity() >= QUDA_DEBUG_VERBOSE) {
      printfQuda("Mass rescale: Kappa is: %g\n", kappa);
      printfQuda("Mass rescale: mass normalization: %d\n", param.mass_normalization);
      double nin = blas::norm2(b);
      printfQuda("Mass rescale: norm of source out = %g\n", nin);
    }
  }
}

void dslashQuda(void *h_out, void *h_in, QudaInvertParam *inv_param, QudaParity parity)
{
  profileDslash.TPSTART(QUDA_PROFILE_TOTAL);
  profileDslash.TPSTART(QUDA_PROFILE_INIT);

  const auto &gauge = (inv_param->dslash_type != QUDA_ASQTAD_DSLASH) ? *gaugePrecise : *gaugeFatPrecise;

  if ((!gaugePrecise && inv_param->dslash_type != QUDA_ASQTAD_DSLASH)
      || ((!gaugeFatPrecise || !gaugeLongPrecise) && inv_param->dslash_type == QUDA_ASQTAD_DSLASH))
    errorQuda("Gauge field not allocated");
  if (cloverPrecise == nullptr && ((inv_param->dslash_type == QUDA_CLOVER_WILSON_DSLASH) || (inv_param->dslash_type == QUDA_TWISTED_CLOVER_DSLASH)))
    errorQuda("Clover field not allocated");

  pushVerbosity(inv_param->verbosity);
  if (getVerbosity() >= QUDA_DEBUG_VERBOSE) printQudaInvertParam(inv_param);

  ColorSpinorParam cpuParam(h_in, *inv_param, gauge.X(), true, inv_param->input_location);
  ColorSpinorField *in_h = ColorSpinorField::Create(cpuParam);
  ColorSpinorParam cudaParam(cpuParam, *inv_param);

  cpuParam.v = h_out;
  cpuParam.location = inv_param->output_location;
  ColorSpinorField *out_h = ColorSpinorField::Create(cpuParam);

  cudaParam.create = QUDA_NULL_FIELD_CREATE;
  cudaColorSpinorField in(*in_h, cudaParam);
  cudaColorSpinorField out(in, cudaParam);

  bool pc = true;
  DiracParam diracParam;
  setDiracParam(diracParam, inv_param, pc);

  profileDslash.TPSTOP(QUDA_PROFILE_INIT);

  profileDslash.TPSTART(QUDA_PROFILE_H2D);
  in = *in_h;
  profileDslash.TPSTOP(QUDA_PROFILE_H2D);

  profileDslash.TPSTART(QUDA_PROFILE_COMPUTE);

  if (getVerbosity() >= QUDA_DEBUG_VERBOSE) {
    double cpu = blas::norm2(*in_h);
    double gpu = blas::norm2(in);
    printfQuda("In CPU %e CUDA %e\n", cpu, gpu);
  }

  if (inv_param->mass_normalization == QUDA_KAPPA_NORMALIZATION &&
      (inv_param->dslash_type == QUDA_STAGGERED_DSLASH ||
       inv_param->dslash_type == QUDA_ASQTAD_DSLASH) )
    blas::ax(1.0/(2.0*inv_param->mass), in);

  if (inv_param->dirac_order == QUDA_CPS_WILSON_DIRAC_ORDER) {
    if (parity == QUDA_EVEN_PARITY) {
      parity = QUDA_ODD_PARITY;
    } else {
      parity = QUDA_EVEN_PARITY;
    }
    blas::ax(gauge.Anisotropy(), in);
  }

  Dirac *dirac = Dirac::create(diracParam); // create the Dirac operator
  if (inv_param->dslash_type == QUDA_TWISTED_CLOVER_DSLASH && inv_param->dagger) {
    cudaParam.create = QUDA_NULL_FIELD_CREATE;
    cudaColorSpinorField tmp1(in, cudaParam);
    ((DiracTwistedCloverPC*) dirac)->TwistCloverInv(tmp1, in, (parity+1)%2); // apply the clover-twist
    dirac->Dslash(out, tmp1, parity); // apply the operator
  } else if (inv_param->dslash_type == QUDA_DOMAIN_WALL_4D_DSLASH || inv_param->dslash_type == QUDA_MOBIUS_DWF_DSLASH
             || inv_param->dslash_type == QUDA_MOBIUS_DWF_EOFA_DSLASH) {
    dirac->Dslash4(out, in, parity);
  } else {
    dirac->Dslash(out, in, parity); // apply the operator
  }
  profileDslash.TPSTOP(QUDA_PROFILE_COMPUTE);

  profileDslash.TPSTART(QUDA_PROFILE_D2H);
  *out_h = out;
  profileDslash.TPSTOP(QUDA_PROFILE_D2H);

  if (getVerbosity() >= QUDA_DEBUG_VERBOSE) {
    double cpu = blas::norm2(*out_h);
    double gpu = blas::norm2(out);
    printfQuda("Out CPU %e CUDA %e\n", cpu, gpu);
  }

  profileDslash.TPSTART(QUDA_PROFILE_FREE);
  delete dirac; // clean up

  delete out_h;
  delete in_h;
  profileDslash.TPSTOP(QUDA_PROFILE_FREE);

  popVerbosity();
  profileDslash.TPSTOP(QUDA_PROFILE_TOTAL);
}

void MatQuda(void *h_out, void *h_in, QudaInvertParam *inv_param)
{
  pushVerbosity(inv_param->verbosity);

  const auto &gauge = (inv_param->dslash_type != QUDA_ASQTAD_DSLASH) ? *gaugePrecise : *gaugeFatPrecise;

  if ((!gaugePrecise && inv_param->dslash_type != QUDA_ASQTAD_DSLASH)
      || ((!gaugeFatPrecise || !gaugeLongPrecise) && inv_param->dslash_type == QUDA_ASQTAD_DSLASH))
    errorQuda("Gauge field not allocated");
  if (cloverPrecise == nullptr && ((inv_param->dslash_type == QUDA_CLOVER_WILSON_DSLASH) || (inv_param->dslash_type == QUDA_TWISTED_CLOVER_DSLASH)))
    errorQuda("Clover field not allocated");
  if (getVerbosity() >= QUDA_DEBUG_VERBOSE) printQudaInvertParam(inv_param);

  bool pc = (inv_param->solution_type == QUDA_MATPC_SOLUTION ||
      inv_param->solution_type == QUDA_MATPCDAG_MATPC_SOLUTION);

  ColorSpinorParam cpuParam(h_in, *inv_param, gauge.X(), pc, inv_param->input_location);
  ColorSpinorField *in_h = ColorSpinorField::Create(cpuParam);

  ColorSpinorParam cudaParam(cpuParam, *inv_param);
  cudaColorSpinorField in(*in_h, cudaParam);

  if (getVerbosity() >= QUDA_DEBUG_VERBOSE) {
    double cpu = blas::norm2(*in_h);
    double gpu = blas::norm2(in);
    printfQuda("In CPU %e CUDA %e\n", cpu, gpu);
  }

  cudaParam.create = QUDA_NULL_FIELD_CREATE;
  cudaColorSpinorField out(in, cudaParam);

  DiracParam diracParam;
  setDiracParam(diracParam, inv_param, pc);

  Dirac *dirac = Dirac::create(diracParam); // create the Dirac operator
  dirac->M(out, in); // apply the operator
  delete dirac; // clean up

  double kappa = inv_param->kappa;
  if (pc) {
    if (inv_param->mass_normalization == QUDA_MASS_NORMALIZATION) {
      blas::ax(0.25/(kappa*kappa), out);
    } else if (inv_param->mass_normalization == QUDA_ASYMMETRIC_MASS_NORMALIZATION) {
      blas::ax(0.5/kappa, out);
    }
  } else {
    if (inv_param->mass_normalization == QUDA_MASS_NORMALIZATION ||
        inv_param->mass_normalization == QUDA_ASYMMETRIC_MASS_NORMALIZATION) {
      blas::ax(0.5/kappa, out);
    }
  }

  cpuParam.v = h_out;
  cpuParam.location = inv_param->output_location;
  ColorSpinorField *out_h = ColorSpinorField::Create(cpuParam);
  *out_h = out;

  if (getVerbosity() >= QUDA_DEBUG_VERBOSE) {
    double cpu = blas::norm2(*out_h);
    double gpu = blas::norm2(out);
    printfQuda("Out CPU %e CUDA %e\n", cpu, gpu);
  }

  delete out_h;
  delete in_h;

  popVerbosity();
}


void MatDagMatQuda(void *h_out, void *h_in, QudaInvertParam *inv_param)
{
  pushVerbosity(inv_param->verbosity);

  const auto &gauge = (inv_param->dslash_type != QUDA_ASQTAD_DSLASH) ? *gaugePrecise : *gaugeFatPrecise;

  if ((!gaugePrecise && inv_param->dslash_type != QUDA_ASQTAD_DSLASH)
      || ((!gaugeFatPrecise || !gaugeLongPrecise) && inv_param->dslash_type == QUDA_ASQTAD_DSLASH))
    errorQuda("Gauge field not allocated");
  if (cloverPrecise == nullptr && ((inv_param->dslash_type == QUDA_CLOVER_WILSON_DSLASH) || (inv_param->dslash_type == QUDA_TWISTED_CLOVER_DSLASH)))
    errorQuda("Clover field not allocated");
  if (getVerbosity() >= QUDA_DEBUG_VERBOSE) printQudaInvertParam(inv_param);

  bool pc = (inv_param->solution_type == QUDA_MATPC_SOLUTION ||
      inv_param->solution_type == QUDA_MATPCDAG_MATPC_SOLUTION);

  ColorSpinorParam cpuParam(h_in, *inv_param, gauge.X(), pc, inv_param->input_location);
  ColorSpinorField *in_h = ColorSpinorField::Create(cpuParam);

  ColorSpinorParam cudaParam(cpuParam, *inv_param);
  cudaColorSpinorField in(*in_h, cudaParam);

  if (getVerbosity() >= QUDA_DEBUG_VERBOSE){
    double cpu = blas::norm2(*in_h);
    double gpu = blas::norm2(in);
    printfQuda("In CPU %e CUDA %e\n", cpu, gpu);
  }

  cudaParam.create = QUDA_NULL_FIELD_CREATE;
  cudaColorSpinorField out(in, cudaParam);

  //  double kappa = inv_param->kappa;
  //  if (inv_param->dirac_order == QUDA_CPS_WILSON_DIRAC_ORDER) kappa *= gaugePrecise->anisotropy;

  DiracParam diracParam;
  setDiracParam(diracParam, inv_param, pc);

  Dirac *dirac = Dirac::create(diracParam); // create the Dirac operator
  dirac->MdagM(out, in); // apply the operator
  delete dirac; // clean up

  double kappa = inv_param->kappa;
  if (pc) {
    if (inv_param->mass_normalization == QUDA_MASS_NORMALIZATION) {
      blas::ax(1.0/std::pow(2.0*kappa,4), out);
    } else if (inv_param->mass_normalization == QUDA_ASYMMETRIC_MASS_NORMALIZATION) {
      blas::ax(0.25/(kappa*kappa), out);
    }
  } else {
    if (inv_param->mass_normalization == QUDA_MASS_NORMALIZATION ||
        inv_param->mass_normalization == QUDA_ASYMMETRIC_MASS_NORMALIZATION) {
      blas::ax(0.25/(kappa*kappa), out);
    }
  }

  cpuParam.v = h_out;
  cpuParam.location = inv_param->output_location;
  ColorSpinorField *out_h = ColorSpinorField::Create(cpuParam);
  *out_h = out;

  if (getVerbosity() >= QUDA_DEBUG_VERBOSE){
    double cpu = blas::norm2(*out_h);
    double gpu = blas::norm2(out);
    printfQuda("Out CPU %e CUDA %e\n", cpu, gpu);
  }

  delete out_h;
  delete in_h;

  popVerbosity();
}

namespace quda
{
  bool canReuseResidentGauge(QudaInvertParam *param)
  {
    if (param->dslash_type != QUDA_ASQTAD_DSLASH) {
      return (gaugePrecise != nullptr) and param->cuda_prec == gaugePrecise->Precision();
    } else {
      return (gaugeFatPrecise != nullptr) and param->cuda_prec == gaugeFatPrecise->Precision();
    }
  }

  GaugeField* getResidentGauge() { return gaugePrecise; }

} // namespace quda

void checkClover(QudaInvertParam *param) {

  if (param->dslash_type != QUDA_CLOVER_WILSON_DSLASH && param->dslash_type != QUDA_TWISTED_CLOVER_DSLASH) {
    return;
  }

  if (param->cuda_prec != cloverPrecise->Precision()) {
    errorQuda("Solve precision %d doesn't match clover precision %d", param->cuda_prec, cloverPrecise->Precision());
  }

  if ( (!cloverSloppy || param->cuda_prec_sloppy != cloverSloppy->Precision()) ||
       (!cloverPrecondition || param->cuda_prec_precondition != cloverPrecondition->Precision()) ||
       (!cloverRefinement || param->cuda_prec_refinement_sloppy != cloverRefinement->Precision()) ) {
    freeSloppyCloverQuda();
    QudaPrecision prec[] = {param->cuda_prec_sloppy, param->cuda_prec_precondition, param->cuda_prec_refinement_sloppy};
    loadSloppyCloverQuda(prec);
  }

  if (cloverPrecise == nullptr) errorQuda("Precise clover field doesn't exist");
  if (cloverSloppy == nullptr) errorQuda("Sloppy clover field doesn't exist");
  if (cloverPrecondition == nullptr) errorQuda("Precondition clover field doesn't exist");
  if (cloverRefinement == nullptr) errorQuda("Refinement clover field doesn't exist");
}

quda::cudaGaugeField *checkGauge(QudaInvertParam *param)
{
  quda::cudaGaugeField *cudaGauge = nullptr;
  if (param->dslash_type != QUDA_ASQTAD_DSLASH) {
    if (gaugePrecise == nullptr) errorQuda("Precise gauge field doesn't exist");

    if (param->cuda_prec != gaugePrecise->Precision()) {
      errorQuda("Solve precision %d doesn't match gauge precision %d", param->cuda_prec, gaugePrecise->Precision());
    }

    if (param->cuda_prec_sloppy != gaugeSloppy->Precision()
        || param->cuda_prec_precondition != gaugePrecondition->Precision()
        || param->cuda_prec_refinement_sloppy != gaugeRefinement->Precision()
        || param->cuda_prec_eigensolver != gaugeEigensolver->Precision()) {
      QudaPrecision precision[4] = {param->cuda_prec_sloppy, param->cuda_prec_precondition,
                                    param->cuda_prec_refinement_sloppy, param->cuda_prec_eigensolver};
      QudaReconstructType recon[4] = {gaugeSloppy->Reconstruct(), gaugePrecondition->Reconstruct(),
                                      gaugeRefinement->Reconstruct(), gaugeEigensolver->Reconstruct()};
      freeSloppyGaugeQuda();
      loadSloppyGaugeQuda(precision, recon);
    }

    if (gaugeSloppy == nullptr) errorQuda("Sloppy gauge field doesn't exist");
    if (gaugePrecondition == nullptr) errorQuda("Precondition gauge field doesn't exist");
    if (gaugeRefinement == nullptr) errorQuda("Refinement gauge field doesn't exist");
    if (gaugeEigensolver == nullptr) errorQuda("Refinement gauge field doesn't exist");
    if (param->overlap) {
      if (gaugeExtended == nullptr) errorQuda("Extended gauge field doesn't exist");
    }
    cudaGauge = gaugePrecise;
  } else {
    if (gaugeFatPrecise == nullptr) errorQuda("Precise gauge fat field doesn't exist");
    if (gaugeLongPrecise == nullptr) errorQuda("Precise gauge long field doesn't exist");

    if (param->cuda_prec != gaugeFatPrecise->Precision()) {
      errorQuda("Solve precision %d doesn't match gauge precision %d", param->cuda_prec, gaugeFatPrecise->Precision());
    }

    if (param->cuda_prec_sloppy != gaugeFatSloppy->Precision()
        || param->cuda_prec_precondition != gaugeFatPrecondition->Precision()
        || param->cuda_prec_refinement_sloppy != gaugeFatRefinement->Precision()
        || param->cuda_prec_eigensolver != gaugeFatEigensolver->Precision()
        || param->cuda_prec_sloppy != gaugeLongSloppy->Precision()
        || param->cuda_prec_precondition != gaugeLongPrecondition->Precision()
        || param->cuda_prec_refinement_sloppy != gaugeLongRefinement->Precision()
        || param->cuda_prec_eigensolver != gaugeLongEigensolver->Precision()) {

      QudaPrecision precision[4] = {param->cuda_prec_sloppy, param->cuda_prec_precondition,
                                    param->cuda_prec_refinement_sloppy, param->cuda_prec_eigensolver};
      // recon is always no for fat links, so just use long reconstructs here
      QudaReconstructType recon[4] = {gaugeLongSloppy->Reconstruct(), gaugeLongPrecondition->Reconstruct(),
                                      gaugeLongRefinement->Reconstruct(), gaugeLongEigensolver->Reconstruct()};
      freeSloppyGaugeQuda();
      loadSloppyGaugeQuda(precision, recon);
    }

    if (gaugeFatSloppy == nullptr) errorQuda("Sloppy gauge fat field doesn't exist");
    if (gaugeFatPrecondition == nullptr) errorQuda("Precondition gauge fat field doesn't exist");
    if (gaugeFatRefinement == nullptr) errorQuda("Refinement gauge fat field doesn't exist");
    if (gaugeFatEigensolver == nullptr) errorQuda("Eigensolver gauge fat field doesn't exist");
    if (param->overlap) {
      if (gaugeFatExtended == nullptr) errorQuda("Extended gauge fat field doesn't exist");
    }

    if (gaugeLongSloppy == nullptr) errorQuda("Sloppy gauge long field doesn't exist");
    if (gaugeLongPrecondition == nullptr) errorQuda("Precondition gauge long field doesn't exist");
    if (gaugeLongRefinement == nullptr) errorQuda("Refinement gauge long field doesn't exist");
    if (gaugeLongEigensolver == nullptr) errorQuda("Eigensolver gauge long field doesn't exist");
    if (param->overlap) {
      if (gaugeLongExtended == nullptr) errorQuda("Extended gauge long field doesn't exist");
    }
    cudaGauge = gaugeFatPrecise;
  }

  checkClover(param);

  return cudaGauge;
}

void cloverQuda(void *h_out, void *h_in, QudaInvertParam *inv_param, QudaParity parity, int inverse)
{
  pushVerbosity(inv_param->verbosity);

  if (!initialized) errorQuda("QUDA not initialized");
  if (gaugePrecise == nullptr) errorQuda("Gauge field not allocated");
  if (cloverPrecise == nullptr) errorQuda("Clover field not allocated");

  if (getVerbosity() >= QUDA_DEBUG_VERBOSE) printQudaInvertParam(inv_param);

  if ((inv_param->dslash_type != QUDA_CLOVER_WILSON_DSLASH) && (inv_param->dslash_type != QUDA_TWISTED_CLOVER_DSLASH))
    errorQuda("Cannot apply the clover term for a non Wilson-clover or Twisted-mass-clover dslash");

  ColorSpinorParam cpuParam(h_in, *inv_param, gaugePrecise->X(), true);

  ColorSpinorField *in_h = (inv_param->input_location == QUDA_CPU_FIELD_LOCATION) ?
    static_cast<ColorSpinorField*>(new cpuColorSpinorField(cpuParam)) :
    static_cast<ColorSpinorField*>(new cudaColorSpinorField(cpuParam));

  ColorSpinorParam cudaParam(cpuParam, *inv_param);
  cudaColorSpinorField in(*in_h, cudaParam);

  if (getVerbosity() >= QUDA_DEBUG_VERBOSE) {
    double cpu = blas::norm2(*in_h);
    double gpu = blas::norm2(in);
    printfQuda("In CPU %e CUDA %e\n", cpu, gpu);
  }

  cudaParam.create = QUDA_NULL_FIELD_CREATE;
  cudaColorSpinorField out(in, cudaParam);

  if (inv_param->dirac_order == QUDA_CPS_WILSON_DIRAC_ORDER) {
    if (parity == QUDA_EVEN_PARITY) {
      parity = QUDA_ODD_PARITY;
    } else {
      parity = QUDA_EVEN_PARITY;
    }
    blas::ax(gaugePrecise->Anisotropy(), in);
  }
  bool pc = true;

  DiracParam diracParam;
  setDiracParam(diracParam, inv_param, pc);
	//FIXME: Do we need this for twisted clover???
  DiracCloverPC dirac(diracParam); // create the Dirac operator
  if (!inverse) dirac.Clover(out, in, parity); // apply the clover operator
  else dirac.CloverInv(out, in, parity);

  cpuParam.v = h_out;
  cpuParam.location = inv_param->output_location;
  ColorSpinorField *out_h = ColorSpinorField::Create(cpuParam);
  *out_h = out;

  if (getVerbosity() >= QUDA_DEBUG_VERBOSE) {
    double cpu = blas::norm2(*out_h);
    double gpu = blas::norm2(out);
    printfQuda("Out CPU %e CUDA %e\n", cpu, gpu);
  }

  /*for (int i=0; i<in_h->Volume(); i++) {
    ((cpuColorSpinorField*)out_h)->PrintVector(i);
    }*/

  delete out_h;
  delete in_h;

  popVerbosity();
}

void eigensolveQuda(void **host_evecs, double _Complex *host_evals, QudaEigParam *eig_param)
{
  profileEigensolve.TPSTART(QUDA_PROFILE_TOTAL);
  profileEigensolve.TPSTART(QUDA_PROFILE_INIT);

  // Transfer the inv param structure contained in eig_param
  QudaInvertParam *inv_param = eig_param->invert_param;

  if (inv_param->dslash_type == QUDA_DOMAIN_WALL_DSLASH || inv_param->dslash_type == QUDA_DOMAIN_WALL_4D_DSLASH
      || inv_param->dslash_type == QUDA_MOBIUS_DWF_DSLASH)
    setKernelPackT(true);

  if (!initialized) errorQuda("QUDA not initialized");

  pushVerbosity(inv_param->verbosity);
  if (getVerbosity() >= QUDA_DEBUG_VERBOSE) {
    printQudaInvertParam(inv_param);
    printQudaEigParam(eig_param);
  }

  checkInvertParam(inv_param);
  checkEigParam(eig_param);
  cudaGaugeField *cudaGauge = checkGauge(inv_param);

  bool pc_solve = (inv_param->solve_type == QUDA_DIRECT_PC_SOLVE) || (inv_param->solve_type == QUDA_NORMOP_PC_SOLVE)
    || (inv_param->solve_type == QUDA_NORMERR_PC_SOLVE);

  inv_param->secs = 0;
  inv_param->gflops = 0;
  inv_param->iter = 0;

  // Define problem matrix
  //------------------------------------------------------
  Dirac *d = nullptr;
  Dirac *dSloppy = nullptr;
  Dirac *dPre = nullptr;

  // Create the dirac operator with a sloppy and a precon.
  createDirac(d, dSloppy, dPre, *inv_param, pc_solve);
  Dirac &dirac = *d;

  // Create device side ColorSpinorField vector space and to pass to the
  // compute function.
  const int *X = cudaGauge->X();
  ColorSpinorParam cpuParam(host_evecs[0], *inv_param, X, inv_param->solution_type, inv_param->input_location);

  // create wrappers around application vector set
  std::vector<ColorSpinorField *> host_evecs_;
  for (int i = 0; i < eig_param->n_conv; i++) {
    cpuParam.v = host_evecs[i];
    host_evecs_.push_back(ColorSpinorField::Create(cpuParam));
  }

  ColorSpinorParam cudaParam(cpuParam);
  cudaParam.location = QUDA_CUDA_FIELD_LOCATION;
  cudaParam.create = QUDA_ZERO_FIELD_CREATE;
  cudaParam.setPrecision(inv_param->cuda_prec_eigensolver, inv_param->cuda_prec_eigensolver, true);
  // Ensure device vectors qre in UKQCD basis for Wilson type fermions
  if (cudaParam.nSpin != 1) cudaParam.gammaBasis = QUDA_UKQCD_GAMMA_BASIS;

  std::vector<Complex> evals;
  std::vector<ColorSpinorField *> kSpace;
<<<<<<< HEAD
  kSpace.reserve(eig_param->block_size);
  for (int i = 0; i < eig_param->block_size; i++) {
    kSpace.push_back(ColorSpinorField::Create(cudaParam));
    // Copy data from the host array into the the kSpace. QUDA interprets this as a
    // user supplied initial guess.
    *kSpace[i] = *host_evecs_[i];
  }
    
  // If you use polynomial acceleration on a non-symmetric matrix,
  // the solver will fail.
  if (eig_param->use_poly_acc && !eig_param->use_norm_op && !(inv_param->dslash_type == QUDA_LAPLACE_DSLASH)) {
    // Breaking up the boolean check a little bit. If it's a staggered dslash type and a PC type, we can use poly acceleration.
    if (!((inv_param->dslash_type == QUDA_STAGGERED_DSLASH || inv_param->dslash_type == QUDA_ASQTAD_DSLASH) && inv_param->solve_type == QUDA_DIRECT_PC_SOLVE)) {
      errorQuda("Polynomial acceleration with non-symmetric matrices not supported");
    }
  }

  // If you attempt to compute part of the the imaginary spectrum of a symmetric matrix,
=======
  for (int i = 0; i < eig_param->n_conv; i++) { kSpace.push_back(ColorSpinorField::Create(cudaParam)); }

  // If you attempt to compute part of the imaginary spectrum of a symmetric matrix,
>>>>>>> 60d039d3
  // the solver will fail.
  if ((eig_param->spectrum == QUDA_SPECTRUM_LI_EIG || eig_param->spectrum == QUDA_SPECTRUM_SI_EIG)
      && ((eig_param->use_norm_op || (inv_param->dslash_type == QUDA_LAPLACE_DSLASH))
          || ((inv_param->dslash_type == QUDA_STAGGERED_DSLASH || inv_param->dslash_type == QUDA_ASQTAD_DSLASH)
              && inv_param->solve_type == QUDA_DIRECT_PC_SOLVE))) {
    errorQuda("Cannot compute imaginary spectra with a hermitian operator");
  }

  // Gamma5 pre-multiplication is only supported for the M type operator
  if (eig_param->compute_gamma5) {
    if (eig_param->use_norm_op || eig_param->use_dagger) {
      errorQuda("gamma5 premultiplication is only supported for M type operators: dag = %s, normop = %s",
                eig_param->use_dagger ? "true" : "false", eig_param->use_norm_op ? "true" : "false");
    }
  }

  profileEigensolve.TPSTOP(QUDA_PROFILE_INIT);

  if (!eig_param->use_norm_op && !eig_param->use_dagger && eig_param->compute_gamma5) {
    DiracG5M m(dirac);
    if (eig_param->arpack_check) {
      arpack_solve(host_evecs_, evals, m, eig_param, profileEigensolve);
    } else {
      EigenSolver *eig_solve = EigenSolver::create(eig_param, m, profileEigensolve);
      (*eig_solve)(kSpace, evals);
      delete eig_solve;
    }
  } else if (!eig_param->use_norm_op && !eig_param->use_dagger && !eig_param->compute_gamma5) {
    DiracM m(dirac);
    if (eig_param->arpack_check) {
      arpack_solve(host_evecs_, evals, m, eig_param, profileEigensolve);
    } else {
      EigenSolver *eig_solve = EigenSolver::create(eig_param, m, profileEigensolve);
      (*eig_solve)(kSpace, evals);
      delete eig_solve;
    }
  } else if (!eig_param->use_norm_op && eig_param->use_dagger) {
    DiracMdag m(dirac);
    if (eig_param->arpack_check) {
      arpack_solve(host_evecs_, evals, m, eig_param, profileEigensolve);
    } else {
      EigenSolver *eig_solve = EigenSolver::create(eig_param, m, profileEigensolve);
      (*eig_solve)(kSpace, evals);
      delete eig_solve;
    }
  } else if (eig_param->use_norm_op && !eig_param->use_dagger) {
    DiracMdagM m(dirac);
    if (eig_param->arpack_check) {
      arpack_solve(host_evecs_, evals, m, eig_param, profileEigensolve);
    } else {
      EigenSolver *eig_solve = EigenSolver::create(eig_param, m, profileEigensolve);
      (*eig_solve)(kSpace, evals);
      delete eig_solve;
    }
  } else if (eig_param->use_norm_op && eig_param->use_dagger) {
    DiracMMdag m(dirac);
    if (eig_param->arpack_check) {
      arpack_solve(host_evecs_, evals, m, eig_param, profileEigensolve);
    } else {
      EigenSolver *eig_solve = EigenSolver::create(eig_param, m, profileEigensolve);
      (*eig_solve)(kSpace, evals);
      delete eig_solve;
    }
  } else {
    errorQuda("Invalid use_norm_op and dagger combination");
  }

  // Copy eigen values back
  for (int i = 0; i < eig_param->n_conv; i++) { memcpy(host_evals + i, &evals[i], sizeof(Complex)); }

  // Transfer Eigenpairs back to host if using GPU eigensolver. The copy
  // will automatically rotate from device UKQCD gamma basis to the
  // host side gamma basis.
  if (!(eig_param->arpack_check) && !eig_param->compress) {
    profileEigensolve.TPSTART(QUDA_PROFILE_D2H);
    for (int i = 0; i < eig_param->n_conv; i++) *host_evecs_[i] = *kSpace[i];
    profileEigensolve.TPSTOP(QUDA_PROFILE_D2H);
  }

  profileEigensolve.TPSTART(QUDA_PROFILE_FREE);
  for (int i = 0; i < eig_param->n_conv; i++) delete host_evecs_[i];
  delete d;
  delete dSloppy;
  delete dPre;
  for (unsigned int i = 0; i < kSpace.size(); i++) delete kSpace[i];
  profileEigensolve.TPSTOP(QUDA_PROFILE_FREE);
  
  popVerbosity();

  // cache is written out even if a long benchmarking job gets interrupted
  saveTuneCache();

  profileEigensolve.TPSTOP(QUDA_PROFILE_TOTAL);
}

multigrid_solver::multigrid_solver(QudaMultigridParam &mg_param, TimeProfile &profile)
  : profile(profile) {
  profile.TPSTART(QUDA_PROFILE_INIT);
  QudaInvertParam *param = mg_param.invert_param;
  // set whether we are going use native or generic blas
  blas_lapack::set_native(param->native_blas_lapack);

  checkMultigridParam(&mg_param);
  cudaGaugeField *cudaGauge = checkGauge(param);

  // check MG params (needs to go somewhere else)
  if (mg_param.n_level > QUDA_MAX_MG_LEVEL)
    errorQuda("Requested MG levels %d greater than allowed maximum %d", mg_param.n_level, QUDA_MAX_MG_LEVEL);
  for (int i=0; i<mg_param.n_level; i++) {
    if (mg_param.smoother_solve_type[i] != QUDA_DIRECT_SOLVE && mg_param.smoother_solve_type[i] != QUDA_DIRECT_PC_SOLVE)
      errorQuda("Unsupported smoother solve type %d on level %d", mg_param.smoother_solve_type[i], i);
  }
  if (param->solve_type != QUDA_DIRECT_SOLVE)
    errorQuda("Outer MG solver can only use QUDA_DIRECT_SOLVE at present");

  if (getVerbosity() >= QUDA_DEBUG_VERBOSE) printQudaMultigridParam(&mg_param);
  mg_param.secs = 0;
  mg_param.gflops = 0;

  bool pc_solution = (param->solution_type == QUDA_MATPC_SOLUTION) ||
    (param->solution_type == QUDA_MATPCDAG_MATPC_SOLUTION);

  bool outer_pc_solve = (param->solve_type == QUDA_DIRECT_PC_SOLVE) ||
    (param->solve_type == QUDA_NORMOP_PC_SOLVE);

  // create the dirac operators for the fine grid

  // this is the Dirac operator we use for inter-grid residual computation
  DiracParam diracParam;
  setDiracSloppyParam(diracParam, param, outer_pc_solve);
  d = Dirac::create(diracParam);
  m = new DiracM(*d);

  // this is the Dirac operator we use for smoothing
  DiracParam diracSmoothParam;
  bool fine_grid_pc_solve = (mg_param.smoother_solve_type[0] == QUDA_DIRECT_PC_SOLVE) ||
    (mg_param.smoother_solve_type[0] == QUDA_NORMOP_PC_SOLVE);
  setDiracSloppyParam(diracSmoothParam, param, fine_grid_pc_solve);
  diracSmoothParam.halo_precision = mg_param.smoother_halo_precision[0];
  dSmooth = Dirac::create(diracSmoothParam);
  mSmooth = new DiracM(*dSmooth);

  // this is the Dirac operator we use for sloppy smoothing (we use the preconditioner fields for this)
  DiracParam diracSmoothSloppyParam;
  setDiracPreParam(diracSmoothSloppyParam, param, fine_grid_pc_solve,
		   mg_param.smoother_schwarz_type[0] == QUDA_INVALID_SCHWARZ ? true : false);
  diracSmoothSloppyParam.halo_precision = mg_param.smoother_halo_precision[0];

  dSmoothSloppy = Dirac::create(diracSmoothSloppyParam);
  mSmoothSloppy = new DiracM(*dSmoothSloppy);

  ColorSpinorParam csParam(nullptr, *param, cudaGauge->X(), pc_solution, mg_param.setup_location[0]);
  csParam.create = QUDA_NULL_FIELD_CREATE;
  QudaPrecision Bprec = mg_param.precision_null[0];
  Bprec = (mg_param.setup_location[0] == QUDA_CPU_FIELD_LOCATION && Bprec < QUDA_SINGLE_PRECISION ? QUDA_SINGLE_PRECISION : Bprec);
  csParam.setPrecision(Bprec, Bprec, true);
  if (mg_param.setup_location[0] == QUDA_CPU_FIELD_LOCATION) csParam.fieldOrder = QUDA_SPACE_SPIN_COLOR_FIELD_ORDER;
  csParam.mem_type = mg_param.setup_minimize_memory == QUDA_BOOLEAN_TRUE ? QUDA_MEMORY_MAPPED : QUDA_MEMORY_DEVICE;
  B.resize(mg_param.n_vec[0]);

  if (mg_param.transfer_type[0] == QUDA_TRANSFER_COARSE_KD || mg_param.transfer_type[0] == QUDA_TRANSFER_OPTIMIZED_KD) {
    // Create the ColorSpinorField as a "container" for metadata.
    csParam.create = QUDA_REFERENCE_FIELD_CREATE;

    // These never get accessed, `nullptr` on its own leads to an error in texture binding
    csParam.v = (void *)std::numeric_limits<uint64_t>::max();
    csParam.norm = (void *)std::numeric_limits<uint64_t>::max();
  }

  for (int i = 0; i < mg_param.n_vec[0]; i++) {
    B[i] = ColorSpinorField::Create(csParam);
    printfQuda("Field order %d = %d\n", i, B[i]->Order());
  }

  // fill out the MG parameters for the fine level
  mgParam = new MGParam(mg_param, B, m, mSmooth, mSmoothSloppy);

  mg = new MG(*mgParam, profile);
  mgParam->updateInvertParam(*param);

  // cache is written out even if a long benchmarking job gets interrupted
  saveTuneCache();
  profile.TPSTOP(QUDA_PROFILE_INIT);
}

void* newMultigridQuda(QudaMultigridParam *mg_param) {
  profilerStart(__func__);

  pushVerbosity(mg_param->invert_param->verbosity);

  profileInvert.TPSTART(QUDA_PROFILE_TOTAL);
  auto *mg = new multigrid_solver(*mg_param, profileInvert);
  profileInvert.TPSTOP(QUDA_PROFILE_TOTAL);

  saveTuneCache();

  popVerbosity();

  profilerStop(__func__);
  return static_cast<void*>(mg);
}

void destroyMultigridQuda(void *mg) {
  delete static_cast<multigrid_solver*>(mg);
}

void updateMultigridQuda(void *mg_, QudaMultigridParam *mg_param)
{
  profilerStart(__func__);

  pushVerbosity(mg_param->invert_param->verbosity);

  profileInvert.TPSTART(QUDA_PROFILE_TOTAL);
  profileInvert.TPSTART(QUDA_PROFILE_PREAMBLE);

  auto *mg = static_cast<multigrid_solver*>(mg_);
  checkMultigridParam(mg_param);

  QudaInvertParam *param = mg_param->invert_param;
  // check the gauge fields have been created and set the precision as needed
  checkGauge(param);

  // for reporting level 1 is the fine level but internally use level 0 for indexing
  // sprintf(mg->prefix,"MG level 1 (%s): ", param.location == QUDA_CUDA_FIELD_LOCATION ? "GPU" : "CPU" );
  // setOutputPrefix(prefix);
  setOutputPrefix("MG level 1 (GPU): "); //fix me

  // Check if we're doing a thin update only
  if (mg_param->thin_update_only) {
    // FIXME: add support for updating kappa, mu as appropriate

    // FIXME: assumes gauge parameters haven't changed.
    // These routines will set gauge = gaugeFat for DiracImprovedStaggered
    mg->d->updateFields(gaugeSloppy, gaugeFatSloppy, gaugeLongSloppy, cloverSloppy);
    mg->d->setMass(param->mass);

    mg->dSmooth->updateFields(gaugeSloppy, gaugeFatSloppy, gaugeLongSloppy, cloverSloppy);
    mg->dSmooth->setMass(param->mass);

    if (mg->dSmoothSloppy != mg->dSmooth) {
      if (param->overlap) {
        mg->dSmoothSloppy->updateFields(gaugeExtended, gaugeFatExtended, gaugeLongExtended, cloverPrecondition);
      } else {
        mg->dSmoothSloppy->updateFields(gaugePrecondition, gaugeFatPrecondition, gaugeLongPrecondition,
                                        cloverPrecondition);
      }
      mg->dSmoothSloppy->setMass(param->mass);
    }
    // The above changes are propagated internally by use of references, pointers, etc, so
    // no further updates are needed.

  } else {

    bool outer_pc_solve = (param->solve_type == QUDA_DIRECT_PC_SOLVE) || (param->solve_type == QUDA_NORMOP_PC_SOLVE);

    // free the previous dirac operators
    if (mg->m) delete mg->m;
    if (mg->mSmooth) delete mg->mSmooth;
    if (mg->mSmoothSloppy) delete mg->mSmoothSloppy;

    if (mg->d) delete mg->d;
    if (mg->dSmooth) delete mg->dSmooth;
    if (mg->dSmoothSloppy && mg->dSmoothSloppy != mg->dSmooth) delete mg->dSmoothSloppy;

    // create new fine dirac operators

    // this is the Dirac operator we use for inter-grid residual computation
    DiracParam diracParam;
    setDiracSloppyParam(diracParam, param, outer_pc_solve);
    mg->d = Dirac::create(diracParam);
    mg->m = new DiracM(*(mg->d));

    // this is the Dirac operator we use for smoothing
    DiracParam diracSmoothParam;
    bool fine_grid_pc_solve = (mg_param->smoother_solve_type[0] == QUDA_DIRECT_PC_SOLVE)
      || (mg_param->smoother_solve_type[0] == QUDA_NORMOP_PC_SOLVE);
    setDiracSloppyParam(diracSmoothParam, param, fine_grid_pc_solve);
    mg->dSmooth = Dirac::create(diracSmoothParam);
    mg->mSmooth = new DiracM(*(mg->dSmooth));

    // this is the Dirac operator we use for sloppy smoothing (we use the preconditioner fields for this)
    DiracParam diracSmoothSloppyParam;
    setDiracPreParam(diracSmoothSloppyParam, param, fine_grid_pc_solve, true);
    mg->dSmoothSloppy = Dirac::create(diracSmoothSloppyParam);
    ;
    mg->mSmoothSloppy = new DiracM(*(mg->dSmoothSloppy));

    mg->mgParam->matResidual = mg->m;
    mg->mgParam->matSmooth = mg->mSmooth;
    mg->mgParam->matSmoothSloppy = mg->mSmoothSloppy;

    mg->mgParam->updateInvertParam(*param);
    if (mg->mgParam->mg_global.invert_param != param) mg->mgParam->mg_global.invert_param = param;

    bool refresh = true;
    mg->mg->reset(refresh);
  }

  setOutputPrefix("");

  // cache is written out even if a long benchmarking job gets interrupted
  saveTuneCache();

  profileInvert.TPSTOP(QUDA_PROFILE_PREAMBLE);
  profileInvert.TPSTOP(QUDA_PROFILE_TOTAL);

  popVerbosity();

  profilerStop(__func__);
}

void dumpMultigridQuda(void *mg_, QudaMultigridParam *mg_param)
{
  profilerStart(__func__);
  pushVerbosity(mg_param->invert_param->verbosity);
  profileInvert.TPSTART(QUDA_PROFILE_TOTAL);

  auto *mg = static_cast<multigrid_solver*>(mg_);
  checkMultigridParam(mg_param);
  checkGauge(mg_param->invert_param);

  mg->mg->dumpNullVectors();

  profileInvert.TPSTOP(QUDA_PROFILE_TOTAL);
  popVerbosity();
  profilerStop(__func__);
}

deflated_solver::deflated_solver(QudaEigParam &eig_param, TimeProfile &profile)
  : d(nullptr), m(nullptr), RV(nullptr), deflParam(nullptr), defl(nullptr),  profile(profile) {

  QudaInvertParam *param = eig_param.invert_param;

  if (param->inv_type != QUDA_EIGCG_INVERTER && param->inv_type != QUDA_INC_EIGCG_INVERTER) return;

  profile.TPSTART(QUDA_PROFILE_INIT);

  cudaGaugeField *cudaGauge = checkGauge(param);
  eig_param.secs   = 0;
  eig_param.gflops = 0;

  DiracParam diracParam;
  if(eig_param.cuda_prec_ritz == param->cuda_prec)
  {
    setDiracParam(diracParam, param, (param->solve_type == QUDA_DIRECT_PC_SOLVE) || (param->solve_type == QUDA_NORMOP_PC_SOLVE));
  } else {
    setDiracSloppyParam(diracParam, param, (param->solve_type == QUDA_DIRECT_PC_SOLVE) || (param->solve_type == QUDA_NORMOP_PC_SOLVE));
  }

  const bool pc_solve = (param->solve_type == QUDA_NORMOP_PC_SOLVE);

  d = Dirac::create(diracParam);
  m = pc_solve ? static_cast<DiracMatrix*>( new DiracMdagM(*d) ) : static_cast<DiracMatrix*>( new DiracM(*d));

  ColorSpinorParam ritzParam(nullptr, *param, cudaGauge->X(), pc_solve, eig_param.location);

  ritzParam.create        = QUDA_ZERO_FIELD_CREATE;
  ritzParam.is_composite  = true;
  ritzParam.is_component  = false;
  ritzParam.composite_dim = param->n_ev * param->deflation_grid;
  ritzParam.setPrecision(param->cuda_prec_ritz);

  if (ritzParam.location==QUDA_CUDA_FIELD_LOCATION) {
    ritzParam.setPrecision(param->cuda_prec_ritz, param->cuda_prec_ritz, true); // set native field order
    if (ritzParam.nSpin != 1) ritzParam.gammaBasis = QUDA_UKQCD_GAMMA_BASIS;

    //select memory location here, by default ritz vectors will be allocated on the device
    //but if not sufficient device memory, then the user may choose mapped type of memory
    ritzParam.mem_type = eig_param.mem_type_ritz;
  } else { //host location
    ritzParam.mem_type = QUDA_MEMORY_PINNED;
  }

  int ritzVolume = 1;
  for(int d = 0; d < ritzParam.nDim; d++) ritzVolume *= ritzParam.x[d];

  if (getVerbosity() == QUDA_DEBUG_VERBOSE) {

    size_t byte_estimate = (size_t)ritzParam.composite_dim*(size_t)ritzVolume*(ritzParam.nColor*ritzParam.nSpin*ritzParam.Precision());
    printfQuda("allocating bytes: %lu (lattice volume %d, prec %d)", byte_estimate, ritzVolume, ritzParam.Precision());
    if(ritzParam.mem_type == QUDA_MEMORY_DEVICE) printfQuda("Using device memory type.\n");
    else if (ritzParam.mem_type == QUDA_MEMORY_MAPPED)
      printfQuda("Using mapped memory type.\n");
  }

  RV = ColorSpinorField::Create(ritzParam);

  deflParam = new DeflationParam(eig_param, RV, *m);

  defl = new Deflation(*deflParam, profile);

  profile.TPSTOP(QUDA_PROFILE_INIT);
}

void* newDeflationQuda(QudaEigParam *eig_param) {
  profileInvert.TPSTART(QUDA_PROFILE_TOTAL);
#ifdef MAGMA_LIB
  openMagma();
#endif
  auto *defl = new deflated_solver(*eig_param, profileInvert);

  profileInvert.TPSTOP(QUDA_PROFILE_TOTAL);

  saveProfile(__func__);
  flushProfile();
  return static_cast<void*>(defl);
}

void destroyDeflationQuda(void *df) {
#ifdef MAGMA_LIB
  closeMagma();
#endif
  delete static_cast<deflated_solver*>(df);
}

void invertQuda(void *hp_x, void *hp_b, QudaInvertParam *param)
{
  profilerStart(__func__);

  if (param->dslash_type == QUDA_DOMAIN_WALL_DSLASH || param->dslash_type == QUDA_DOMAIN_WALL_4D_DSLASH
      || param->dslash_type == QUDA_MOBIUS_DWF_DSLASH || param->dslash_type == QUDA_MOBIUS_DWF_EOFA_DSLASH)
    setKernelPackT(true);

  profileInvert.TPSTART(QUDA_PROFILE_TOTAL);

  if (!initialized) errorQuda("QUDA not initialized");

  pushVerbosity(param->verbosity);
  if (getVerbosity() >= QUDA_DEBUG_VERBOSE) printQudaInvertParam(param);

  checkInvertParam(param, hp_x, hp_b);

  // check the gauge fields have been created
  cudaGaugeField *cudaGauge = checkGauge(param);

  // It was probably a bad design decision to encode whether the system is even/odd preconditioned (PC) in
  // solve_type and solution_type, rather than in separate members of QudaInvertParam.  We're stuck with it
  // for now, though, so here we factorize everything for convenience.

  bool pc_solution = (param->solution_type == QUDA_MATPC_SOLUTION) ||
    (param->solution_type == QUDA_MATPCDAG_MATPC_SOLUTION);
  bool pc_solve = (param->solve_type == QUDA_DIRECT_PC_SOLVE) ||
    (param->solve_type == QUDA_NORMOP_PC_SOLVE) || (param->solve_type == QUDA_NORMERR_PC_SOLVE);
  bool mat_solution = (param->solution_type == QUDA_MAT_SOLUTION) ||
    (param->solution_type ==  QUDA_MATPC_SOLUTION);
  bool direct_solve = (param->solve_type == QUDA_DIRECT_SOLVE) ||
    (param->solve_type == QUDA_DIRECT_PC_SOLVE);
  bool norm_error_solve = (param->solve_type == QUDA_NORMERR_SOLVE) ||
    (param->solve_type == QUDA_NORMERR_PC_SOLVE);

  param->secs = 0;
  param->gflops = 0;
  param->iter = 0;

  Dirac *d = nullptr;
  Dirac *dSloppy = nullptr;
  Dirac *dPre = nullptr;
  Dirac *dEig = nullptr;

  // Create the dirac operator and operators for sloppy, precondition,
  // and an eigensolver
  createDiracWithEig(d, dSloppy, dPre, dEig, *param, pc_solve);

  Dirac &dirac = *d;
  Dirac &diracSloppy = *dSloppy;
  Dirac &diracPre = *dPre;
  Dirac &diracEig = *dEig;

  profileInvert.TPSTART(QUDA_PROFILE_H2D);

  ColorSpinorField *b = nullptr;
  ColorSpinorField *x = nullptr;
  ColorSpinorField *in = nullptr;
  ColorSpinorField *out = nullptr;

  const int *X = cudaGauge->X();

  // wrap CPU host side pointers
  ColorSpinorParam cpuParam(hp_b, *param, X, pc_solution, param->input_location);
  ColorSpinorField *h_b = ColorSpinorField::Create(cpuParam);

  cpuParam.v = hp_x;
  cpuParam.location = param->output_location;
  ColorSpinorField *h_x = ColorSpinorField::Create(cpuParam);

  // download source
  ColorSpinorParam cudaParam(cpuParam, *param);
  cudaParam.create = QUDA_COPY_FIELD_CREATE;
  b = new cudaColorSpinorField(*h_b, cudaParam);

  // now check if we need to invalidate the solutionResident vectors
  bool invalidate = false;
  if (param->use_resident_solution == 1) {
    for (auto v : solutionResident)
      if (b->Precision() != v->Precision() || b->SiteSubset() != v->SiteSubset()) { invalidate = true; break; }

    if (invalidate) {
      for (auto v : solutionResident) if (v) delete v;
      solutionResident.clear();
    }

    if (!solutionResident.size()) {
      cudaParam.create = QUDA_NULL_FIELD_CREATE;
      solutionResident.push_back(new cudaColorSpinorField(cudaParam)); // solution
    }
    x = solutionResident[0];
  } else {
    cudaParam.create = QUDA_NULL_FIELD_CREATE;
    x = new cudaColorSpinorField(cudaParam);
  }

  if (param->use_init_guess == QUDA_USE_INIT_GUESS_YES) { // download initial guess
    // initial guess only supported for single-pass solvers
    if ((param->solution_type == QUDA_MATDAG_MAT_SOLUTION || param->solution_type == QUDA_MATPCDAG_MATPC_SOLUTION) &&
        (param->solve_type == QUDA_DIRECT_SOLVE || param->solve_type == QUDA_DIRECT_PC_SOLVE)) {
      errorQuda("Initial guess not supported for two-pass solver");
    }

    *x = *h_x; // solution
  } else { // zero initial guess
    blas::zero(*x);
  }

  // if we're doing a managed memory MG solve and prefetching is
  // enabled, prefetch all the Dirac matrices. There's probably
  // a better place to put this...
  if (param->inv_type_precondition == QUDA_MG_INVERTER) {
    dirac.prefetch(QUDA_CUDA_FIELD_LOCATION);
    diracSloppy.prefetch(QUDA_CUDA_FIELD_LOCATION);
    diracPre.prefetch(QUDA_CUDA_FIELD_LOCATION);
  }

  profileInvert.TPSTOP(QUDA_PROFILE_H2D);
  profileInvert.TPSTART(QUDA_PROFILE_PREAMBLE);

  double nb = blas::norm2(*b);
  if (nb==0.0) errorQuda("Source has zero norm");

  if (getVerbosity() >= QUDA_VERBOSE) {
    double nh_b = blas::norm2(*h_b);
    printfQuda("Source: CPU = %g, CUDA copy = %g\n", nh_b, nb);
    if (param->use_init_guess == QUDA_USE_INIT_GUESS_YES) {
      double nh_x = blas::norm2(*h_x);
      double nx = blas::norm2(*x);
      printfQuda("Solution: CPU = %g, CUDA copy = %g\n", nh_x, nx);
    }
  }

  // rescale the source and solution vectors to help prevent the onset of underflow
  if (param->solver_normalization == QUDA_SOURCE_NORMALIZATION) {
    blas::ax(1.0/sqrt(nb), *b);
    blas::ax(1.0/sqrt(nb), *x);
  }

  massRescale(*static_cast<cudaColorSpinorField *>(b), *param, false);

  dirac.prepare(in, out, *x, *b, param->solution_type);

  if (getVerbosity() >= QUDA_VERBOSE) {
    double nin = blas::norm2(*in);
    double nout = blas::norm2(*out);
    printfQuda("Prepared source = %g\n", nin);
    printfQuda("Prepared solution = %g\n", nout);
  }

  if (getVerbosity() >= QUDA_VERBOSE) {
    double nin = blas::norm2(*in);
    printfQuda("Prepared source post mass rescale = %g\n", nin);
  }

  // solution_type specifies *what* system is to be solved.
  // solve_type specifies *how* the system is to be solved.
  //
  // We have the following four cases (plus preconditioned variants):
  //
  // solution_type    solve_type    Effect
  // -------------    ----------    ------
  // MAT              DIRECT        Solve Ax=b
  // MATDAG_MAT       DIRECT        Solve A^dag y = b, followed by Ax=y
  // MAT              NORMOP        Solve (A^dag A) x = (A^dag b)
  // MATDAG_MAT       NORMOP        Solve (A^dag A) x = b
  // MAT              NORMERR       Solve (A A^dag) y = b, then x = A^dag y
  //
  // We generally require that the solution_type and solve_type
  // preconditioning match.  As an exception, the unpreconditioned MAT
  // solution_type may be used with any solve_type, including
  // DIRECT_PC and NORMOP_PC.  In these cases, preparation of the
  // preconditioned source and reconstruction of the full solution are
  // taken care of by Dirac::prepare() and Dirac::reconstruct(),
  // respectively.

  if (pc_solution && !pc_solve) {
    errorQuda("Preconditioned (PC) solution_type requires a PC solve_type");
  }

  if (!mat_solution && !pc_solution && pc_solve) {
    errorQuda("Unpreconditioned MATDAG_MAT solution_type requires an unpreconditioned solve_type");
  }

  if (!mat_solution && norm_error_solve) {
    errorQuda("Normal-error solve requires Mat solution");
  }

  if (param->inv_type_precondition == QUDA_MG_INVERTER && (!direct_solve || !mat_solution)) {
    errorQuda("Multigrid preconditioning only supported for direct solves");
  }

  if (param->chrono_use_resident && ( norm_error_solve) ){
    errorQuda("Chronological forcasting only presently supported for M^dagger M solver");
  }

  profileInvert.TPSTOP(QUDA_PROFILE_PREAMBLE);

  if (mat_solution && !direct_solve && !norm_error_solve) { // prepare source: b' = A^dag b
    cudaColorSpinorField tmp(*in);
    dirac.Mdag(*in, tmp);
  } else if (!mat_solution && direct_solve) { // perform the first of two solves: A^dag y = b
    DiracMdag m(dirac), mSloppy(diracSloppy), mPre(diracPre), mEig(diracEig);
    SolverParam solverParam(*param);
    Solver *solve = Solver::create(solverParam, m, mSloppy, mPre, mEig, profileInvert);
    (*solve)(*out, *in);
    blas::copy(*in, *out);
    delete solve;
    solverParam.updateInvertParam(*param);
  }

  if (direct_solve) {
    DiracM m(dirac), mSloppy(diracSloppy), mPre(diracPre), mEig(diracEig);
    SolverParam solverParam(*param);
    // chronological forecasting
    if (param->chrono_use_resident && chronoResident[param->chrono_index].size() > 0) {
      profileInvert.TPSTART(QUDA_PROFILE_CHRONO);

      auto &basis = chronoResident[param->chrono_index];

      ColorSpinorParam cs_param(*basis[0]);
      ColorSpinorField *tmp = ColorSpinorField::Create(cs_param);
      ColorSpinorField *tmp2 = (param->chrono_precision == out->Precision()) ? out : ColorSpinorField::Create(cs_param);
      std::vector<ColorSpinorField*> Ap;
      for (unsigned int k=0; k < basis.size(); k++) {
        Ap.emplace_back((ColorSpinorField::Create(cs_param)));
      }

      if (param->chrono_precision == param->cuda_prec) {
        for (unsigned int j=0; j<basis.size(); j++) m(*Ap[j], *basis[j], *tmp, *tmp2);
      } else if (param->chrono_precision == param->cuda_prec_sloppy) {
        for (unsigned int j=0; j<basis.size(); j++) mSloppy(*Ap[j], *basis[j], *tmp, *tmp2);
      } else {
        errorQuda("Unexpected precision %d for chrono vectors (doesn't match outer %d or sloppy precision %d)",
                  param->chrono_precision, param->cuda_prec, param->cuda_prec_sloppy);
      }

      bool orthogonal = true;
      bool apply_mat = false;
      bool hermitian = false;
      MinResExt mre(m, orthogonal, apply_mat, hermitian, profileInvert);

      blas::copy(*tmp, *in);
      mre(*out, *tmp, basis, Ap);

      for (auto ap: Ap) {
        if (ap) delete (ap);
      }
      delete tmp;
      if (tmp2 != out) delete tmp2;

      profileInvert.TPSTOP(QUDA_PROFILE_CHRONO);
    }

    Solver *solve = Solver::create(solverParam, m, mSloppy, mPre, mEig, profileInvert);
    (*solve)(*out, *in);
    delete solve;
    solverParam.updateInvertParam(*param);
  } else if (!norm_error_solve) {
    DiracMdagM m(dirac), mSloppy(diracSloppy), mPre(diracPre), mEig(diracEig);
    SolverParam solverParam(*param);

    // chronological forecasting
    if (param->chrono_use_resident && chronoResident[param->chrono_index].size() > 0) {
      profileInvert.TPSTART(QUDA_PROFILE_CHRONO);

      auto &basis = chronoResident[param->chrono_index];

      ColorSpinorParam cs_param(*basis[0]);
      std::vector<ColorSpinorField*> Ap;
      ColorSpinorField *tmp = ColorSpinorField::Create(cs_param);
      ColorSpinorField *tmp2 = (param->chrono_precision == out->Precision()) ? out : ColorSpinorField::Create(cs_param);
      for (unsigned int k=0; k < basis.size(); k++) {
        Ap.emplace_back((ColorSpinorField::Create(cs_param)));
      }

      if (param->chrono_precision == param->cuda_prec) {
        for (unsigned int j=0; j<basis.size(); j++) m(*Ap[j], *basis[j], *tmp, *tmp2);
      } else if (param->chrono_precision == param->cuda_prec_sloppy) {
        for (unsigned int j=0; j<basis.size(); j++) mSloppy(*Ap[j], *basis[j], *tmp, *tmp2);
      } else {
        errorQuda("Unexpected precision %d for chrono vectors (doesn't match outer %d or sloppy precision %d)",
                  param->chrono_precision, param->cuda_prec, param->cuda_prec_sloppy);
      }

      bool orthogonal = true;
      bool apply_mat = false;
      bool hermitian = true;
      MinResExt mre(m, orthogonal, apply_mat, hermitian, profileInvert);

      blas::copy(*tmp, *in);
      mre(*out, *tmp, basis, Ap);

      for (auto ap: Ap) {
        if (ap) delete(ap);
      }
      delete tmp;
      if (tmp2 != out) delete tmp2;

      profileInvert.TPSTOP(QUDA_PROFILE_CHRONO);
    }

    // if using a Schwarz preconditioner with a normal operator then we must use the DiracMdagMLocal operator
    if (param->inv_type_precondition != QUDA_INVALID_INVERTER && param->schwarz_type != QUDA_INVALID_SCHWARZ) {
      DiracMdagMLocal mPreLocal(diracPre);
      Solver *solve = Solver::create(solverParam, m, mSloppy, mPreLocal, mEig, profileInvert);
      (*solve)(*out, *in);
      delete solve;
      solverParam.updateInvertParam(*param);
    } else {
      Solver *solve = Solver::create(solverParam, m, mSloppy, mPre, mEig, profileInvert);
      (*solve)(*out, *in);
      delete solve;
      solverParam.updateInvertParam(*param);
    }
  } else { // norm_error_solve
    DiracMMdag m(dirac), mSloppy(diracSloppy), mPre(diracPre), mEig(diracEig);
    cudaColorSpinorField tmp(*out);
    SolverParam solverParam(*param);
    Solver *solve = Solver::create(solverParam, m, mSloppy, mPre, mEig, profileInvert);
    (*solve)(tmp, *in); // y = (M M^\dag) b
    dirac.Mdag(*out, tmp);  // x = M^dag y
    delete solve;
    solverParam.updateInvertParam(*param);
  }

  if (getVerbosity() >= QUDA_VERBOSE){
    double nx = blas::norm2(*x);
    printfQuda("Solution = %g\n",nx);
  }

  profileInvert.TPSTART(QUDA_PROFILE_EPILOGUE);
  if (param->chrono_make_resident) {
    if(param->chrono_max_dim < 1){
      errorQuda("Cannot chrono_make_resident with chrono_max_dim %i",param->chrono_max_dim);
    }

    const int i = param->chrono_index;
    if (i >= QUDA_MAX_CHRONO)
      errorQuda("Requested chrono index %d is outside of max %d\n", i, QUDA_MAX_CHRONO);

    auto &basis = chronoResident[i];

    if(param->chrono_max_dim < (int)basis.size()){
      errorQuda("Requested chrono_max_dim %i is smaller than already existing chroology %i",param->chrono_max_dim,(int)basis.size());
    }

    if(not param->chrono_replace_last){
      // if we have not filled the space yet just augment
      if ((int)basis.size() < param->chrono_max_dim) {
        ColorSpinorParam cs_param(*out);
        cs_param.setPrecision(param->chrono_precision);
        basis.emplace_back(ColorSpinorField::Create(cs_param));
      }

      // shuffle every entry down one and bring the last to the front
      ColorSpinorField *tmp = basis[basis.size()-1];
      for (unsigned int j=basis.size()-1; j>0; j--) basis[j] = basis[j-1];
        basis[0] = tmp;
    }
    *(basis[0]) = *out; // set first entry to new solution
  }
  dirac.reconstruct(*x, *b, param->solution_type);

  if (param->solver_normalization == QUDA_SOURCE_NORMALIZATION) {
    // rescale the solution
    blas::ax(sqrt(nb), *x);
  }
  profileInvert.TPSTOP(QUDA_PROFILE_EPILOGUE);

  if (!param->make_resident_solution) {
    profileInvert.TPSTART(QUDA_PROFILE_D2H);
    *h_x = *x;
    profileInvert.TPSTOP(QUDA_PROFILE_D2H);
  }

  profileInvert.TPSTART(QUDA_PROFILE_EPILOGUE);

  if (param->compute_action) {
    Complex action = blas::cDotProduct(*b, *x);
    param->action[0] = action.real();
    param->action[1] = action.imag();
  }

  if (getVerbosity() >= QUDA_VERBOSE){
    double nx = blas::norm2(*x);
    double nh_x = blas::norm2(*h_x);
    printfQuda("Reconstructed: CUDA solution = %g, CPU copy = %g\n", nx, nh_x);
  }
  profileInvert.TPSTOP(QUDA_PROFILE_EPILOGUE);

  profileInvert.TPSTART(QUDA_PROFILE_FREE);

  delete h_b;
  delete h_x;
  delete b;

  if (param->use_resident_solution && !param->make_resident_solution) {
    for (auto v: solutionResident) if (v) delete v;
    solutionResident.clear();
  } else if (!param->make_resident_solution) {
    delete x;
  }

  delete d;
  delete dSloppy;
  delete dPre;
  delete dEig;

  profileInvert.TPSTOP(QUDA_PROFILE_FREE);

  popVerbosity();

  // cache is written out even if a long benchmarking job gets interrupted
  saveTuneCache();

  profileInvert.TPSTOP(QUDA_PROFILE_TOTAL);

  profilerStop(__func__);
}

void loadFatLongGaugeQuda(QudaInvertParam *inv_param, QudaGaugeParam *gauge_param, void *milc_fatlinks,
                          void *milc_longlinks)
{
  auto link_recon = gauge_param->reconstruct;
  auto link_recon_sloppy = gauge_param->reconstruct_sloppy;
  auto link_recon_precondition = gauge_param->reconstruct_precondition;

  // Specific gauge parameters for MILC
  int pad_size = 0;
#ifdef MULTI_GPU
  int x_face_size = gauge_param->X[1] * gauge_param->X[2] * gauge_param->X[3] / 2;
  int y_face_size = gauge_param->X[0] * gauge_param->X[2] * gauge_param->X[3] / 2;
  int z_face_size = gauge_param->X[0] * gauge_param->X[1] * gauge_param->X[3] / 2;
  int t_face_size = gauge_param->X[0] * gauge_param->X[1] * gauge_param->X[2] / 2;
  pad_size = MAX(x_face_size, y_face_size);
  pad_size = MAX(pad_size, z_face_size);
  pad_size = MAX(pad_size, t_face_size);
#endif

  int fat_pad = pad_size;
  int link_pad = 3 * pad_size;

  gauge_param->type = (inv_param->dslash_type == QUDA_STAGGERED_DSLASH || inv_param->dslash_type == QUDA_LAPLACE_DSLASH) ?
    QUDA_SU3_LINKS :
    QUDA_ASQTAD_FAT_LINKS;

  gauge_param->ga_pad = fat_pad;
  if (inv_param->dslash_type == QUDA_STAGGERED_DSLASH || inv_param->dslash_type == QUDA_LAPLACE_DSLASH) {
    gauge_param->reconstruct = link_recon;
    gauge_param->reconstruct_sloppy = link_recon_sloppy;
    gauge_param->reconstruct_refinement_sloppy = link_recon_sloppy;
  } else {
    gauge_param->reconstruct = QUDA_RECONSTRUCT_NO;
    gauge_param->reconstruct_sloppy = QUDA_RECONSTRUCT_NO;
    gauge_param->reconstruct_refinement_sloppy = QUDA_RECONSTRUCT_NO;
  }
  gauge_param->reconstruct_precondition = QUDA_RECONSTRUCT_NO;

  loadGaugeQuda(milc_fatlinks, gauge_param);

  if (inv_param->dslash_type == QUDA_ASQTAD_DSLASH) {
    gauge_param->type = QUDA_ASQTAD_LONG_LINKS;
    gauge_param->ga_pad = link_pad;
    gauge_param->staggered_phase_type = QUDA_STAGGERED_PHASE_NO;
    gauge_param->reconstruct = link_recon;
    gauge_param->reconstruct_sloppy = link_recon_sloppy;
    gauge_param->reconstruct_refinement_sloppy = link_recon_sloppy;
    gauge_param->reconstruct_precondition = link_recon_precondition;
    loadGaugeQuda(milc_longlinks, gauge_param);
  }
}

template <class Interface, class... Args>
void callMultiSrcQuda(void **_hp_x, void **_hp_b, QudaInvertParam *param, // color spinor field pointers, and inv_param
                      void *h_gauge, void *milc_fatlinks, void *milc_longlinks,
                      QudaGaugeParam *gauge_param,     // gauge field pointers
                      void *h_clover, void *h_clovinv, // clover field pointers
                      Interface op, Args... args)
{
  /**
    Here we first re-distribute gauge, color spinor, and clover field to sub-partitions, then call either invertQuda or dslashQuda.
    - For clover and gauge field, we re-distribute the host clover side fields, restore them after.
    - For color spinor field, we re-distribute the host side source fields, and re-collect the host side solution fields.
  */

  profilerStart(__func__);

  CommKey split_key = {param->split_grid[0], param->split_grid[1], param->split_grid[2], param->split_grid[3]};
  int num_sub_partition = quda::product(split_key);

  if (!split_key.is_valid()) {
    errorQuda("split_key = [%d,%d,%d,%d] is not valid.\n", split_key[0], split_key[1], split_key[2], split_key[3]);
  }

  if (num_sub_partition == 1) { // In this case we don't split the grid.

    for (int n = 0; n < param->num_src; n++) { op(_hp_x[n], _hp_b[n], param, args...); }

  } else {

    profileInvertMultiSrc.TPSTART(QUDA_PROFILE_TOTAL);
    profileInvertMultiSrc.TPSTART(QUDA_PROFILE_INIT);

    if (gauge_param == nullptr) { errorQuda("gauge_param == nullptr.\n"); }

    // Doing the sub-partition arithmatics
    if (param->num_src_per_sub_partition * num_sub_partition != param->num_src) {
      errorQuda("We need to have split_grid[0](=%d) * split_grid[1](=%d) * split_grid[2](=%d) * split_grid[3](=%d) * "
                "num_src_per_sub_partition(=%d) == num_src(=%d).",
                split_key[0], split_key[1], split_key[2], split_key[3], param->num_src_per_sub_partition, param->num_src);
    }

    // Determine if the color spinor field is using a 5d e/o preconditioning
    QudaPCType pc_type = QUDA_4D_PC;
    if (param->dslash_type == QUDA_DOMAIN_WALL_DSLASH) { pc_type = QUDA_5D_PC; }

    // Doesn't work for MG yet.
    if (param->inv_type_precondition == QUDA_MG_INVERTER) { errorQuda("Split Grid does NOT work with MG yet."); }

    checkInvertParam(param, _hp_x[0], _hp_b[0]);

    bool is_staggered;
    if (h_gauge) {
      is_staggered = false;
    } else if (milc_fatlinks) {
      is_staggered = true;
    } else {
      errorQuda("Both h_gauge and milc_fatlinks are null.");
      is_staggered = true; // to suppress compiler warning/error.
    }

    // Gauge fields/params
    GaugeFieldParam *gf_param = nullptr;
    GaugeField *in = nullptr;
    // Staggered gauge fields/params
    GaugeFieldParam *milc_fatlink_param = nullptr;
    GaugeFieldParam *milc_longlink_param = nullptr;
    GaugeField *milc_fatlink_field = nullptr;
    GaugeField *milc_longlink_field = nullptr;

    // set up the gauge field params.
    if (!is_staggered) { // not staggered
      gf_param = new GaugeFieldParam(h_gauge, *gauge_param);
      if (gf_param->order <= 4) { gf_param->ghostExchange = QUDA_GHOST_EXCHANGE_NO; }
      in = GaugeField::Create(*gf_param);
    } else { // staggered
      milc_fatlink_param = new GaugeFieldParam(milc_fatlinks, *gauge_param);
      if (milc_fatlink_param->order <= 4) { milc_fatlink_param->ghostExchange = QUDA_GHOST_EXCHANGE_NO; }
      milc_fatlink_field = GaugeField::Create(*milc_fatlink_param);
      milc_longlink_param = new GaugeFieldParam(milc_longlinks, *gauge_param);
      if (milc_longlink_param->order <= 4) { milc_longlink_param->ghostExchange = QUDA_GHOST_EXCHANGE_NO; }
      milc_longlink_field = GaugeField::Create(*milc_longlink_param);
    }

    // Create the temp host side helper fields, which are just wrappers of the input pointers.
    bool pc_solution
      = (param->solution_type == QUDA_MATPC_SOLUTION) || (param->solution_type == QUDA_MATPCDAG_MATPC_SOLUTION);

    const int *X = gauge_param->X;
    quda::CommKey field_dim = {X[0], X[1], X[2], X[3]};
    ColorSpinorParam cpuParam(_hp_b[0], *param, X, pc_solution, param->input_location);
    std::vector<ColorSpinorField *> _h_b(param->num_src);
    for (int i = 0; i < param->num_src; i++) {
      cpuParam.v = _hp_b[i];
      _h_b[i] = ColorSpinorField::Create(cpuParam);
    }

    cpuParam.location = param->output_location;
    std::vector<ColorSpinorField *> _h_x(param->num_src);
    for (int i = 0; i < param->num_src; i++) {
      cpuParam.v = _hp_x[i];
      _h_x[i] = ColorSpinorField::Create(cpuParam);
    }

    // Make the gauge param dimensions larger
    if (getVerbosity() >= QUDA_DEBUG_VERBOSE) {
      printfQuda("Spliting the grid into sub-partitions: (%2d,%2d,%2d,%2d) / (%2d,%2d,%2d,%2d).\n", comm_dim(0),
                 comm_dim(1), comm_dim(2), comm_dim(3), split_key[0], split_key[1], split_key[2], split_key[3]);
    }
    for (int d = 0; d < CommKey::n_dim; d++) {
      if (comm_dim(d) % split_key[d] != 0) {
        errorQuda("Split not possible: %2d %% %2d != 0.", comm_dim(d), split_key[d]);
      }
      if (!is_staggered) {
        gf_param->x[d] *= split_key[d];
        gf_param->pad *= split_key[d];
      } else {
        milc_fatlink_param->x[d] *= split_key[d];
        milc_fatlink_param->pad *= split_key[d];
        milc_longlink_param->x[d] *= split_key[d];
        milc_longlink_param->pad *= split_key[d];
      }
      gauge_param->X[d] *= split_key[d];
      gauge_param->ga_pad *= split_key[d];
    }

    // Deal with clover field
    quda::CloverField *input_clover = nullptr;
    quda::CloverField *collected_clover = nullptr;
    if (param->dslash_type == QUDA_CLOVER_WILSON_DSLASH || param->dslash_type == QUDA_TWISTED_CLOVER_DSLASH
        || param->dslash_type == QUDA_CLOVER_HASENBUSCH_TWIST_DSLASH) {
      if (h_clover || h_clovinv) {
        CloverFieldParam clover_param;
        clover_param.nDim = 4;
        clover_param.csw = param->clover_coeff;
        clover_param.twisted = param->dslash_type == QUDA_TWISTED_CLOVER_DSLASH;
        clover_param.mu2 = clover_param.twisted ? 4.0 * param->kappa * param->kappa * param->mu * param->mu : 0.0;
        clover_param.siteSubset = QUDA_FULL_SITE_SUBSET;
        for (int d = 0; d < 4; d++) { clover_param.x[d] = field_dim[d]; }
        clover_param.pad = param->cl_pad;
        clover_param.create = QUDA_REFERENCE_FIELD_CREATE;
        clover_param.norm = nullptr;
        clover_param.invNorm = nullptr;
        clover_param.setPrecision(param->clover_cpu_prec);
        clover_param.direct = h_clover ? true : false;
        clover_param.inverse = h_clovinv ? true : false;
        clover_param.clover = h_clover;
        clover_param.cloverInv = h_clovinv;
        clover_param.order = param->clover_order;
        clover_param.location = param->clover_location;

        input_clover = CloverField::Create(clover_param);

        for (int d = 0; d < CommKey::n_dim; d++) { clover_param.x[d] *= split_key[d]; }
        clover_param.create = QUDA_NULL_FIELD_CREATE;
        collected_clover = CloverField::Create(clover_param);

        std::vector<quda::CloverField *> v_c(1);
        v_c[0] = input_clover;
        quda::split_field(*collected_clover, v_c, split_key); // Clover uses 4d even-odd preconditioning.
      }
    }

    quda::GaugeField *collected_gauge = nullptr;
    quda::GaugeField *collected_milc_fatlink_field = nullptr;
    quda::GaugeField *collected_milc_longlink_field = nullptr;

    if (!is_staggered) {
      gf_param->create = QUDA_NULL_FIELD_CREATE;
      collected_gauge = new quda::cpuGaugeField(*gf_param);
      std::vector<quda::GaugeField *> v_g(1);
      v_g[0] = in;
      quda::split_field(*collected_gauge, v_g, split_key);
    } else {
      milc_fatlink_param->create = QUDA_NULL_FIELD_CREATE;
      milc_longlink_param->create = QUDA_NULL_FIELD_CREATE;
      collected_milc_fatlink_field = new quda::cpuGaugeField(*milc_fatlink_param);
      collected_milc_longlink_field = new quda::cpuGaugeField(*milc_longlink_param);
      std::vector<quda::GaugeField *> v_g(1);
      v_g[0] = milc_fatlink_field;
      quda::split_field(*collected_milc_fatlink_field, v_g, split_key);
      v_g[0] = milc_longlink_field;
      quda::split_field(*collected_milc_longlink_field, v_g, split_key);
    }

    profileInvertMultiSrc.TPSTOP(QUDA_PROFILE_INIT);
    profileInvertMultiSrc.TPSTART(QUDA_PROFILE_PREAMBLE);

    comm_barrier();

    // Split input fermion field
    quda::ColorSpinorParam cpu_cs_param_split(*_h_x[0]);
    for (int d = 0; d < CommKey::n_dim; d++) { cpu_cs_param_split.x[d] *= split_key[d]; }
    std::vector<quda::ColorSpinorField *> _collect_b(param->num_src_per_sub_partition, nullptr);
    std::vector<quda::ColorSpinorField *> _collect_x(param->num_src_per_sub_partition, nullptr);
    for (int n = 0; n < param->num_src_per_sub_partition; n++) {
      _collect_b[n] = new quda::cpuColorSpinorField(cpu_cs_param_split);
      _collect_x[n] = new quda::cpuColorSpinorField(cpu_cs_param_split);
      auto first = _h_b.begin() + n * num_sub_partition;
      auto last = _h_b.begin() + (n + 1) * num_sub_partition;
      std::vector<ColorSpinorField *> _v_b(first, last);
      split_field(*_collect_b[n], _v_b, split_key, pc_type);
    }
    comm_barrier();

    push_communicator(split_key);
    updateR();
    comm_barrier();

    profileInvertMultiSrc.TPSTOP(QUDA_PROFILE_PREAMBLE);
    profileInvertMultiSrc.TPSTOP(QUDA_PROFILE_TOTAL);

    // Load gauge field after pushing the split communicator so the comm buffers, etc are setup according to
    // the split topology.
    if (getVerbosity() >= QUDA_DEBUG_VERBOSE) { printfQuda("Split grid loading gauge field...\n"); }
    if (!is_staggered) {
      loadGaugeQuda(collected_gauge->Gauge_p(), gauge_param);
    } else {
      // freeGaugeQuda();
      loadFatLongGaugeQuda(param, gauge_param, collected_milc_fatlink_field->Gauge_p(),
                           collected_milc_longlink_field->Gauge_p());
    }
    if (getVerbosity() >= QUDA_DEBUG_VERBOSE) { printfQuda("Split grid loaded gauge field...\n"); }

    if (param->dslash_type == QUDA_CLOVER_WILSON_DSLASH || param->dslash_type == QUDA_TWISTED_CLOVER_DSLASH
        || param->dslash_type == QUDA_CLOVER_HASENBUSCH_TWIST_DSLASH) {
      if (getVerbosity() >= QUDA_DEBUG_VERBOSE) { printfQuda("Split grid loading clover field...\n"); }
      if (collected_clover) {
        loadCloverQuda(collected_clover->V(false), collected_clover->V(true), param);
      } else {
        loadCloverQuda(nullptr, nullptr, param);
      }
      if (getVerbosity() >= QUDA_DEBUG_VERBOSE) { printfQuda("Split grid loaded clover field...\n"); }
    }

    for (int n = 0; n < param->num_src_per_sub_partition; n++) {
      op(_collect_x[n]->V(), _collect_b[n]->V(), param, args...);
    }

    profileInvertMultiSrc.TPSTART(QUDA_PROFILE_TOTAL);
    profileInvertMultiSrc.TPSTART(QUDA_PROFILE_EPILOGUE);
    push_communicator(default_comm_key);
    updateR();
    comm_barrier();

    for (int d = 0; d < CommKey::n_dim; d++) {
      gauge_param->X[d] /= split_key[d];
      gauge_param->ga_pad /= split_key[d];
    }

    for (int n = 0; n < param->num_src_per_sub_partition; n++) {
      auto first = _h_x.begin() + n * num_sub_partition;
      auto last = _h_x.begin() + (n + 1) * num_sub_partition;
      std::vector<ColorSpinorField *> _v_x(first, last);
      join_field(_v_x, *_collect_x[n], split_key, pc_type);
    }

    for (auto p : _collect_b) { delete p; }
    for (auto p : _collect_x) { delete p; }

    for (auto p : _h_x) { delete p; }
    for (auto p : _h_b) { delete p; }

    if (!is_staggered) {
      delete in;
      delete collected_gauge;
    } else {
      delete milc_fatlink_field;
      delete milc_longlink_field;
      delete collected_milc_fatlink_field;
      delete collected_milc_longlink_field;
    }

    if (input_clover) { delete input_clover; }
    if (collected_clover) { delete collected_clover; }

    profileInvertMultiSrc.TPSTOP(QUDA_PROFILE_EPILOGUE);
    profileInvertMultiSrc.TPSTOP(QUDA_PROFILE_TOTAL);

    // Restore the gauge field
    if (!is_staggered) {
      loadGaugeQuda(h_gauge, gauge_param);
    } else {
      freeGaugeQuda();
      loadFatLongGaugeQuda(param, gauge_param, milc_fatlinks, milc_longlinks);
    }

    if (param->dslash_type == QUDA_CLOVER_WILSON_DSLASH || param->dslash_type == QUDA_TWISTED_CLOVER_DSLASH) {
      loadCloverQuda(h_clover, h_clovinv, param);
    }
  }

  profilerStop(__func__);
}

void invertMultiSrcQuda(void **_hp_x, void **_hp_b, QudaInvertParam *param, void *h_gauge, QudaGaugeParam *gauge_param)
{
  auto op = [](void *_x, void *_b, QudaInvertParam *param) { invertQuda(_x, _b, param); };
  callMultiSrcQuda(_hp_x, _hp_b, param, h_gauge, nullptr, nullptr, gauge_param, nullptr, nullptr, op);
}

void invertMultiSrcStaggeredQuda(void **_hp_x, void **_hp_b, QudaInvertParam *param, void *milc_fatlinks,
                                 void *milc_longlinks, QudaGaugeParam *gauge_param)
{
  auto op = [](void *_x, void *_b, QudaInvertParam *param) { invertQuda(_x, _b, param); };
  callMultiSrcQuda(_hp_x, _hp_b, param, nullptr, milc_fatlinks, milc_longlinks, gauge_param, nullptr, nullptr, op);
}

void invertMultiSrcCloverQuda(void **_hp_x, void **_hp_b, QudaInvertParam *param, void *h_gauge,
                              QudaGaugeParam *gauge_param, void *h_clover, void *h_clovinv)
{
  auto op = [](void *_x, void *_b, QudaInvertParam *param) { invertQuda(_x, _b, param); };
  callMultiSrcQuda(_hp_x, _hp_b, param, h_gauge, nullptr, nullptr, gauge_param, h_clover, h_clovinv, op);
}

void dslashMultiSrcQuda(void **_hp_x, void **_hp_b, QudaInvertParam *param, QudaParity parity, void *h_gauge,
                        QudaGaugeParam *gauge_param)
{
  auto op = [](void *_x, void *_b, QudaInvertParam *param, QudaParity parity) { dslashQuda(_x, _b, param, parity); };
  callMultiSrcQuda(_hp_x, _hp_b, param, h_gauge, nullptr, nullptr, gauge_param, nullptr, nullptr, op, parity);
}

void dslashMultiSrcStaggeredQuda(void **_hp_x, void **_hp_b, QudaInvertParam *param, QudaParity parity,
                                 void *milc_fatlinks, void *milc_longlinks, QudaGaugeParam *gauge_param)
{
  auto op = [](void *_x, void *_b, QudaInvertParam *param, QudaParity parity) { dslashQuda(_x, _b, param, parity); };
  callMultiSrcQuda(_hp_x, _hp_b, param, nullptr, milc_fatlinks, milc_longlinks, gauge_param, nullptr, nullptr, op,
                   parity);
}

void dslashMultiSrcCloverQuda(void **_hp_x, void **_hp_b, QudaInvertParam *param, QudaParity parity, void *h_gauge,
                              QudaGaugeParam *gauge_param, void *h_clover, void *h_clovinv)
{
  auto op = [](void *_x, void *_b, QudaInvertParam *param, QudaParity parity) { dslashQuda(_x, _b, param, parity); };
  callMultiSrcQuda(_hp_x, _hp_b, param, h_gauge, nullptr, nullptr, gauge_param, h_clover, h_clovinv, op, parity);
}

/*!
 * Generic version of the multi-shift solver. Should work for
 * most fermions. Note that offset[0] is not folded into the mass parameter.
 *
 * For Wilson-type fermions, the solution_type must be MATDAG_MAT or MATPCDAG_MATPC,
 * and solve_type must be NORMOP or NORMOP_PC. The solution and solve
 * preconditioning have to match.
 *
 * For Staggered-type fermions, the solution_type must be MATPC, and the
 * solve type must be DIRECT_PC. This difference in convention is because
 * preconditioned staggered operator is normal, unlike with Wilson-type fermions.
 */
void invertMultiShiftQuda(void **_hp_x, void *_hp_b, QudaInvertParam *param)
{
  profilerStart(__func__);

  profileMulti.TPSTART(QUDA_PROFILE_TOTAL);
  profileMulti.TPSTART(QUDA_PROFILE_INIT);

  if (!initialized) errorQuda("QUDA not initialized");

  checkInvertParam(param, _hp_x[0], _hp_b);

  // check the gauge fields have been created
  checkGauge(param);

  if (param->num_offset > QUDA_MAX_MULTI_SHIFT)
    errorQuda("Number of shifts %d requested greater than QUDA_MAX_MULTI_SHIFT %d", param->num_offset,
              QUDA_MAX_MULTI_SHIFT);

  pushVerbosity(param->verbosity);

  bool pc_solution = (param->solution_type == QUDA_MATPC_SOLUTION) || (param->solution_type == QUDA_MATPCDAG_MATPC_SOLUTION);
  bool pc_solve = (param->solve_type == QUDA_DIRECT_PC_SOLVE) || (param->solve_type == QUDA_NORMOP_PC_SOLVE);
  bool mat_solution = (param->solution_type == QUDA_MAT_SOLUTION) || (param->solution_type ==  QUDA_MATPC_SOLUTION);
  bool direct_solve = (param->solve_type == QUDA_DIRECT_SOLVE) || (param->solve_type == QUDA_DIRECT_PC_SOLVE);

  if (param->dslash_type == QUDA_ASQTAD_DSLASH ||
      param->dslash_type == QUDA_STAGGERED_DSLASH) {

    if (param->solution_type != QUDA_MATPC_SOLUTION) {
      errorQuda("For Staggered-type fermions, multi-shift solver only suports MATPC solution type");
    }

    if (param->solve_type != QUDA_DIRECT_PC_SOLVE) {
      errorQuda("For Staggered-type fermions, multi-shift solver only supports DIRECT_PC solve types");
    }

  } else { // Wilson type

    if (mat_solution) {
      errorQuda("For Wilson-type fermions, multi-shift solver does not support MAT or MATPC solution types");
    }
    if (direct_solve) {
      errorQuda("For Wilson-type fermions, multi-shift solver does not support DIRECT or DIRECT_PC solve types");
    }
    if (pc_solution & !pc_solve) {
      errorQuda("For Wilson-type fermions, preconditioned (PC) solution_type requires a PC solve_type");
    }
    if (!pc_solution & pc_solve) {
      errorQuda("For Wilson-type fermions, in multi-shift solver, a preconditioned (PC) solve_type requires a PC solution_type");
    }
  }

  // Timing and FLOP counters
  param->secs = 0;
  param->gflops = 0;
  param->iter = 0;

  for (int i=0; i<param->num_offset-1; i++) {
    for (int j=i+1; j<param->num_offset; j++) {
      if (param->offset[i] > param->offset[j])
        errorQuda("Offsets must be ordered from smallest to largest");
    }
  }

  // Host pointers for x, take a copy of the input host pointers
  void** hp_x;
  hp_x = new void* [ param->num_offset ];

  void* hp_b = _hp_b;
  for(int i=0;i < param->num_offset;i++){
    hp_x[i] = _hp_x[i];
  }

  // Create the matrix.
  // The way this works is that createDirac will create 'd' and 'dSloppy'
  // which are global. We then grab these with references...
  //
  // Balint: Isn't there a nice construction pattern we could use here? This is
  // expedient but yucky.
  //  DiracParam diracParam;
  if (param->dslash_type == QUDA_ASQTAD_DSLASH ||
      param->dslash_type == QUDA_STAGGERED_DSLASH){
    param->mass = sqrt(param->offset[0]/4);
  }

  Dirac *d = nullptr;
  Dirac *dSloppy = nullptr;
  Dirac *dPre = nullptr;
  Dirac *dRefine = nullptr;

  // Create the dirac operator and a sloppy, precon, and refine.
  createDiracWithRefine(d, dSloppy, dPre, dRefine, *param, pc_solve);
  Dirac &dirac = *d;
  Dirac &diracSloppy = *dSloppy;


  cudaColorSpinorField *b = nullptr;   // Cuda RHS
  std::vector<ColorSpinorField*> x;  // Cuda Solutions
  x.resize(param->num_offset);
  std::vector<ColorSpinorField*> p;
  std::unique_ptr<double[]> r2_old(new double[param->num_offset]);

  // Grab the dimension array of the input gauge field.
  const int *X = ( param->dslash_type == QUDA_ASQTAD_DSLASH ) ?
    gaugeFatPrecise->X() : gaugePrecise->X();

  // This creates a ColorSpinorParam struct, from the host data
  // pointer, the definitions in param, the dimensions X, and whether
  // the solution is on a checkerboard instruction or not. These can
  // then be used as 'instructions' to create the actual
  // ColorSpinorField
  ColorSpinorParam cpuParam(hp_b, *param, X, pc_solution, param->input_location);
  ColorSpinorField *h_b = ColorSpinorField::Create(cpuParam);

  std::vector<ColorSpinorField*> h_x;
  h_x.resize(param->num_offset);

  cpuParam.location = param->output_location;
  for(int i=0; i < param->num_offset; i++) {
    cpuParam.v = hp_x[i];
    h_x[i] = ColorSpinorField::Create(cpuParam);
  }

  profileMulti.TPSTOP(QUDA_PROFILE_INIT);
  profileMulti.TPSTART(QUDA_PROFILE_H2D);
  // Now I need a colorSpinorParam for the device
  ColorSpinorParam cudaParam(cpuParam, *param);
  // This setting will download a host vector
  cudaParam.create = QUDA_COPY_FIELD_CREATE;
  cudaParam.location = QUDA_CUDA_FIELD_LOCATION;
  b = new cudaColorSpinorField(*h_b, cudaParam); // Creates b and downloads h_b to it
  profileMulti.TPSTOP(QUDA_PROFILE_H2D);

  profileMulti.TPSTART(QUDA_PROFILE_INIT);
  // Create the solution fields filled with zero
  cudaParam.create = QUDA_ZERO_FIELD_CREATE;

  // now check if we need to invalidate the solutionResident vectors
  bool invalidate = false;
  for (auto v : solutionResident) {
    if (cudaParam.Precision() != v->Precision()) {
      invalidate = true;
      break;
    }
  }

  if (invalidate) {
    for (auto v : solutionResident) delete v;
    solutionResident.clear();
  }

  // grow resident solutions to be big enough
  for (int i=solutionResident.size(); i < param->num_offset; i++) {
    if (getVerbosity() >= QUDA_DEBUG_VERBOSE) printfQuda("Adding vector %d to solutionsResident\n", i);
    solutionResident.push_back(new cudaColorSpinorField(cudaParam));
  }
  for (int i=0; i < param->num_offset; i++) x[i] = solutionResident[i];
  profileMulti.TPSTOP(QUDA_PROFILE_INIT);

  profileMulti.TPSTART(QUDA_PROFILE_PREAMBLE);

  // Check source norms
  double nb = blas::norm2(*b);
  if (nb==0.0) errorQuda("Source has zero norm");

  if(getVerbosity() >= QUDA_VERBOSE ) {
    double nh_b = blas::norm2(*h_b);
    printfQuda("Source: CPU = %g, CUDA copy = %g\n", nh_b, nb);
  }

  // rescale the source vector to help prevent the onset of underflow
  if (param->solver_normalization == QUDA_SOURCE_NORMALIZATION) {
    blas::ax(1.0/sqrt(nb), *b);
  }

  // backup shifts
  double unscaled_shifts[QUDA_MAX_MULTI_SHIFT];
  for (int i = 0; i < param->num_offset; i++) { unscaled_shifts[i] = param->offset[i]; }

  // rescale
  massRescale(*b, *param, true);
  profileMulti.TPSTOP(QUDA_PROFILE_PREAMBLE);

  DiracMatrix *m, *mSloppy;

  if (param->dslash_type == QUDA_ASQTAD_DSLASH ||
      param->dslash_type == QUDA_STAGGERED_DSLASH) {
    m = new DiracM(dirac);
    mSloppy = new DiracM(diracSloppy);
  } else {
    m = new DiracMdagM(dirac);
    mSloppy = new DiracMdagM(diracSloppy);
  }

  SolverParam solverParam(*param);
  {
    MultiShiftCG cg_m(*m, *mSloppy, solverParam, profileMulti);
    cg_m(x, *b, p, r2_old.get());
  }
  solverParam.updateInvertParam(*param);

  delete m;
  delete mSloppy;

  if (param->compute_true_res) {
    // check each shift has the desired tolerance and use sequential CG to refine
    profileMulti.TPSTART(QUDA_PROFILE_INIT);
    cudaParam.create = QUDA_ZERO_FIELD_CREATE;
    cudaColorSpinorField r(*b, cudaParam);
    profileMulti.TPSTOP(QUDA_PROFILE_INIT);
    QudaInvertParam refineparam = *param;
    refineparam.cuda_prec_sloppy = param->cuda_prec_refinement_sloppy;
    Dirac &dirac = *d;
    Dirac &diracSloppy = *dRefine;

#define REFINE_INCREASING_MASS
#ifdef REFINE_INCREASING_MASS
    for(int i=0; i < param->num_offset; i++) {
#else
    for(int i=param->num_offset-1; i >= 0; i--) {
#endif
      double rsd_hq = param->residual_type & QUDA_HEAVY_QUARK_RESIDUAL ?
	param->true_res_hq_offset[i] : 0;
      double tol_hq = param->residual_type & QUDA_HEAVY_QUARK_RESIDUAL ?
	param->tol_hq_offset[i] : 0;

      /*
	In the case where the shifted systems have zero tolerance
	specified, we refine these systems until either the limit of
	precision is reached (prec_tol) or until the tolerance reaches
	the iterated residual tolerance of the previous multi-shift
	solver (iter_res_offset[i]), which ever is greater.
      */
      const double prec_tol = std::pow(10.,(-2*(int)param->cuda_prec+4)); // implicit refinment limit of 1e-12
      const double iter_tol = (param->iter_res_offset[i] < prec_tol ? prec_tol : (param->iter_res_offset[i] *1.1));
      const double refine_tol = (param->tol_offset[i] == 0.0 ? iter_tol : param->tol_offset[i]);
      // refine if either L2 or heavy quark residual tolerances have not been met, only if desired residual is > 0
      if (param->true_res_offset[i] > refine_tol || rsd_hq > tol_hq) {
	if (getVerbosity() >= QUDA_SUMMARIZE)
	  printfQuda("Refining shift %d: L2 residual %e / %e, heavy quark %e / %e (actual / requested)\n",
		     i, param->true_res_offset[i], param->tol_offset[i], rsd_hq, tol_hq);

        // for staggered the shift is just a change in mass term (FIXME: for twisted mass also)
        if (param->dslash_type == QUDA_ASQTAD_DSLASH ||
            param->dslash_type == QUDA_STAGGERED_DSLASH) {
          dirac.setMass(sqrt(param->offset[i]/4));
          diracSloppy.setMass(sqrt(param->offset[i]/4));
        }

        DiracMatrix *m, *mSloppy;

        if (param->dslash_type == QUDA_ASQTAD_DSLASH ||
            param->dslash_type == QUDA_STAGGERED_DSLASH) {
          m = new DiracM(dirac);
          mSloppy = new DiracM(diracSloppy);
        } else {
          m = new DiracMdagM(dirac);
          mSloppy = new DiracMdagM(diracSloppy);
        }

        // need to curry in the shift if we are not doing staggered
        if (param->dslash_type != QUDA_ASQTAD_DSLASH && param->dslash_type != QUDA_STAGGERED_DSLASH) {
          m->shift = param->offset[i];
          mSloppy->shift = param->offset[i];
        }

        if (false) { // experimenting with Minimum residual extrapolation
                     // only perform MRE using current and previously refined solutions
#ifdef REFINE_INCREASING_MASS
	  const int nRefine = i+1;
#else
	  const int nRefine = param->num_offset - i + 1;
#endif

          std::vector<ColorSpinorField *> q;
          q.resize(nRefine);
          std::vector<ColorSpinorField *> z;
          z.resize(nRefine);
          cudaParam.create = QUDA_NULL_FIELD_CREATE;
          cudaColorSpinorField tmp(cudaParam);

          for (int j = 0; j < nRefine; j++) {
            q[j] = new cudaColorSpinorField(cudaParam);
            z[j] = new cudaColorSpinorField(cudaParam);
          }

          *z[0] = *x[0]; // zero solution already solved
#ifdef REFINE_INCREASING_MASS
	  for (int j=1; j<nRefine; j++) *z[j] = *x[j];
#else
	  for (int j=1; j<nRefine; j++) *z[j] = *x[param->num_offset-j];
#endif

          bool orthogonal = true;
          bool apply_mat = true;
          bool hermitian = true;
	  MinResExt mre(*m, orthogonal, apply_mat, hermitian, profileMulti);
	  blas::copy(tmp, *b);
	  mre(*x[i], tmp, z, q);

	  for(int j=0; j < nRefine; j++) {
	    delete q[j];
	    delete z[j];
	  }
        }

        SolverParam solverParam(refineparam);
        solverParam.iter = 0;
        solverParam.use_init_guess = QUDA_USE_INIT_GUESS_YES;
        solverParam.tol = (param->tol_offset[i] > 0.0 ? param->tol_offset[i] : iter_tol); // set L2 tolerance
        solverParam.tol_hq = param->tol_hq_offset[i];                                     // set heavy quark tolerance
        solverParam.delta = param->reliable_delta_refinement;

        {
          CG cg(*m, *mSloppy, *mSloppy, *mSloppy, solverParam, profileMulti);
          if (i==0)
            cg(*x[i], *b, p[i], r2_old[i]);
          else
            cg(*x[i], *b);
        }

        solverParam.true_res_offset[i] = solverParam.true_res;
        solverParam.true_res_hq_offset[i] = solverParam.true_res_hq;
        solverParam.updateInvertParam(*param,i);

        if (param->dslash_type == QUDA_ASQTAD_DSLASH ||
            param->dslash_type == QUDA_STAGGERED_DSLASH) {
          dirac.setMass(sqrt(param->offset[0]/4)); // restore just in case
          diracSloppy.setMass(sqrt(param->offset[0]/4)); // restore just in case
        }

        delete m;
        delete mSloppy;
      }
    }
  }

  // restore shifts
  for(int i=0; i < param->num_offset; i++) {
    param->offset[i] = unscaled_shifts[i];
  }

  profileMulti.TPSTART(QUDA_PROFILE_D2H);

  if (param->compute_action) {
    Complex action(0);
    for (int i=0; i<param->num_offset; i++) action += param->residue[i] * blas::cDotProduct(*b, *x[i]);
    param->action[0] = action.real();
    param->action[1] = action.imag();
  }

  for(int i=0; i < param->num_offset; i++) {
    if (param->solver_normalization == QUDA_SOURCE_NORMALIZATION) { // rescale the solution
      blas::ax(sqrt(nb), *x[i]);
    }

    if (getVerbosity() >= QUDA_VERBOSE){
      double nx = blas::norm2(*x[i]);
      printfQuda("Solution %d = %g\n", i, nx);
    }

    if (!param->make_resident_solution) *h_x[i] = *x[i];
  }
  profileMulti.TPSTOP(QUDA_PROFILE_D2H);

  profileMulti.TPSTART(QUDA_PROFILE_EPILOGUE);

  if (!param->make_resident_solution) {
    for (auto v: solutionResident) if (v) delete v;
    solutionResident.clear();
  }

  profileMulti.TPSTOP(QUDA_PROFILE_EPILOGUE);

  profileMulti.TPSTART(QUDA_PROFILE_FREE);
  for(int i=0; i < param->num_offset; i++){
    delete h_x[i];
    //if (!param->make_resident_solution) delete x[i];
  }

  delete h_b;
  delete b;

  delete [] hp_x;

  delete d;
  delete dSloppy;
  delete dPre;
  delete dRefine;
  for (auto& pp : p) delete pp;

  profileMulti.TPSTOP(QUDA_PROFILE_FREE);

  popVerbosity();

  // cache is written out even if a long benchmarking job gets interrupted
  saveTuneCache();

  profileMulti.TPSTOP(QUDA_PROFILE_TOTAL);

  profilerStop(__func__);
}

void computeKSLinkQuda(void* fatlink, void* longlink, void* ulink, void* inlink, double *path_coeff, QudaGaugeParam *param)
{
  profileFatLink.TPSTART(QUDA_PROFILE_TOTAL);
  profileFatLink.TPSTART(QUDA_PROFILE_INIT);

  checkGaugeParam(param);

  if (ulink) {
    const double unitarize_eps = 1e-14;
    const double max_error = 1e-10;
    const int reunit_allow_svd = 1;
    const int reunit_svd_only  = 0;
    const double svd_rel_error = 1e-6;
    const double svd_abs_error = 1e-6;
    quda::setUnitarizeLinksConstants(unitarize_eps, max_error, reunit_allow_svd, reunit_svd_only,
				     svd_rel_error, svd_abs_error);
  }

  GaugeFieldParam gParam(fatlink, *param, QUDA_GENERAL_LINKS);
  cpuGaugeField cpuFatLink(gParam);   // create the host fatlink
  gParam.gauge = longlink;
  cpuGaugeField cpuLongLink(gParam);  // create the host longlink
  gParam.gauge = ulink;
  cpuGaugeField cpuUnitarizedLink(gParam);
  gParam.link_type = param->type;
  gParam.gauge     = inlink;
  cpuGaugeField cpuInLink(gParam);    // create the host sitelink

  // create the device fields
  gParam.reconstruct = param->reconstruct;
  gParam.setPrecision(param->cuda_prec, true);
  gParam.create      = QUDA_NULL_FIELD_CREATE;
  cudaGaugeField *cudaInLink = new cudaGaugeField(gParam);

  profileFatLink.TPSTOP(QUDA_PROFILE_INIT);

  profileFatLink.TPSTART(QUDA_PROFILE_H2D);
  cudaInLink->loadCPUField(cpuInLink);
  profileFatLink.TPSTOP(QUDA_PROFILE_H2D);

  cudaGaugeField *cudaInLinkEx = createExtendedGauge(*cudaInLink, R, profileFatLink);

  profileFatLink.TPSTART(QUDA_PROFILE_FREE);
  delete cudaInLink;
  profileFatLink.TPSTOP(QUDA_PROFILE_FREE);

  gParam.create = QUDA_ZERO_FIELD_CREATE;
  gParam.link_type = QUDA_GENERAL_LINKS;
  gParam.reconstruct = QUDA_RECONSTRUCT_NO;
  gParam.setPrecision(param->cuda_prec, true);
  gParam.ghostExchange = QUDA_GHOST_EXCHANGE_NO;
  cudaGaugeField *cudaFatLink = new cudaGaugeField(gParam);
  cudaGaugeField *cudaUnitarizedLink = ulink ? new cudaGaugeField(gParam) : nullptr;
  cudaGaugeField *cudaLongLink = longlink ? new cudaGaugeField(gParam) : nullptr;

  profileFatLink.TPSTART(QUDA_PROFILE_COMPUTE);
  fatLongKSLink(cudaFatLink, cudaLongLink, *cudaInLinkEx, path_coeff);
  profileFatLink.TPSTOP(QUDA_PROFILE_COMPUTE);

  if (ulink) {
    profileFatLink.TPSTART(QUDA_PROFILE_COMPUTE);
    *num_failures_h = 0;
    quda::unitarizeLinks(*cudaUnitarizedLink, *cudaFatLink, num_failures_d); // unitarize on the gpu
    if (*num_failures_h>0) errorQuda("Error in unitarization component of the hisq fattening: %d failures\n", *num_failures_h);
    profileFatLink.TPSTOP(QUDA_PROFILE_COMPUTE);
  }

  profileFatLink.TPSTART(QUDA_PROFILE_D2H);
  if (ulink) cudaUnitarizedLink->saveCPUField(cpuUnitarizedLink);
  if (fatlink) cudaFatLink->saveCPUField(cpuFatLink);
  if (longlink) cudaLongLink->saveCPUField(cpuLongLink);
  profileFatLink.TPSTOP(QUDA_PROFILE_D2H);

  profileFatLink.TPSTART(QUDA_PROFILE_FREE);
  delete cudaFatLink;
  if (longlink) delete cudaLongLink;
  if (ulink) delete cudaUnitarizedLink;
  delete cudaInLinkEx;
  profileFatLink.TPSTOP(QUDA_PROFILE_FREE);

  profileFatLink.TPSTOP(QUDA_PROFILE_TOTAL);
}

int computeGaugeForceQuda(void* mom, void* siteLink,  int*** input_path_buf, int* path_length,
			  double* loop_coeff, int num_paths, int max_length, double eb3, QudaGaugeParam* qudaGaugeParam)
{
  profileGaugeForce.TPSTART(QUDA_PROFILE_TOTAL);
  profileGaugeForce.TPSTART(QUDA_PROFILE_INIT);

  checkGaugeParam(qudaGaugeParam);

  GaugeFieldParam gParam(siteLink, *qudaGaugeParam);
  gParam.site_offset = qudaGaugeParam->gauge_offset;
  gParam.site_size = qudaGaugeParam->site_size;
  cpuGaugeField *cpuSiteLink = (!qudaGaugeParam->use_resident_gauge) ? new cpuGaugeField(gParam) : nullptr;

  cudaGaugeField* cudaSiteLink = nullptr;

  if (qudaGaugeParam->use_resident_gauge) {
    if (!gaugePrecise) errorQuda("No resident gauge field to use");
    cudaSiteLink = gaugePrecise;
  } else {
    gParam.create = QUDA_NULL_FIELD_CREATE;
    gParam.reconstruct = qudaGaugeParam->reconstruct;
    gParam.setPrecision(qudaGaugeParam->cuda_prec, true);

    cudaSiteLink = new cudaGaugeField(gParam);
    profileGaugeForce.TPSTOP(QUDA_PROFILE_INIT);

    profileGaugeForce.TPSTART(QUDA_PROFILE_H2D);
    cudaSiteLink->loadCPUField(*cpuSiteLink);
    profileGaugeForce.TPSTOP(QUDA_PROFILE_H2D);

    profileGaugeForce.TPSTART(QUDA_PROFILE_INIT);
  }

  GaugeFieldParam gParamMom(mom, *qudaGaugeParam, QUDA_ASQTAD_MOM_LINKS);
  if (gParamMom.order == QUDA_TIFR_GAUGE_ORDER || gParamMom.order == QUDA_TIFR_PADDED_GAUGE_ORDER)
    gParamMom.reconstruct = QUDA_RECONSTRUCT_NO;
  else
    gParamMom.reconstruct = QUDA_RECONSTRUCT_10;

  gParamMom.site_offset = qudaGaugeParam->mom_offset;
  gParamMom.site_size = qudaGaugeParam->site_size;
  cpuGaugeField* cpuMom = (!qudaGaugeParam->use_resident_mom) ? new cpuGaugeField(gParamMom) : nullptr;

  cudaGaugeField* cudaMom = nullptr;
  if (qudaGaugeParam->use_resident_mom) {
    if (!momResident) errorQuda("No resident momentum field to use");
    cudaMom = momResident;
    if (qudaGaugeParam->overwrite_mom) cudaMom->zero();
    profileGaugeForce.TPSTOP(QUDA_PROFILE_INIT);
  } else {
    gParamMom.create = qudaGaugeParam->overwrite_mom ? QUDA_ZERO_FIELD_CREATE : QUDA_NULL_FIELD_CREATE;
    gParamMom.reconstruct = QUDA_RECONSTRUCT_10;
    gParamMom.link_type = QUDA_ASQTAD_MOM_LINKS;
    gParamMom.setPrecision(qudaGaugeParam->cuda_prec, true);
    gParamMom.create = QUDA_ZERO_FIELD_CREATE;
    cudaMom = new cudaGaugeField(gParamMom);
    profileGaugeForce.TPSTOP(QUDA_PROFILE_INIT);
    if (!qudaGaugeParam->overwrite_mom) {
      profileGaugeForce.TPSTART(QUDA_PROFILE_H2D);
      cudaMom->loadCPUField(*cpuMom);
      profileGaugeForce.TPSTOP(QUDA_PROFILE_H2D);
    }
  }

  cudaGaugeField *cudaGauge = createExtendedGauge(*cudaSiteLink, R, profileGaugeForce);
  // apply / remove phase as appropriate
  if (cudaGauge->StaggeredPhaseApplied()) cudaGauge->removeStaggeredPhase();

  // actually do the computation
  profileGaugeForce.TPSTART(QUDA_PROFILE_COMPUTE);
  if (!forceMonitor()) {
    gaugeForce(*cudaMom, *cudaGauge, eb3, input_path_buf,  path_length, loop_coeff, num_paths, max_length);
  } else {
    // if we are monitoring the force, separate the force computation from the momentum update
    GaugeFieldParam gParam(*cudaMom);
    gParam.create = QUDA_ZERO_FIELD_CREATE;
    GaugeField *force = GaugeField::Create(gParam);
    gaugeForce(*force, *cudaGauge, 1.0, input_path_buf,  path_length, loop_coeff, num_paths, max_length);
    updateMomentum(*cudaMom, eb3, *force, "gauge");
    delete force;
  }
  profileGaugeForce.TPSTOP(QUDA_PROFILE_COMPUTE);

  if (qudaGaugeParam->return_result_mom) {
    profileGaugeForce.TPSTART(QUDA_PROFILE_D2H);
    cudaMom->saveCPUField(*cpuMom);
    profileGaugeForce.TPSTOP(QUDA_PROFILE_D2H);
  }

  profileGaugeForce.TPSTART(QUDA_PROFILE_FREE);
  if (qudaGaugeParam->make_resident_gauge) {
    if (gaugePrecise && gaugePrecise != cudaSiteLink) delete gaugePrecise;
    gaugePrecise = cudaSiteLink;
  } else {
    delete cudaSiteLink;
  }

  if (qudaGaugeParam->make_resident_mom) {
    if (momResident && momResident != cudaMom) delete momResident;
    momResident = cudaMom;
  } else {
    delete cudaMom;
  }

  if (cpuSiteLink) delete cpuSiteLink;
  if (cpuMom) delete cpuMom;

  if (qudaGaugeParam->make_resident_gauge) {
    if (extendedGaugeResident) delete extendedGaugeResident;
    extendedGaugeResident = cudaGauge;
  } else {
    delete cudaGauge;
  }
  profileGaugeForce.TPSTOP(QUDA_PROFILE_FREE);

  profileGaugeForce.TPSTOP(QUDA_PROFILE_TOTAL);
  return 0;
}

void momResidentQuda(void *mom, QudaGaugeParam *param)
{
  profileGaugeForce.TPSTART(QUDA_PROFILE_TOTAL);
  profileGaugeForce.TPSTART(QUDA_PROFILE_INIT);

  checkGaugeParam(param);

  GaugeFieldParam gParamMom(mom, *param, QUDA_ASQTAD_MOM_LINKS);
  if (gParamMom.order == QUDA_TIFR_GAUGE_ORDER || gParamMom.order == QUDA_TIFR_PADDED_GAUGE_ORDER)
    gParamMom.reconstruct = QUDA_RECONSTRUCT_NO;
  else
    gParamMom.reconstruct = QUDA_RECONSTRUCT_10;
  gParamMom.site_offset = param->mom_offset;
  gParamMom.site_size = param->site_size;

  cpuGaugeField cpuMom(gParamMom);

  if (param->make_resident_mom && !param->return_result_mom) {
    if (momResident) delete momResident;

    gParamMom.create = QUDA_NULL_FIELD_CREATE;
    gParamMom.reconstruct = QUDA_RECONSTRUCT_10;
    gParamMom.link_type = QUDA_ASQTAD_MOM_LINKS;
    gParamMom.setPrecision(param->cuda_prec, true);
    gParamMom.create = QUDA_ZERO_FIELD_CREATE;
    momResident = new cudaGaugeField(gParamMom);
  } else if (param->return_result_mom && !param->make_resident_mom) {
    if (!momResident) errorQuda("No resident momentum to return");
  } else {
    errorQuda("Unexpected combination make_resident_mom = %d return_result_mom = %d", param->make_resident_mom,
              param->return_result_mom);
  }

  profileGaugeForce.TPSTOP(QUDA_PROFILE_INIT);

  if (param->make_resident_mom) {
    // we are downloading the momentum from the host
    profileGaugeForce.TPSTART(QUDA_PROFILE_H2D);
    momResident->loadCPUField(cpuMom);
    profileGaugeForce.TPSTOP(QUDA_PROFILE_H2D);
  } else if (param->return_result_mom) {
    // we are uploading the momentum to the host
    profileGaugeForce.TPSTART(QUDA_PROFILE_D2H);
    momResident->saveCPUField(cpuMom);
    profileGaugeForce.TPSTOP(QUDA_PROFILE_D2H);

    profileGaugeForce.TPSTART(QUDA_PROFILE_FREE);
    delete momResident;
    momResident = nullptr;
    profileGaugeForce.TPSTOP(QUDA_PROFILE_FREE);
  }

  profileGaugeForce.TPSTOP(QUDA_PROFILE_TOTAL);
}

void createCloverQuda(QudaInvertParam* invertParam)
{
  profileClover.TPSTART(QUDA_PROFILE_TOTAL);
  if (!cloverPrecise) errorQuda("Clover field not allocated");

  QudaReconstructType recon = (gaugePrecise->Reconstruct() == QUDA_RECONSTRUCT_8) ? QUDA_RECONSTRUCT_12 : gaugePrecise->Reconstruct();
  // for clover we optimize to only send depth 1 halos in y/z/t (FIXME - make work for x, make robust in general)
  int R[4];
  for (int d=0; d<4; d++) R[d] = (d==0 ? 2 : 1) * (redundant_comms || commDimPartitioned(d));
  cudaGaugeField *gauge = extendedGaugeResident ? extendedGaugeResident : createExtendedGauge(*gaugePrecise, R, profileClover, false, recon);

  profileClover.TPSTART(QUDA_PROFILE_INIT);
  // create the Fmunu field
  GaugeFieldParam tensorParam(gaugePrecise->X(), gauge->Precision(), QUDA_RECONSTRUCT_NO, 0, QUDA_TENSOR_GEOMETRY);
  tensorParam.siteSubset = QUDA_FULL_SITE_SUBSET;
  tensorParam.order = QUDA_FLOAT2_GAUGE_ORDER;
  tensorParam.ghostExchange = QUDA_GHOST_EXCHANGE_NO;
  cudaGaugeField Fmunu(tensorParam);
  profileClover.TPSTOP(QUDA_PROFILE_INIT);
  profileClover.TPSTART(QUDA_PROFILE_COMPUTE);
  computeFmunu(Fmunu, *gauge);
  computeClover(*cloverPrecise, Fmunu, invertParam->clover_coeff);
  profileClover.TPSTOP(QUDA_PROFILE_COMPUTE);
  profileClover.TPSTOP(QUDA_PROFILE_TOTAL);

  // FIXME always preserve the extended gauge
  extendedGaugeResident = gauge;
}

void* createGaugeFieldQuda(void* gauge, int geometry, QudaGaugeParam* param)
{
  GaugeFieldParam gParam(gauge, *param, QUDA_GENERAL_LINKS);
  gParam.geometry = static_cast<QudaFieldGeometry>(geometry);
  if (geometry != QUDA_SCALAR_GEOMETRY && geometry != QUDA_VECTOR_GEOMETRY)
    errorQuda("Only scalar and vector geometries are supported\n");

  cpuGaugeField *cpuGauge = nullptr;
  if (gauge) cpuGauge = new cpuGaugeField(gParam);

  gParam.order = QUDA_FLOAT2_GAUGE_ORDER;
  gParam.create = QUDA_ZERO_FIELD_CREATE;
  auto* cudaGauge = new cudaGaugeField(gParam);

  if (gauge) {
    cudaGauge->loadCPUField(*cpuGauge);
    delete cpuGauge;
  }

  return cudaGauge;
}


void saveGaugeFieldQuda(void* gauge, void* inGauge, QudaGaugeParam* param){

  auto* cudaGauge = reinterpret_cast<cudaGaugeField*>(inGauge);

  GaugeFieldParam gParam(gauge, *param, QUDA_GENERAL_LINKS);
  gParam.geometry = cudaGauge->Geometry();

  cpuGaugeField cpuGauge(gParam);
  cudaGauge->saveCPUField(cpuGauge);

}


void destroyGaugeFieldQuda(void* gauge){
  auto* g = reinterpret_cast<cudaGaugeField*>(gauge);
  delete g;
}


void computeStaggeredForceQuda(void* h_mom, double dt, double delta, void *h_force, void **,
			       QudaGaugeParam *gauge_param, QudaInvertParam *inv_param)
{
  profileStaggeredForce.TPSTART(QUDA_PROFILE_TOTAL);
  profileStaggeredForce.TPSTART(QUDA_PROFILE_INIT);

  GaugeFieldParam gParam(h_mom, *gauge_param, QUDA_ASQTAD_MOM_LINKS);

  // create the host momentum field
  gParam.reconstruct = gauge_param->reconstruct;
  gParam.t_boundary = QUDA_PERIODIC_T;
  cpuGaugeField cpuMom(gParam);

  // create the host momentum field
  gParam.link_type = QUDA_GENERAL_LINKS;
  gParam.gauge = h_force;
  cpuGaugeField cpuForce(gParam);

  // create the device momentum field
  gParam.link_type = QUDA_ASQTAD_MOM_LINKS;
  gParam.create = QUDA_ZERO_FIELD_CREATE; // FIXME
  gParam.order = QUDA_FLOAT2_GAUGE_ORDER;
  gParam.reconstruct = QUDA_RECONSTRUCT_10;
  cudaGaugeField *cudaMom = !gauge_param->use_resident_mom ? new cudaGaugeField(gParam) : nullptr;

  // create temporary field for quark-field outer product
  gParam.reconstruct = QUDA_RECONSTRUCT_NO;
  gParam.link_type = QUDA_GENERAL_LINKS;
  gParam.create = QUDA_ZERO_FIELD_CREATE;
  cudaGaugeField cudaForce(gParam);
  GaugeField *cudaForce_[2] = {&cudaForce};

  ColorSpinorParam qParam;
  qParam.location = QUDA_CUDA_FIELD_LOCATION;
  qParam.nColor = 3;
  qParam.nSpin = 1;
  qParam.siteSubset = QUDA_FULL_SITE_SUBSET;
  qParam.siteOrder = QUDA_EVEN_ODD_SITE_ORDER;
  qParam.nDim = 5; // 5 since staggered mrhs
  qParam.setPrecision(gParam.Precision());
  qParam.pad = 0;
  for(int dir=0; dir<4; ++dir) qParam.x[dir] = gParam.x[dir];
  qParam.x[4] = 1;
  qParam.create = QUDA_NULL_FIELD_CREATE;
  qParam.fieldOrder = QUDA_FLOAT2_FIELD_ORDER;
  qParam.gammaBasis = QUDA_DEGRAND_ROSSI_GAMMA_BASIS;

  profileStaggeredForce.TPSTOP(QUDA_PROFILE_INIT);
  profileStaggeredForce.TPSTART(QUDA_PROFILE_H2D);

  if (gauge_param->use_resident_mom) {
    if (!momResident) errorQuda("Cannot use resident momentum field since none appears resident");
    cudaMom = momResident;
  } else {
    // download the initial momentum (FIXME make an option just to return?)
    cudaMom->loadCPUField(cpuMom);
  }

  // resident gauge field is required
  if (!gauge_param->use_resident_gauge || !gaugePrecise)
    errorQuda("Resident gauge field is required");

  if (!gaugePrecise->StaggeredPhaseApplied()) {
    errorQuda("Gauge field requires the staggered phase factors to be applied");
  }

  // check if staggered phase is the desired one
  if (gauge_param->staggered_phase_type != gaugePrecise->StaggeredPhase()) {
    errorQuda("Requested staggered phase %d, but found %d\n",
              gauge_param->staggered_phase_type, gaugePrecise->StaggeredPhase());
  }

  profileStaggeredForce.TPSTOP(QUDA_PROFILE_H2D);
  profileStaggeredForce.TPSTART(QUDA_PROFILE_INIT);

  const int nvector = inv_param->num_offset;
  std::vector<ColorSpinorField*> X(nvector);
  for ( int i=0; i<nvector; i++) X[i] = ColorSpinorField::Create(qParam);

  if (inv_param->use_resident_solution) {
    if (solutionResident.size() < (unsigned int)nvector)
      errorQuda("solutionResident.size() %lu does not match number of shifts %d",
		solutionResident.size(), nvector);
  }

  // create the staggered operator
  DiracParam diracParam;
  bool pc_solve = (inv_param->solve_type == QUDA_DIRECT_PC_SOLVE) ||
    (inv_param->solve_type == QUDA_NORMOP_PC_SOLVE);
  if (!pc_solve)
    errorQuda("Preconditioned solve type required not %d\n", inv_param->solve_type);
  setDiracParam(diracParam, inv_param, pc_solve);
  Dirac *dirac = Dirac::create(diracParam);

  profileStaggeredForce.TPSTOP(QUDA_PROFILE_INIT);
  profileStaggeredForce.TPSTART(QUDA_PROFILE_PREAMBLE);

  for (int i=0; i<nvector; i++) {
    ColorSpinorField &x = *(X[i]);

    if (inv_param->use_resident_solution) x.Even() = *(solutionResident[i]);
    else errorQuda("%s requires resident solution", __func__);

    // set the odd solution component
    dirac->Dslash(x.Odd(), x.Even(), QUDA_ODD_PARITY);
  }

  profileStaggeredForce.TPSTOP(QUDA_PROFILE_PREAMBLE);
  profileStaggeredForce.TPSTART(QUDA_PROFILE_FREE);

#if 0
  if (inv_param->use_resident_solution) {
    for (auto v : solutionResident) if (v) delete solutionResident[i];
    solutionResident.clear();
  }
#endif
  delete dirac;

  profileStaggeredForce.TPSTOP(QUDA_PROFILE_FREE);
  profileStaggeredForce.TPSTART(QUDA_PROFILE_COMPUTE);

  // compute quark-field outer product
  for (int i=0; i<nvector; i++) {
    ColorSpinorField &x = *(X[i]);
    // second component is zero since we have no three hop term
    double coeff[2] = {inv_param->residue[i], 0.0};

    // Operate on even-parity sites
    computeStaggeredOprod(cudaForce_, x, coeff, 1);
  }

  // mom += delta * [U * force]TA
  applyU(cudaForce, *gaugePrecise);
  updateMomentum(*cudaMom, dt * delta, cudaForce, "staggered");
  qudaDeviceSynchronize();

  profileStaggeredForce.TPSTOP(QUDA_PROFILE_COMPUTE);
  profileStaggeredForce.TPSTART(QUDA_PROFILE_D2H);

  if (gauge_param->return_result_mom) {
    // copy the momentum field back to the host
    cudaMom->saveCPUField(cpuMom);
  }

  if (gauge_param->make_resident_mom) {
    // make the momentum field resident
    momResident = cudaMom;
  } else {
    delete cudaMom;
  }

  profileStaggeredForce.TPSTOP(QUDA_PROFILE_D2H);
  profileStaggeredForce.TPSTART(QUDA_PROFILE_FREE);

  for (int i=0; i<nvector; i++) delete X[i];

  profileStaggeredForce.TPSTOP(QUDA_PROFILE_FREE);
  profileStaggeredForce.TPSTOP(QUDA_PROFILE_TOTAL);
}

void computeHISQForceQuda(void* const milc_momentum,
                          double dt,
                          const double level2_coeff[6],
                          const double fat7_coeff[6],
                          const void* const w_link,
                          const void* const v_link,
                          const void* const u_link,
                          void **fermion,
                          int num_terms,
                          int num_naik_terms,
                          double **coeff,
                          QudaGaugeParam* gParam)
{
  using namespace quda;
  using namespace quda::fermion_force;
  profileHISQForce.TPSTART(QUDA_PROFILE_TOTAL);
  if (gParam->gauge_order != QUDA_MILC_GAUGE_ORDER) errorQuda("Unsupported input field order %d", gParam->gauge_order);

  checkGaugeParam(gParam);

  profileHISQForce.TPSTART(QUDA_PROFILE_INIT);

  // create the device outer-product field
  GaugeFieldParam oParam(0, *gParam, QUDA_GENERAL_LINKS);
  oParam.nFace = 0;
  oParam.create = QUDA_ZERO_FIELD_CREATE;
  oParam.order = QUDA_FLOAT2_GAUGE_ORDER;
  cudaGaugeField *stapleOprod = new cudaGaugeField(oParam);
  cudaGaugeField *oneLinkOprod = new cudaGaugeField(oParam);
  cudaGaugeField *naikOprod = new cudaGaugeField(oParam);

  {
    // default settings for the unitarization
    const double unitarize_eps = 1e-14;
    const double hisq_force_filter = 5e-5;
    const double max_det_error = 1e-10;
    const bool   allow_svd = true;
    const bool   svd_only = false;
    const double svd_rel_err = 1e-8;
    const double svd_abs_err = 1e-8;

    setUnitarizeForceConstants(unitarize_eps, hisq_force_filter, max_det_error, allow_svd, svd_only, svd_rel_err, svd_abs_err);
  }

  double act_path_coeff[6] = {0,1,level2_coeff[2],level2_coeff[3],level2_coeff[4],level2_coeff[5]};
  // You have to look at the MILC routine to understand the following
  // Basically, I have already absorbed the one-link coefficient

  GaugeFieldParam param(milc_momentum, *gParam, QUDA_ASQTAD_MOM_LINKS);
  //param.nFace = 0;
  param.order  = QUDA_MILC_GAUGE_ORDER;
  param.reconstruct = QUDA_RECONSTRUCT_10;
  param.ghostExchange =  QUDA_GHOST_EXCHANGE_NO;
  cpuGaugeField* cpuMom = (!gParam->use_resident_mom) ? new cpuGaugeField(param) : nullptr;

  param.link_type = QUDA_GENERAL_LINKS;
  param.reconstruct = QUDA_RECONSTRUCT_NO;
  param.gauge = (void*)w_link;
  cpuGaugeField cpuWLink(param);
  param.gauge = (void*)v_link;
  cpuGaugeField cpuVLink(param);
  param.gauge = (void*)u_link;
  cpuGaugeField cpuULink(param);

  param.create = QUDA_ZERO_FIELD_CREATE;
  param.order  = QUDA_FLOAT2_GAUGE_ORDER;
  param.link_type = QUDA_ASQTAD_MOM_LINKS;
  param.reconstruct = QUDA_RECONSTRUCT_10;
  GaugeFieldParam momParam(param);

  param.create = QUDA_ZERO_FIELD_CREATE;
  param.link_type = QUDA_GENERAL_LINKS;
  param.setPrecision(gParam->cpu_prec, true);

  int R[4] = { 2*comm_dim_partitioned(0), 2*comm_dim_partitioned(1), 2*comm_dim_partitioned(2), 2*comm_dim_partitioned(3) };
  for (int dir=0; dir<4; ++dir) {
    param.x[dir] += 2*R[dir];
    param.r[dir] = R[dir];
  }

  param.reconstruct = QUDA_RECONSTRUCT_NO;
  param.create = QUDA_ZERO_FIELD_CREATE;
  param.setPrecision(gParam->cpu_prec);
  param.ghostExchange = QUDA_GHOST_EXCHANGE_EXTENDED;

  profileHISQForce.TPSTOP(QUDA_PROFILE_INIT);

  { // do outer-product computation
    ColorSpinorParam qParam;
    qParam.nColor = 3;
    qParam.nSpin = 1;
    qParam.siteSubset = QUDA_FULL_SITE_SUBSET;
    qParam.siteOrder = QUDA_EVEN_ODD_SITE_ORDER;
    qParam.nDim = 4;
    qParam.setPrecision(oParam.Precision());
    qParam.pad = 0;
    for (int dir=0; dir<4; ++dir) qParam.x[dir] = oParam.x[dir];

    // create the device quark field
    qParam.create = QUDA_NULL_FIELD_CREATE;
    qParam.fieldOrder = QUDA_FLOAT2_FIELD_ORDER;
    cudaColorSpinorField cudaQuark(qParam);

    // create the host quark field
    qParam.create = QUDA_REFERENCE_FIELD_CREATE;
    qParam.fieldOrder = QUDA_SPACE_COLOR_SPIN_FIELD_ORDER;
    qParam.v = fermion[0];

    { // regular terms
      GaugeField *oprod[2] = {stapleOprod, naikOprod};

      // loop over different quark fields
      for(int i=0; i<num_terms; ++i){

        // Wrap the MILC quark field
        profileHISQForce.TPSTART(QUDA_PROFILE_INIT);
        qParam.v = fermion[i];
        cpuColorSpinorField cpuQuark(qParam); // create host quark field
        profileHISQForce.TPSTOP(QUDA_PROFILE_INIT);

        profileHISQForce.TPSTART(QUDA_PROFILE_H2D);
        cudaQuark = cpuQuark;
        profileHISQForce.TPSTOP(QUDA_PROFILE_H2D);

        profileHISQForce.TPSTART(QUDA_PROFILE_COMPUTE);
        computeStaggeredOprod(oprod, cudaQuark, coeff[i], 3);
        profileHISQForce.TPSTOP(QUDA_PROFILE_COMPUTE);
      }
    }

    { // naik terms
      oneLinkOprod->copy(*stapleOprod);
      ax(level2_coeff[0], *oneLinkOprod);
      GaugeField *oprod[2] = {oneLinkOprod, naikOprod};

      // loop over different quark fields
      for(int i=0; i<num_naik_terms; ++i){

        // Wrap the MILC quark field
        profileHISQForce.TPSTART(QUDA_PROFILE_INIT);
        qParam.v = fermion[i + num_terms - num_naik_terms];
        cpuColorSpinorField cpuQuark(qParam); // create host quark field
        profileHISQForce.TPSTOP(QUDA_PROFILE_INIT);

        profileHISQForce.TPSTART(QUDA_PROFILE_H2D);
        cudaQuark = cpuQuark;
        profileHISQForce.TPSTOP(QUDA_PROFILE_H2D);

        profileHISQForce.TPSTART(QUDA_PROFILE_COMPUTE);
        computeStaggeredOprod(oprod, cudaQuark, coeff[i + num_terms], 3);
        profileHISQForce.TPSTOP(QUDA_PROFILE_COMPUTE);
      }
    }
  }

  profileHISQForce.TPSTART(QUDA_PROFILE_INIT);
  cudaGaugeField* cudaInForce = new cudaGaugeField(param);
  copyExtendedGauge(*cudaInForce, *stapleOprod, QUDA_CUDA_FIELD_LOCATION);
  delete stapleOprod;

  cudaGaugeField* cudaOutForce = new cudaGaugeField(param);
  copyExtendedGauge(*cudaOutForce, *oneLinkOprod, QUDA_CUDA_FIELD_LOCATION);
  delete oneLinkOprod;

  cudaGaugeField* cudaGauge = new cudaGaugeField(param);
  profileHISQForce.TPSTOP(QUDA_PROFILE_INIT);

  cudaGauge->loadCPUField(cpuWLink, profileHISQForce);

  cudaInForce->exchangeExtendedGhost(R,profileHISQForce,true);
  cudaGauge->exchangeExtendedGhost(R,profileHISQForce,true);
  cudaOutForce->exchangeExtendedGhost(R,profileHISQForce,true);

  profileHISQForce.TPSTART(QUDA_PROFILE_COMPUTE);
  hisqStaplesForce(*cudaOutForce, *cudaInForce, *cudaGauge, act_path_coeff);
  profileHISQForce.TPSTOP(QUDA_PROFILE_COMPUTE);

  // Load naik outer product
  copyExtendedGauge(*cudaInForce, *naikOprod, QUDA_CUDA_FIELD_LOCATION);
  cudaInForce->exchangeExtendedGhost(R,profileHISQForce,true);
  delete naikOprod;

  // Compute Naik three-link term
  profileHISQForce.TPSTART(QUDA_PROFILE_COMPUTE);
  hisqLongLinkForce(*cudaOutForce, *cudaInForce, *cudaGauge, act_path_coeff[1]);
  profileHISQForce.TPSTOP(QUDA_PROFILE_COMPUTE);

  cudaOutForce->exchangeExtendedGhost(R,profileHISQForce,true);

  // load v-link
  cudaGauge->loadCPUField(cpuVLink, profileHISQForce);
  cudaGauge->exchangeExtendedGhost(R,profileHISQForce,true);

  profileHISQForce.TPSTART(QUDA_PROFILE_COMPUTE);
  *num_failures_h = 0;
  unitarizeForce(*cudaInForce, *cudaOutForce, *cudaGauge, num_failures_d);
  profileHISQForce.TPSTOP(QUDA_PROFILE_COMPUTE);

  if (*num_failures_h>0) errorQuda("Error in the unitarization component of the hisq fermion force: %d failures\n", *num_failures_h);

  qudaMemset((void **)(cudaOutForce->Gauge_p()), 0, cudaOutForce->Bytes());

  // read in u-link
  cudaGauge->loadCPUField(cpuULink, profileHISQForce);
  cudaGauge->exchangeExtendedGhost(R,profileHISQForce,true);

  // Compute Fat7-staple term
  profileHISQForce.TPSTART(QUDA_PROFILE_COMPUTE);
  hisqStaplesForce(*cudaOutForce, *cudaInForce, *cudaGauge, fat7_coeff);
  profileHISQForce.TPSTOP(QUDA_PROFILE_COMPUTE);

  delete cudaInForce;
  cudaGaugeField* cudaMom = new cudaGaugeField(momParam);

  profileHISQForce.TPSTART(QUDA_PROFILE_COMPUTE);
  hisqCompleteForce(*cudaOutForce, *cudaGauge);
  profileHISQForce.TPSTOP(QUDA_PROFILE_COMPUTE);

  if (gParam->use_resident_mom) {
    if (!momResident) errorQuda("No resident momentum field to use");
    updateMomentum(*momResident, dt, *cudaOutForce, "hisq");
  } else {
    updateMomentum(*cudaMom, dt, *cudaOutForce, "hisq");
  }

  if (gParam->return_result_mom) {
    // Close the paths, make anti-hermitian, and store in compressed format
    if (gParam->return_result_mom) cudaMom->saveCPUField(*cpuMom, profileHISQForce);
  }

  profileHISQForce.TPSTART(QUDA_PROFILE_FREE);

  if (cpuMom) delete cpuMom;

  if (!gParam->make_resident_mom) {
    delete momResident;
    momResident = nullptr;
  }
  if (cudaMom) delete cudaMom;
  delete cudaOutForce;
  delete cudaGauge;
  profileHISQForce.TPSTOP(QUDA_PROFILE_FREE);

  profileHISQForce.TPSTOP(QUDA_PROFILE_TOTAL);
}

void computeCloverForceQuda(void *h_mom, double dt, void **h_x, void **,
			    double *coeff, double kappa2, double ck,
			    int nvector, double multiplicity, void *,
			    QudaGaugeParam *gauge_param, QudaInvertParam *inv_param)
{
  using namespace quda;
  profileCloverForce.TPSTART(QUDA_PROFILE_TOTAL);
  profileCloverForce.TPSTART(QUDA_PROFILE_INIT);

  checkGaugeParam(gauge_param);
  if (!gaugePrecise) errorQuda("No resident gauge field");

  GaugeFieldParam fParam(h_mom, *gauge_param, QUDA_ASQTAD_MOM_LINKS);
  // create the host momentum field
  fParam.reconstruct = QUDA_RECONSTRUCT_10;
  fParam.order = gauge_param->gauge_order;
  cpuGaugeField cpuMom(fParam);

  // create the device momentum field
  fParam.create = QUDA_ZERO_FIELD_CREATE;
  fParam.order = QUDA_FLOAT2_GAUGE_ORDER;
  cudaGaugeField cudaMom(fParam);

  // create the device force field
  fParam.link_type = QUDA_GENERAL_LINKS;
  fParam.create = QUDA_ZERO_FIELD_CREATE;
  fParam.order = QUDA_FLOAT2_GAUGE_ORDER;
  fParam.reconstruct = QUDA_RECONSTRUCT_NO;
  cudaGaugeField cudaForce(fParam);

  ColorSpinorParam qParam;
  qParam.location = QUDA_CUDA_FIELD_LOCATION;
  qParam.nColor = 3;
  qParam.nSpin = 4;
  qParam.siteSubset = QUDA_FULL_SITE_SUBSET;
  qParam.siteOrder = QUDA_EVEN_ODD_SITE_ORDER;
  qParam.nDim = 4;
  qParam.setPrecision(fParam.Precision());
  qParam.pad = 0;
  for(int dir=0; dir<4; ++dir) qParam.x[dir] = fParam.x[dir];

  // create the device quark field
  qParam.create = QUDA_NULL_FIELD_CREATE;
  qParam.fieldOrder = QUDA_FLOAT2_FIELD_ORDER;
  qParam.gammaBasis = QUDA_UKQCD_GAMMA_BASIS;

  std::vector<ColorSpinorField*> quarkX, quarkP;
  for (int i=0; i<nvector; i++) {
    quarkX.push_back(ColorSpinorField::Create(qParam));
    quarkP.push_back(ColorSpinorField::Create(qParam));
  }

  qParam.siteSubset = QUDA_PARITY_SITE_SUBSET;
  qParam.x[0] /= 2;
  cudaColorSpinorField tmp(qParam);

  // create the host quark field
  qParam.create = QUDA_REFERENCE_FIELD_CREATE;
  qParam.fieldOrder = QUDA_SPACE_SPIN_COLOR_FIELD_ORDER;
  qParam.gammaBasis = QUDA_DEGRAND_ROSSI_GAMMA_BASIS; // need expose this to interface

  bool pc_solve = (inv_param->solve_type == QUDA_DIRECT_PC_SOLVE) ||
    (inv_param->solve_type == QUDA_NORMOP_PC_SOLVE);
  DiracParam diracParam;
  setDiracParam(diracParam, inv_param, pc_solve);
  diracParam.tmp1 = &tmp; // use as temporary for dirac->M
  Dirac *dirac = Dirac::create(diracParam);

  if (inv_param->use_resident_solution) {
    if (solutionResident.size() < (unsigned int)nvector)
      errorQuda("solutionResident.size() %lu does not match number of shifts %d",
		solutionResident.size(), nvector);
  }

  cudaGaugeField &gaugeEx = *extendedGaugeResident;

  // create oprod and trace fields
  fParam.geometry = QUDA_TENSOR_GEOMETRY;
  cudaGaugeField oprod(fParam);

  profileCloverForce.TPSTOP(QUDA_PROFILE_INIT);
  profileCloverForce.TPSTART(QUDA_PROFILE_COMPUTE);

  std::vector<double> force_coeff(nvector);
  // loop over different quark fields
  for(int i=0; i<nvector; i++){
    ColorSpinorField &x = *(quarkX[i]);
    ColorSpinorField &p = *(quarkP[i]);

    if (!inv_param->use_resident_solution) {
      // for downloading x_e
      qParam.siteSubset = QUDA_PARITY_SITE_SUBSET;
      qParam.x[0] /= 2;

      // Wrap the even-parity MILC quark field
      profileCloverForce.TPSTOP(QUDA_PROFILE_COMPUTE);
      profileCloverForce.TPSTART(QUDA_PROFILE_INIT);
      qParam.v = h_x[i];
      cpuColorSpinorField cpuQuarkX(qParam); // create host quark field
      profileCloverForce.TPSTOP(QUDA_PROFILE_INIT);

      profileCloverForce.TPSTART(QUDA_PROFILE_H2D);
      x.Even() = cpuQuarkX;
      profileCloverForce.TPSTOP(QUDA_PROFILE_H2D);

      profileCloverForce.TPSTART(QUDA_PROFILE_COMPUTE);
      gamma5(x.Even(), x.Even());
    } else {
      x.Even() = *(solutionResident[i]);
    }

    dirac->Dslash(x.Odd(), x.Even(), QUDA_ODD_PARITY);
    dirac->M(p.Even(), x.Even());
    dirac->Dagger(QUDA_DAG_YES);
    dirac->Dslash(p.Odd(), p.Even(), QUDA_ODD_PARITY);
    dirac->Dagger(QUDA_DAG_NO);

    gamma5(x, x);
    gamma5(p, p);

    force_coeff[i] = 2.0*dt*coeff[i]*kappa2;
  }

  computeCloverForce(cudaForce, *gaugePrecise, quarkX, quarkP, force_coeff);

  // In double precision the clover derivative is faster with no reconstruct
  cudaGaugeField *u = &gaugeEx;
  if (gaugeEx.Reconstruct() == QUDA_RECONSTRUCT_12 && gaugeEx.Precision() == QUDA_DOUBLE_PRECISION) {
    GaugeFieldParam param(gaugeEx);
    param.reconstruct = QUDA_RECONSTRUCT_NO;
    u = new cudaGaugeField(param);
    u -> copy(gaugeEx);
  }

  computeCloverSigmaTrace(oprod, *cloverPrecise, 2.0*ck*multiplicity*dt);

  /* Now the U dA/dU terms */
  std::vector< std::vector<double> > ferm_epsilon(nvector);
  for (int shift = 0; shift < nvector; shift++) {
    ferm_epsilon[shift].reserve(2);
    ferm_epsilon[shift][0] = 2.0*ck*coeff[shift]*dt;
    ferm_epsilon[shift][1] = -kappa2 * 2.0*ck*coeff[shift]*dt;
  }

  computeCloverSigmaOprod(oprod, quarkX, quarkP, ferm_epsilon);

  cudaGaugeField *oprodEx = createExtendedGauge(oprod, R, profileCloverForce);

  profileCloverForce.TPSTART(QUDA_PROFILE_COMPUTE);

  cloverDerivative(cudaForce, *u, *oprodEx, 1.0, QUDA_ODD_PARITY);
  cloverDerivative(cudaForce, *u, *oprodEx, 1.0, QUDA_EVEN_PARITY);

  if (u != &gaugeEx) delete u;

  updateMomentum(cudaMom, -1.0, cudaForce, "clover");
  profileCloverForce.TPSTOP(QUDA_PROFILE_COMPUTE);

  // copy the outer product field back to the host
  profileCloverForce.TPSTART(QUDA_PROFILE_D2H);
  cudaMom.saveCPUField(cpuMom);
  profileCloverForce.TPSTOP(QUDA_PROFILE_D2H);

  profileCloverForce.TPSTART(QUDA_PROFILE_FREE);

  for (int i=0; i<nvector; i++) {
    delete quarkX[i];
    delete quarkP[i];
  }

#if 0
  if (inv_param->use_resident_solution) {
    for (auto v : solutionResident) if (v) delete v;
    solutionResident.clear();
  }
#endif
  delete dirac;
  profileCloverForce.TPSTOP(QUDA_PROFILE_FREE);

  profileCloverForce.TPSTOP(QUDA_PROFILE_TOTAL);
}



void updateGaugeFieldQuda(void* gauge,
			  void* momentum,
			  double dt,
			  int conj_mom,
			  int exact,
			  QudaGaugeParam* param)
{
  profileGaugeUpdate.TPSTART(QUDA_PROFILE_TOTAL);

  checkGaugeParam(param);

  profileGaugeUpdate.TPSTART(QUDA_PROFILE_INIT);

  // create the host fields
  GaugeFieldParam gParam(gauge, *param, QUDA_SU3_LINKS);
  gParam.site_offset = param->gauge_offset;
  gParam.site_size = param->site_size;
  bool need_cpu = !param->use_resident_gauge || param->return_result_gauge;
  cpuGaugeField *cpuGauge = need_cpu ? new cpuGaugeField(gParam) : nullptr;

  GaugeFieldParam gParamMom(momentum, *param);
  gParamMom.reconstruct = (gParamMom.order == QUDA_TIFR_GAUGE_ORDER || gParamMom.order == QUDA_TIFR_PADDED_GAUGE_ORDER) ?
   QUDA_RECONSTRUCT_NO : QUDA_RECONSTRUCT_10;
  gParamMom.link_type = QUDA_ASQTAD_MOM_LINKS;
  gParamMom.site_offset = param->mom_offset;
  gParamMom.site_size = param->site_size;
  cpuGaugeField *cpuMom = !param->use_resident_mom ? new cpuGaugeField(gParamMom) : nullptr;

  // create the device fields
  gParam.create = QUDA_NULL_FIELD_CREATE;
  gParam.order = QUDA_FLOAT2_GAUGE_ORDER;
  gParam.link_type = QUDA_ASQTAD_MOM_LINKS;
  gParam.reconstruct = QUDA_RECONSTRUCT_10;
  gParam.ghostExchange = QUDA_GHOST_EXCHANGE_NO;
  gParam.pad = 0;
  cudaGaugeField *cudaMom = !param->use_resident_mom ? new cudaGaugeField(gParam) : nullptr;

  gParam.link_type = QUDA_SU3_LINKS;
  gParam.reconstruct = param->reconstruct;
  cudaGaugeField *cudaInGauge = !param->use_resident_gauge ? new cudaGaugeField(gParam) : nullptr;
  auto *cudaOutGauge = new cudaGaugeField(gParam);

  profileGaugeUpdate.TPSTOP(QUDA_PROFILE_INIT);

  profileGaugeUpdate.TPSTART(QUDA_PROFILE_H2D);

  if (!param->use_resident_gauge) {   // load fields onto the device
    cudaInGauge->loadCPUField(*cpuGauge);
  } else { // or use resident fields already present
    if (!gaugePrecise) errorQuda("No resident gauge field allocated");
    cudaInGauge = gaugePrecise;
    gaugePrecise = nullptr;
  }

  if (!param->use_resident_mom) {
    cudaMom->loadCPUField(*cpuMom);
  } else {
    if (!momResident) errorQuda("No resident mom field allocated");
    cudaMom = momResident;
    momResident = nullptr;
  }

  profileGaugeUpdate.TPSTOP(QUDA_PROFILE_H2D);

  // perform the update
  profileGaugeUpdate.TPSTART(QUDA_PROFILE_COMPUTE);
  updateGaugeField(*cudaOutGauge, dt, *cudaInGauge, *cudaMom,
      (bool)conj_mom, (bool)exact);
  profileGaugeUpdate.TPSTOP(QUDA_PROFILE_COMPUTE);

  if (param->return_result_gauge) {
    // copy the gauge field back to the host
    profileGaugeUpdate.TPSTART(QUDA_PROFILE_D2H);
    cudaOutGauge->saveCPUField(*cpuGauge);
    profileGaugeUpdate.TPSTOP(QUDA_PROFILE_D2H);
  }

  profileGaugeUpdate.TPSTART(QUDA_PROFILE_FREE);
  if (param->make_resident_gauge) {
    if (gaugePrecise != nullptr) delete gaugePrecise;
    gaugePrecise = cudaOutGauge;
  } else {
    delete cudaOutGauge;
  }

  if (param->make_resident_mom) {
    if (momResident != nullptr && momResident != cudaMom) delete momResident;
    momResident = cudaMom;
  } else {
    delete cudaMom;
  }

  delete cudaInGauge;
  if (cpuMom) delete cpuMom;
  if (cpuGauge) delete cpuGauge;

  profileGaugeUpdate.TPSTOP(QUDA_PROFILE_FREE);
  profileGaugeUpdate.TPSTOP(QUDA_PROFILE_TOTAL);
}

 void projectSU3Quda(void *gauge_h, double tol, QudaGaugeParam *param) {
   profileProject.TPSTART(QUDA_PROFILE_TOTAL);

   profileProject.TPSTART(QUDA_PROFILE_INIT);
   checkGaugeParam(param);

   // create the gauge field
   GaugeFieldParam gParam(gauge_h, *param, QUDA_GENERAL_LINKS);
   gParam.site_offset = param->gauge_offset;
   gParam.site_size = param->site_size;
   bool need_cpu = !param->use_resident_gauge || param->return_result_gauge;
   cpuGaugeField *cpuGauge = need_cpu ? new cpuGaugeField(gParam) : nullptr;

   // create the device fields
   gParam.create = QUDA_NULL_FIELD_CREATE;
   gParam.order = QUDA_FLOAT2_GAUGE_ORDER;
   gParam.reconstruct = param->reconstruct;
   cudaGaugeField *cudaGauge = !param->use_resident_gauge ? new cudaGaugeField(gParam) : nullptr;
   profileProject.TPSTOP(QUDA_PROFILE_INIT);

   if (param->use_resident_gauge) {
     if (!gaugePrecise) errorQuda("No resident gauge field to use");
     cudaGauge = gaugePrecise;
     gaugePrecise = nullptr;
   } else {
     profileProject.TPSTART(QUDA_PROFILE_H2D);
     cudaGauge->loadCPUField(*cpuGauge);
     profileProject.TPSTOP(QUDA_PROFILE_H2D);
   }

   profileProject.TPSTART(QUDA_PROFILE_COMPUTE);
   *num_failures_h = 0;

   // project onto SU(3)
   if (cudaGauge->StaggeredPhaseApplied()) cudaGauge->removeStaggeredPhase();
   projectSU3(*cudaGauge, tol, num_failures_d);
   if (!cudaGauge->StaggeredPhaseApplied() && param->staggered_phase_applied) cudaGauge->applyStaggeredPhase();

   profileProject.TPSTOP(QUDA_PROFILE_COMPUTE);

   if(*num_failures_h>0)
     errorQuda("Error in the SU(3) unitarization: %d failures\n", *num_failures_h);

   profileProject.TPSTART(QUDA_PROFILE_D2H);
   if (param->return_result_gauge) cudaGauge->saveCPUField(*cpuGauge);
   profileProject.TPSTOP(QUDA_PROFILE_D2H);

   if (param->make_resident_gauge) {
     if (gaugePrecise != nullptr && cudaGauge != gaugePrecise) delete gaugePrecise;
     gaugePrecise = cudaGauge;
   } else {
     delete cudaGauge;
   }

   profileProject.TPSTART(QUDA_PROFILE_FREE);
   if (cpuGauge) delete cpuGauge;
   profileProject.TPSTOP(QUDA_PROFILE_FREE);

   profileProject.TPSTOP(QUDA_PROFILE_TOTAL);
 }

 void staggeredPhaseQuda(void *gauge_h, QudaGaugeParam *param) {
   profilePhase.TPSTART(QUDA_PROFILE_TOTAL);

   profilePhase.TPSTART(QUDA_PROFILE_INIT);
   checkGaugeParam(param);

   // create the gauge field
   GaugeFieldParam gParam(gauge_h, *param, QUDA_GENERAL_LINKS);
   bool need_cpu = !param->use_resident_gauge || param->return_result_gauge;
   cpuGaugeField *cpuGauge = need_cpu ? new cpuGaugeField(gParam) : nullptr;

   // create the device fields
   gParam.create = QUDA_NULL_FIELD_CREATE;
   gParam.order = QUDA_FLOAT2_GAUGE_ORDER;
   gParam.reconstruct = param->reconstruct;
   cudaGaugeField *cudaGauge = !param->use_resident_gauge ? new cudaGaugeField(gParam) : nullptr;
   profilePhase.TPSTOP(QUDA_PROFILE_INIT);

   if (param->use_resident_gauge) {
     if (!gaugePrecise) errorQuda("No resident gauge field to use");
     cudaGauge = gaugePrecise;
   } else {
     profilePhase.TPSTART(QUDA_PROFILE_H2D);
     cudaGauge->loadCPUField(*cpuGauge);
     profilePhase.TPSTOP(QUDA_PROFILE_H2D);
   }

   profilePhase.TPSTART(QUDA_PROFILE_COMPUTE);
   *num_failures_h = 0;

   // apply / remove phase as appropriate
   if (!cudaGauge->StaggeredPhaseApplied()) cudaGauge->applyStaggeredPhase();
   else cudaGauge->removeStaggeredPhase();

   profilePhase.TPSTOP(QUDA_PROFILE_COMPUTE);

   profilePhase.TPSTART(QUDA_PROFILE_D2H);
   if (param->return_result_gauge) cudaGauge->saveCPUField(*cpuGauge);
   profilePhase.TPSTOP(QUDA_PROFILE_D2H);

   if (param->make_resident_gauge) {
     if (gaugePrecise != nullptr && cudaGauge != gaugePrecise) delete gaugePrecise;
     gaugePrecise = cudaGauge;
   } else {
     delete cudaGauge;
   }

   profilePhase.TPSTART(QUDA_PROFILE_FREE);
   if (cpuGauge) delete cpuGauge;
   profilePhase.TPSTOP(QUDA_PROFILE_FREE);

   profilePhase.TPSTOP(QUDA_PROFILE_TOTAL);
 }

// evaluate the momentum action
double momActionQuda(void* momentum, QudaGaugeParam* param)
{
  profileMomAction.TPSTART(QUDA_PROFILE_TOTAL);

  profileMomAction.TPSTART(QUDA_PROFILE_INIT);
  checkGaugeParam(param);

  // create the momentum fields
  GaugeFieldParam gParam(momentum, *param, QUDA_ASQTAD_MOM_LINKS);
  gParam.reconstruct = (gParam.order == QUDA_TIFR_GAUGE_ORDER || gParam.order == QUDA_TIFR_PADDED_GAUGE_ORDER) ?
    QUDA_RECONSTRUCT_NO : QUDA_RECONSTRUCT_10;
  gParam.site_offset = param->mom_offset;
  gParam.site_size = param->site_size;

  cpuGaugeField *cpuMom = !param->use_resident_mom ? new cpuGaugeField(gParam) : nullptr;

  // create the device fields
  gParam.create = QUDA_NULL_FIELD_CREATE;
  gParam.reconstruct = QUDA_RECONSTRUCT_10;
  gParam.setPrecision(param->cuda_prec, true);

  cudaGaugeField *cudaMom = !param->use_resident_mom ? new cudaGaugeField(gParam) : nullptr;

  profileMomAction.TPSTOP(QUDA_PROFILE_INIT);

  profileMomAction.TPSTART(QUDA_PROFILE_H2D);
  if (!param->use_resident_mom) {
    cudaMom->loadCPUField(*cpuMom);
  } else {
    if (!momResident) errorQuda("No resident mom field allocated");
    cudaMom = momResident;
  }
  profileMomAction.TPSTOP(QUDA_PROFILE_H2D);

  // perform the update
  profileMomAction.TPSTART(QUDA_PROFILE_COMPUTE);
  double action = computeMomAction(*cudaMom);
  profileMomAction.TPSTOP(QUDA_PROFILE_COMPUTE);

  profileMomAction.TPSTART(QUDA_PROFILE_FREE);
  if (param->make_resident_mom) {
    if (momResident != nullptr && momResident != cudaMom) delete momResident;
    momResident = cudaMom;
  } else {
    delete cudaMom;
    momResident = nullptr;
  }
  if (cpuMom) {
    delete cpuMom;
  }

  profileMomAction.TPSTOP(QUDA_PROFILE_FREE);
  profileMomAction.TPSTOP(QUDA_PROFILE_TOTAL);

  return action;
}


void gaussGaugeQuda(unsigned long long seed, double sigma)
{
  profileGauss.TPSTART(QUDA_PROFILE_TOTAL);

  if (!gaugePrecise) errorQuda("Cannot generate Gauss GaugeField as there is no resident gauge field");

  cudaGaugeField *data = gaugePrecise;

  GaugeFieldParam param(*data);
  param.reconstruct = QUDA_RECONSTRUCT_12;
  param.ghostExchange = QUDA_GHOST_EXCHANGE_NO;
  cudaGaugeField u(param);

  profileGauss.TPSTART(QUDA_PROFILE_COMPUTE);
  quda::gaugeGauss(*data, seed, sigma);
  profileGauss.TPSTOP(QUDA_PROFILE_COMPUTE);

  if (extendedGaugeResident) {
    extendedGaugeResident->copy(*gaugePrecise);
    extendedGaugeResident->exchangeExtendedGhost(R, profileGauss, redundant_comms);
  }

  profileGauss.TPSTOP(QUDA_PROFILE_TOTAL);
}


/*
 * Computes the total, spatial and temporal plaquette averages of the loaded gauge configuration.
 */
void plaqQuda(double plaq[3])
{
  profilePlaq.TPSTART(QUDA_PROFILE_TOTAL);

  if (!gaugePrecise) errorQuda("Cannot compute plaquette as there is no resident gauge field");

  cudaGaugeField *data = extendedGaugeResident ? extendedGaugeResident : createExtendedGauge(*gaugePrecise, R, profilePlaq);
  extendedGaugeResident = data;

  profilePlaq.TPSTART(QUDA_PROFILE_COMPUTE);
  double3 plaq3 = quda::plaquette(*data);
  plaq[0] = plaq3.x;
  plaq[1] = plaq3.y;
  plaq[2] = plaq3.z;
  profilePlaq.TPSTOP(QUDA_PROFILE_COMPUTE);

  profilePlaq.TPSTOP(QUDA_PROFILE_TOTAL);
}

/*
 * Performs a deep copy from the internal extendedGaugeResident field.
 */
void copyExtendedResidentGaugeQuda(void* resident_gauge)
{
  if (!gaugePrecise) errorQuda("Cannot perform deep copy of resident gauge field as there is no resident gauge field");
  extendedGaugeResident = extendedGaugeResident ? extendedGaugeResident : createExtendedGauge(*gaugePrecise, R, profilePlaq);
  static_cast<GaugeField*>(resident_gauge)->copy(*extendedGaugeResident);
}

void performWuppertalnStep(void *h_out, void *h_in, QudaInvertParam *inv_param, unsigned int n_steps, double alpha)
{
  profileWuppertal.TPSTART(QUDA_PROFILE_TOTAL);

  if (gaugePrecise == nullptr) errorQuda("Gauge field must be loaded");

  pushVerbosity(inv_param->verbosity);
  if (getVerbosity() >= QUDA_DEBUG_VERBOSE) printQudaInvertParam(inv_param);

  cudaGaugeField *precise = nullptr;

  if (gaugeSmeared != nullptr) {
    if (getVerbosity() >= QUDA_VERBOSE) printfQuda("Wuppertal smearing done with gaugeSmeared\n");
    GaugeFieldParam gParam(*gaugePrecise);
    gParam.create = QUDA_NULL_FIELD_CREATE;
    precise = new cudaGaugeField(gParam);
    copyExtendedGauge(*precise, *gaugeSmeared, QUDA_CUDA_FIELD_LOCATION);
    precise->exchangeGhost();
  } else {
    if (getVerbosity() >= QUDA_VERBOSE)
      printfQuda("Wuppertal smearing done with gaugePrecise\n");
    precise = gaugePrecise;
  }

  ColorSpinorParam cpuParam(h_in, *inv_param, precise->X(), false, inv_param->input_location);
  ColorSpinorField *in_h = ColorSpinorField::Create(cpuParam);

  ColorSpinorParam cudaParam(cpuParam, *inv_param);
  cudaColorSpinorField in(*in_h, cudaParam);

  if (getVerbosity() >= QUDA_DEBUG_VERBOSE) {
    double cpu = blas::norm2(*in_h);
    double gpu = blas::norm2(in);
    printfQuda("In CPU %e CUDA %e\n", cpu, gpu);
  }

  cudaParam.create = QUDA_NULL_FIELD_CREATE;
  cudaColorSpinorField out(in, cudaParam);
  int parity = 0;

  // Computes out(x) = 1/(1+6*alpha)*(in(x) + alpha*\sum_mu (U_{-\mu}(x)in(x+mu) + U^\dagger_mu(x-mu)in(x-mu)))
  double a = alpha / (1. + 6. * alpha);
  double b = 1. / (1. + 6. * alpha);

  for (unsigned int i = 0; i < n_steps; i++) {
    if (i) in = out;
    ApplyLaplace(out, in, *precise, 3, a, b, in, parity, false, nullptr, profileWuppertal);
    if (getVerbosity() >= QUDA_DEBUG_VERBOSE) {
      double norm = blas::norm2(out);
      printfQuda("Step %d, vector norm %e\n", i, norm);
    }
  }

  cpuParam.v = h_out;
  cpuParam.location = inv_param->output_location;
  ColorSpinorField *out_h = ColorSpinorField::Create(cpuParam);
  *out_h = out;

  if (getVerbosity() >= QUDA_DEBUG_VERBOSE) {
    double cpu = blas::norm2(*out_h);
    double gpu = blas::norm2(out);
    printfQuda("Out CPU %e CUDA %e\n", cpu, gpu);
  }

  if (gaugeSmeared != nullptr)
    delete precise;

  delete out_h;
  delete in_h;

  popVerbosity();

  profileWuppertal.TPSTOP(QUDA_PROFILE_TOTAL);
}

void performAPEnStep(unsigned int n_steps, double alpha, int meas_interval)
{
  profileAPE.TPSTART(QUDA_PROFILE_TOTAL);

  if (gaugePrecise == nullptr) errorQuda("Gauge field must be loaded");

  if (gaugeSmeared != nullptr) delete gaugeSmeared;
  gaugeSmeared = createExtendedGauge(*gaugePrecise, R, profileAPE);

  GaugeFieldParam gParam(*gaugeSmeared);
  auto *cudaGaugeTemp = new cudaGaugeField(gParam);

  QudaGaugeObservableParam param = newQudaGaugeObservableParam();
  param.compute_qcharge = QUDA_BOOLEAN_TRUE;

  if (getVerbosity() >= QUDA_SUMMARIZE) {
    gaugeObservablesQuda(&param);
    printfQuda("Q charge at step %03d = %+.16e\n", 0, param.qcharge);
  }

  for (unsigned int i = 0; i < n_steps; i++) {
    profileAPE.TPSTART(QUDA_PROFILE_COMPUTE);
    APEStep(*gaugeSmeared, *cudaGaugeTemp, alpha);
    profileAPE.TPSTOP(QUDA_PROFILE_COMPUTE);
    if ((i + 1) % meas_interval == 0 && getVerbosity() >= QUDA_VERBOSE) {
      gaugeObservablesQuda(&param);
      printfQuda("Q charge at step %03d = %+.16e\n", i + 1, param.qcharge);
    }
  }

  delete cudaGaugeTemp;
  profileAPE.TPSTOP(QUDA_PROFILE_TOTAL);
}

void performSTOUTnStep(unsigned int n_steps, double rho, int meas_interval)
{
  profileSTOUT.TPSTART(QUDA_PROFILE_TOTAL);

  if (gaugePrecise == nullptr) errorQuda("Gauge field must be loaded");

  if (gaugeSmeared != nullptr) delete gaugeSmeared;
  gaugeSmeared = createExtendedGauge(*gaugePrecise, R, profileSTOUT);

  GaugeFieldParam gParam(*gaugeSmeared);
  auto *cudaGaugeTemp = new cudaGaugeField(gParam);

  QudaGaugeObservableParam param = newQudaGaugeObservableParam();
  param.compute_qcharge = QUDA_BOOLEAN_TRUE;

  if (getVerbosity() >= QUDA_SUMMARIZE) {
    gaugeObservablesQuda(&param);
    printfQuda("Q charge at step %03d = %+.16e\n", 0, param.qcharge);
  }

  for (unsigned int i = 0; i < n_steps; i++) {
    profileSTOUT.TPSTART(QUDA_PROFILE_COMPUTE);
    STOUTStep(*gaugeSmeared, *cudaGaugeTemp, rho);
    profileSTOUT.TPSTOP(QUDA_PROFILE_COMPUTE);
    if ((i + 1) % meas_interval == 0 && getVerbosity() >= QUDA_VERBOSE) {
      gaugeObservablesQuda(&param);
      printfQuda("Q charge at step %03d = %+.16e\n", i + 1, param.qcharge);
    }
  }

  delete cudaGaugeTemp;
  profileSTOUT.TPSTOP(QUDA_PROFILE_TOTAL);
}

void performOvrImpSTOUTnStep(unsigned int n_steps, double rho, double epsilon, int meas_interval)
{
  profileOvrImpSTOUT.TPSTART(QUDA_PROFILE_TOTAL);

  if (gaugePrecise == nullptr) errorQuda("Gauge field must be loaded");

  if (gaugeSmeared != nullptr) delete gaugeSmeared;
  gaugeSmeared = createExtendedGauge(*gaugePrecise, R, profileOvrImpSTOUT);

  GaugeFieldParam gParam(*gaugeSmeared);
  auto *cudaGaugeTemp = new cudaGaugeField(gParam);

  QudaGaugeObservableParam param = newQudaGaugeObservableParam();
  param.compute_qcharge = QUDA_BOOLEAN_TRUE;

  if (getVerbosity() >= QUDA_SUMMARIZE) {
    gaugeObservablesQuda(&param);
    printfQuda("Q charge at step %03d = %+.16e\n", 0, param.qcharge);
  }

  for (unsigned int i = 0; i < n_steps; i++) {
    profileOvrImpSTOUT.TPSTART(QUDA_PROFILE_COMPUTE);
    OvrImpSTOUTStep(*gaugeSmeared, *cudaGaugeTemp, rho, epsilon);
    profileOvrImpSTOUT.TPSTOP(QUDA_PROFILE_COMPUTE);
    if ((i + 1) % meas_interval == 0 && getVerbosity() >= QUDA_VERBOSE) {
      gaugeObservablesQuda(&param);
      printfQuda("Q charge at step %03d = %+.16e\n", i + 1, param.qcharge);
    }
  }

  delete cudaGaugeTemp;
  profileOvrImpSTOUT.TPSTOP(QUDA_PROFILE_TOTAL);
}

void performWFlownStep(unsigned int n_steps, double step_size, int meas_interval, QudaWFlowType wflow_type)
{
  pushOutputPrefix("performWFlownStep: ");
  profileWFlow.TPSTART(QUDA_PROFILE_TOTAL);

  if (gaugePrecise == nullptr) errorQuda("Gauge field must be loaded");

  if (gaugeSmeared != nullptr) delete gaugeSmeared;
  gaugeSmeared = createExtendedGauge(*gaugePrecise, R, profileWFlow);

  GaugeFieldParam gParamEx(*gaugeSmeared);
  auto *gaugeAux = GaugeField::Create(gParamEx);

  GaugeFieldParam gParam(*gaugePrecise);
  gParam.reconstruct = QUDA_RECONSTRUCT_NO; // temporary field is not on manifold so cannot use reconstruct
  auto *gaugeTemp = GaugeField::Create(gParam);

  GaugeField *in = gaugeSmeared;
  GaugeField *out = gaugeAux;

  QudaGaugeObservableParam param = newQudaGaugeObservableParam();
  param.compute_plaquette = QUDA_BOOLEAN_TRUE;
  param.compute_qcharge = QUDA_BOOLEAN_TRUE;

  if (getVerbosity() >= QUDA_SUMMARIZE) {
    gaugeObservables(*in, param, profileWFlow);
    printfQuda("flow t, plaquette, E_tot, E_spatial, E_temporal, Q charge\n");
    printfQuda("%le %.16e %+.16e %+.16e %+.16e %+.16e\n", 0.0, param.plaquette[0], param.energy[0], param.energy[1],
               param.energy[2], param.qcharge);
  }

  for (unsigned int i = 0; i < n_steps; i++) {
    // Perform W1, W2, and Vt Wilson Flow steps as defined in
    // https://arxiv.org/abs/1006.4518v3
    profileWFlow.TPSTART(QUDA_PROFILE_COMPUTE);
    if (i > 0) std::swap(in, out); // output from prior step becomes input for next step

    WFlowStep(*out, *gaugeTemp, *in, step_size, wflow_type);
    profileWFlow.TPSTOP(QUDA_PROFILE_COMPUTE);

    if ((i + 1) % meas_interval == 0 && getVerbosity() >= QUDA_SUMMARIZE) {
      gaugeObservables(*out, param, profileWFlow);
      printfQuda("%le %.16e %+.16e %+.16e %+.16e %+.16e\n", step_size * (i + 1), param.plaquette[0], param.energy[0],
                 param.energy[1], param.energy[2], param.qcharge);
    }
  }

  delete gaugeTemp;
  delete gaugeAux;
  profileWFlow.TPSTOP(QUDA_PROFILE_TOTAL);
  popOutputPrefix();
}

int computeGaugeFixingOVRQuda(void *gauge, const unsigned int gauge_dir, const unsigned int Nsteps,
                              const unsigned int verbose_interval, const double relax_boost, const double tolerance,
                              const unsigned int reunit_interval, const unsigned int stopWtheta, QudaGaugeParam *param,
                              double *timeinfo)
{
  GaugeFixOVRQuda.TPSTART(QUDA_PROFILE_TOTAL);

  checkGaugeParam(param);

  GaugeFixOVRQuda.TPSTART(QUDA_PROFILE_INIT);
  GaugeFieldParam gParam(gauge, *param);
  auto *cpuGauge = new cpuGaugeField(gParam);

  // gParam.pad = getFatLinkPadding(param->X);
  gParam.create = QUDA_NULL_FIELD_CREATE;
  gParam.link_type = param->type;
  gParam.reconstruct = param->reconstruct;
  gParam.setPrecision(gParam.Precision(), true);
  auto *cudaInGauge = new cudaGaugeField(gParam);

  GaugeFixOVRQuda.TPSTOP(QUDA_PROFILE_INIT);
  GaugeFixOVRQuda.TPSTART(QUDA_PROFILE_H2D);

  ///if (!param->use_resident_gauge) {   // load fields onto the device
  cudaInGauge->loadCPUField(*cpuGauge);
 /* } else { // or use resident fields already present
    if (!gaugePrecise) errorQuda("No resident gauge field allocated");
    cudaInGauge = gaugePrecise;
    gaugePrecise = nullptr;
  } */

  GaugeFixOVRQuda.TPSTOP(QUDA_PROFILE_H2D);

  if (comm_size() == 1) {
    // perform the update
    GaugeFixOVRQuda.TPSTART(QUDA_PROFILE_COMPUTE);
    gaugeFixingOVR(*cudaInGauge, gauge_dir, Nsteps, verbose_interval, relax_boost, tolerance, reunit_interval,
                   stopWtheta);
    GaugeFixOVRQuda.TPSTOP(QUDA_PROFILE_COMPUTE);
  } else {
    cudaGaugeField *cudaInGaugeEx = createExtendedGauge(*cudaInGauge, R, GaugeFixOVRQuda);

    // perform the update
    GaugeFixOVRQuda.TPSTART(QUDA_PROFILE_COMPUTE);
    gaugeFixingOVR(*cudaInGaugeEx, gauge_dir, Nsteps, verbose_interval, relax_boost, tolerance, reunit_interval,
                   stopWtheta);
    GaugeFixOVRQuda.TPSTOP(QUDA_PROFILE_COMPUTE);

    //HOW TO COPY BACK TO CPU: cudaInGaugeEx->cpuGauge
    copyExtendedGauge(*cudaInGauge, *cudaInGaugeEx, QUDA_CUDA_FIELD_LOCATION);
  }

  // copy the gauge field back to the host
  GaugeFixOVRQuda.TPSTART(QUDA_PROFILE_D2H);
  cudaInGauge->saveCPUField(*cpuGauge);
  GaugeFixOVRQuda.TPSTOP(QUDA_PROFILE_D2H);

  GaugeFixOVRQuda.TPSTOP(QUDA_PROFILE_TOTAL);

  if (param->make_resident_gauge) {
    if (gaugePrecise != nullptr) delete gaugePrecise;
    gaugePrecise = cudaInGauge;
  } else {
    delete cudaInGauge;
  }

  if(timeinfo){
    timeinfo[0] = GaugeFixOVRQuda.Last(QUDA_PROFILE_H2D);
    timeinfo[1] = GaugeFixOVRQuda.Last(QUDA_PROFILE_COMPUTE);
    timeinfo[2] = GaugeFixOVRQuda.Last(QUDA_PROFILE_D2H);
  }

  return 0;
}

int computeGaugeFixingFFTQuda(void* gauge, const unsigned int gauge_dir,  const unsigned int Nsteps, \
  const unsigned int verbose_interval, const double alpha, const unsigned int autotune, const double tolerance, \
  const unsigned int  stopWtheta, QudaGaugeParam* param , double* timeinfo)
{
  GaugeFixFFTQuda.TPSTART(QUDA_PROFILE_TOTAL);

  checkGaugeParam(param);

  GaugeFixFFTQuda.TPSTART(QUDA_PROFILE_INIT);

  GaugeFieldParam gParam(gauge, *param);
  auto *cpuGauge = new cpuGaugeField(gParam);

  //gParam.pad = getFatLinkPadding(param->X);
  gParam.create      = QUDA_NULL_FIELD_CREATE;
  gParam.link_type   = param->type;
  gParam.reconstruct = param->reconstruct;
  gParam.setPrecision(gParam.Precision(), true);
  auto *cudaInGauge = new cudaGaugeField(gParam);


  GaugeFixFFTQuda.TPSTOP(QUDA_PROFILE_INIT);

  GaugeFixFFTQuda.TPSTART(QUDA_PROFILE_H2D);

  //if (!param->use_resident_gauge) {   // load fields onto the device
  cudaInGauge->loadCPUField(*cpuGauge);
  /*} else { // or use resident fields already present
    if (!gaugePrecise) errorQuda("No resident gauge field allocated");
    cudaInGauge = gaugePrecise;
    gaugePrecise = nullptr;
  } */

  GaugeFixFFTQuda.TPSTOP(QUDA_PROFILE_H2D);

  // perform the update
  GaugeFixFFTQuda.TPSTART(QUDA_PROFILE_COMPUTE);

  gaugeFixingFFT(*cudaInGauge, gauge_dir, Nsteps, verbose_interval, alpha, autotune, tolerance, stopWtheta);

  GaugeFixFFTQuda.TPSTOP(QUDA_PROFILE_COMPUTE);

  // copy the gauge field back to the host
  GaugeFixFFTQuda.TPSTART(QUDA_PROFILE_D2H);
  cudaInGauge->saveCPUField(*cpuGauge);
  GaugeFixFFTQuda.TPSTOP(QUDA_PROFILE_D2H);

  GaugeFixFFTQuda.TPSTOP(QUDA_PROFILE_TOTAL);

  if (param->make_resident_gauge) {
    if (gaugePrecise != nullptr) delete gaugePrecise;
    gaugePrecise = cudaInGauge;
  } else {
    delete cudaInGauge;
  }

  if (timeinfo) {
    timeinfo[0] = GaugeFixFFTQuda.Last(QUDA_PROFILE_H2D);
    timeinfo[1] = GaugeFixFFTQuda.Last(QUDA_PROFILE_COMPUTE);
    timeinfo[2] = GaugeFixFFTQuda.Last(QUDA_PROFILE_D2H);
  }

  return 0;
}

void contractQuda(const void *hp_x, const void *hp_y, void *h_result, const QudaContractType cType,
                  QudaInvertParam *param, const int *X)
{
  // DMH: Easiest way to construct ColorSpinorField? Do we require the user
  //     to declare and fill and invert_param, or can it just be hacked?.

  profileContract.TPSTART(QUDA_PROFILE_TOTAL);
  profileContract.TPSTART(QUDA_PROFILE_INIT);

  // wrap CPU host side pointers
  ColorSpinorParam cpuParam((void *)hp_x, *param, X, false, param->input_location);
  ColorSpinorField *h_x = ColorSpinorField::Create(cpuParam);

  cpuParam.v = (void *)hp_y;
  ColorSpinorField *h_y = ColorSpinorField::Create(cpuParam);

  // Create device parameter
  ColorSpinorParam cudaParam(cpuParam);
  cudaParam.location = QUDA_CUDA_FIELD_LOCATION;
  cudaParam.create = QUDA_NULL_FIELD_CREATE;
  // Quda uses Degrand-Rossi gamma basis for contractions and will
  // automatically reorder data if necessary.
  cudaParam.gammaBasis = QUDA_DEGRAND_ROSSI_GAMMA_BASIS;
  cudaParam.setPrecision(cpuParam.Precision(), cpuParam.Precision(), true);

  std::vector<ColorSpinorField *> x, y;
  x.push_back(ColorSpinorField::Create(cudaParam));
  y.push_back(ColorSpinorField::Create(cudaParam));

  size_t data_bytes = x[0]->Volume() * x[0]->Nspin() * x[0]->Nspin() * 2 * x[0]->Precision();
  void *d_result = pool_device_malloc(data_bytes);
  profileContract.TPSTOP(QUDA_PROFILE_INIT);

  profileContract.TPSTART(QUDA_PROFILE_H2D);
  *x[0] = *h_x;
  *y[0] = *h_y;
  profileContract.TPSTOP(QUDA_PROFILE_H2D);

  profileContract.TPSTART(QUDA_PROFILE_COMPUTE);
  contractQuda(*x[0], *y[0], d_result, cType);
  profileContract.TPSTOP(QUDA_PROFILE_COMPUTE);

  profileContract.TPSTART(QUDA_PROFILE_D2H);
  qudaMemcpy(h_result, d_result, data_bytes, qudaMemcpyDeviceToHost);
  profileContract.TPSTOP(QUDA_PROFILE_D2H);

  profileContract.TPSTART(QUDA_PROFILE_FREE);
  pool_device_free(d_result);
  delete x[0];
  delete y[0];
  delete h_y;
  delete h_x;
  profileContract.TPSTOP(QUDA_PROFILE_FREE);

  profileContract.TPSTOP(QUDA_PROFILE_TOTAL);
}

void gaugeObservablesQuda(QudaGaugeObservableParam *param)
{
  profileGaugeObs.TPSTART(QUDA_PROFILE_TOTAL);
  checkGaugeObservableParam(param);

  cudaGaugeField *gauge = nullptr;
  if (!gaugeSmeared) {
    if (!extendedGaugeResident) extendedGaugeResident = createExtendedGauge(*gaugePrecise, R, profileGaugeObs);
    gauge = extendedGaugeResident;
  } else {
    gauge = gaugeSmeared;
  }

  gaugeObservables(*gauge, *param, profileGaugeObs);
  profileGaugeObs.TPSTOP(QUDA_PROFILE_TOTAL);
}<|MERGE_RESOLUTION|>--- conflicted
+++ resolved
@@ -2408,7 +2408,7 @@
 
   std::vector<Complex> evals;
   std::vector<ColorSpinorField *> kSpace;
-<<<<<<< HEAD
+
   kSpace.reserve(eig_param->block_size);
   for (int i = 0; i < eig_param->block_size; i++) {
     kSpace.push_back(ColorSpinorField::Create(cudaParam));
@@ -2426,12 +2426,7 @@
     }
   }
 
-  // If you attempt to compute part of the the imaginary spectrum of a symmetric matrix,
-=======
-  for (int i = 0; i < eig_param->n_conv; i++) { kSpace.push_back(ColorSpinorField::Create(cudaParam)); }
-
   // If you attempt to compute part of the imaginary spectrum of a symmetric matrix,
->>>>>>> 60d039d3
   // the solver will fail.
   if ((eig_param->spectrum == QUDA_SPECTRUM_LI_EIG || eig_param->spectrum == QUDA_SPECTRUM_SI_EIG)
       && ((eig_param->use_norm_op || (inv_param->dslash_type == QUDA_LAPLACE_DSLASH))
