--- conflicted
+++ resolved
@@ -4236,12 +4236,7 @@
 
   param.create = QUDA_ZERO_FIELD_CREATE;
   param.link_type = QUDA_GENERAL_LINKS;
-<<<<<<< HEAD
   param.setPrecision(gParam->cpu_prec);
-
-=======
-  param.precision = gParam->cpu_prec;
->>>>>>> ba1d9471
   param.order = QUDA_FLOAT2_GAUGE_ORDER;
 
   int R[4] = { 2*comm_dim_partitioned(0), 2*comm_dim_partitioned(1), 2*comm_dim_partitioned(2), 2*comm_dim_partitioned(3) };
@@ -4410,85 +4405,7 @@
   delete cudaGauge;
   profileHISQForce.TPSTOP(QUDA_PROFILE_FREE);
 
-<<<<<<< HEAD
-  checkGaugeParam(param);
-
-  profileStaggeredOprod.TPSTART(QUDA_PROFILE_INIT);
-  GaugeFieldParam oParam(oprod[0], *param, QUDA_GENERAL_LINKS);
-
-  oParam.nFace = 0;
-  // create the host outer-product field
-  oParam.order = QUDA_QDP_GAUGE_ORDER;
-  cpuGaugeField cpuOprod0(oParam);
-
-  oParam.gauge = oprod[1];
-  cpuGaugeField cpuOprod1(oParam);
-
-  // create the device outer-product field
-  oParam.create = QUDA_ZERO_FIELD_CREATE;
-  oParam.order = QUDA_FLOAT2_GAUGE_ORDER;
-  cudaGaugeField cudaOprod0(oParam);
-  cudaGaugeField cudaOprod1(oParam);
-  GaugeField *cudaOprod[2] = {&cudaOprod0, &cudaOprod1};
-  profileStaggeredOprod.TPSTOP(QUDA_PROFILE_INIT);
-
-  profileStaggeredOprod.TPSTART(QUDA_PROFILE_H2D);
-  cudaOprod0.loadCPUField(cpuOprod0);
-  cudaOprod1.loadCPUField(cpuOprod1);
-  profileStaggeredOprod.TPSTOP(QUDA_PROFILE_H2D);
-
-  profileStaggeredOprod.TPSTART(QUDA_PROFILE_INIT);
-
-  ColorSpinorParam qParam;
-  qParam.nColor = 3;
-  qParam.nSpin = 1;
-  qParam.siteSubset = QUDA_FULL_SITE_SUBSET;
-  qParam.fieldOrder = QUDA_SPACE_COLOR_SPIN_FIELD_ORDER;
-  qParam.siteOrder = QUDA_EVEN_ODD_SITE_ORDER;
-  qParam.nDim = 4;
-  qParam.setPrecision(oParam.Precision());
-  qParam.pad = 0;
-  for(int dir=0; dir<4; ++dir) qParam.x[dir] = oParam.x[dir];
-
-  // create the device quark field
-  qParam.create = QUDA_NULL_FIELD_CREATE;
-  qParam.fieldOrder = QUDA_FLOAT2_FIELD_ORDER;
-  cudaColorSpinorField cudaQuark(qParam);
-
-  // create the host quark field
-  qParam.create = QUDA_REFERENCE_FIELD_CREATE;
-  qParam.fieldOrder = QUDA_SPACE_COLOR_SPIN_FIELD_ORDER;
-
-  profileStaggeredOprod.TPSTOP(QUDA_PROFILE_INIT);
-
-  // loop over different quark fields
-  for(int i=0; i<num_terms; ++i){
-
-    // Wrap the MILC quark field
-    profileStaggeredOprod.TPSTART(QUDA_PROFILE_INIT);
-    qParam.v = fermion[i];
-    cpuColorSpinorField cpuQuark(qParam); // create host quark field
-    profileStaggeredOprod.TPSTOP(QUDA_PROFILE_INIT);
-
-    profileStaggeredOprod.TPSTART(QUDA_PROFILE_H2D);
-    cudaQuark = cpuQuark;
-    profileStaggeredOprod.TPSTOP(QUDA_PROFILE_H2D);
-
-    profileStaggeredOprod.TPSTART(QUDA_PROFILE_COMPUTE);
-    computeStaggeredOprod(cudaOprod, cudaQuark, coeff[i], 3);
-    profileStaggeredOprod.TPSTOP(QUDA_PROFILE_COMPUTE);
-  }
-
-  // copy the outer product field back to the host
-  profileStaggeredOprod.TPSTART(QUDA_PROFILE_D2H);
-  cudaOprod0.saveCPUField(cpuOprod0);
-  cudaOprod1.saveCPUField(cpuOprod1);
-  profileStaggeredOprod.TPSTOP(QUDA_PROFILE_D2H);
-
-  profileStaggeredOprod.TPSTOP(QUDA_PROFILE_TOTAL);
-=======
   profileHISQForce.TPSTOP(QUDA_PROFILE_TOTAL);
->>>>>>> ba1d9471
 
   return;
 #else
