--- conflicted
+++ resolved
@@ -31,22 +31,9 @@
 
 #include <multigrid.h>
 #include <deflation.h>
-<<<<<<< HEAD
 
 #include <split_grid.h>
 
-#ifdef NUMA_NVML
-#include <numa_affinity.h>
-#endif
-
-#ifdef QUDA_NVML
-#include <nvml.h>
-#endif
-
-#include <cuda.h>
-
-=======
->>>>>>> 63f18116
 #include <ks_force_quda.h>
 
 #ifdef GPU_GAUGE_FORCE
