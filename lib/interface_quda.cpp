#include <iostream>
#include <stdio.h>
#include <stdlib.h>
#include <math.h>
#include <string.h>
#include <sys/time.h>

#include <quda.h>
#include <quda_fortran.h>
#include <quda_internal.h>
#include <comm_quda.h>
#include <tune_quda.h>
#include <blas_quda.h>
#include <gauge_field.h>
#include <dirac_quda.h>
#include <ritz_quda.h>
#include <dslash_quda.h>
#include <invert_quda.h>
#include <lanczos_quda.h>
#include <color_spinor_field.h>
#include <eig_variables.h>
#include <clover_field.h>
#include <llfat_quda.h>
#include <fat_force_quda.h>
#include <unitarization_links.h>
#include <algorithm>
#include <staggered_oprod.h>
#include <ks_improved_force.h>
#include <ks_force_quda.h>

#include <multigrid.h>

#ifdef NUMA_AFFINITY
#include <numa_affinity.h>
#endif

#include <cuda.h>
#include "face_quda.h"

#ifdef MULTI_GPU
extern void exchange_cpu_sitelink_ex(int* X, int *R, void** sitelink, QudaGaugeFieldOrder cpu_order,
    QudaPrecision gPrecision, int optflag, int geom);
#endif // MULTI_GPU

#include <ks_force_quda.h>

#ifdef GPU_GAUGE_FORCE
#include <gauge_force_quda.h>
#endif
#include <gauge_update_quda.h>

#define MAX(a,b) ((a)>(b)? (a):(b))
#define TDIFF(a,b) (b.tv_sec - a.tv_sec + 0.000001*(b.tv_usec - a.tv_usec))

#define spinorSiteSize 24 // real numbers per spinor

#define MAX_GPU_NUM_PER_NODE 16

// define newQudaGaugeParam() and newQudaInvertParam()
#define INIT_PARAM
#include "check_params.h"
#undef INIT_PARAM

// define (static) checkGaugeParam() and checkInvertParam()
#define CHECK_PARAM
#include "check_params.h"
#undef CHECK_PARAM

// define printQudaGaugeParam() and printQudaInvertParam()
#define PRINT_PARAM
#include "check_params.h"
#undef PRINT_PARAM

#include <gauge_tools.h>
#include <contractQuda.h>

#include <momentum.h>

int numa_affinity_enabled = 1;

using namespace quda;

static cudaGaugeField* cudaStapleField = NULL;
static cudaGaugeField* cudaStapleField1 = NULL;

//for MAGMA lib:
#include <blas_magma.h>

static bool InitMagma = false;

void openMagma(){

   if(!InitMagma){
      BlasMagmaArgs::OpenMagma();
      InitMagma = true;
   }
   else printfQuda("\nMAGMA library was already initialized..\n");

   return;
}

void closeMagma(){

   if(InitMagma) BlasMagmaArgs::CloseMagma();
   else printfQuda("\nMAGMA library was not initialized..\n");

   return;
}

cudaGaugeField *gaugePrecise = NULL;
cudaGaugeField *gaugeSloppy = NULL;
cudaGaugeField *gaugePrecondition = NULL;
cudaGaugeField *gaugeExtended = NULL;

// It's important that these alias the above so that constants are set correctly in Dirac::Dirac()
cudaGaugeField *&gaugeFatPrecise = gaugePrecise;
cudaGaugeField *&gaugeFatSloppy = gaugeSloppy;
cudaGaugeField *&gaugeFatPrecondition = gaugePrecondition;
cudaGaugeField *&gaugeFatExtended = gaugeExtended;


cudaGaugeField *gaugeLongExtended = NULL;
cudaGaugeField *gaugeLongPrecise = NULL;
cudaGaugeField *gaugeLongSloppy = NULL;
cudaGaugeField *gaugeLongPrecondition = NULL;

cudaGaugeField *gaugeSmeared = NULL;

cudaCloverField *cloverPrecise = NULL;
cudaCloverField *cloverSloppy = NULL;
cudaCloverField *cloverPrecondition = NULL;

cudaCloverField *cloverInvPrecise = NULL;
cudaCloverField *cloverInvSloppy = NULL;
cudaCloverField *cloverInvPrecondition = NULL;

cudaGaugeField *momResident = NULL;
cudaGaugeField *extendedGaugeResident = NULL;

std::vector<cudaColorSpinorField*> solutionResident;

// Mapped memory buffer used to hold unitarization failures
static int *num_failures_h = NULL;
static int *num_failures_d = NULL;

cudaDeviceProp deviceProp;
cudaStream_t *streams;
#ifdef PTHREADS
pthread_mutex_t pthread_mutex;
#endif

static bool initialized = false;

//!< Profiler for initQuda
static TimeProfile profileInit("initQuda");

//!< Profile for loadGaugeQuda / saveGaugeQuda
static TimeProfile profileGauge("loadGaugeQuda");

//!< Profile for loadCloverQuda
static TimeProfile profileClover("loadCloverQuda");

//!< Profiler for invertQuda
static TimeProfile profileInvert("invertQuda");

//!< Profiler for invertMultiShiftQuda
static TimeProfile profileMulti("invertMultiShiftQuda");

//!< Profiler for invertMultiShiftMixedQuda
static TimeProfile profileMultiMixed("invertMultiShiftMixedQuda");

//!< Profiler for computeFatLinkQuda
static TimeProfile profileFatLink("computeKSLinkQuda");

//!< Profiler for computeGaugeForceQuda
static TimeProfile profileGaugeForce("computeGaugeForceQuda");

//!<Profiler for updateGaugeFieldQuda
static TimeProfile profileGaugeUpdate("updateGaugeFieldQuda");

//!<Profiler for createExtendedGaugeField
static TimeProfile profileExtendedGauge("createExtendedGaugeField");


//!<Profiler for createClover>
static TimeProfile profileCloverCreate("createCloverQuda");

//!<Profiler for computeCloverDerivative
static TimeProfile profileCloverDerivative("computeCloverDerivativeQuda");

//!<Profiler for computeCloverSigmaTrace
static TimeProfile profileCloverTrace("computeCloverTraceQuda");

//!<Profiler for computeCloverForceQuda
static TimeProfile profileCloverForce("computeCloverForceQuda");

//!<Profiler for computeStaggeredOprodQuda
static TimeProfile profileStaggeredOprod("computeStaggeredOprodQuda");

//!<Profiler for computeAsqtadForceQuda
static TimeProfile profileAsqtadForce("computeAsqtadForceQuda");

//!<Profiler for computeAsqtadForceQuda
static TimeProfile profileHISQForce("computeHISQForceQuda");

//!<Profiler for computeHISQForceCompleteQuda
static TimeProfile profileHISQForceComplete("computeHISQForceCompleteQuda");

//!<Profiler for computeCloverSigmaTrace
static TimeProfile profilePlaq("plaqQuda");

//!< Profiler for APEQuda
static TimeProfile profileAPE("APEQuda");

//!< Profiler for STOUTQuda
static TimeProfile profileSTOUT("STOUTQuda");

//!< Profiler for projectSU3Quda
static TimeProfile profileProject("projectSU3Quda");

//!< Profiler for staggeredPhaseQuda
static TimeProfile profilePhase("staggeredPhaseQuda");

//!< Profiler for contractions
static TimeProfile profileContract("contractQuda");

//!< Profiler for contractions
static TimeProfile profileCovDev("covDevQuda");

//!< Profiler for contractions
static TimeProfile profileMomAction("momActionQuda");

//!< Profiler for endQuda
static TimeProfile profileEnd("endQuda");

//!< Profiler for GaugeFixing
static TimeProfile GaugeFixFFTQuda("GaugeFixFFTQuda");
static TimeProfile GaugeFixOVRQuda("GaugeFixOVRQuda");



//!< Profiler for toal time spend between init and end
static TimeProfile profileInit2End("initQuda-endQuda",false);

namespace quda {
  void printLaunchTimer();
}

void setVerbosityQuda(QudaVerbosity verbosity, const char prefix[], FILE *outfile)
{
  setVerbosity(verbosity);
  setOutputPrefix(prefix);
  setOutputFile(outfile);
}


typedef struct {
  int ndim;
  int dims[QUDA_MAX_DIM];
} LexMapData;

/**
 * For MPI, the default node mapping is lexicographical with t varying fastest.
 */
static int lex_rank_from_coords(const int *coords, void *fdata)
{
  LexMapData *md = static_cast<LexMapData *>(fdata);

  int rank = coords[0];
  for (int i = 1; i < md->ndim; i++) {
    rank = md->dims[i] * rank + coords[i];
  }
  return rank;
}

#ifdef QMP_COMMS
/**
 * For QMP, we use the existing logical topology if already declared.
 */
static int qmp_rank_from_coords(const int *coords, void *fdata)
{
  return QMP_get_node_number_from(coords);
}
#endif


static bool comms_initialized = false;

void initCommsGridQuda(int nDim, const int *dims, QudaCommsMap func, void *fdata)
{
  if (nDim != 4) {
    errorQuda("Number of communication grid dimensions must be 4");
  }

  LexMapData map_data;
  if (!func) {

#if QMP_COMMS
    if (QMP_logical_topology_is_declared()) {
      if (QMP_get_logical_number_of_dimensions() != 4) {
        errorQuda("QMP logical topology must have 4 dimensions");
      }
      for (int i=0; i<nDim; i++) {
        int qdim = QMP_get_logical_dimensions()[i];
        if(qdim != dims[i]) {
          errorQuda("QMP logical dims[%d]=%d does not match dims[%d]=%d argument", i, qdim, i, dims[i]);
        }
      }
      fdata = NULL;
      func = qmp_rank_from_coords;
    } else {
      warningQuda("QMP logical topology is undeclared; using default lexicographical ordering");
#endif

      map_data.ndim = nDim;
      for (int i=0; i<nDim; i++) {
        map_data.dims[i] = dims[i];
      }
      fdata = (void *) &map_data;
      func = lex_rank_from_coords;

#if QMP_COMMS
    }
#endif

  }
  comm_init(nDim, dims, func, fdata);
  comms_initialized = true;
}


static void init_default_comms()
{
#if defined(QMP_COMMS)
  if (QMP_logical_topology_is_declared()) {
    int ndim = QMP_get_logical_number_of_dimensions();
    const int *dims = QMP_get_logical_dimensions();
    initCommsGridQuda(ndim, dims, NULL, NULL);
  } else {
    errorQuda("initQuda() called without prior call to initCommsGridQuda(),"
        " and QMP logical topology has not been declared");
  }
#elif defined(MPI_COMMS)
  errorQuda("When using MPI for communications, initCommsGridQuda() must be called before initQuda()");
#else // single-GPU
  const int dims[4] = {1, 1, 1, 1};
  initCommsGridQuda(4, dims, NULL, NULL);
#endif
}


#define STR_(x) #x
#define STR(x) STR_(x)
  static const std::string quda_version = STR(QUDA_VERSION_MAJOR) "." STR(QUDA_VERSION_MINOR) "." STR(QUDA_VERSION_SUBMINOR);
#undef STR
#undef STR_

extern char* gitversion;

/*
 * Set the device that QUDA uses.
 */
void initQudaDevice(int dev) {
  //static bool initialized = false;
  if (initialized) return;
  initialized = true;

  profileInit2End.TPSTART(QUDA_PROFILE_TOTAL);
  profileInit.TPSTART(QUDA_PROFILE_TOTAL);

  if (getVerbosity() >= QUDA_SUMMARIZE) {
#ifdef GITVERSION
    printfQuda("QUDA %s (git %s)\n",quda_version.c_str(),gitversion);
#else
    printfQuda("QUDA %s\n",quda_version.c_str());
#endif
  }

#if defined(GPU_DIRECT) && defined(MULTI_GPU) && (CUDA_VERSION == 4000)
  //check if CUDA_NIC_INTEROP is set to 1 in the enviroment
  // not needed for CUDA >= 4.1
  char* cni_str = getenv("CUDA_NIC_INTEROP");
  if(cni_str == NULL){
    errorQuda("Environment variable CUDA_NIC_INTEROP is not set");
  }
  int cni_int = atoi(cni_str);
  if (cni_int != 1){
    errorQuda("Environment variable CUDA_NIC_INTEROP is not set to 1");
  }
#endif

  int deviceCount;
  cudaGetDeviceCount(&deviceCount);
  if (deviceCount == 0) {
    errorQuda("No CUDA devices found");
  }

  for(int i=0; i<deviceCount; i++) {
    cudaGetDeviceProperties(&deviceProp, i);
    checkCudaErrorNoSync(); // "NoSync" for correctness in HOST_DEBUG mode
    if (getVerbosity() >= QUDA_SUMMARIZE) {
      printfQuda("Found device %d: %s\n", i, deviceProp.name);
    }
  }

#ifdef MULTI_GPU
  if (dev < 0) {
    if (!comms_initialized) {
      errorQuda("initDeviceQuda() called with a negative device ordinal, but comms have not been initialized");
    }
    dev = comm_gpuid();
  }
#else
  if (dev < 0 || dev >= 16) errorQuda("Invalid device number %d", dev);
#endif

  cudaGetDeviceProperties(&deviceProp, dev);
  checkCudaErrorNoSync(); // "NoSync" for correctness in HOST_DEBUG mode
  if (deviceProp.major < 1) {
    errorQuda("Device %d does not support CUDA", dev);
  }

  if (getVerbosity() >= QUDA_SUMMARIZE) {
    printfQuda("Using device %d: %s\n", dev, deviceProp.name);
  }
#ifndef USE_QDPJIT
  cudaSetDevice(dev);
  checkCudaErrorNoSync(); // "NoSync" for correctness in HOST_DEBUG mode
#endif

#ifdef NUMA_AFFINITY
  if(numa_affinity_enabled){
    setNumaAffinity(dev);
  }
#endif

  cudaDeviceSetCacheConfig(cudaFuncCachePreferL1);
  //cudaDeviceSetSharedMemConfig(cudaSharedMemBankSizeEightByte);
  cudaGetDeviceProperties(&deviceProp, dev);

  profileInit.TPSTOP(QUDA_PROFILE_TOTAL);
}

/*
 * Any persistent memory allocations that QUDA uses are done here.
 */
void initQudaMemory()
{
  profileInit.TPSTART(QUDA_PROFILE_TOTAL);

  if (!comms_initialized) init_default_comms();

  streams = new cudaStream_t[Nstream];

#if (CUDA_VERSION >= 5050)
  int greatestPriority;
  int leastPriority;
  cudaDeviceGetStreamPriorityRange(&leastPriority, &greatestPriority);
  for (int i=0; i<Nstream-1; i++) {
    cudaStreamCreateWithPriority(&streams[i], cudaStreamDefault, greatestPriority);
  }
  cudaStreamCreateWithPriority(&streams[Nstream-1], cudaStreamDefault, leastPriority);
#else
  for (int i=0; i<Nstream; i++) {
    cudaStreamCreate(&streams[i]);
  }
#endif

  checkCudaError();
  createDslashEvents();
#ifdef GPU_STAGGERED_OPROD
  createStaggeredOprodEvents();
#endif
  blas::init();

  num_failures_h = static_cast<int*>(mapped_malloc(sizeof(int)));
  cudaHostGetDevicePointer(&num_failures_d, num_failures_h, 0);

  loadTuneCache(getVerbosity());

  profileInit.TPSTOP(QUDA_PROFILE_TOTAL);
}

void initQuda(int dev)
{
  // initialize communications topology, if not already done explicitly via initCommsGridQuda()
  if (!comms_initialized) init_default_comms();

  // set the device that QUDA uses
  initQudaDevice(dev);

  // set the persistant memory allocations that QUDA uses (Blas, streams, etc.)
  initQudaMemory();

#ifdef PTHREADS
  pthread_mutexattr_t mutex_attr;
  pthread_mutexattr_init(&mutex_attr);
  pthread_mutexattr_settype(&mutex_attr, PTHREAD_MUTEX_RECURSIVE);
  pthread_mutex_init(&pthread_mutex, &mutex_attr);
#endif
}


void loadGaugeQuda(void *h_gauge, QudaGaugeParam *param)
{
  //printfQuda("loadGaugeQuda use_resident_gauge = %d phase=%d\n",
  //param->use_resident_gauge, param->staggered_phase_applied);

  profileGauge.TPSTART(QUDA_PROFILE_TOTAL);

  if (!initialized) errorQuda("QUDA not initialized");
  if (getVerbosity() == QUDA_DEBUG_VERBOSE) printQudaGaugeParam(param);

  checkGaugeParam(param);

  profileGauge.TPSTART(QUDA_PROFILE_INIT);
  // Set the specific input parameters and create the cpu gauge field
  GaugeFieldParam gauge_param(h_gauge, *param);

  // if we are using half precision then we need to compute the fat
  // link maximum while still on the cpu
  // FIXME get a kernel for this
  if (param->type == QUDA_ASQTAD_FAT_LINKS)
    gauge_param.compute_fat_link_max = true;

  GaugeField *in = (param->location == QUDA_CPU_FIELD_LOCATION) ?
    static_cast<GaugeField*>(new cpuGaugeField(gauge_param)) :
    static_cast<GaugeField*>(new cudaGaugeField(gauge_param));

  // if not preserving then copy the gauge field passed in
  cudaGaugeField *precise = NULL;

  // switch the parameters for creating the mirror precise cuda gauge field
  gauge_param.create = QUDA_NULL_FIELD_CREATE;
  gauge_param.precision = param->cuda_prec;
  gauge_param.reconstruct = param->reconstruct;
  gauge_param.pad = param->ga_pad;
  gauge_param.order = (gauge_param.precision == QUDA_DOUBLE_PRECISION ||
		       gauge_param.reconstruct == QUDA_RECONSTRUCT_NO ) ?
    QUDA_FLOAT2_GAUGE_ORDER : QUDA_FLOAT4_GAUGE_ORDER;

  precise = new cudaGaugeField(gauge_param);

  if (param->use_resident_gauge) {
    if(gaugePrecise == NULL) errorQuda("No resident gauge field");
    // copy rather than point at to ensure that the padded region is filled in
    precise->copy(*gaugePrecise);
    precise->exchangeGhost();
    delete gaugePrecise;
    gaugePrecise = NULL;
    profileGauge.TPSTOP(QUDA_PROFILE_INIT);
  } else {
    profileGauge.TPSTOP(QUDA_PROFILE_INIT);
    profileGauge.TPSTART(QUDA_PROFILE_H2D);
    precise->copy(*in);
    profileGauge.TPSTOP(QUDA_PROFILE_H2D);
  }

  param->gaugeGiB += precise->GBytes();

  // creating sloppy fields isn't really compute, but it is work done on the gpu
  profileGauge.TPSTART(QUDA_PROFILE_COMPUTE);

  // switch the parameters for creating the mirror sloppy cuda gauge field
  gauge_param.precision = param->cuda_prec_sloppy;
  gauge_param.reconstruct = param->reconstruct_sloppy;
  gauge_param.order = (gauge_param.precision == QUDA_DOUBLE_PRECISION ||
      gauge_param.reconstruct == QUDA_RECONSTRUCT_NO ) ?
    QUDA_FLOAT2_GAUGE_ORDER : QUDA_FLOAT4_GAUGE_ORDER;
  cudaGaugeField *sloppy = NULL;
  if (param->cuda_prec != param->cuda_prec_sloppy ||
      param->reconstruct != param->reconstruct_sloppy) {
    sloppy = new cudaGaugeField(gauge_param);
    sloppy->copy(*precise);
    param->gaugeGiB += sloppy->GBytes();
  } else {
    sloppy = precise;
  }

  // switch the parameters for creating the mirror preconditioner cuda gauge field
  gauge_param.precision = param->cuda_prec_precondition;
  gauge_param.reconstruct = param->reconstruct_precondition;
  gauge_param.order = (gauge_param.precision == QUDA_DOUBLE_PRECISION ||
      gauge_param.reconstruct == QUDA_RECONSTRUCT_NO ) ?
    QUDA_FLOAT2_GAUGE_ORDER : QUDA_FLOAT4_GAUGE_ORDER;
  cudaGaugeField *precondition = NULL;
  if (param->cuda_prec_sloppy != param->cuda_prec_precondition ||
      param->reconstruct_sloppy != param->reconstruct_precondition) {
    precondition = new cudaGaugeField(gauge_param);
    precondition->copy(*sloppy);
    param->gaugeGiB += precondition->GBytes();
  } else {
    precondition = sloppy;
  }

  // create an extended preconditioning field
  cudaGaugeField* extended = NULL;
  if(param->overlap){
    int R[4]; // domain-overlap widths in different directions
    for(int i=0; i<4; ++i){
      R[i] = param->overlap*commDimPartitioned(i);
      gauge_param.x[i] += 2*R[i];
    }
    // the extended field does not require any ghost padding
    gauge_param.ghostExchange = QUDA_GHOST_EXCHANGE_NO;
    extended = new cudaGaugeField(gauge_param);

    // copy the unextended preconditioning field into the interior of the extended field
    copyExtendedGauge(*extended, *precondition, QUDA_CUDA_FIELD_LOCATION);
    // now perform communication and fill the overlap regions
    extended->exchangeExtendedGhost(R);
  }

  profileGauge.TPSTOP(QUDA_PROFILE_COMPUTE);

  switch (param->type) {
    case QUDA_WILSON_LINKS:
      //if (gaugePrecise) errorQuda("Precise gauge field already allocated");
      gaugePrecise = precise;
      //if (gaugeSloppy) errorQuda("Sloppy gauge field already allocated");
      gaugeSloppy = sloppy;
      //if (gaugePrecondition) errorQuda("Precondition gauge field already allocated");
      gaugePrecondition = precondition;

      if(param->overlap) gaugeExtended = extended;
      break;
    case QUDA_ASQTAD_FAT_LINKS:
      if (gaugeFatPrecise) errorQuda("Precise gauge fat field already allocated");
      gaugeFatPrecise = precise;
      if (gaugeFatSloppy) errorQuda("Sloppy gauge fat field already allocated");
      gaugeFatSloppy = sloppy;
      if (gaugeFatPrecondition) errorQuda("Precondition gauge fat field already allocated");
      gaugeFatPrecondition = precondition;

      if(param->overlap){
        if(gaugeFatExtended) errorQuda("Extended gauge fat field already allocated");
	gaugeFatExtended = extended;
      }
      break;
    case QUDA_ASQTAD_LONG_LINKS:
      if (gaugeLongPrecise) errorQuda("Precise gauge long field already allocated");
      gaugeLongPrecise = precise;
      if (gaugeLongSloppy) errorQuda("Sloppy gauge long field already allocated");
      gaugeLongSloppy = sloppy;
      if (gaugeLongPrecondition) errorQuda("Precondition gauge long field already allocated");
      gaugeLongPrecondition = precondition;
      if(param->overlap){
        if(gaugeLongExtended) errorQuda("Extended gauge long field already allocated");
   	gaugeLongExtended = extended;
      }
      break;
    default:
      errorQuda("Invalid gauge type");
  }


  profileGauge.TPSTART(QUDA_PROFILE_FREE);
  delete in;
  profileGauge.TPSTOP(QUDA_PROFILE_FREE);

  profileGauge.TPSTOP(QUDA_PROFILE_TOTAL);
}

void saveGaugeQuda(void *h_gauge, QudaGaugeParam *param)
{
  profileGauge.TPSTART(QUDA_PROFILE_TOTAL);

  if (param->location != QUDA_CPU_FIELD_LOCATION)
    errorQuda("Non-cpu output location not yet supported");

  if (!initialized) errorQuda("QUDA not initialized");
  checkGaugeParam(param);

  // Set the specific cpu parameters and create the cpu gauge field
  GaugeFieldParam gauge_param(h_gauge, *param);
  cpuGaugeField cpuGauge(gauge_param);
  cudaGaugeField *cudaGauge = NULL;
  switch (param->type) {
    case QUDA_WILSON_LINKS:
      cudaGauge = gaugePrecise;
      break;
    case QUDA_ASQTAD_FAT_LINKS:
      cudaGauge = gaugeFatPrecise;
      break;
    case QUDA_ASQTAD_LONG_LINKS:
      cudaGauge = gaugeLongPrecise;
      break;
    default:
      errorQuda("Invalid gauge type");
  }

  profileGauge.TPSTART(QUDA_PROFILE_D2H);
  cudaGauge->saveCPUField(cpuGauge, QUDA_CPU_FIELD_LOCATION);
  profileGauge.TPSTOP(QUDA_PROFILE_D2H);

  profileGauge.TPSTOP(QUDA_PROFILE_TOTAL);
}


void loadCloverQuda(void *h_clover, void *h_clovinv, QudaInvertParam *inv_param)
{
  profileClover.TPSTART(QUDA_PROFILE_TOTAL);
  bool device_calc = false; // calculate clover and inverse on the device?

  pushVerbosity(inv_param->verbosity);
  if (getVerbosity() >= QUDA_DEBUG_VERBOSE) printQudaInvertParam(inv_param);

  if (!initialized) errorQuda("QUDA not initialized");

  if (!h_clover && !h_clovinv) {
    if(inv_param->clover_coeff != 0){
      device_calc = true;
    }else{
      errorQuda("loadCloverQuda() called with neither clover term nor inverse");
    }
  }


  if (inv_param->clover_cpu_prec == QUDA_HALF_PRECISION) {
    errorQuda("Half precision not supported on CPU");
  }
  if (gaugePrecise == NULL) {
    errorQuda("Gauge field must be loaded before clover");
  }
  if ((inv_param->dslash_type != QUDA_CLOVER_WILSON_DSLASH) && (inv_param->dslash_type != QUDA_TWISTED_CLOVER_DSLASH)) {
    errorQuda("Wrong dslash_type in loadCloverQuda()");
  }

  // determines whether operator is preconditioned when calling invertQuda()
  bool pc_solve = (inv_param->solve_type == QUDA_DIRECT_PC_SOLVE ||
      inv_param->solve_type == QUDA_NORMOP_PC_SOLVE);

  // determines whether operator is preconditioned when calling MatQuda() or MatDagMatQuda()
  bool pc_solution = (inv_param->solution_type == QUDA_MATPC_SOLUTION ||
      inv_param->solution_type == QUDA_MATPCDAG_MATPC_SOLUTION);

  bool asymmetric = (inv_param->matpc_type == QUDA_MATPC_EVEN_EVEN_ASYMMETRIC ||
      inv_param->matpc_type == QUDA_MATPC_ODD_ODD_ASYMMETRIC);

  // We issue a warning only when it seems likely that the user is screwing up:

  // uninverted clover term is required when applying unpreconditioned operator,
  // but note that dslashQuda() is always preconditioned
  if (!h_clover && !pc_solve && !pc_solution) {
    //warningQuda("Uninverted clover term not loaded");
  }

  // uninverted clover term is also required for "asymmetric" preconditioning
  if (!h_clover && pc_solve && pc_solution && asymmetric && !device_calc) {
    warningQuda("Uninverted clover term not loaded");
  }

  CloverFieldParam clover_param;
  CloverField *in=NULL, *inInv=NULL;

  if(!device_calc){
    // create a param for the cpu clover field
    profileClover.TPSTART(QUDA_PROFILE_INIT);
    CloverFieldParam cpuParam;
    cpuParam.nDim = 4;
    for (int i=0; i<4; i++) cpuParam.x[i] = gaugePrecise->X()[i];
    cpuParam.precision = inv_param->clover_cpu_prec;
    cpuParam.order = inv_param->clover_order;
    cpuParam.direct = h_clover ? true : false;
    cpuParam.inverse = h_clovinv ? true : false;
    cpuParam.clover = h_clover;
    cpuParam.norm = 0;
    cpuParam.cloverInv = h_clovinv;
    cpuParam.invNorm = 0;
    cpuParam.create = QUDA_REFERENCE_FIELD_CREATE;
    cpuParam.siteSubset = QUDA_FULL_SITE_SUBSET;
    cpuParam.twisted = false;
    cpuParam.mu2 = 0.;

    if (inv_param->dslash_type == QUDA_TWISTED_CLOVER_DSLASH) {
      cpuParam.direct = true;
      cpuParam.inverse = false;
      cpuParam.cloverInv = NULL;
      cpuParam.clover = h_clover;
      cpuParam.mu2 = 4.*inv_param->kappa*inv_param->kappa*inv_param->mu*inv_param->mu;
      in = (inv_param->clover_location == QUDA_CPU_FIELD_LOCATION) ?
        static_cast<CloverField*>(new cpuCloverField(cpuParam)) :
        static_cast<CloverField*>(new cudaCloverField(cpuParam));

#ifndef DYNAMIC_CLOVER
      cpuParam.cloverInv = h_clovinv;
      cpuParam.clover = NULL;
      cpuParam.twisted = true;
      cpuParam.direct = true;
      cpuParam.inverse = false;
      cpuParam.mu2 = 4.*inv_param->kappa*inv_param->kappa*inv_param->mu*inv_param->mu;

      inInv = (inv_param->clover_location == QUDA_CPU_FIELD_LOCATION) ?
        static_cast<CloverField*>(new cpuCloverField(cpuParam)) :
        static_cast<CloverField*>(new cudaCloverField(cpuParam));
#endif
    } else {
      in = (inv_param->clover_location == QUDA_CPU_FIELD_LOCATION) ?
        static_cast<CloverField*>(new cpuCloverField(cpuParam)) :
        static_cast<CloverField*>(new cudaCloverField(cpuParam));
    }

    clover_param.nDim = 4;
    for (int i=0; i<4; i++) clover_param.x[i] = gaugePrecise->X()[i];
    clover_param.setPrecision(inv_param->clover_cuda_prec);
    clover_param.pad = inv_param->cl_pad;
    clover_param.direct = h_clover ? true : false;
    clover_param.inverse = (h_clovinv || pc_solve) ? true : false;
    clover_param.create = QUDA_NULL_FIELD_CREATE;
    clover_param.siteSubset = QUDA_FULL_SITE_SUBSET;

    if (inv_param->dslash_type == QUDA_TWISTED_CLOVER_DSLASH) {
      clover_param.direct = true;
      clover_param.inverse = false;
      clover_param.twisted = true;
      cloverPrecise = new cudaCloverField(clover_param);
#ifndef DYNAMIC_CLOVER
      clover_param.direct = false;
      clover_param.inverse = true;
      clover_param.twisted = true;
      cloverInvPrecise = new cudaCloverField(clover_param);
//      clover_param.twisted = false;
#endif
    } else {
      cloverPrecise = new cudaCloverField(clover_param);
    }

    profileClover.TPSTOP(QUDA_PROFILE_INIT);

    profileClover.TPSTART(QUDA_PROFILE_H2D);
    if (inv_param->dslash_type == QUDA_TWISTED_CLOVER_DSLASH) {
      cloverPrecise->copy(*in, false);
#ifndef DYNAMIC_CLOVER
      cloverInvPrecise->copy(*in, true);
      cloverInvert(*cloverInvPrecise, inv_param->compute_clover_trlog, QUDA_CUDA_FIELD_LOCATION);
#endif
    } else {
      cloverPrecise->copy(*in, h_clovinv ? true : false);
    }

    profileClover.TPSTOP(QUDA_PROFILE_H2D);
  } else {
    profileClover.TPSTART(QUDA_PROFILE_COMPUTE);

    createCloverQuda(inv_param);

#ifndef DYNAMIC_CLOVER
    if (inv_param->dslash_type == QUDA_TWISTED_CLOVER_DSLASH) {
      cloverInvert(*cloverInvPrecise, inv_param->compute_clover_trlog, QUDA_CUDA_FIELD_LOCATION);
      if (inv_param->compute_clover_trlog) {
        inv_param->trlogA[0] = cloverInvPrecise->TrLog()[0];
        inv_param->trlogA[1] = cloverInvPrecise->TrLog()[1];
      }
    }
#endif
    profileClover.TPSTOP(QUDA_PROFILE_COMPUTE);
  }

  // inverted clover term is required when applying preconditioned operator
  if ((!h_clovinv && pc_solve) && inv_param->dslash_type != QUDA_TWISTED_CLOVER_DSLASH) {
    profileClover.TPSTART(QUDA_PROFILE_COMPUTE);
    cloverInvert(*cloverPrecise, inv_param->compute_clover_trlog, QUDA_CUDA_FIELD_LOCATION);
    profileClover.TPSTOP(QUDA_PROFILE_COMPUTE);
    if (inv_param->compute_clover_trlog) {
      inv_param->trlogA[0] = cloverPrecise->TrLog()[0];
      inv_param->trlogA[1] = cloverPrecise->TrLog()[1];
    }
  }

#ifndef DYNAMIC_CLOVER
  if (inv_param->dslash_type != QUDA_TWISTED_CLOVER_DSLASH)
    inv_param->cloverGiB = cloverPrecise->GBytes();
  else
    inv_param->cloverGiB = cloverPrecise->GBytes() + cloverInvPrecise->GBytes();
#else
  inv_param->cloverGiB = cloverPrecise->GBytes();
#endif

  clover_param.norm    = 0;
  clover_param.invNorm = 0;
  clover_param.mu2 = 0.;
  clover_param.nDim = 4;
  for(int dir=0; dir<4; ++dir) clover_param.x[dir] = gaugePrecise->X()[dir];
  clover_param.pad = inv_param->cl_pad;
  clover_param.siteSubset = QUDA_FULL_SITE_SUBSET;
  clover_param.create = QUDA_NULL_FIELD_CREATE;
  clover_param.direct = true;
  clover_param.inverse = true;

  // create the mirror sloppy clover field
  if (inv_param->clover_cuda_prec != inv_param->clover_cuda_prec_sloppy) {
    profileClover.TPSTART(QUDA_PROFILE_INIT);
    clover_param.setPrecision(inv_param->clover_cuda_prec_sloppy);

    if (inv_param->dslash_type == QUDA_TWISTED_CLOVER_DSLASH) {
      clover_param.mu2 = 4.*inv_param->kappa*inv_param->kappa*inv_param->mu*inv_param->mu;
      clover_param.twisted = true;
#ifndef DYNAMIC_CLOVER
      clover_param.direct = false;
      clover_param.inverse = true;
      cloverInvSloppy = new cudaCloverField(clover_param);
      cloverInvSloppy->copy(*cloverInvPrecise, true);
      clover_param.direct = true;
      clover_param.inverse = false;
      inv_param->cloverGiB += cloverInvSloppy->GBytes();
#endif
      cloverSloppy = new cudaCloverField(clover_param);
      cloverSloppy->copy(*cloverPrecise);
      inv_param->cloverGiB += cloverSloppy->GBytes();
    } else {
      cloverSloppy = new cudaCloverField(clover_param);
      cloverSloppy->copy(*cloverPrecise);
      inv_param->cloverGiB += cloverSloppy->GBytes();
    }
    profileClover.TPSTOP(QUDA_PROFILE_INIT);
  } else {
    cloverSloppy = cloverPrecise;
#ifndef DYNAMIC_CLOVER
    if (inv_param->dslash_type == QUDA_TWISTED_CLOVER_DSLASH)
      cloverInvSloppy = cloverInvPrecise;
#endif
  }

  // create the mirror preconditioner clover field
  if (inv_param->clover_cuda_prec_sloppy != inv_param->clover_cuda_prec_precondition &&
      inv_param->clover_cuda_prec_precondition != QUDA_INVALID_PRECISION) {
    profileClover.TPSTART(QUDA_PROFILE_INIT);
    clover_param.setPrecision(inv_param->clover_cuda_prec_precondition);
    if (inv_param->dslash_type == QUDA_TWISTED_CLOVER_DSLASH) {
      clover_param.direct = true;
      clover_param.inverse = false;
      cloverPrecondition = new cudaCloverField(clover_param);
      cloverPrecondition->copy(*cloverSloppy);
      inv_param->cloverGiB += cloverPrecondition->GBytes();
#ifndef DYNAMIC_CLOVER
      clover_param.direct = false;
      clover_param.inverse = true;
      clover_param.twisted = true;
      cloverInvPrecondition = new cudaCloverField(clover_param);
      cloverInvPrecondition->copy(*cloverInvSloppy, true);
      inv_param->cloverGiB += cloverInvPrecondition->GBytes();
#endif
    } else {
      cloverPrecondition = new cudaCloverField(clover_param);
      cloverPrecondition->copy(*cloverSloppy);
      inv_param->cloverGiB += cloverPrecondition->GBytes();
    }
    profileClover.TPSTOP(QUDA_PROFILE_INIT);
  } else {
    cloverPrecondition = cloverSloppy;
#ifndef DYNAMIC_CLOVER
    if (inv_param->dslash_type == QUDA_TWISTED_CLOVER_DSLASH)
      cloverInvPrecondition = cloverInvSloppy;
#endif
  }

  // need to copy back the odd inverse field into the application clover field
  if (!h_clovinv && pc_solve && !device_calc) {
    // copy the inverted clover term into host application order on the device
    clover_param.setPrecision(inv_param->clover_cpu_prec);
    clover_param.direct = false;
    clover_param.inverse = true;
    clover_param.order = inv_param->clover_order;

    // this isn't really "epilogue" but this label suffices
    profileClover.TPSTART(QUDA_PROFILE_EPILOGUE);
    cudaCloverField hack(clover_param);
    hack.copy(*cloverPrecise);
    profileClover.TPSTOP(QUDA_PROFILE_EPILOGUE);

    // copy the odd components into the host application's clover field
    profileClover.TPSTART(QUDA_PROFILE_D2H);
    qudaMemcpy((char*)(in->V(false))+in->Bytes()/2, (char*)(hack.V(true))+hack.Bytes()/2,
        in->Bytes()/2, cudaMemcpyDeviceToHost);
    profileClover.TPSTOP(QUDA_PROFILE_D2H);

    checkCudaError();
  }

  if(!device_calc)
  {
    if (in) delete in; // delete object referencing input field
#ifndef DYNAMIC_CLOVER
    if (inv_param->dslash_type == QUDA_TWISTED_CLOVER_DSLASH && inInv) delete inInv;
#endif
  }

  popVerbosity();

  profileClover.TPSTOP(QUDA_PROFILE_TOTAL);
}

void freeGaugeQuda(void)
{
  if (!initialized) errorQuda("QUDA not initialized");
  if (gaugeSloppy != gaugePrecondition && gaugePrecondition) delete gaugePrecondition;
  if (gaugePrecise != gaugeSloppy && gaugeSloppy) delete gaugeSloppy;
  if (gaugePrecise) delete gaugePrecise;
  if (gaugeExtended) delete gaugeExtended;

  gaugePrecondition = NULL;
  gaugeSloppy = NULL;
  gaugePrecise = NULL;
  gaugeExtended = NULL;

  if (gaugeLongSloppy != gaugeLongPrecondition && gaugeLongPrecondition) delete gaugeLongPrecondition;
  if (gaugeLongPrecise != gaugeLongSloppy && gaugeLongSloppy) delete gaugeLongSloppy;
  if (gaugeLongPrecise) delete gaugeLongPrecise;
  if (gaugeLongExtended) delete gaugeLongExtended;

  gaugeLongPrecondition = NULL;
  gaugeLongSloppy = NULL;
  gaugeLongPrecise = NULL;
  gaugeLongExtended = NULL;

  if (gaugeFatSloppy != gaugeFatPrecondition && gaugeFatPrecondition) delete gaugeFatPrecondition;
  if (gaugeFatPrecise != gaugeFatSloppy && gaugeFatSloppy) delete gaugeFatSloppy;
  if (gaugeFatPrecise) delete gaugeFatPrecise;


  gaugeFatPrecondition = NULL;
  gaugeFatSloppy = NULL;
  gaugeFatPrecise = NULL;
  gaugeFatExtended = NULL;

  if (gaugeSmeared) delete gaugeSmeared;

  gaugeSmeared = NULL;
  // Need to merge extendedGaugeResident and gaugeFatPrecise/gaugePrecise
  if (extendedGaugeResident) {
    delete extendedGaugeResident;
    extendedGaugeResident = NULL;
  }
}

// just free the sloppy fields used in mixed-precision solvers
void freeSloppyGaugeQuda(void)
{
  if (!initialized) errorQuda("QUDA not initialized");
  if (gaugeSloppy != gaugePrecondition && gaugePrecondition) delete gaugePrecondition;
  if (gaugePrecise != gaugeSloppy && gaugeSloppy) delete gaugeSloppy;

  gaugePrecondition = NULL;
  gaugeSloppy = NULL;

  if (gaugeLongSloppy != gaugeLongPrecondition && gaugeLongPrecondition) delete gaugeLongPrecondition;
  if (gaugeLongPrecise != gaugeLongSloppy && gaugeLongSloppy) delete gaugeLongSloppy;

  gaugeLongPrecondition = NULL;
  gaugeLongSloppy = NULL;

  if (gaugeFatSloppy != gaugeFatPrecondition && gaugeFatPrecondition) delete gaugeFatPrecondition;
  if (gaugeFatPrecise != gaugeFatSloppy && gaugeFatSloppy) delete gaugeFatSloppy;

  gaugeFatPrecondition = NULL;
  gaugeFatSloppy = NULL;
}


void loadSloppyGaugeQuda(QudaPrecision prec_sloppy, QudaPrecision prec_precondition)
{
  // first do SU3 links (if they exist)
  if (gaugePrecise) {
    GaugeFieldParam gauge_param(*gaugePrecise);
    gauge_param.setPrecision(prec_sloppy);
    //gauge_param.reconstruct = param->reconstruct_sloppy; // FIXME

    if (gaugeSloppy) errorQuda("gaugeSloppy already exists");

    if (gauge_param.precision != gaugePrecise->Precision() ||
	gauge_param.reconstruct != gaugePrecise->Reconstruct()) {
      gaugeSloppy = new cudaGaugeField(gauge_param);
      gaugeSloppy->copy(*gaugePrecise);
    } else {
      gaugeSloppy = gaugePrecise;
    }

    // switch the parameters for creating the mirror preconditioner cuda gauge field
    gauge_param.setPrecision(prec_precondition);
    //gauge_param.reconstruct = param->reconstruct_precondition; // FIXME

    if (gaugePrecondition) errorQuda("gaugePrecondition already exists");

    if (gauge_param.precision != gaugeSloppy->Precision() ||
	gauge_param.reconstruct != gaugeSloppy->Reconstruct()) {
      gaugePrecondition = new cudaGaugeField(gauge_param);
      gaugePrecondition->copy(*gaugeSloppy);
    } else {
      gaugePrecondition = gaugeSloppy;
    }
  }

  // fat links (if they exist)
  if (gaugeFatPrecise) {
    GaugeFieldParam gauge_param(*gaugeFatPrecise);

    if (gaugeFatSloppy != gaugeSloppy) {
      gauge_param.setPrecision(prec_sloppy);
      //gauge_param.reconstruct = param->reconstruct_sloppy; // FIXME

      if (gaugeFatSloppy) errorQuda("gaugeFatSloppy already exists");
      if (gaugeFatSloppy != gaugeFatPrecise) delete gaugeFatSloppy;

      if (gauge_param.precision != gaugeFatPrecise->Precision() ||
	  gauge_param.reconstruct != gaugeFatPrecise->Reconstruct()) {
	gaugeFatSloppy = new cudaGaugeField(gauge_param);
	gaugeFatSloppy->copy(*gaugeFatPrecise);
      } else {
	gaugeFatSloppy = gaugeFatPrecise;
      }
    }

    if (gaugeFatPrecondition != gaugePrecondition) {
      // switch the parameters for creating the mirror preconditioner cuda gauge field
      gauge_param.setPrecision(prec_precondition);
      //gauge_param.reconstruct = param->reconstruct_precondition; // FIXME

      if (gaugeFatPrecondition) errorQuda("gaugeFatPrecondition already exists\n");

      if (gauge_param.precision != gaugeFatSloppy->Precision() ||
	  gauge_param.reconstruct != gaugeFatSloppy->Reconstruct()) {
	gaugeFatPrecondition = new cudaGaugeField(gauge_param);
	gaugeFatPrecondition->copy(*gaugeFatSloppy);
      } else {
	gaugeFatPrecondition = gaugeFatSloppy;
      }
    }
  }

  // long links (if they exist)
  if (gaugeLongPrecise) {
    GaugeFieldParam gauge_param(*gaugeLongPrecise);
    gauge_param.setPrecision(prec_sloppy);
    //gauge_param.reconstruct = param->reconstruct_sloppy; // FIXME

    if (gaugeLongSloppy) errorQuda("gaugeLongSloppy already exists");
    if (gaugeLongSloppy != gaugeLongPrecise) delete gaugeLongSloppy;

    if (gauge_param.precision != gaugeLongPrecise->Precision() ||
	gauge_param.reconstruct != gaugeLongPrecise->Reconstruct()) {
      gaugeLongSloppy = new cudaGaugeField(gauge_param);
      gaugeLongSloppy->copy(*gaugeLongPrecise);
    } else {
      gaugeLongSloppy = gaugeLongPrecise;
    }

    // switch the parameters for creating the mirror preconditioner cuda gauge field
    gauge_param.setPrecision(prec_precondition);
    //gauge_param.reconstruct = param->reconstruct_precondition; // FIXME

    if (gaugeLongPrecondition) warningQuda("gaugeLongPrecondition already exists\n");

    if (gauge_param.precision != gaugeLongSloppy->Precision() ||
	gauge_param.reconstruct != gaugeLongSloppy->Reconstruct()) {
      gaugeLongPrecondition = new cudaGaugeField(gauge_param);
      gaugeLongPrecondition->copy(*gaugeLongSloppy);
    } else {
      gaugeLongPrecondition = gaugeLongSloppy;
    }
  }
}

void freeCloverQuda(void)
{
  if (!initialized) errorQuda("QUDA not initialized");
  if (cloverPrecondition != cloverSloppy && cloverPrecondition) delete cloverPrecondition;
  if (cloverSloppy != cloverPrecise && cloverSloppy) delete cloverSloppy;
  if (cloverPrecise) delete cloverPrecise;

  cloverPrecondition = NULL;
  cloverSloppy = NULL;
  cloverPrecise = NULL;

  if (cloverInvPrecise != NULL) {
     if (cloverInvPrecondition != cloverInvSloppy && cloverInvPrecondition) delete cloverInvPrecondition;
     if (cloverInvSloppy != cloverInvPrecise && cloverInvSloppy) delete cloverInvSloppy;
     if (cloverInvPrecise) delete cloverInvPrecise;

     cloverInvPrecondition = NULL;
     cloverInvSloppy = NULL;
     cloverInvPrecise = NULL;
  }
}

void endQuda(void)
{
  profileEnd.TPSTART(QUDA_PROFILE_TOTAL);

  if (!initialized) return;

  LatticeField::freeBuffer(0);
  LatticeField::freeBuffer(1);
  cudaColorSpinorField::freeBuffer(0);
  cudaColorSpinorField::freeBuffer(1);
  cudaColorSpinorField::freeGhostBuffer();
  cpuColorSpinorField::freeGhostBuffer();
  FaceBuffer::flushPinnedCache();
  LatticeField::flushPinnedCache();
  freeGaugeQuda();
  freeCloverQuda();

  if(cudaStapleField) delete cudaStapleField; cudaStapleField=NULL;
  if(cudaStapleField1) delete cudaStapleField1; cudaStapleField1=NULL;

  for (unsigned int i=0; i<solutionResident.size(); i++) {
    if(solutionResident[i]) delete solutionResident[i];
  }
  solutionResident.clear();
  if(momResident) delete momResident;

  blas::end();

  host_free(num_failures_h);
  num_failures_h = NULL;
  num_failures_d = NULL;

  if (streams) {
    for (int i=0; i<Nstream; i++) cudaStreamDestroy(streams[i]);
    delete []streams;
    streams = NULL;
  }
  destroyDslashEvents();

#ifdef GPU_STAGGERED_OPROD
  destroyStaggeredOprodEvents();
#endif

  saveTuneCache(getVerbosity());
  saveProfile(getVerbosity());

  initialized = false;

  comm_finalize();
  comms_initialized = false;

  profileEnd.TPSTOP(QUDA_PROFILE_TOTAL);
  profileInit2End.TPSTOP(QUDA_PROFILE_TOTAL);
  // print out the profile information of the lifetime of the library
  if (getVerbosity() >= QUDA_SUMMARIZE) {
    profileInit.Print();
    profileGauge.Print();
    profileCloverCreate.Print();
    profileClover.Print();
    profileInvert.Print();
    profileMulti.Print();
    profileMultiMixed.Print();
    profileFatLink.Print();
    profileGaugeForce.Print();
    profileGaugeUpdate.Print();
    profileExtendedGauge.Print();
    profileCloverDerivative.Print();
    profileCloverTrace.Print();
    profileCloverForce.Print();
    profileStaggeredOprod.Print();
    profileAsqtadForce.Print();
    profileHISQForce.Print();
    profileContract.Print();
    profileCovDev.Print();
    profilePlaq.Print();
    profileAPE.Print();
    profileSTOUT.Print();
    profileProject.Print();
    profilePhase.Print();
    profileMomAction.Print();
    profileEnd.Print();

    profileInit2End.Print();
    TimeProfile::PrintGlobal();

    printLaunchTimer();

    printfQuda("\n");
    printPeakMemUsage();
    printfQuda("\n");
  }

  assertAllMemFree();

#if (!defined(USE_QDPJIT) && !defined(GPU_COMMS))
  // end this CUDA context
  cudaDeviceReset();
#endif

}


namespace quda {

  void setDiracParam(DiracParam &diracParam, QudaInvertParam *inv_param, const bool pc)
  {
    double kappa = inv_param->kappa;
    if (inv_param->dirac_order == QUDA_CPS_WILSON_DIRAC_ORDER) {
      kappa *= gaugePrecise->Anisotropy();
    }

    switch (inv_param->dslash_type) {
    case QUDA_WILSON_DSLASH:
      diracParam.type = pc ? QUDA_WILSONPC_DIRAC : QUDA_WILSON_DIRAC;
      break;
    case QUDA_CLOVER_WILSON_DSLASH:
      diracParam.type = pc ? QUDA_CLOVERPC_DIRAC : QUDA_CLOVER_DIRAC;
      break;
    case QUDA_DOMAIN_WALL_DSLASH:
      diracParam.type = pc ? QUDA_DOMAIN_WALLPC_DIRAC : QUDA_DOMAIN_WALL_DIRAC;
      diracParam.Ls = inv_param->Ls;
      break;
    case QUDA_DOMAIN_WALL_4D_DSLASH:
      if(pc) {
	diracParam.type = QUDA_DOMAIN_WALL_4DPC_DIRAC;
	diracParam.Ls = inv_param->Ls;
      } else errorQuda("For 4D type of DWF dslash, pc must be turned on, %d", inv_param->dslash_type);
      break;
    case QUDA_MOBIUS_DWF_DSLASH:
      if (inv_param->Ls > QUDA_MAX_DWF_LS)
	errorQuda("Length of Ls dimension %d greater than QUDA_MAX_DWF_LS %d", inv_param->Ls, QUDA_MAX_DWF_LS);
      diracParam.type = pc ? QUDA_MOBIUS_DOMAIN_WALLPC_DIRAC : QUDA_MOBIUS_DOMAIN_WALL_DIRAC;
      diracParam.Ls = inv_param->Ls;
      memcpy(diracParam.b_5, inv_param->b_5, sizeof(double)*inv_param->Ls);
      memcpy(diracParam.c_5, inv_param->c_5, sizeof(double)*inv_param->Ls);
      break;
    case QUDA_STAGGERED_DSLASH:
      diracParam.type = pc ? QUDA_STAGGEREDPC_DIRAC : QUDA_STAGGERED_DIRAC;
      break;
    case QUDA_ASQTAD_DSLASH:
      diracParam.type = pc ? QUDA_ASQTADPC_DIRAC : QUDA_ASQTAD_DIRAC;
      break;
    case QUDA_TWISTED_MASS_DSLASH:
      diracParam.type = pc ? QUDA_TWISTED_MASSPC_DIRAC : QUDA_TWISTED_MASS_DIRAC;
      if (inv_param->twist_flavor == QUDA_TWIST_MINUS || inv_param->twist_flavor == QUDA_TWIST_PLUS) {
	diracParam.Ls = 1;
	diracParam.epsilon = 0.0;
      } else {
	diracParam.Ls = 2;
	diracParam.epsilon = inv_param->twist_flavor == QUDA_TWIST_NONDEG_DOUBLET ? inv_param->epsilon : 0.0;
      }
      break;
    case QUDA_TWISTED_CLOVER_DSLASH:
      diracParam.type = pc ? QUDA_TWISTED_CLOVERPC_DIRAC : QUDA_TWISTED_CLOVER_DIRAC;
      if (inv_param->twist_flavor == QUDA_TWIST_MINUS || inv_param->twist_flavor == QUDA_TWIST_PLUS)  {
	diracParam.Ls = 1;
	diracParam.epsilon = 0.0;
      } else {
	diracParam.Ls = 2;
	diracParam.epsilon = inv_param->twist_flavor == QUDA_TWIST_NONDEG_DOUBLET ? inv_param->epsilon : 0.0;
      }
      break;
    default:
      errorQuda("Unsupported dslash_type %d", inv_param->dslash_type);
    }

    diracParam.matpcType = inv_param->matpc_type;
    diracParam.dagger = inv_param->dagger;
    diracParam.gauge = gaugePrecise;
    diracParam.fatGauge = gaugeFatPrecise;
    diracParam.longGauge = gaugeLongPrecise;
    diracParam.clover = cloverPrecise;
    diracParam.cloverInv = cloverInvPrecise;
    diracParam.kappa = kappa;
    diracParam.mass = inv_param->mass;
    diracParam.m5 = inv_param->m5;
    diracParam.mu = inv_param->mu;

    for (int i=0; i<4; i++) diracParam.commDim[i] = 1;   // comms are always on
  }


  void setDiracSloppyParam(DiracParam &diracParam, QudaInvertParam *inv_param, const bool pc)
  {
    setDiracParam(diracParam, inv_param, pc);

    diracParam.gauge = gaugeSloppy;
    diracParam.fatGauge = gaugeFatSloppy;
    diracParam.longGauge = gaugeLongSloppy;
    diracParam.clover = cloverSloppy;
    diracParam.cloverInv = cloverInvSloppy;

    for (int i=0; i<4; i++) {
      diracParam.commDim[i] = 1;   // comms are always on
    }

  }

  // The preconditioner currently mimicks the sloppy operator with no comms
  void setDiracPreParam(DiracParam &diracParam, QudaInvertParam *inv_param, const bool pc, bool comms)
  {
    setDiracParam(diracParam, inv_param, pc);

    if(inv_param->overlap){
      diracParam.gauge = gaugeExtended;
      diracParam.fatGauge = gaugeFatExtended;
      diracParam.longGauge = gaugeLongExtended;
    }else{
      diracParam.gauge = gaugePrecondition;
      diracParam.fatGauge = gaugeFatPrecondition;
      diracParam.longGauge = gaugeLongPrecondition;
    }
    diracParam.clover = cloverPrecondition;
    diracParam.cloverInv = cloverInvPrecondition;

    for (int i=0; i<4; i++) {
      diracParam.commDim[i] = comms ? 1 : 0;
    }

    // In the preconditioned staggered CG allow a different dslash type in the preconditioning
    if(inv_param->inv_type == QUDA_PCG_INVERTER && inv_param->dslash_type == QUDA_ASQTAD_DSLASH
       && inv_param->dslash_type_precondition == QUDA_STAGGERED_DSLASH) {
       diracParam.type = pc ? QUDA_STAGGEREDPC_DIRAC : QUDA_STAGGERED_DIRAC;
       diracParam.gauge = gaugeFatPrecondition;
    }
  }


  void createDirac(Dirac *&d, Dirac *&dSloppy, Dirac *&dPre, QudaInvertParam &param, const bool pc_solve)
  {
    DiracParam diracParam;
    DiracParam diracSloppyParam;
    DiracParam diracPreParam;

    setDiracParam(diracParam, &param, pc_solve);
    setDiracSloppyParam(diracSloppyParam, &param, pc_solve);
    setDiracPreParam(diracPreParam, &param, pc_solve, false);

    d = Dirac::create(diracParam); // create the Dirac operator
    dSloppy = Dirac::create(diracSloppyParam);
    dPre = Dirac::create(diracPreParam);
  }

  static double unscaled_shifts[QUDA_MAX_MULTI_SHIFT];

  void massRescale(cudaColorSpinorField &b, QudaInvertParam &param) {

    double kappa5 = (0.5/(5.0 + param.m5));
    double kappa = (param.dslash_type == QUDA_DOMAIN_WALL_DSLASH ||
		    param.dslash_type == QUDA_DOMAIN_WALL_4D_DSLASH ||
		    param.dslash_type == QUDA_MOBIUS_DWF_DSLASH) ? kappa5 : param.kappa;

    if (getVerbosity() >= QUDA_DEBUG_VERBOSE) {
      printfQuda("Mass rescale: Kappa is: %g\n", kappa);
      printfQuda("Mass rescale: mass normalization: %d\n", param.mass_normalization);
      double nin = blas::norm2(b);
      printfQuda("Mass rescale: norm of source in = %g\n", nin);
    }

    // staggered dslash uses mass normalization internally
    if (param.dslash_type == QUDA_ASQTAD_DSLASH || param.dslash_type == QUDA_STAGGERED_DSLASH) {
      switch (param.solution_type) {
        case QUDA_MAT_SOLUTION:
        case QUDA_MATPC_SOLUTION:
          if (param.mass_normalization == QUDA_KAPPA_NORMALIZATION) blas::ax(2.0*param.mass, b);
          break;
        case QUDA_MATDAG_MAT_SOLUTION:
        case QUDA_MATPCDAG_MATPC_SOLUTION:
          if (param.mass_normalization == QUDA_KAPPA_NORMALIZATION) blas::ax(4.0*param.mass*param.mass, b);
          break;
        default:
          errorQuda("Not implemented");
      }
      return;
    }

    for(int i=0; i<param.num_offset; i++) {
      unscaled_shifts[i] = param.offset[i];
    }

    // multiply the source to compensate for normalization of the Dirac operator, if necessary
    switch (param.solution_type) {
      case QUDA_MAT_SOLUTION:
        if (param.mass_normalization == QUDA_MASS_NORMALIZATION ||
            param.mass_normalization == QUDA_ASYMMETRIC_MASS_NORMALIZATION) {
	  blas::ax(2.0*kappa, b);
	  for(int i=0; i<param.num_offset; i++)  param.offset[i] *= 2.0*kappa;
        }
        break;
      case QUDA_MATDAG_MAT_SOLUTION:
        if (param.mass_normalization == QUDA_MASS_NORMALIZATION ||
            param.mass_normalization == QUDA_ASYMMETRIC_MASS_NORMALIZATION) {
	  blas::ax(4.0*kappa*kappa, b);
	  for(int i=0; i<param.num_offset; i++)  param.offset[i] *= 4.0*kappa*kappa;
        }
        break;
      case QUDA_MATPC_SOLUTION:
        if (param.mass_normalization == QUDA_MASS_NORMALIZATION) {
	  blas::ax(4.0*kappa*kappa, b);
	  for(int i=0; i<param.num_offset; i++)  param.offset[i] *= 4.0*kappa*kappa;
        } else if (param.mass_normalization == QUDA_ASYMMETRIC_MASS_NORMALIZATION) {
	  blas::ax(2.0*kappa, b);
	  for(int i=0; i<param.num_offset; i++)  param.offset[i] *= 2.0*kappa;
        }
        break;
      case QUDA_MATPCDAG_MATPC_SOLUTION:
        if (param.mass_normalization == QUDA_MASS_NORMALIZATION) {
	  blas::ax(16.0*pow(kappa,4), b);
	  for(int i=0; i<param.num_offset; i++)  param.offset[i] *= 16.0*pow(kappa,4);
        } else if (param.mass_normalization == QUDA_ASYMMETRIC_MASS_NORMALIZATION) {
	  blas::ax(4.0*kappa*kappa, b);
	  for(int i=0; i<param.num_offset; i++)  param.offset[i] *= 4.0*kappa*kappa;
        }
        break;
      default:
        errorQuda("Solution type %d not supported", param.solution_type);
    }

    if (getVerbosity() >= QUDA_DEBUG_VERBOSE) printfQuda("Mass rescale done\n");
    if (getVerbosity() >= QUDA_DEBUG_VERBOSE) {
      printfQuda("Mass rescale: Kappa is: %g\n", kappa);
      printfQuda("Mass rescale: mass normalization: %d\n", param.mass_normalization);
      double nin = blas::norm2(b);
      printfQuda("Mass rescale: norm of source out = %g\n", nin);
    }

  }
}

void dslashQuda(void *h_out, void *h_in, QudaInvertParam *inv_param, QudaParity parity)
{
  if (inv_param->dslash_type == QUDA_DOMAIN_WALL_DSLASH ||
      inv_param->dslash_type == QUDA_DOMAIN_WALL_4D_DSLASH ||
      inv_param->dslash_type == QUDA_MOBIUS_DWF_DSLASH) setKernelPackT(true);

  if (gaugePrecise == NULL) errorQuda("Gauge field not allocated");
  if (cloverPrecise == NULL && ((inv_param->dslash_type == QUDA_CLOVER_WILSON_DSLASH) || (inv_param->dslash_type == QUDA_TWISTED_CLOVER_DSLASH)))
    errorQuda("Clover field not allocated");
  if (cloverInvPrecise == NULL && inv_param->dslash_type == QUDA_TWISTED_CLOVER_DSLASH)
    errorQuda("Clover field not allocated");

  pushVerbosity(inv_param->verbosity);
  if (getVerbosity() >= QUDA_DEBUG_VERBOSE) printQudaInvertParam(inv_param);

  ColorSpinorParam cpuParam(h_in, *inv_param, gaugePrecise->X(), 1, inv_param->input_location);
  ColorSpinorField *in_h = ColorSpinorField::Create(cpuParam);

  ColorSpinorParam cudaParam(cpuParam, *inv_param);
  cudaColorSpinorField in(*in_h, cudaParam);

  if (getVerbosity() >= QUDA_VERBOSE) {
    double cpu = blas::norm2(*in_h);
    double gpu = blas::norm2(in);
    printfQuda("In CPU %e CUDA %e\n", cpu, gpu);
  }

  if (inv_param->mass_normalization == QUDA_KAPPA_NORMALIZATION &&
      (inv_param->dslash_type == QUDA_STAGGERED_DSLASH ||
       inv_param->dslash_type == QUDA_ASQTAD_DSLASH) )
    blas::ax(1.0/(2.0*inv_param->mass), in);

  cudaParam.create = QUDA_NULL_FIELD_CREATE;
  cudaColorSpinorField out(in, cudaParam);

  if (inv_param->dirac_order == QUDA_CPS_WILSON_DIRAC_ORDER) {
    if (parity == QUDA_EVEN_PARITY) {
      parity = QUDA_ODD_PARITY;
    } else {
      parity = QUDA_EVEN_PARITY;
    }
    blas::ax(gaugePrecise->Anisotropy(), in);
  }
  bool pc = true;

  DiracParam diracParam;
  setDiracParam(diracParam, inv_param, pc);

  Dirac *dirac = Dirac::create(diracParam); // create the Dirac operator
  if (inv_param->dslash_type == QUDA_TWISTED_CLOVER_DSLASH && inv_param->dagger) {
    cudaParam.create = QUDA_NULL_FIELD_CREATE;
    cudaColorSpinorField tmp1(in, cudaParam);
    ((DiracTwistedCloverPC*) dirac)->TwistCloverInv(tmp1, in, (parity+1)%2); // apply the clover-twist
    dirac->Dslash(out, tmp1, parity); // apply the operator
  } else {
    dirac->Dslash(out, in, parity); // apply the operator
  }

  delete dirac; // clean up

  cpuParam.v = h_out;
  cpuParam.location = inv_param->output_location;
  ColorSpinorField *out_h = ColorSpinorField::Create(cpuParam);
  *out_h = out;

  if (getVerbosity() >= QUDA_VERBOSE) {
    double cpu = blas::norm2(*out_h);
    double gpu = blas::norm2(out);
    printfQuda("Out CPU %e CUDA %e\n", cpu, gpu);
  }

  delete out_h;
  delete in_h;

  popVerbosity();
}

void dslashQuda_4dpc(void *h_out, void *h_in, QudaInvertParam *inv_param, QudaParity parity, int test_type)
{
  if (inv_param->dslash_type == QUDA_DOMAIN_WALL_4D_DSLASH )
    setKernelPackT(true);
  else
    errorQuda("This type of dslashQuda operator is defined for QUDA_DOMAIN_WALL_$D_DSLASH and QUDA_MOBIUS_DWF_DSLASH only");

  if (gaugePrecise == NULL) errorQuda("Gauge field not allocated");

  pushVerbosity(inv_param->verbosity);
  if (getVerbosity() >= QUDA_DEBUG_VERBOSE) printQudaInvertParam(inv_param);

  ColorSpinorParam cpuParam(h_in, *inv_param, gaugePrecise->X(), 1, inv_param->input_location);
  ColorSpinorField *in_h = ColorSpinorField::Create(cpuParam);

  ColorSpinorParam cudaParam(cpuParam, *inv_param);
  cudaColorSpinorField in(*in_h, cudaParam);

  if (getVerbosity() >= QUDA_VERBOSE) {
    double cpu = blas::norm2(*in_h);
    double gpu = blas::norm2(in);
    printfQuda("In CPU %e CUDA %e\n", cpu, gpu);
  }

  cudaParam.create = QUDA_NULL_FIELD_CREATE;
  cudaColorSpinorField out(in, cudaParam);

  if (inv_param->dirac_order == QUDA_CPS_WILSON_DIRAC_ORDER) {
    if (parity == QUDA_EVEN_PARITY) {
      parity = QUDA_ODD_PARITY;
    } else {
      parity = QUDA_EVEN_PARITY;
    }
    blas::ax(gaugePrecise->Anisotropy(), in);
  }
  bool pc = true;

  DiracParam diracParam;
  setDiracParam(diracParam, inv_param, pc);

  DiracDomainWall4DPC dirac(diracParam); // create the Dirac operator
  printfQuda("kappa for QUDA input : %e\n",inv_param->kappa);
  switch (test_type) {
    case 0:
      dirac.Dslash4(out, in, parity);
      break;
    case 1:
      dirac.Dslash5(out, in, parity);
      break;
    case 2:
      dirac.Dslash5inv(out, in, parity, inv_param->kappa);
      break;
  }

  cpuParam.v = h_out;
  cpuParam.location = inv_param->output_location;
  ColorSpinorField *out_h = ColorSpinorField::Create(cpuParam);
  *out_h = out;

  if (getVerbosity() >= QUDA_VERBOSE) {
    double cpu = blas::norm2(*out_h);
    double gpu = blas::norm2(out);
    printfQuda("Out CPU %e CUDA %e\n", cpu, gpu);
  }

  delete out_h;
  delete in_h;

  popVerbosity();
}

void dslashQuda_mdwf(void *h_out, void *h_in, QudaInvertParam *inv_param, QudaParity parity, int test_type)
{
  if ( inv_param->dslash_type == QUDA_MOBIUS_DWF_DSLASH)
    setKernelPackT(true);
  else
    errorQuda("This type of dslashQuda operator is defined for QUDA_DOMAIN_WALL_$D_DSLASH and QUDA_MOBIUS_DWF_DSLASH only");

  if (gaugePrecise == NULL) errorQuda("Gauge field not allocated");

  pushVerbosity(inv_param->verbosity);
  if (getVerbosity() >= QUDA_DEBUG_VERBOSE) printQudaInvertParam(inv_param);

  ColorSpinorParam cpuParam(h_in, *inv_param, gaugePrecise->X(), 1, inv_param->input_location);
  ColorSpinorField *in_h = ColorSpinorField::Create(cpuParam);

  ColorSpinorParam cudaParam(cpuParam, *inv_param);
  cudaColorSpinorField in(*in_h, cudaParam);

  if (getVerbosity() >= QUDA_VERBOSE) {
    double cpu = blas::norm2(*in_h);
    double gpu = blas::norm2(in);
    printfQuda("In CPU %e CUDA %e\n", cpu, gpu);
  }

  cudaParam.create = QUDA_NULL_FIELD_CREATE;
  cudaColorSpinorField out(in, cudaParam);

  if (inv_param->dirac_order == QUDA_CPS_WILSON_DIRAC_ORDER) {
    if (parity == QUDA_EVEN_PARITY) {
      parity = QUDA_ODD_PARITY;
    } else {
      parity = QUDA_EVEN_PARITY;
    }
    blas::ax(gaugePrecise->Anisotropy(), in);
  }
  bool pc = true;

  DiracParam diracParam;
  setDiracParam(diracParam, inv_param, pc);

  DiracMobiusPC dirac(diracParam); // create the Dirac operator
  switch (test_type) {
    case 0:
      dirac.Dslash4(out, in, parity);
      break;
    case 1:
      dirac.Dslash5(out, in, parity);
      break;
    case 2:
      dirac.Dslash4pre(out, in, parity);
      break;
    case 3:
      dirac.Dslash5inv(out, in, parity);
      break;
  }

  cpuParam.v = h_out;
  cpuParam.location = inv_param->output_location;
  ColorSpinorField *out_h = ColorSpinorField::Create(cpuParam);
  *out_h = out;

  if (getVerbosity() >= QUDA_VERBOSE) {
    double cpu = blas::norm2(*out_h);
    double gpu = blas::norm2(out);
    printfQuda("Out CPU %e CUDA %e\n", cpu, gpu);
  }

  delete out_h;
  delete in_h;

  popVerbosity();
}


void MatQuda(void *h_out, void *h_in, QudaInvertParam *inv_param)
{
  pushVerbosity(inv_param->verbosity);

  if (inv_param->dslash_type == QUDA_DOMAIN_WALL_DSLASH ||
      inv_param->dslash_type == QUDA_DOMAIN_WALL_4D_DSLASH ||
      inv_param->dslash_type == QUDA_MOBIUS_DWF_DSLASH) setKernelPackT(true);

  if (gaugePrecise == NULL) errorQuda("Gauge field not allocated");
  if (cloverPrecise == NULL && ((inv_param->dslash_type == QUDA_CLOVER_WILSON_DSLASH) || (inv_param->dslash_type == QUDA_TWISTED_CLOVER_DSLASH)))
    errorQuda("Clover field not allocated");
  if (cloverInvPrecise == NULL && inv_param->dslash_type == QUDA_TWISTED_CLOVER_DSLASH)
    errorQuda("Clover field not allocated");
  if (getVerbosity() >= QUDA_DEBUG_VERBOSE) printQudaInvertParam(inv_param);

  bool pc = (inv_param->solution_type == QUDA_MATPC_SOLUTION ||
      inv_param->solution_type == QUDA_MATPCDAG_MATPC_SOLUTION);

  ColorSpinorParam cpuParam(h_in, *inv_param, gaugePrecise->X(), pc, inv_param->input_location);
  ColorSpinorField *in_h = ColorSpinorField::Create(cpuParam);

  ColorSpinorParam cudaParam(cpuParam, *inv_param);
  cudaColorSpinorField in(*in_h, cudaParam);

  if (getVerbosity() >= QUDA_VERBOSE) {
    double cpu = blas::norm2(*in_h);
    double gpu = blas::norm2(in);
    printfQuda("In CPU %e CUDA %e\n", cpu, gpu);
  }

  cudaParam.create = QUDA_NULL_FIELD_CREATE;
  cudaColorSpinorField out(in, cudaParam);

  DiracParam diracParam;
  setDiracParam(diracParam, inv_param, pc);

  Dirac *dirac = Dirac::create(diracParam); // create the Dirac operator
  dirac->M(out, in); // apply the operator
  delete dirac; // clean up

  double kappa = inv_param->kappa;
  if (pc) {
    if (inv_param->mass_normalization == QUDA_MASS_NORMALIZATION) {
      blas::ax(0.25/(kappa*kappa), out);
    } else if (inv_param->mass_normalization == QUDA_ASYMMETRIC_MASS_NORMALIZATION) {
      blas::ax(0.5/kappa, out);
    }
  } else {
    if (inv_param->mass_normalization == QUDA_MASS_NORMALIZATION ||
        inv_param->mass_normalization == QUDA_ASYMMETRIC_MASS_NORMALIZATION) {
      blas::ax(0.5/kappa, out);
    }
  }

  cpuParam.v = h_out;
  cpuParam.location = inv_param->output_location;
  ColorSpinorField *out_h = ColorSpinorField::Create(cpuParam);
  *out_h = out;

  if (getVerbosity() >= QUDA_VERBOSE) {
    double cpu = blas::norm2(*out_h);
    double gpu = blas::norm2(out);
    printfQuda("Out CPU %e CUDA %e\n", cpu, gpu);
  }

  delete out_h;
  delete in_h;

  popVerbosity();
}


void MatDagMatQuda(void *h_out, void *h_in, QudaInvertParam *inv_param)
{
  pushVerbosity(inv_param->verbosity);

  if (inv_param->dslash_type == QUDA_DOMAIN_WALL_DSLASH ||
      inv_param->dslash_type == QUDA_DOMAIN_WALL_4D_DSLASH ||
      inv_param->dslash_type == QUDA_MOBIUS_DWF_DSLASH) setKernelPackT(true);

  if (!initialized) errorQuda("QUDA not initialized");
  if (gaugePrecise == NULL) errorQuda("Gauge field not allocated");
  if (cloverPrecise == NULL && ((inv_param->dslash_type == QUDA_CLOVER_WILSON_DSLASH) || (inv_param->dslash_type == QUDA_TWISTED_CLOVER_DSLASH)))
    errorQuda("Clover field not allocated");
  if (cloverInvPrecise == NULL && inv_param->dslash_type == QUDA_TWISTED_CLOVER_DSLASH)
    errorQuda("Clover field not allocated");
  if (getVerbosity() >= QUDA_DEBUG_VERBOSE) printQudaInvertParam(inv_param);

  bool pc = (inv_param->solution_type == QUDA_MATPC_SOLUTION ||
      inv_param->solution_type == QUDA_MATPCDAG_MATPC_SOLUTION);

  ColorSpinorParam cpuParam(h_in, *inv_param, gaugePrecise->X(), pc, inv_param->input_location);
  ColorSpinorField *in_h = ColorSpinorField::Create(cpuParam);

  ColorSpinorParam cudaParam(cpuParam, *inv_param);
  cudaColorSpinorField in(*in_h, cudaParam);

  if (getVerbosity() >= QUDA_VERBOSE){
    double cpu = blas::norm2(*in_h);
    double gpu = blas::norm2(in);
    printfQuda("In CPU %e CUDA %e\n", cpu, gpu);
  }

  cudaParam.create = QUDA_NULL_FIELD_CREATE;
  cudaColorSpinorField out(in, cudaParam);

  //  double kappa = inv_param->kappa;
  //  if (inv_param->dirac_order == QUDA_CPS_WILSON_DIRAC_ORDER) kappa *= gaugePrecise->anisotropy;

  DiracParam diracParam;
  setDiracParam(diracParam, inv_param, pc);

  Dirac *dirac = Dirac::create(diracParam); // create the Dirac operator
  dirac->MdagM(out, in); // apply the operator
  delete dirac; // clean up

  double kappa = inv_param->kappa;
  if (pc) {
    if (inv_param->mass_normalization == QUDA_MASS_NORMALIZATION) {
      blas::ax(1.0/pow(2.0*kappa,4), out);
    } else if (inv_param->mass_normalization == QUDA_ASYMMETRIC_MASS_NORMALIZATION) {
      blas::ax(0.25/(kappa*kappa), out);
    }
  } else {
    if (inv_param->mass_normalization == QUDA_MASS_NORMALIZATION ||
        inv_param->mass_normalization == QUDA_ASYMMETRIC_MASS_NORMALIZATION) {
      blas::ax(0.25/(kappa*kappa), out);
    }
  }

  cpuParam.v = h_out;
  cpuParam.location = inv_param->output_location;
  ColorSpinorField *out_h = ColorSpinorField::Create(cpuParam);
  *out_h = out;

  if (getVerbosity() >= QUDA_VERBOSE){
    double cpu = blas::norm2(*out_h);
    double gpu = blas::norm2(out);
    printfQuda("Out CPU %e CUDA %e\n", cpu, gpu);
  }

  delete out_h;
  delete in_h;

  popVerbosity();
}

quda::cudaGaugeField* checkGauge(QudaInvertParam *param) {

  if (param->cuda_prec != gaugePrecise->Precision()) {
    errorQuda("Solve precision %d doesn't match gauge precision %d", param->cuda_prec, gaugePrecise->Precision());
  }

  quda::cudaGaugeField *cudaGauge = NULL;
  if (param->dslash_type != QUDA_ASQTAD_DSLASH) {
    if (param->cuda_prec_sloppy != gaugeSloppy->Precision() ||
	param->cuda_prec_precondition != gaugePrecondition->Precision()) {
      freeSloppyGaugeQuda();
      loadSloppyGaugeQuda(param->cuda_prec_sloppy, param->cuda_prec_precondition);
    }

    if (gaugePrecise == NULL) errorQuda("Precise gauge field doesn't exist");
    if (gaugeSloppy == NULL) errorQuda("Sloppy gauge field doesn't exist");
    if (gaugePrecondition == NULL) errorQuda("Precondition gauge field doesn't exist");
    if(param->overlap){
      if(gaugeExtended == NULL) errorQuda("Extended gauge field doesn't exist");
    }
    cudaGauge = gaugePrecise;
  } else {
    if (param->cuda_prec_sloppy != gaugeFatSloppy->Precision() ||
	param->cuda_prec_precondition != gaugeFatPrecondition->Precision() ||
	param->cuda_prec_sloppy != gaugeLongSloppy->Precision() ||
	param->cuda_prec_precondition != gaugeLongPrecondition->Precision()) {
      freeSloppyGaugeQuda();
      loadSloppyGaugeQuda(param->cuda_prec_sloppy, param->cuda_prec_precondition);
    }

    if (gaugeFatPrecise == NULL) errorQuda("Precise gauge fat field doesn't exist");
    if (gaugeFatSloppy == NULL) errorQuda("Sloppy gauge fat field doesn't exist");
    if (gaugeFatPrecondition == NULL) errorQuda("Precondition gauge fat field doesn't exist");
    if(param->overlap){
      if(gaugeFatExtended == NULL) errorQuda("Extended gauge fat field doesn't exist");
    }

    if (gaugeLongPrecise == NULL) errorQuda("Precise gauge long field doesn't exist");
    if (gaugeLongSloppy == NULL) errorQuda("Sloppy gauge long field doesn't exist");
    if (gaugeLongPrecondition == NULL) errorQuda("Precondition gauge long field doesn't exist");
    if(param->overlap){
      if(gaugeLongExtended == NULL) errorQuda("Extended gauge long field doesn't exist");
    }
    cudaGauge = gaugeFatPrecise;
  }
  return cudaGauge;
}


void cloverQuda(void *h_out, void *h_in, QudaInvertParam *inv_param, QudaParity parity, int inverse)
{
  pushVerbosity(inv_param->verbosity);

  if (!initialized) errorQuda("QUDA not initialized");
  if (gaugePrecise == NULL) errorQuda("Gauge field not allocated");
  if (cloverPrecise == NULL) errorQuda("Clover field not allocated");

  if (getVerbosity() >= QUDA_DEBUG_VERBOSE) printQudaInvertParam(inv_param);

  if ((inv_param->dslash_type != QUDA_CLOVER_WILSON_DSLASH) && (inv_param->dslash_type != QUDA_TWISTED_CLOVER_DSLASH))
    errorQuda("Cannot apply the clover term for a non Wilson-clover or Twisted-mass-clover dslash");

  ColorSpinorParam cpuParam(h_in, *inv_param, gaugePrecise->X(), 1);

  ColorSpinorField *in_h = (inv_param->input_location == QUDA_CPU_FIELD_LOCATION) ?
    static_cast<ColorSpinorField*>(new cpuColorSpinorField(cpuParam)) :
    static_cast<ColorSpinorField*>(new cudaColorSpinorField(cpuParam));

  ColorSpinorParam cudaParam(cpuParam, *inv_param);
  cudaColorSpinorField in(*in_h, cudaParam);

  if (getVerbosity() >= QUDA_VERBOSE) {
    double cpu = blas::norm2(*in_h);
    double gpu = blas::norm2(in);
    printfQuda("In CPU %e CUDA %e\n", cpu, gpu);
  }

  cudaParam.create = QUDA_NULL_FIELD_CREATE;
  cudaColorSpinorField out(in, cudaParam);

  if (inv_param->dirac_order == QUDA_CPS_WILSON_DIRAC_ORDER) {
    if (parity == QUDA_EVEN_PARITY) {
      parity = QUDA_ODD_PARITY;
    } else {
      parity = QUDA_EVEN_PARITY;
    }
    blas::ax(gaugePrecise->Anisotropy(), in);
  }
  bool pc = true;

  DiracParam diracParam;
  setDiracParam(diracParam, inv_param, pc);
	//FIXME: Do we need this for twisted clover???
  DiracCloverPC dirac(diracParam); // create the Dirac operator
  if (!inverse) dirac.Clover(out, in, parity); // apply the clover operator
  else dirac.CloverInv(out, in, parity);

  cpuParam.v = h_out;
  cpuParam.location = inv_param->output_location;
  ColorSpinorField *out_h = ColorSpinorField::Create(cpuParam);
  *out_h = out;

  if (getVerbosity() >= QUDA_VERBOSE) {
    double cpu = blas::norm2(*out_h);
    double gpu = blas::norm2(out);
    printfQuda("Out CPU %e CUDA %e\n", cpu, gpu);
  }

  /*for (int i=0; i<in_h->Volume(); i++) {
    ((cpuColorSpinorField*)out_h)->PrintVector(i);
    }*/

  delete out_h;
  delete in_h;

  popVerbosity();
}


void lanczosQuda(int k0, int m, void *hp_Apsi, void *hp_r, void *hp_V,
                 void *hp_alpha, void *hp_beta, QudaEigParam *eig_param)
{
  QudaInvertParam *param;
  param = eig_param->invert_param;
  setTuning(param->tune);

  if (param->dslash_type == QUDA_DOMAIN_WALL_DSLASH ||
      param->dslash_type == QUDA_DOMAIN_WALL_4D_DSLASH ||
      param->dslash_type == QUDA_MOBIUS_DWF_DSLASH) setKernelPackT(true);
  if (gaugePrecise == NULL) errorQuda("Gauge field not allocated");

  profileInvert.TPSTART(QUDA_PROFILE_TOTAL);

  if (!initialized) errorQuda("QUDA not initialized");

  pushVerbosity(param->verbosity);
  if (getVerbosity() >= QUDA_DEBUG_VERBOSE) printQudaInvertParam(param);

  checkInvertParam(param);

  // check the gauge fields have been created
  cudaGaugeField *cudaGauge = checkGauge(param);

  checkEigParam(eig_param);

  bool pc_solution = (param->solution_type == QUDA_MATPC_DAG_SOLUTION) ||
                     (param->solution_type == QUDA_MATPCDAG_MATPC_SHIFT_SOLUTION);

  // create the dirac operator
  DiracParam diracParam;
  setDiracParam(diracParam, param, pc_solution);
  Dirac *d = Dirac::create(diracParam); // create the Dirac operator

  Dirac &dirac = *d;

  profileInvert.TPSTART(QUDA_PROFILE_H2D);

  cudaColorSpinorField *r = NULL;
  cudaColorSpinorField *Apsi = NULL;
  const int *X = cudaGauge->X();

  // wrap CPU host side pointers
  ColorSpinorParam cpuParam(hp_r, *param, X, pc_solution);
  ColorSpinorField *h_r = (param->input_location == QUDA_CPU_FIELD_LOCATION) ?
                          static_cast<ColorSpinorField*>(new cpuColorSpinorField(cpuParam)) :
                          static_cast<ColorSpinorField*>(new cudaColorSpinorField(cpuParam));

  cpuParam.v = hp_Apsi;
  ColorSpinorField *h_Apsi = (param->input_location == QUDA_CPU_FIELD_LOCATION) ?
                             static_cast<ColorSpinorField*>(new cpuColorSpinorField(cpuParam)) :
                             static_cast<ColorSpinorField*>(new cudaColorSpinorField(cpuParam));

  //Make Eigen vector data set
  cpuColorSpinorField **h_Eig_Vec;
  h_Eig_Vec =(cpuColorSpinorField **)safe_malloc( m*sizeof(cpuColorSpinorField*));
  for( int k = 0 ; k < m ; k++)
  {
    cpuParam.v = ((double**)hp_V)[k];
    h_Eig_Vec[k] = new cpuColorSpinorField(cpuParam);
  }

  // download source
  ColorSpinorParam cudaParam(cpuParam, *param);
  cudaParam.create = QUDA_COPY_FIELD_CREATE;
  r = new cudaColorSpinorField(*h_r, cudaParam);
  Apsi = new cudaColorSpinorField(*h_Apsi, cudaParam);

  double cpu;
  double gpu;

  if (getVerbosity() >= QUDA_VERBOSE) {
    cpu = blas::norm2(*h_r);
    gpu = blas::norm2(*r);
    printfQuda("r vector CPU %1.14e CUDA %1.14e\n", cpu, gpu);
    cpu = blas::norm2(*h_Apsi);
    gpu = blas::norm2(*Apsi);
    printfQuda("Apsi vector CPU %1.14e CUDA %1.14e\n", cpu, gpu);
  }

  // download Eigen vector set
  cudaColorSpinorField **Eig_Vec;
  Eig_Vec = (cudaColorSpinorField **)safe_malloc( m*sizeof(cudaColorSpinorField*));

  for( int k = 0 ; k < m ; k++)
  {
    Eig_Vec[k] = new cudaColorSpinorField(*h_Eig_Vec[k], cudaParam);
    if (getVerbosity() >= QUDA_VERBOSE) {
      cpu = blas::norm2(*h_Eig_Vec[k]);
      gpu = blas::norm2(*Eig_Vec[k]);
      printfQuda("Eig_Vec[%d] CPU %1.14e CUDA %1.14e\n", k, cpu, gpu);
    }
  }
  profileInvert.TPSTOP(QUDA_PROFILE_H2D);

  if(eig_param->RitzMat_lanczos == QUDA_MATPC_DAG_SOLUTION)
  {
    DiracMdag mat(dirac);
    RitzMat ritz_mat(mat,*eig_param);
    Eig_Solver *eig_solve = Eig_Solver::create(*eig_param, ritz_mat, profileInvert);
    (*eig_solve)((double*)hp_alpha, (double*)hp_beta, Eig_Vec, *r, *Apsi, k0, m);
    delete eig_solve;
  }
  else if(eig_param->RitzMat_lanczos == QUDA_MATPCDAG_MATPC_SOLUTION)
  {
    DiracMdagM mat(dirac);
    RitzMat ritz_mat(mat,*eig_param);
    Eig_Solver *eig_solve = Eig_Solver::create(*eig_param, ritz_mat, profileInvert);
    (*eig_solve)((double*)hp_alpha, (double*)hp_beta, Eig_Vec, *r, *Apsi, k0, m);
    delete eig_solve;
  }
  else if(eig_param->RitzMat_lanczos == QUDA_MATPCDAG_MATPC_SHIFT_SOLUTION)
  {
    DiracMdagM mat(dirac);
    RitzMat ritz_mat(mat,*eig_param);
    Eig_Solver *eig_solve = Eig_Solver::create(*eig_param, ritz_mat, profileInvert);
    (*eig_solve)((double*)hp_alpha, (double*)hp_beta, Eig_Vec, *r, *Apsi, k0, m);
    delete eig_solve;
  }
  else
  {
    errorQuda("invalid ritz matrix type\n");
    exit(0);
  }

  //Write back calculated eigen vector
  profileInvert.TPSTART(QUDA_PROFILE_D2H);
  for( int k = 0 ; k < m ; k++)
  {
    *h_Eig_Vec[k] = *Eig_Vec[k];
  }
  *h_r = *r;
  *h_Apsi = *Apsi;
  profileInvert.TPSTOP(QUDA_PROFILE_D2H);


  delete h_r;
  delete h_Apsi;
  for( int k = 0 ; k < m ; k++)
  {
    delete Eig_Vec[k];
    delete h_Eig_Vec[k];
  }
  host_free(Eig_Vec);
  host_free(h_Eig_Vec);

  delete d;

  popVerbosity();

  saveTuneCache(getVerbosity());
  profileInvert.TPSTOP(QUDA_PROFILE_TOTAL);
}

multigrid_solver::multigrid_solver(QudaMultigridParam &mg_param, TimeProfile &profile)
  : m(nullptr), mSmooth(nullptr), ksmSmooth(nullptr), profile(profile) {
  profile.TPSTART(QUDA_PROFILE_INIT);
  QudaInvertParam *param = mg_param.invert_param;

  cudaGaugeField *cudaGauge = checkGauge(param);
  checkMultigridParam(&mg_param);

  // check MG params (needs to go somewhere else)
  if (mg_param.n_level > QUDA_MAX_MG_LEVEL)
    errorQuda("Requested MG levels %d greater than allowed maximum %d", mg_param.n_level, QUDA_MAX_MG_LEVEL);

  if (((param->dslash_type == QUDA_STAGGERED_DSLASH || param->dslash_type == QUDA_ASQTAD_DSLASH) && (mg_param.smoother_solve_type[0] != QUDA_DIRECT_SOLVE && mg_param.smoother_solve_type[0] != QUDA_NORMOP_PC_SOLVE)) && ((param->dslash_type != QUDA_STAGGERED_DSLASH && param->dslash_type != QUDA_ASQTAD_DSLASH) && (mg_param.smoother_solve_type[0] != QUDA_DIRECT_SOLVE && mg_param.smoother_solve_type[0] != QUDA_DIRECT_PC_SOLVE))) 
     errorQuda("Unsupported smoother solve type %d on level 0", mg_param.smoother_solve_type[0]);

  for (int i=1; i<mg_param.n_level; i++) {
    if (mg_param.smoother_solve_type[i] != QUDA_DIRECT_SOLVE && mg_param.smoother_solve_type[i] != QUDA_DIRECT_PC_SOLVE)
      errorQuda("Unsupported smoother solve type %d on level %d", mg_param.smoother_solve_type[i], i);
  }

  if (param->solve_type != QUDA_DIRECT_SOLVE)
    errorQuda("Outer MG solver can only use QUDA_DIRECT_SOLVE at present");

  setTuning(param->tune);
  pushVerbosity(param->verbosity);
  if (getVerbosity() >= QUDA_DEBUG_VERBOSE) printQudaMultigridParam(&mg_param);
  mg_param.secs = 0;
  mg_param.gflops = 0;

  bool pc_solution = (param->solution_type == QUDA_MATPC_SOLUTION) ||
    (param->solution_type == QUDA_MATPCDAG_MATPC_SOLUTION);

  bool outer_pc_solve = (param->solve_type == QUDA_DIRECT_PC_SOLVE) ||
    (param->solve_type == QUDA_NORMOP_PC_SOLVE);

  // create the dirac operators for the fine grid

  // this is the Dirac operator we use for inter-grid residual computation
  // at prsent this doesn't support preconditioning
  DiracParam diracParam;
  setDiracSloppyParam(diracParam, param, outer_pc_solve);
  d = Dirac::create(diracParam);
  m   =  new DiracM(*d);


  // this is the Dirac operator we use for smoothing
  DiracParam diracSmoothParam;
  bool fine_grid_pc_solve = (mg_param.smoother_solve_type[0] == QUDA_DIRECT_PC_SOLVE) ||
    (mg_param.smoother_solve_type[0] == QUDA_NORMOP_PC_SOLVE);
<<<<<<< HEAD
  setDiracSloppyParam(diracSloppyParam, param, fine_grid_pc_solve);
  dSmooth = Dirac::create(diracSloppyParam);
  if((param->dslash_type == QUDA_STAGGERED_DSLASH || param->dslash_type == QUDA_ASQTAD_DSLASH) && mg_param.smoother_solve_type[0] == QUDA_NORMOP_PC_SOLVE){
    ksmSmooth = new DiracMdagM(*dSmooth);
  }else{
    mSmooth   = new DiracM(*dSmooth);
  }
=======
  setDiracSloppyParam(diracSmoothParam, param, fine_grid_pc_solve);
  dSmooth = Dirac::create(diracSmoothParam);
  mSmooth = new DiracM(*dSmooth);
>>>>>>> ec80bf7b

  // this is the Dirac operator we use for sloppy smoothing (we use the preconditioner fields for this)
  DiracParam diracSmoothSloppyParam;
  setDiracPreParam(diracSmoothSloppyParam, param, fine_grid_pc_solve, true);
  dSmoothSloppy = Dirac::create(diracSmoothSloppyParam);;
  mSmoothSloppy = new DiracM(*dSmoothSloppy);

  printfQuda("Creating vector of null space fields of length %d\n", mg_param.n_vec[0]);

  ColorSpinorParam cpuParam(0, *param, cudaGauge->X(), pc_solution, QUDA_CPU_FIELD_LOCATION);
  cpuParam.create = QUDA_ZERO_FIELD_CREATE;
  cpuParam.precision = param->cuda_prec_sloppy;
  B.resize(mg_param.n_vec[0]);
  for (int i=0; i<mg_param.n_vec[0]; i++) B[i] = new cpuColorSpinorField(cpuParam);

  // fill out the MG parameters for the fine level
<<<<<<< HEAD
  if( ksmSmooth == nullptr )//
    mgParam = new MGParam(mg_param, B, *m, *mSmooth);
  else
    mgParam = new MGParam(mg_param, B, *m, *ksmSmooth);
=======
  mgParam = new MGParam(mg_param, B, *m, *mSmooth, *mSmoothSloppy);
>>>>>>> ec80bf7b

  mg = new MG(*mgParam, profile);
  mgParam->updateInvertParam(*param);
  profile.TPSTOP(QUDA_PROFILE_INIT);
}

void* newMultigridQuda(QudaMultigridParam *mg_param) {
  profileInvert.TPSTART(QUDA_PROFILE_TOTAL);
  if(!InitMagma) openMagma();

  multigrid_solver *mg = new multigrid_solver(*mg_param, profileInvert);

  closeMagma();
  profileInvert.TPSTOP(QUDA_PROFILE_TOTAL);
  return static_cast<void*>(mg);
}

void destroyMultigridQuda(void *mg) {
  delete static_cast<multigrid_solver*>(mg);
}


void invertQuda(void *hp_x, void *hp_b, QudaInvertParam *param)
{
  setTuning(param->tune);

  if (param->dslash_type == QUDA_DOMAIN_WALL_DSLASH ||
      param->dslash_type == QUDA_DOMAIN_WALL_4D_DSLASH ||
      param->dslash_type == QUDA_MOBIUS_DWF_DSLASH) setKernelPackT(true);

  profileInvert.TPSTART(QUDA_PROFILE_TOTAL);

  if (!initialized) errorQuda("QUDA not initialized");

  pushVerbosity(param->verbosity);
  if (getVerbosity() >= QUDA_DEBUG_VERBOSE) printQudaInvertParam(param);

  checkInvertParam(param);

  // check the gauge fields have been created
  cudaGaugeField *cudaGauge = checkGauge(param);

  // It was probably a bad design decision to encode whether the system is even/odd preconditioned (PC) in
  // solve_type and solution_type, rather than in separate members of QudaInvertParam.  We're stuck with it
  // for now, though, so here we factorize everything for convenience.

  bool pc_solution = (param->solution_type == QUDA_MATPC_SOLUTION) ||
    (param->solution_type == QUDA_MATPCDAG_MATPC_SOLUTION);
  bool pc_solve = (param->solve_type == QUDA_DIRECT_PC_SOLVE) ||
    (param->solve_type == QUDA_NORMOP_PC_SOLVE) || (param->solve_type == QUDA_NORMERR_PC_SOLVE);
  bool mat_solution = (param->solution_type == QUDA_MAT_SOLUTION) ||
    (param->solution_type ==  QUDA_MATPC_SOLUTION);
  bool direct_solve = (param->solve_type == QUDA_DIRECT_SOLVE) ||
    (param->solve_type == QUDA_DIRECT_PC_SOLVE);
  bool norm_error_solve = (param->solve_type == QUDA_NORMERR_SOLVE) ||
    (param->solve_type == QUDA_NORMERR_PC_SOLVE);

  param->spinorGiB = cudaGauge->VolumeCB() * spinorSiteSize;
  if (!pc_solve) param->spinorGiB *= 2;
  param->spinorGiB *= (param->cuda_prec == QUDA_DOUBLE_PRECISION ? sizeof(double) : sizeof(float));
  if (param->preserve_source == QUDA_PRESERVE_SOURCE_NO) {
    param->spinorGiB *= (param->inv_type == QUDA_CG_INVERTER ? 5 : 7)/(double)(1<<30);
  } else {
    param->spinorGiB *= (param->inv_type == QUDA_CG_INVERTER ? 8 : 9)/(double)(1<<30);
  }

  param->secs = 0;
  param->gflops = 0;
  param->iter = 0;

  Dirac *d = NULL;
  Dirac *dSloppy = NULL;
  Dirac *dPre = NULL;

  // create the dirac operator
  createDirac(d, dSloppy, dPre, *param, pc_solve);

  Dirac &dirac = *d;
  Dirac &diracSloppy = *dSloppy;
  Dirac &diracPre = *dPre;

  profileInvert.TPSTART(QUDA_PROFILE_H2D);

  ColorSpinorField *b = NULL;
  ColorSpinorField *x = NULL;
  ColorSpinorField *in = NULL;
  ColorSpinorField *out = NULL;

  const int *X = cudaGauge->X();

  // wrap CPU host side pointers
  ColorSpinorParam cpuParam(hp_b, *param, X, pc_solution, param->input_location);
  ColorSpinorField *h_b = ColorSpinorField::Create(cpuParam);

  cpuParam.v = hp_x;
  cpuParam.location = param->output_location;
  ColorSpinorField *h_x = ColorSpinorField::Create(cpuParam);

  // download source
  ColorSpinorParam cudaParam(cpuParam, *param);
  cudaParam.create = QUDA_COPY_FIELD_CREATE;
  b = new cudaColorSpinorField(*h_b, cudaParam);

  if (param->use_init_guess == QUDA_USE_INIT_GUESS_YES) { // download initial guess
    // initial guess only supported for single-pass solvers
    if ((param->solution_type == QUDA_MATDAG_MAT_SOLUTION || param->solution_type == QUDA_MATPCDAG_MATPC_SOLUTION) &&
        (param->solve_type == QUDA_DIRECT_SOLVE || param->solve_type == QUDA_DIRECT_PC_SOLVE)) {
      errorQuda("Initial guess not supported for two-pass solver");
    }

    x = new cudaColorSpinorField(*h_x, cudaParam); // solution
  } else { // zero initial guess
    cudaParam.create = QUDA_ZERO_FIELD_CREATE;
    x = new cudaColorSpinorField(cudaParam); // solution
  }

  profileInvert.TPSTOP(QUDA_PROFILE_H2D);

  double nb = blas::norm2(*b);
  if (nb==0.0) errorQuda("Source has zero norm");

  if (getVerbosity() >= QUDA_VERBOSE) {
    double nh_b = blas::norm2(*h_b);
    double nh_x = blas::norm2(*h_x);
    double nx = blas::norm2(*x);
    printfQuda("Source: CPU = %g, CUDA copy = %g\n", nh_b, nb);
    printfQuda("Solution: CPU = %g, CUDA copy = %g\n", nh_x, nx);
  }

  // rescale the source and solution vectors to help prevent the onset of underflow
  if (param->solver_normalization == QUDA_SOURCE_NORMALIZATION) {
    blas::ax(1.0/sqrt(nb), *b);
    blas::ax(1.0/sqrt(nb), *x);
  }

  massRescale(*static_cast<cudaColorSpinorField*>(b), *param);

  dirac.prepare(in, out, *x, *b, param->solution_type);

  if (getVerbosity() >= QUDA_VERBOSE) {
    double nin = blas::norm2(*in);
    double nout = blas::norm2(*out);
    printfQuda("Prepared source = %g\n", nin);
    printfQuda("Prepared solution = %g\n", nout);
  }

  if (getVerbosity() >= QUDA_VERBOSE) {
    double nin = blas::norm2(*in);
    printfQuda("Prepared source post mass rescale = %g\n", nin);
  }

  // solution_type specifies *what* system is to be solved.
  // solve_type specifies *how* the system is to be solved.
  //
  // We have the following four cases (plus preconditioned variants):
  //
  // solution_type    solve_type    Effect
  // -------------    ----------    ------
  // MAT              DIRECT        Solve Ax=b
  // MATDAG_MAT       DIRECT        Solve A^dag y = b, followed by Ax=y
  // MAT              NORMOP        Solve (A^dag A) x = (A^dag b)
  // MATDAG_MAT       NORMOP        Solve (A^dag A) x = b
  // MAT              NORMERR       Solve (A A^dag) y = b, then x = A^dag y
  //
  // We generally require that the solution_type and solve_type
  // preconditioning match.  As an exception, the unpreconditioned MAT
  // solution_type may be used with any solve_type, including
  // DIRECT_PC and NORMOP_PC.  In these cases, preparation of the
  // preconditioned source and reconstruction of the full solution are
  // taken care of by Dirac::prepare() and Dirac::reconstruct(),
  // respectively.

  if (pc_solution && !pc_solve) {
    errorQuda("Preconditioned (PC) solution_type requires a PC solve_type");
  }

  if (!mat_solution && !pc_solution && pc_solve) {
    errorQuda("Unpreconditioned MATDAG_MAT solution_type requires an unpreconditioned solve_type");
  }

  if (!mat_solution && norm_error_solve) {
    errorQuda("Normal-error solve requires Mat solution");
  }

  if (param->inv_type_precondition == QUDA_MG_INVERTER && (!direct_solve || !mat_solution))
      errorQuda("Multigrid preconditioning only supported for direct solves");

  if (mat_solution && !direct_solve && !norm_error_solve) { // prepare source: b' = A^dag b
    cudaColorSpinorField tmp(*in);
    dirac.Mdag(*in, tmp);
  } else if (!mat_solution && direct_solve) { // perform the first of two solves: A^dag y = b
    DiracMdag m(dirac), mSloppy(diracSloppy), mPre(diracPre);
    SolverParam solverParam(*param);
    Solver *solve = Solver::create(solverParam, m, mSloppy, mPre, profileInvert);
    (*solve)(*out, *in);
    blas::copy(*in, *out);
    solverParam.updateInvertParam(*param);
    delete solve;
  }

  if (direct_solve) {
    DiracM m(dirac), mSloppy(diracSloppy), mPre(diracPre);
    SolverParam solverParam(*param);
    Solver *solve = Solver::create(solverParam, m, mSloppy, mPre, profileInvert);
    (*solve)(*out, *in);
    solverParam.updateInvertParam(*param);
    delete solve;
  } else if (!norm_error_solve) {
    DiracMdagM m(dirac), mSloppy(diracSloppy), mPre(diracPre);
    SolverParam solverParam(*param);
    Solver *solve = Solver::create(solverParam, m, mSloppy, mPre, profileInvert);
    (*solve)(*out, *in);
    solverParam.updateInvertParam(*param);
    delete solve;
  } else { // norm_error_solve
    DiracMMdag m(dirac), mSloppy(diracSloppy), mPre(diracPre);
    cudaColorSpinorField tmp(*out);
    SolverParam solverParam(*param);
    Solver *solve = Solver::create(solverParam, m, mSloppy, mPre, profileInvert);
    (*solve)(tmp, *in); // y = (M M^\dag) b
    dirac.Mdag(*out, tmp);  // x = M^dag y
    solverParam.updateInvertParam(*param);
    delete solve;
  }

  if (getVerbosity() >= QUDA_VERBOSE){
    double nx = blas::norm2(*x);
   printfQuda("Solution = %g\n",nx);
  }

  profileInvert.TPSTART(QUDA_PROFILE_EPILOGUE);
  dirac.reconstruct(*x, *b, param->solution_type);
  profileInvert.TPSTOP(QUDA_PROFILE_EPILOGUE);

  if (param->solver_normalization == QUDA_SOURCE_NORMALIZATION) {
    // rescale the solution
    blas::ax(sqrt(nb), *x);
  }

  if (!param->make_resident_solution) {
    profileInvert.TPSTART(QUDA_PROFILE_D2H);
    *h_x = *x;
    profileInvert.TPSTOP(QUDA_PROFILE_D2H);
  }

  if (param->make_resident_solution) {
    for (unsigned int i=0; i<solutionResident.size(); i++) {
      if (solutionResident[i]) delete solutionResident[i];
    }
    solutionResident.resize(1);
    solutionResident[0] = static_cast<cudaColorSpinorField*>(x);
  }

  if (getVerbosity() >= QUDA_VERBOSE){
    double nx = blas::norm2(*x);
    double nh_x = blas::norm2(*h_x);
    printfQuda("Reconstructed: CUDA solution = %g, CPU copy = %g\n", nx, nh_x);
  }

  delete h_b;
  delete h_x;
  delete b;
  if (!param->make_resident_solution) delete x;

  delete d;
  delete dSloppy;
  delete dPre;

  popVerbosity();

  // FIXME: added temporarily so that the cache is written out even if a long benchmarking job gets interrupted
  saveTuneCache(getVerbosity());

  profileInvert.TPSTOP(QUDA_PROFILE_TOTAL);
}


/*!
 * Generic version of the multi-shift solver. Should work for
 * most fermions. Note that offset[0] is not folded into the mass parameter.
 *
 * At present, the solution_type must be MATDAG_MAT or MATPCDAG_MATPC,
 * and solve_type must be NORMOP or NORMOP_PC.  The solution and solve
 * preconditioning have to match.
 */
void invertMultiShiftQuda(void **_hp_x, void *_hp_b, QudaInvertParam *param)
{
  setTuning(param->tune);

  profileMulti.TPSTART(QUDA_PROFILE_TOTAL);

  if (param->dslash_type == QUDA_DOMAIN_WALL_DSLASH ||
      param->dslash_type == QUDA_DOMAIN_WALL_4D_DSLASH ||
      param->dslash_type == QUDA_MOBIUS_DWF_DSLASH) setKernelPackT(true);

  if (!initialized) errorQuda("QUDA not initialized");

  checkInvertParam(param);

  // check the gauge fields have been created
  cudaGaugeField *cudaGauge = checkGauge(param);

  if (param->num_offset > QUDA_MAX_MULTI_SHIFT)
    errorQuda("Number of shifts %d requested greater than QUDA_MAX_MULTI_SHIFT %d",
        param->num_offset, QUDA_MAX_MULTI_SHIFT);

  pushVerbosity(param->verbosity);

  bool pc_solution = (param->solution_type == QUDA_MATPC_SOLUTION) || (param->solution_type == QUDA_MATPCDAG_MATPC_SOLUTION);
  bool pc_solve = (param->solve_type == QUDA_DIRECT_PC_SOLVE) || (param->solve_type == QUDA_NORMOP_PC_SOLVE);
  bool mat_solution = (param->solution_type == QUDA_MAT_SOLUTION) || (param->solution_type ==  QUDA_MATPC_SOLUTION);
  bool direct_solve = (param->solve_type == QUDA_DIRECT_SOLVE) || (param->solve_type == QUDA_DIRECT_PC_SOLVE);

  if (mat_solution) {
    errorQuda("Multi-shift solver does not support MAT or MATPC solution types");
  }
  if (direct_solve) {
    errorQuda("Multi-shift solver does not support DIRECT or DIRECT_PC solve types");
  }
  if (pc_solution & !pc_solve) {
    errorQuda("Preconditioned (PC) solution_type requires a PC solve_type");
  }
  if (!pc_solution & pc_solve) {
    errorQuda("In multi-shift solver, a preconditioned (PC) solve_type requires a PC solution_type");
  }

  // No of GiB in a checkerboard of a spinor
  param->spinorGiB = cudaGauge->VolumeCB() * spinorSiteSize;
  if( !pc_solve) param->spinorGiB *= 2; // Double volume for non PC solve

  // **** WARNING *** this may not match implementation...
  if( param->inv_type == QUDA_CG_INVERTER ) {
    // CG-M needs 5 vectors for the smallest shift + 2 for each additional shift
    param->spinorGiB *= (5 + 2*(param->num_offset-1))/(double)(1<<30);
  } else {
    errorQuda("QUDA only currently supports multi-shift CG");
    // BiCGStab-M needs 7 for the original shift + 2 for each additional shift + 1 auxiliary
    // (Jegerlehner hep-lat/9612014 eq (3.13)
    param->spinorGiB *= (7 + 2*(param->num_offset-1))/(double)(1<<30);
  }

  // Timing and FLOP counters
  param->secs = 0;
  param->gflops = 0;
  param->iter = 0;

  for (int i=0; i<param->num_offset-1; i++) {
    for (int j=i+1; j<param->num_offset; j++) {
      if (param->offset[i] > param->offset[j])
        errorQuda("Offsets must be ordered from smallest to largest");
    }
  }

  // Host pointers for x, take a copy of the input host pointers
  void** hp_x;
  hp_x = new void* [ param->num_offset ];

  void* hp_b = _hp_b;
  for(int i=0;i < param->num_offset;i++){
    hp_x[i] = _hp_x[i];
  }

  // Create the matrix.
  // The way this works is that createDirac will create 'd' and 'dSloppy'
  // which are global. We then grab these with references...
  //
  // Balint: Isn't there a nice construction pattern we could use here? This is
  // expedient but yucky.
  //  DiracParam diracParam;
  if (param->dslash_type == QUDA_ASQTAD_DSLASH ||
      param->dslash_type == QUDA_STAGGERED_DSLASH){
    param->mass = sqrt(param->offset[0]/4);
  }

  Dirac *d = NULL;
  Dirac *dSloppy = NULL;
  Dirac *dPre = NULL;

  // create the dirac operator
  createDirac(d, dSloppy, dPre, *param, pc_solve);
  Dirac &dirac = *d;
  Dirac &diracSloppy = *dSloppy;

  cudaColorSpinorField *b = NULL;   // Cuda RHS
  std::vector<ColorSpinorField*> x;  // Cuda Solutions
  x.resize(param->num_offset);

  // Grab the dimension array of the input gauge field.
  const int *X = ( param->dslash_type == QUDA_ASQTAD_DSLASH ) ?
    gaugeFatPrecise->X() : gaugePrecise->X();

  // This creates a ColorSpinorParam struct, from the host data
  // pointer, the definitions in param, the dimensions X, and whether
  // the solution is on a checkerboard instruction or not. These can
  // then be used as 'instructions' to create the actual
  // ColorSpinorField
  ColorSpinorParam cpuParam(hp_b, *param, X, pc_solution, param->input_location);
  ColorSpinorField *h_b = ColorSpinorField::Create(cpuParam);

  std::vector<ColorSpinorField*> h_x;
  h_x.resize(param->num_offset);

  cpuParam.location = param->output_location;
  for(int i=0; i < param->num_offset; i++) {
    cpuParam.v = hp_x[i];
    h_x[i] = ColorSpinorField::Create(cpuParam);
  }

  profileMulti.TPSTART(QUDA_PROFILE_H2D);
  // Now I need a colorSpinorParam for the device
  ColorSpinorParam cudaParam(cpuParam, *param);
  // This setting will download a host vector
  cudaParam.create = QUDA_COPY_FIELD_CREATE;
  b = new cudaColorSpinorField(*h_b, cudaParam); // Creates b and downloads h_b to it
  profileMulti.TPSTOP(QUDA_PROFILE_H2D);

  // Create the solution fields filled with zero
  cudaParam.create = QUDA_ZERO_FIELD_CREATE;
  for(int i=0; i < param->num_offset; i++) {
    x[i] = new cudaColorSpinorField(cudaParam);
  }

  // Check source norms
  double nb = blas::norm2(*b);
  if (nb==0.0) errorQuda("Solution has zero norm");

  if(getVerbosity() >= QUDA_VERBOSE ) {
    double nh_b = blas::norm2(*h_b);
    printfQuda("Source: CPU = %g, CUDA copy = %g\n", nh_b, nb);
  }

  // rescale the source vector to help prevent the onset of underflow
  if (param->solver_normalization == QUDA_SOURCE_NORMALIZATION) {
    blas::ax(1.0/sqrt(nb), *b);
  }

  massRescale(*b, *param);

  // use multi-shift CG
  {
    DiracMdagM m(dirac), mSloppy(diracSloppy);
    SolverParam solverParam(*param);
    MultiShiftCG cg_m(m, mSloppy, solverParam, profileMulti);
    cg_m(x, *b);
    solverParam.updateInvertParam(*param);
  }

  // check each shift has the desired tolerance and use sequential CG to refine

  cudaParam.create = QUDA_ZERO_FIELD_CREATE;
  cudaColorSpinorField r(*b, cudaParam);
#define REFINE_INCREASING_MASS
#ifdef REFINE_INCREASING_MASS
  for(int i=0; i < param->num_offset; i++) {
#else
  for(int i=param->num_offset-1; i >= 0; i--) {
#endif
    double rsd_hq = param->residual_type & QUDA_HEAVY_QUARK_RESIDUAL ?
      param->true_res_hq_offset[i] : 0;
    double tol_hq = param->residual_type & QUDA_HEAVY_QUARK_RESIDUAL ?
      param->tol_hq_offset[i] : 0;

    /*
      In the case where the shifted systems have zero tolerance
      specified, we refine these systems until either the limit of
      precision is reached (prec_tol) or until the tolerance reaches
      the iterated residual tolerance of the previous multi-shift
      solver (iter_res_offset[i]), which ever is greater.
     */
    const double prec_tol = pow(10.,(-2*(int)param->cuda_prec+2));
    const double iter_tol = (param->iter_res_offset[i] < prec_tol ? prec_tol : (param->iter_res_offset[i] *1.1));
    const double refine_tol = (param->tol_offset[i] == 0.0 ? iter_tol : param->tol_offset[i]);
    // refine if either L2 or heavy quark residual tolerances have not been met, only if desired residual is > 0
    if ((param->true_res_offset[i] > refine_tol || rsd_hq > tol_hq)) {
      if (getVerbosity() >= QUDA_SUMMARIZE)
        printfQuda("Refining shift %d: L2 residual %e / %e, heavy quark %e / %e (actual / requested)\n",
            i, param->true_res_offset[i], param->tol_offset[i], rsd_hq, tol_hq);

      // for staggered the shift is just a change in mass term (FIXME: for twisted mass also)
      if (param->dslash_type == QUDA_ASQTAD_DSLASH ||
          param->dslash_type == QUDA_STAGGERED_DSLASH) {
        dirac.setMass(sqrt(param->offset[i]/4));
        diracSloppy.setMass(sqrt(param->offset[i]/4));
      }

      DiracMdagM m(dirac), mSloppy(diracSloppy);

      // need to curry in the shift if we are not doing staggered
      if (param->dslash_type != QUDA_ASQTAD_DSLASH &&
          param->dslash_type != QUDA_STAGGERED_DSLASH) {
        m.shift = param->offset[i];
        mSloppy.shift = param->offset[i];
      }

      if (0) { // experimenting with Minimum residual extrapolation
	// only perform MRE using current and previously refined solutions
#ifdef REFINE_INCREASING_MASS
	const int nRefine = i+1;
#else
	const int nRefine = param->num_offset - i + 1;
#endif

	std::vector<ColorSpinorField*> q;
	q.resize(nRefine);
	std::vector<ColorSpinorField*> z;
	z.resize(nRefine);
	cudaParam.create = QUDA_NULL_FIELD_CREATE;
	cudaColorSpinorField tmp(cudaParam);

	for(int j=0; j < nRefine; j++) {
	  q[j] = new cudaColorSpinorField(cudaParam);
	  z[j] = new cudaColorSpinorField(cudaParam);
	}

	*z[0] = *x[0]; // zero solution already solved
#ifdef REFINE_INCREASING_MASS
	for (int j=1; j<nRefine; j++) *z[j] = *x[j];
#else
	for (int j=1; j<nRefine; j++) *z[j] = *x[param->num_offset-j];
#endif

	MinResExt mre(m, profileMulti);
	blas::copy(tmp, *b);
	mre(*x[i], tmp, z, q, nRefine);

	for(int j=0; j < nRefine; j++) {
	  delete q[j];
	  delete z[j];
	}
      }

      SolverParam solverParam(*param);
      solverParam.iter = 0;
      solverParam.use_init_guess = QUDA_USE_INIT_GUESS_YES;
      solverParam.tol = (param->tol_offset[i] > 0.0 ?  param->tol_offset[i] : iter_tol); // set L2 tolerance
      solverParam.tol_hq = param->tol_hq_offset[i]; // set heavy quark tolerance

      CG cg(m, mSloppy, solverParam, profileMulti);
      cg(*x[i], *b);

      solverParam.true_res_offset[i] = solverParam.true_res;
      solverParam.true_res_hq_offset[i] = solverParam.true_res_hq;
      solverParam.updateInvertParam(*param,i);

      if (param->dslash_type == QUDA_ASQTAD_DSLASH ||
          param->dslash_type == QUDA_STAGGERED_DSLASH) {
        dirac.setMass(sqrt(param->offset[0]/4)); // restore just in case
        diracSloppy.setMass(sqrt(param->offset[0]/4)); // restore just in case
      }

    }
  }

  // restore shifts -- avoid side effects
  for(int i=0; i < param->num_offset; i++) {
    param->offset[i] = unscaled_shifts[i];
  }

  profileMulti.TPSTART(QUDA_PROFILE_D2H);
  for(int i=0; i < param->num_offset; i++) {
    if (param->solver_normalization == QUDA_SOURCE_NORMALIZATION) { // rescale the solution
      blas::ax(sqrt(nb), *x[i]);
    }

    if (getVerbosity() >= QUDA_VERBOSE){
      double nx = blas::norm2(*x[i]);
      printfQuda("Solution %d = %g\n", i, nx);
    }

    if (!param->make_resident_solution) *h_x[i] = *x[i];
  }
  profileMulti.TPSTOP(QUDA_PROFILE_D2H);

  if (param->make_resident_solution) {
    for (unsigned int i=0; i<solutionResident.size(); i++) {
      if (solutionResident[i]) delete solutionResident[i];
    }

    solutionResident.resize(param->num_offset);
    for (unsigned int i=0; i<solutionResident.size(); i++) {
      solutionResident[i] = static_cast<cudaColorSpinorField*>(x[i]);
    }
  }

  for(int i=0; i < param->num_offset; i++){
    delete h_x[i];
    if (!param->make_resident_solution) delete x[i];
  }

  delete h_b;
  delete b;

  delete [] hp_x;

  delete d;
  delete dSloppy;
  delete dPre;

  popVerbosity();

  // FIXME: added temporarily so that the cache is written out even if a long benchmarking job gets interrupted
  saveTuneCache(getVerbosity());

  profileMulti.TPSTOP(QUDA_PROFILE_TOTAL);
}


void incrementalEigQuda(void *_h_x, void *_h_b, QudaInvertParam *param, void *_h_u, double *inv_eigenvals)
{
  setTuning(param->tune);

  if(!InitMagma) openMagma();

  if (param->dslash_type == QUDA_DOMAIN_WALL_DSLASH) setKernelPackT(true);

  profileInvert.TPSTART(QUDA_PROFILE_TOTAL);

  if (!initialized) errorQuda("QUDA not initialized");

  pushVerbosity(param->verbosity);
  if (getVerbosity() >= QUDA_DEBUG_VERBOSE) printQudaInvertParam(param);

  checkInvertParam(param);

  // check the gauge fields have been created
  cudaGaugeField *cudaGauge = checkGauge(param);

  // It was probably a bad design decision to encode whether the system is even/odd preconditioned (PC) in
  // solve_type and solution_type, rather than in separate members of QudaInvertParam.  We're stuck with it
  // for now, though, so here we factorize everything for convenience.

  bool pc_solution = (param->solution_type == QUDA_MATPC_SOLUTION) ||
    (param->solution_type == QUDA_MATPCDAG_MATPC_SOLUTION);
  bool pc_solve = (param->solve_type == QUDA_DIRECT_PC_SOLVE) ||
    (param->solve_type == QUDA_NORMOP_PC_SOLVE);
  bool mat_solution = (param->solution_type == QUDA_MAT_SOLUTION) ||
    (param->solution_type ==  QUDA_MATPC_SOLUTION);
  bool direct_solve = (param->solve_type == QUDA_DIRECT_SOLVE) ||
    (param->solve_type == QUDA_DIRECT_PC_SOLVE);

  param->spinorGiB = cudaGauge->VolumeCB() * spinorSiteSize;
  if (!pc_solve) param->spinorGiB *= 2;
  param->spinorGiB *= (param->cuda_prec == QUDA_DOUBLE_PRECISION ? sizeof(double) : sizeof(float));
  if (param->preserve_source == QUDA_PRESERVE_SOURCE_NO) {
    param->spinorGiB *= ((param->inv_type == QUDA_EIGCG_INVERTER || param->inv_type == QUDA_INC_EIGCG_INVERTER) ? 5 : 7)/(double)(1<<30);
  } else {
    param->spinorGiB *= ((param->inv_type == QUDA_EIGCG_INVERTER || param->inv_type == QUDA_INC_EIGCG_INVERTER) ? 8 : 9)/(double)(1<<30);
  }

  param->secs = 0;
  param->gflops = 0;
  param->iter = 0;

  DiracParam diracParam;
  DiracParam diracSloppyParam;
  //DiracParam diracDeflateParam;
//!
  DiracParam diracHalfPrecParam;//sloppy precision for initCG
//!
  setDiracParam(diracParam, param, pc_solve);
  setDiracSloppyParam(diracSloppyParam, param, pc_solve);

  if(param->cuda_prec_precondition != QUDA_HALF_PRECISION)
  {
     errorQuda("\nInitCG requires sloppy gauge field in half precision. It seems that the half precision field is not loaded,\n please check you cuda_prec_precondition parameter.\n");
  }

//!half precision Dirac field (for the initCG)
  setDiracParam(diracHalfPrecParam, param, pc_solve);

  diracHalfPrecParam.gauge = gaugePrecondition;
  diracHalfPrecParam.fatGauge = gaugeFatPrecondition;
  diracHalfPrecParam.longGauge = gaugeLongPrecondition;

  diracHalfPrecParam.clover = cloverPrecondition;
  diracHalfPrecParam.cloverInv = cloverInvPrecondition;

  for (int i=0; i<4; i++) {
      diracHalfPrecParam.commDim[i] = 1; // comms are on.
  }
//!

  Dirac *d        = Dirac::create(diracParam); // create the Dirac operator
  Dirac *dSloppy  = Dirac::create(diracSloppyParam);
  //Dirac *dDeflate = Dirac::create(diracPreParam);
  Dirac *dHalfPrec = Dirac::create(diracHalfPrecParam);

  Dirac &dirac = *d;
  Dirac &diracSloppy   = *dSloppy;
  Dirac &diracHalf     = *dHalfPrec;
  Dirac &diracDeflate  = (param->cuda_prec_ritz == param->cuda_prec) ? *d : *dSloppy;

  profileInvert.TPSTART(QUDA_PROFILE_H2D);

  ColorSpinorField *b = NULL;
  ColorSpinorField *x = NULL;
  ColorSpinorField *in = NULL;
  ColorSpinorField *out = NULL;

  const int *X = cudaGauge->X();

  // wrap CPU host side pointers
  ColorSpinorParam cpuParam(_h_b, *param, X, pc_solution);
  ColorSpinorField *h_b = (param->input_location == QUDA_CPU_FIELD_LOCATION) ?
    static_cast<ColorSpinorField*>(new cpuColorSpinorField(cpuParam)) :
    static_cast<ColorSpinorField*>(new cudaColorSpinorField(cpuParam));

  cpuParam.v = _h_x;
  ColorSpinorField *h_x = (param->output_location == QUDA_CPU_FIELD_LOCATION) ?
    static_cast<ColorSpinorField*>(new cpuColorSpinorField(cpuParam)) :
    static_cast<ColorSpinorField*>(new cudaColorSpinorField(cpuParam));

  // download source
  ColorSpinorParam cudaParam(cpuParam, *param);
  cudaParam.create = QUDA_COPY_FIELD_CREATE;
  b = new cudaColorSpinorField(*h_b, cudaParam);

  if (param->use_init_guess == QUDA_USE_INIT_GUESS_YES) { // download initial guess
    // initial guess only supported for single-pass solvers
    if ((param->solution_type == QUDA_MATDAG_MAT_SOLUTION || param->solution_type == QUDA_MATPCDAG_MATPC_SOLUTION) &&
        (param->solve_type == QUDA_DIRECT_SOLVE || param->solve_type == QUDA_DIRECT_PC_SOLVE)) {
      errorQuda("Initial guess not supported for two-pass solver");
    }

    x = new cudaColorSpinorField(*h_x, cudaParam); // solution
  } else { // zero initial guess
    cudaParam.create = QUDA_ZERO_FIELD_CREATE;
    x = new cudaColorSpinorField(cudaParam); // solution
  }

  profileInvert.TPSTOP(QUDA_PROFILE_H2D);

  double nb = blas::norm2(*b);
  if (nb==0.0) errorQuda("Source has zero norm");

  if (getVerbosity() >= QUDA_VERBOSE) {
    double nh_b = blas::norm2(*h_b);
    double nh_x = blas::norm2(*h_x);
    double nx = blas::norm2(*x);
    printfQuda("Source: CPU = %g, CUDA copy = %g\n", nh_b, nb);
    printfQuda("Solution: CPU = %g, CUDA copy = %g\n", nh_x, nx);
  }

  // rescale the source and solution vectors to help prevent the onset of underflow
  if (param->solver_normalization == QUDA_SOURCE_NORMALIZATION) {
    blas::ax(1.0/sqrt(nb), *b);
    blas::ax(1.0/sqrt(nb), *x);
  }

  massRescale(*static_cast<cudaColorSpinorField*>(b), *param);

  dirac.prepare(in, out, *x, *b, param->solution_type);
//here...
  if (getVerbosity() >= QUDA_VERBOSE) {
    double nin = blas::norm2(*in);
    double nout = blas::norm2(*out);
    printfQuda("Prepared source = %g\n", nin);
    printfQuda("Prepared solution = %g\n", nout);
  }

  if (getVerbosity() >= QUDA_VERBOSE) {
    double nin = blas::norm2(*in);
    printfQuda("Prepared source post mass rescale = %g\n", nin);
  }

  if (param->max_search_dim == 0 || param->nev == 0 || (param->max_search_dim < param->nev))
     errorQuda("\nIncorrect eigenvector space setup...\n");

  if (pc_solution && !pc_solve) {
    errorQuda("Preconditioned (PC) solution_type requires a PC solve_type");
  }

  if (!mat_solution && !pc_solution && pc_solve) {
    errorQuda("Unpreconditioned MATDAG_MAT solution_type requires an unpreconditioned solve_type");
  }

  if (mat_solution && !direct_solve) { // prepare source: b' = A^dag b
    cudaColorSpinorField tmp(*in);
    dirac.Mdag(*in, tmp);
  }

  if(param->inv_type == QUDA_INC_EIGCG_INVERTER || param->inv_type == QUDA_EIGCG_INVERTER)
  {
    DiracMdagM m(dirac), mSloppy(diracSloppy), mHalf(diracHalf), mDeflate(diracDeflate);
    SolverParam solverParam(*param);

    DeflatedSolver *solve = DeflatedSolver::create(solverParam, &m, &mSloppy, &mHalf, &mDeflate, &profileInvert);

    (*solve)(static_cast<cudaColorSpinorField*>(out), static_cast<cudaColorSpinorField*>(in));//run solver

    solverParam.updateInvertParam(*param);//will update rhs_idx as well...

    delete solve;
  }
  else if (param->inv_type == QUDA_GMRESDR_INVERTER && direct_solve)
  {
    DiracM m(dirac), mSloppy(diracSloppy), mHalf(diracHalf), mDeflate(diracDeflate);
    //DiracMdagM m(dirac), mSloppy(diracSloppy), mHalf(diracHalf), mDeflate(diracDeflate);//use for tests only.
    SolverParam solverParam(*param);

    DeflatedSolver *solve = DeflatedSolver::create(solverParam, &m, &mSloppy, &mHalf, &mHalf, &profileInvert);  //mDeflate - > mHalf

    (*solve)(static_cast<cudaColorSpinorField*>(out), static_cast<cudaColorSpinorField*>(in));//run solver

    solverParam.updateInvertParam(*param);//will update rhs_idx as well...

    delete solve;

  }
  else if (param->inv_type == QUDA_GMRESDR_PROJ_INVERTER && direct_solve)
  {
     DiracM m(dirac), mSloppy(diracSloppy), mHalf(diracHalf), mDeflate(diracDeflate);
     SolverParam solverParam(*param);
     DeflatedSolver *solve = DeflatedSolver::create(solverParam, &m, &mSloppy, &mHalf, &mHalf, &profileInvert);

     (*solve)(static_cast<cudaColorSpinorField*>(out), static_cast<cudaColorSpinorField*>(in));//run solver
     solverParam.updateInvertParam(*param);//will update rhs_idx as well...

     delete solve;
  }
  else
  {
    errorQuda("\nUnknown deflated solver...\n");
  }

  if (getVerbosity() >= QUDA_VERBOSE){
    double nx = blas::norm2(*x);
    printfQuda("Solution = %g\n",nx);
  }
  dirac.reconstruct(*x, *b, param->solution_type);

  if (param->solver_normalization == QUDA_SOURCE_NORMALIZATION) {
    // rescale the solution
    blas::ax(sqrt(nb), *x);
  }

  profileInvert.TPSTART(QUDA_PROFILE_D2H);
  *h_x = *x;
  profileInvert.TPSTOP(QUDA_PROFILE_D2H);

  if (getVerbosity() >= QUDA_VERBOSE){
    double nx = blas::norm2(*x);
    double nh_x = blas::norm2(*h_x);
    printfQuda("Reconstructed: CUDA solution = %g, CPU copy = %g\n", nx, nh_x);
  }

  delete h_b;
  delete h_x;
  delete b;
  delete x;

  delete d;
  delete dSloppy;
//  delete dDeflate;
  delete dHalfPrec;

  popVerbosity();

  // FIXME: added temporarily so that the cache is written out even if a long benchmarking job gets interrupted
  saveTuneCache(getVerbosity());

  profileInvert.TPSTOP(QUDA_PROFILE_TOTAL);
}

void destroyDeflationQuda(QudaInvertParam *param, const int *X,  void *_h_u, double *inv_eigenvals)
{
   SolverParam solverParam(*param);
   DeflatedSolver *solve = DeflatedSolver::create(solverParam, NULL, NULL, NULL, NULL, NULL);

   if(param->inv_type == QUDA_INC_EIGCG_INVERTER || param->inv_type == QUDA_EIGCG_INVERTER){
      if(_h_u) solve->StoreRitzVecs(_h_u, inv_eigenvals, X, param, param->nev);
      printfQuda("\nDelete incremental EigCG solver resources...\n");
      //clean resources:
      solve->CleanResources();
      //
      printfQuda("\n...done.\n");
   }
   else
   {
      solve->CleanResources();
   }

   return;
}


#ifdef GPU_FATLINK
/*   @method
 *   QUDA_COMPUTE_FAT_STANDARD: standard method (default)
 *   QUDA_COMPUTE_FAT_EXTENDED_VOLUME, extended volume method
 *
 */
#include <sys/time.h>

void setFatLinkPadding(QudaComputeFatMethod method, QudaGaugeParam* param)
{
  int* X    = param->X;
#ifdef MULTI_GPU
  int Vsh_x = X[1]*X[2]*X[3]/2;
  int Vsh_y = X[0]*X[2]*X[3]/2;
  int Vsh_z = X[0]*X[1]*X[3]/2;
#endif
  int Vsh_t = X[0]*X[1]*X[2]/2;

  int E[4];
  for (int i=0; i<4; i++) E[i] = X[i] + 4;

  // fat-link padding
  param->llfat_ga_pad = Vsh_t;

  // site-link padding
  if(method ==  QUDA_COMPUTE_FAT_STANDARD) {
#ifdef MULTI_GPU
    int Vh_2d_max = MAX(X[0]*X[1]/2, X[0]*X[2]/2);
    Vh_2d_max = MAX(Vh_2d_max, X[0]*X[3]/2);
    Vh_2d_max = MAX(Vh_2d_max, X[1]*X[2]/2);
    Vh_2d_max = MAX(Vh_2d_max, X[1]*X[3]/2);
    Vh_2d_max = MAX(Vh_2d_max, X[2]*X[3]/2);
    param->site_ga_pad = 3*(Vsh_x+Vsh_y+Vsh_z+Vsh_t) + 4*Vh_2d_max;
#else
    param->site_ga_pad = Vsh_t;
#endif
  } else {
    param->site_ga_pad = (E[0]*E[1]*E[2]/2)*3;
  }
  param->ga_pad = param->site_ga_pad;

  // staple padding
  if(method == QUDA_COMPUTE_FAT_STANDARD) {
#ifdef MULTI_GPU
    param->staple_pad = 3*(Vsh_x + Vsh_y + Vsh_z+ Vsh_t);
#else
    param->staple_pad = 3*Vsh_t;
#endif
  } else {
    param->staple_pad = (E[0]*E[1]*E[2]/2)*3;
  }

  return;
}


namespace quda {
  void computeFatLinkCore(cudaGaugeField* cudaSiteLink, double* act_path_coeff,
			  QudaGaugeParam* qudaGaugeParam, QudaComputeFatMethod method,
			  cudaGaugeField* cudaFatLink, cudaGaugeField* cudaLongLink,
			  TimeProfile &profile)
  {

    profile.TPSTART(QUDA_PROFILE_INIT);
    const int flag = qudaGaugeParam->preserve_gauge;
    GaugeFieldParam gParam(0,*qudaGaugeParam);

    if (method == QUDA_COMPUTE_FAT_STANDARD) {
      for(int dir=0; dir<4; ++dir) gParam.x[dir] = qudaGaugeParam->X[dir];
    } else {
      for(int dir=0; dir<4; ++dir) gParam.x[dir] = qudaGaugeParam->X[dir] + 4;
    }

    if (cudaStapleField == NULL || cudaStapleField1 == NULL) {
      gParam.pad    = qudaGaugeParam->staple_pad;
      gParam.create = QUDA_NULL_FIELD_CREATE;
      gParam.reconstruct = QUDA_RECONSTRUCT_NO;
      gParam.geometry = QUDA_SCALAR_GEOMETRY; // only require a scalar matrix field for the staple
      gParam.setPrecision(gParam.precision);
#ifdef MULTI_GPU
      if(method == QUDA_COMPUTE_FAT_EXTENDED_VOLUME) gParam.ghostExchange = QUDA_GHOST_EXCHANGE_NO;
#else
      gParam.ghostExchange = QUDA_GHOST_EXCHANGE_NO;
#endif
      cudaStapleField  = new cudaGaugeField(gParam);
      cudaStapleField1 = new cudaGaugeField(gParam);
    }
    profile.TPSTOP(QUDA_PROFILE_INIT);

    profile.TPSTART(QUDA_PROFILE_COMPUTE);
    if (method == QUDA_COMPUTE_FAT_STANDARD) {
      llfat_cuda(cudaFatLink, cudaLongLink, *cudaSiteLink, *cudaStapleField, *cudaStapleField1, qudaGaugeParam, act_path_coeff);
    } else { //method == QUDA_COMPUTE_FAT_EXTENDED_VOLUME
      llfat_cuda_ex(cudaFatLink, cudaLongLink, *cudaSiteLink, *cudaStapleField, *cudaStapleField1, qudaGaugeParam, act_path_coeff);
    }
    profile.TPSTOP(QUDA_PROFILE_COMPUTE);

    profile.TPSTART(QUDA_PROFILE_FREE);
    if (!(flag & QUDA_FAT_PRESERVE_GPU_GAUGE) ){
      delete cudaStapleField; cudaStapleField = NULL;
      delete cudaStapleField1; cudaStapleField1 = NULL;
    }
    profile.TPSTOP(QUDA_PROFILE_FREE);

    return;
  }
} // namespace quda


namespace quda {
  namespace fatlink {
#include <dslash_init.cuh>
  }
}

void computeKSLinkQuda(void* fatlink, void* longlink, void* ulink, void* inlink, double *path_coeff, QudaGaugeParam *param, QudaComputeFatMethod method)
{
  profileFatLink.TPSTART(QUDA_PROFILE_TOTAL);
  profileFatLink.TPSTART(QUDA_PROFILE_INIT);
  // Initialize unitarization parameters
  if(ulink){
    const double unitarize_eps = 1e-14;
    const double max_error = 1e-10;
    const int reunit_allow_svd = 1;
    const int reunit_svd_only  = 0;
    const double svd_rel_error = 1e-6;
    const double svd_abs_error = 1e-6;
    quda::setUnitarizeLinksConstants(unitarize_eps, max_error,
        reunit_allow_svd, reunit_svd_only,
        svd_rel_error, svd_abs_error);
  }

  cudaGaugeField* cudaFatLink        = NULL;
  cudaGaugeField* cudaLongLink       = NULL;
  cudaGaugeField* cudaUnitarizedLink = NULL;
  cudaGaugeField* cudaInLinkEx       = NULL;

  QudaGaugeParam qudaGaugeParam_ex_buf;
  QudaGaugeParam* qudaGaugeParam_ex = &qudaGaugeParam_ex_buf;
  memcpy(qudaGaugeParam_ex, param, sizeof(QudaGaugeParam));
  for(int dir=0; dir<4; ++dir){ qudaGaugeParam_ex->X[dir] = param->X[dir]+4; }

  // fat-link padding
  setFatLinkPadding(method, param);
  qudaGaugeParam_ex->llfat_ga_pad = param->llfat_ga_pad;
  qudaGaugeParam_ex->staple_pad   = param->staple_pad;
  qudaGaugeParam_ex->site_ga_pad  = param->site_ga_pad;

  GaugeFieldParam gParam(0, *param);
  gParam.ghostExchange = QUDA_GHOST_EXCHANGE_NO;
  // create the host fatlink
  gParam.create = QUDA_REFERENCE_FIELD_CREATE;
  gParam.link_type = QUDA_GENERAL_LINKS;
  gParam.gauge = fatlink;
  cpuGaugeField cpuFatLink(gParam);
  gParam.gauge = longlink;
  cpuGaugeField cpuLongLink(gParam);
  gParam.gauge = ulink;
  cpuGaugeField cpuUnitarizedLink(gParam);

  // create the host sitelink
  gParam.link_type = param->type;
  gParam.gauge     = inlink;
  cpuGaugeField cpuInLink(gParam);

  // create the device fatlink
  gParam.pad    = param->llfat_ga_pad;
  gParam.create = QUDA_ZERO_FIELD_CREATE;
  gParam.link_type = QUDA_GENERAL_LINKS;
  gParam.reconstruct = QUDA_RECONSTRUCT_NO;
  gParam.setPrecision(param->cuda_prec);
  cudaFatLink = new cudaGaugeField(gParam);
  if(ulink) cudaUnitarizedLink = new cudaGaugeField(gParam);
  if(longlink) cudaLongLink = new cudaGaugeField(gParam);

  gParam.reconstruct = param->reconstruct;
  gParam.setPrecision(param->cuda_prec);
  gParam.pad         = param->site_ga_pad;
  gParam.create      = QUDA_NULL_FIELD_CREATE;
  gParam.link_type   = param->type;
  cudaGaugeField* cudaInLink = new cudaGaugeField(gParam);

  if(method == QUDA_COMPUTE_FAT_EXTENDED_VOLUME){
    for(int dir=0; dir<4; ++dir) gParam.x[dir] = qudaGaugeParam_ex->X[dir];
    gParam.ghostExchange = QUDA_GHOST_EXCHANGE_NO;
    cudaInLinkEx = new cudaGaugeField(gParam);
  }

  profileFatLink.TPSTOP(QUDA_PROFILE_INIT);
  fatlink::initLatticeConstants(*cudaFatLink, profileFatLink);
  profileFatLink.TPSTART(QUDA_PROFILE_INIT);

  cudaGaugeField* inlinkPtr;
  if(method == QUDA_COMPUTE_FAT_STANDARD){
    llfat_init_cuda(param);
    param->ga_pad = param->site_ga_pad;
    inlinkPtr = cudaInLink;
  }else{
    llfat_init_cuda_ex(qudaGaugeParam_ex);
    inlinkPtr = cudaInLinkEx;
  }
  profileFatLink.TPSTOP(QUDA_PROFILE_INIT);

  profileFatLink.TPSTART(QUDA_PROFILE_H2D);
  cudaInLink->loadCPUField(cpuInLink, QUDA_CPU_FIELD_LOCATION);
  profileFatLink.TPSTOP(QUDA_PROFILE_H2D);

  if(method != QUDA_COMPUTE_FAT_STANDARD){
    profileFatLink.TPSTART(QUDA_PROFILE_COMMS);
    copyExtendedGauge(*cudaInLinkEx, *cudaInLink, QUDA_CUDA_FIELD_LOCATION);
#ifdef MULTI_GPU
    int R[4] = {2, 2, 2, 2};
    cudaInLinkEx->exchangeExtendedGhost(R,true);
#endif
    profileFatLink.TPSTOP(QUDA_PROFILE_COMMS);
  } // Initialise and load siteLinks

  quda::computeFatLinkCore(inlinkPtr, const_cast<double*>(path_coeff), param, method, cudaFatLink, cudaLongLink, profileFatLink);

  if(ulink){
    profileFatLink.TPSTART(QUDA_PROFILE_INIT);
    *num_failures_h = 0;
    profileFatLink.TPSTOP(QUDA_PROFILE_INIT);

    profileFatLink.TPSTART(QUDA_PROFILE_COMPUTE);
    quda::unitarizeLinksQuda(*cudaUnitarizedLink, *cudaFatLink, num_failures_d); // unitarize on the gpu
    profileFatLink.TPSTOP(QUDA_PROFILE_COMPUTE);

    if(*num_failures_h>0){
      errorQuda("Error in the unitarization component of the hisq fattening: %d failures\n", *num_failures_h);
    }
    profileFatLink.TPSTART(QUDA_PROFILE_D2H);
    cudaUnitarizedLink->saveCPUField(cpuUnitarizedLink, QUDA_CPU_FIELD_LOCATION);
    profileFatLink.TPSTOP(QUDA_PROFILE_D2H);
  }

  profileFatLink.TPSTART(QUDA_PROFILE_D2H);
  if(fatlink) cudaFatLink->saveCPUField(cpuFatLink, QUDA_CPU_FIELD_LOCATION);
  if(longlink) cudaLongLink->saveCPUField(cpuLongLink, QUDA_CPU_FIELD_LOCATION);
  profileFatLink.TPSTOP(QUDA_PROFILE_D2H);

  profileFatLink.TPSTART(QUDA_PROFILE_FREE);
  if(longlink) delete cudaLongLink;
  delete cudaFatLink;
  delete cudaInLink;
  delete cudaUnitarizedLink;
  if(cudaInLinkEx) delete cudaInLinkEx;
  profileFatLink.TPSTOP(QUDA_PROFILE_FREE);

  profileFatLink.TPSTOP(QUDA_PROFILE_TOTAL);

  return;
}

#endif // GPU_FATLINK

int getGaugePadding(GaugeFieldParam& param){
  int pad = 0;
#ifdef MULTI_GPU
  int volume = param.x[0]*param.x[1]*param.x[2]*param.x[3];
  int face_size[4];
  for(int dir=0; dir<4; ++dir) face_size[dir] = (volume/param.x[dir])/2;
  pad = *std::max_element(face_size, face_size+4);
#endif

  return pad;
}

int computeGaugeForceQuda(void* mom, void* siteLink,  int*** input_path_buf, int* path_length,
			  double* loop_coeff, int num_paths, int max_length, double eb3,
			  QudaGaugeParam* qudaGaugeParam)
{
#ifdef GPU_GAUGE_FORCE
  profileGaugeForce.TPSTART(QUDA_PROFILE_TOTAL);
  profileGaugeForce.TPSTART(QUDA_PROFILE_INIT);

  checkGaugeParam(qudaGaugeParam);

  GaugeFieldParam gParam(0, *qudaGaugeParam);
  gParam.ghostExchange = QUDA_GHOST_EXCHANGE_NO;
  gParam.pad = 0;

#ifdef MULTI_GPU
  GaugeFieldParam gParamEx(gParam);
  for (int d=0; d<4; d++) gParamEx.x[d] = gParam.x[d] + 4;
#endif

  gParam.create = QUDA_REFERENCE_FIELD_CREATE;
  gParam.gauge = siteLink;
  cpuGaugeField *cpuSiteLink = (!qudaGaugeParam->use_resident_gauge) ? new cpuGaugeField(gParam) : NULL;

  cudaGaugeField* cudaSiteLink = NULL;

  if (qudaGaugeParam->use_resident_gauge) {
    if (!gaugePrecise) errorQuda("No resident gauge field to use");
    cudaSiteLink = gaugePrecise;
    profileGaugeForce.TPSTOP(QUDA_PROFILE_INIT);
  } else {
    gParam.create = QUDA_NULL_FIELD_CREATE;
    gParam.reconstruct = qudaGaugeParam->reconstruct;
    gParam.order = (qudaGaugeParam->reconstruct == QUDA_RECONSTRUCT_NO ||
        qudaGaugeParam->cuda_prec == QUDA_DOUBLE_PRECISION) ?
      QUDA_FLOAT2_GAUGE_ORDER : QUDA_FLOAT4_GAUGE_ORDER;

    cudaSiteLink = new cudaGaugeField(gParam);
    profileGaugeForce.TPSTOP(QUDA_PROFILE_INIT);

    profileGaugeForce.TPSTART(QUDA_PROFILE_H2D);
    cudaSiteLink->loadCPUField(*cpuSiteLink, QUDA_CPU_FIELD_LOCATION);
    profileGaugeForce.TPSTOP(QUDA_PROFILE_H2D);
  }

  profileGaugeForce.TPSTART(QUDA_PROFILE_INIT);

#ifndef MULTI_GPU
  cudaGaugeField *cudaGauge = cudaSiteLink;
  qudaGaugeParam->site_ga_pad = gParam.pad; //need to set this value
#else

  gParamEx.create = QUDA_ZERO_FIELD_CREATE;
  gParamEx.reconstruct = qudaGaugeParam->reconstruct;
  gParamEx.order = (qudaGaugeParam->reconstruct == QUDA_RECONSTRUCT_NO ||
      qudaGaugeParam->cuda_prec == QUDA_DOUBLE_PRECISION) ?
    QUDA_FLOAT2_GAUGE_ORDER : QUDA_FLOAT4_GAUGE_ORDER;
  qudaGaugeParam->site_ga_pad = gParamEx.pad;//need to set this value

  cudaGaugeField *cudaGauge = new cudaGaugeField(gParamEx);

  copyExtendedGauge(*cudaGauge, *cudaSiteLink, QUDA_CUDA_FIELD_LOCATION);
  int R[4] = {2, 2, 2, 2}; // radius of the extended region in each dimension / direction

  profileGaugeForce.TPSTOP(QUDA_PROFILE_INIT);

  profileGaugeForce.TPSTART(QUDA_PROFILE_COMMS);
  // do extended fill so we can reuse this extended gauge field if needed
  bool no_comms_fill =  (qudaGaugeParam->make_resident_gauge) ? true : false;
  cudaGauge->exchangeExtendedGhost(R, no_comms_fill);
  profileGaugeForce.TPSTOP(QUDA_PROFILE_COMMS);
  profileGaugeForce.TPSTART(QUDA_PROFILE_INIT);
#endif

  GaugeFieldParam &gParamMom = gParam;
  gParamMom.order = qudaGaugeParam->gauge_order;
  // FIXME - test program always uses MILC for mom but can use QDP for gauge
  if (gParamMom.order == QUDA_QDP_GAUGE_ORDER) gParamMom.order = QUDA_MILC_GAUGE_ORDER;
  gParamMom.precision = qudaGaugeParam->cpu_prec;
  gParamMom.link_type = QUDA_ASQTAD_MOM_LINKS;
  gParamMom.create = QUDA_REFERENCE_FIELD_CREATE;
  gParamMom.gauge=mom;
  if (gParamMom.order == QUDA_TIFR_GAUGE_ORDER) gParamMom.reconstruct = QUDA_RECONSTRUCT_NO;
  else gParamMom.reconstruct = QUDA_RECONSTRUCT_10;

  cpuGaugeField* cpuMom = (!qudaGaugeParam->use_resident_mom) ? new cpuGaugeField(gParamMom) : NULL;

  cudaGaugeField* cudaMom = NULL;
  if (qudaGaugeParam->use_resident_mom) {
    if (!gaugePrecise) errorQuda("No resident momentum field to use");
    cudaMom = momResident;
    if (qudaGaugeParam->overwrite_mom) cudaMom->zero();
    profileGaugeForce.TPSTOP(QUDA_PROFILE_INIT);
  } else {
    gParamMom.create = qudaGaugeParam->overwrite_mom ? QUDA_ZERO_FIELD_CREATE : QUDA_NULL_FIELD_CREATE;
    gParamMom.order = QUDA_FLOAT2_GAUGE_ORDER;
    gParamMom.reconstruct = QUDA_RECONSTRUCT_10;
    gParamMom.link_type = QUDA_ASQTAD_MOM_LINKS;
    gParamMom.precision = qudaGaugeParam->cuda_prec;
    gParamMom.create = QUDA_ZERO_FIELD_CREATE;
    cudaMom = new cudaGaugeField(gParamMom);
    if (!qudaGaugeParam->overwrite_mom) cudaMom->loadCPUField(*cpuMom, QUDA_CPU_FIELD_LOCATION);
    profileGaugeForce.TPSTOP(QUDA_PROFILE_INIT);
  }

  // actually do the computation
  profileGaugeForce.TPSTART(QUDA_PROFILE_COMPUTE);
  gauge_force_cuda(*cudaMom, eb3, *cudaGauge, qudaGaugeParam, input_path_buf,
      path_length, loop_coeff, num_paths, max_length);
  profileGaugeForce.TPSTOP(QUDA_PROFILE_COMPUTE);

  if (qudaGaugeParam->return_result_mom) {
    profileGaugeForce.TPSTART(QUDA_PROFILE_D2H);
    cudaMom->saveCPUField(*cpuMom, QUDA_CPU_FIELD_LOCATION);
    profileGaugeForce.TPSTOP(QUDA_PROFILE_D2H);
  }

  profileGaugeForce.TPSTART(QUDA_PROFILE_FREE);
  if (qudaGaugeParam->make_resident_gauge) {
    if (gaugePrecise && gaugePrecise != cudaSiteLink) delete gaugePrecise;
    gaugePrecise = cudaSiteLink;
  } else {
    delete cudaSiteLink;
  }

  if (qudaGaugeParam->make_resident_mom) {
    if (momResident && momResident != cudaMom) delete momResident;
    momResident = cudaMom;
  } else {
    delete cudaMom;
  }

  if (cpuSiteLink) delete cpuSiteLink;
  if (cpuMom) delete cpuMom;

#ifdef MULTI_GPU
  if (qudaGaugeParam->make_resident_gauge) {
    if (extendedGaugeResident) delete extendedGaugeResident;
    extendedGaugeResident = cudaGauge;
  } else {
    delete cudaGauge;
  }
#endif
  profileGaugeForce.TPSTOP(QUDA_PROFILE_FREE);

  profileGaugeForce.TPSTOP(QUDA_PROFILE_TOTAL);

  checkCudaError();
#else
  errorQuda("Gauge force has not been built");
#endif // GPU_GAUGE_FORCE
  return 0;
}


void createCloverQuda(QudaInvertParam* invertParam)
{
  profileCloverCreate.TPSTART(QUDA_PROFILE_TOTAL);
  profileCloverCreate.TPSTART(QUDA_PROFILE_INIT);
  if(!cloverPrecise){
    CloverFieldParam cloverParam;
    cloverParam.nDim = 4;
    for(int dir=0; dir<4; ++dir) cloverParam.x[dir] = gaugePrecise->X()[dir];
    cloverParam.setPrecision(invertParam->clover_cuda_prec);
    cloverParam.pad = invertParam->cl_pad;
    cloverParam.direct = true;
    cloverParam.inverse = true;
    cloverParam.norm    = 0;
    cloverParam.invNorm = 0;
    cloverParam.twisted = false;
    cloverParam.create = QUDA_NULL_FIELD_CREATE;
    cloverParam.siteSubset = QUDA_FULL_SITE_SUBSET;
    cloverParam.setPrecision(invertParam->cuda_prec);
    if (invertParam->dslash_type == QUDA_TWISTED_CLOVER_DSLASH)
    {

      cloverParam.twisted = true;
      cloverParam.mu2 = 4.*invertParam->kappa*invertParam->kappa*invertParam->mu*invertParam->mu;
      cloverParam.direct = true;
      cloverParam.inverse = false;
      cloverPrecise = new cudaCloverField(cloverParam);
#ifndef DYNAMIC_CLOVER
      cloverParam.inverse = true;
      cloverParam.direct = false;
      cloverInvPrecise = new cudaCloverField(cloverParam);	//FIXME Only with tmClover
#endif
    } else {
      cloverPrecise = new cudaCloverField(cloverParam);
    }
  }

  int R[4] = {2,2,2,2}; // radius of the extended region in each dimension / direction
  int y[4];
  for(int dir=0; dir<4; ++dir) y[dir] = gaugePrecise->X()[dir] + 2*R[dir];
  int pad = 0;
  // clover creation not supported from 8-reconstruct presently so convert to 12
  QudaReconstructType recon = (gaugePrecise->Reconstruct() == QUDA_RECONSTRUCT_8) ?
    QUDA_RECONSTRUCT_12 : gaugePrecise->Reconstruct();
  GaugeFieldParam gParamEx(y, gaugePrecise->Precision(), recon, pad,
			   QUDA_VECTOR_GEOMETRY, QUDA_GHOST_EXCHANGE_EXTENDED);
  gParamEx.create = QUDA_ZERO_FIELD_CREATE;
  gParamEx.order = gaugePrecise->Order();
  gParamEx.siteSubset = QUDA_FULL_SITE_SUBSET;
  gParamEx.t_boundary = gaugePrecise->TBoundary();
  gParamEx.nFace = 1;
  for (int d=0; d<4; d++) gParamEx.r[d] = R[d];

  cudaGaugeField *cudaGaugeExtended = NULL;
  if (extendedGaugeResident) {
    cudaGaugeExtended = extendedGaugeResident;
    profileCloverCreate.TPSTOP(QUDA_PROFILE_INIT);
  } else {
    cudaGaugeExtended = new cudaGaugeField(gParamEx);

    // copy gaugePrecise into the extended device gauge field
    copyExtendedGauge(*cudaGaugeExtended, *gaugePrecise, QUDA_CUDA_FIELD_LOCATION);
#if 1
    profileCloverCreate.TPSTOP(QUDA_PROFILE_INIT);
    profileCloverCreate.TPSTART(QUDA_PROFILE_COMMS);
    cudaGaugeExtended->exchangeExtendedGhost(R,true);
    profileCloverCreate.TPSTOP(QUDA_PROFILE_COMMS);
#else

    GaugeFieldParam gParam(gaugePrecise->X(), gaugePrecise->Precision(), QUDA_RECONSTRUCT_NO,
        pad, QUDA_VECTOR_GEOMETRY, QUDA_GHOST_EXCHANGE_NO);
    gParam.create = QUDA_ZERO_FIELD_CREATE;
    gParam.order = QUDA_MILC_GAUGE_ORDER;
    gParam.siteSubset = QUDA_FULL_SITE_SUBSET;
    gParam.t_boundary = gaugePrecise->TBoundary();
    gParam.nFace = 1;

    // create an extended gauge field on the host
    for(int dir=0; dir<4; ++dir) gParam.x[dir] += 4;
    cpuGaugeField cpuGaugeExtended(gParam);
    cudaGaugeExtended->saveCPUField(cpuGaugeExtended, QUDA_CPU_FIELD_LOCATION);

    profileCloverCreate.TPSTOP(QUDA_PROFILE_INIT);
    // communicate data
    profileCloverCreate.TPSTART(QUDA_PROFILE_COMMS);
    //exchange_cpu_sitelink_ex(const_cast<int*>(gaugePrecise->X()), R, (void**)cpuGaugeExtended.Gauge_p(),
    //			   cpuGaugeExtended.Order(),cpuGaugeExtended.Precision(), 0, 4);
    cpuGaugeExtended.exchangeExtendedGhost(R,true);

    cudaGaugeExtended->loadCPUField(cpuGaugeExtended, QUDA_CPU_FIELD_LOCATION);
    profileCloverCreate.TPSTOP(QUDA_PROFILE_COMMS);
#endif
  }

#ifdef MULTI_GPU
  GaugeField *gauge = cudaGaugeExtended;
#else
  GaugeField *gauge = gaugePrecise;
#endif


  profileCloverCreate.TPSTART(QUDA_PROFILE_INIT);
  // create the Fmunu field
  GaugeFieldParam tensorParam(gaugePrecise->X(), gauge->Precision(), QUDA_RECONSTRUCT_NO, pad, QUDA_TENSOR_GEOMETRY);
  tensorParam.siteSubset = QUDA_FULL_SITE_SUBSET;
  tensorParam.order = QUDA_FLOAT2_GAUGE_ORDER;
  tensorParam.ghostExchange = QUDA_GHOST_EXCHANGE_NO;
  cudaGaugeField Fmunu(tensorParam);
  profileCloverCreate.TPSTOP(QUDA_PROFILE_INIT);

  profileCloverCreate.TPSTART(QUDA_PROFILE_COMPUTE);

  computeFmunu(Fmunu, *gauge, QUDA_CUDA_FIELD_LOCATION);
  computeClover(*cloverPrecise, Fmunu, invertParam->clover_coeff, QUDA_CUDA_FIELD_LOCATION);

#ifndef DYNAMIC_CLOVER
  if (invertParam->dslash_type == QUDA_TWISTED_CLOVER_DSLASH) {
    computeClover(*cloverInvPrecise, Fmunu, invertParam->clover_coeff, QUDA_CUDA_FIELD_LOCATION); // FIXME only with tmClover
  }
#endif

  profileCloverCreate.TPSTOP(QUDA_PROFILE_COMPUTE);

  profileCloverCreate.TPSTOP(QUDA_PROFILE_TOTAL);

  // FIXME always preserve the extended gauge
  extendedGaugeResident = cudaGaugeExtended;

  return;
}

void* createGaugeFieldQuda(void* gauge, int geometry, QudaGaugeParam* param)
{

  GaugeFieldParam gParam(0,*param);
  if(geometry == 1){
    gParam.geometry = QUDA_SCALAR_GEOMETRY;
  }else if(geometry == 4){
    gParam.geometry = QUDA_VECTOR_GEOMETRY;
  }else{
    errorQuda("Only scalar and vector geometries are supported\n");
  }
  gParam.pad = 0;
  gParam.ghostExchange = QUDA_GHOST_EXCHANGE_NO;
  gParam.gauge = gauge;
  gParam.link_type = QUDA_GENERAL_LINKS;


  gParam.order = QUDA_FLOAT2_GAUGE_ORDER;
  gParam.create = QUDA_ZERO_FIELD_CREATE;
  cudaGaugeField* cudaGauge = new cudaGaugeField(gParam);
  if(gauge){
    gParam.order = QUDA_MILC_GAUGE_ORDER;
    gParam.create = QUDA_REFERENCE_FIELD_CREATE;
    cpuGaugeField cpuGauge(gParam);
    cudaGauge->loadCPUField(cpuGauge,QUDA_CPU_FIELD_LOCATION);
  }
  return cudaGauge;
}


void saveGaugeFieldQuda(void* gauge, void* inGauge, QudaGaugeParam* param){

  cudaGaugeField* cudaGauge = reinterpret_cast<cudaGaugeField*>(inGauge);

  GaugeFieldParam gParam(0,*param);
  gParam.geometry = cudaGauge->Geometry();
  gParam.pad = 0;
  gParam.ghostExchange = QUDA_GHOST_EXCHANGE_NO;
  gParam.gauge = gauge;
  gParam.link_type = QUDA_GENERAL_LINKS;
  gParam.order = QUDA_MILC_GAUGE_ORDER;
  gParam.create = QUDA_REFERENCE_FIELD_CREATE;

  cpuGaugeField cpuGauge(gParam);
  cudaGauge->saveCPUField(cpuGauge,QUDA_CPU_FIELD_LOCATION);
}


void* createExtendedGaugeFieldQuda(void* gauge, int geometry, QudaGaugeParam* param)
{
  profileExtendedGauge.TPSTART(QUDA_PROFILE_TOTAL);

  if (param->use_resident_gauge && extendedGaugeResident && geometry == 4) {
    profileExtendedGauge.TPSTOP(QUDA_PROFILE_TOTAL);
    return extendedGaugeResident;
  }

  profileExtendedGauge.TPSTART(QUDA_PROFILE_INIT);

  QudaFieldGeometry geom = QUDA_INVALID_GEOMETRY;
  if (geometry == 1) {
    geom = QUDA_SCALAR_GEOMETRY;
  } else if(geometry == 4) {
    geom = QUDA_VECTOR_GEOMETRY;
  } else {
    errorQuda("Only scalar and vector geometries are supported");
  }

  cpuGaugeField* cpuGauge = NULL;
  cudaGaugeField* cudaGauge = NULL;


  // Create the unextended cpu field
  GaugeFieldParam gParam(0, *param);
  gParam.order          =  QUDA_MILC_GAUGE_ORDER;
  gParam.pad            = 0;
  gParam.link_type      = param->type;
  gParam.ghostExchange  = QUDA_GHOST_EXCHANGE_NO;
  gParam.create         = QUDA_REFERENCE_FIELD_CREATE;
  gParam.gauge          = gauge;
  gParam.geometry       = geom;

  if(gauge){
    cpuGauge  = new cpuGaugeField(gParam);
    // Create the unextended GPU field
    gParam.order  = QUDA_FLOAT2_GAUGE_ORDER;
    gParam.create = QUDA_NULL_FIELD_CREATE;
    cudaGauge     = new cudaGaugeField(gParam);
    profileExtendedGauge.TPSTOP(QUDA_PROFILE_INIT);

    // load the data into the unextended device field
    profileExtendedGauge.TPSTART(QUDA_PROFILE_H2D);
    cudaGauge->loadCPUField(*cpuGauge, QUDA_CPU_FIELD_LOCATION);
    profileExtendedGauge.TPSTOP(QUDA_PROFILE_H2D);

    profileExtendedGauge.TPSTART(QUDA_PROFILE_INIT);
  }

  QudaGaugeParam param_ex;
  memcpy(&param_ex, param, sizeof(QudaGaugeParam));
  for(int dir=0; dir<4; ++dir) param_ex.X[dir] = param->X[dir]+4;
  GaugeFieldParam gParam_ex(0, param_ex);
  gParam_ex.link_type     = param->type;
  gParam_ex.geometry      = geom;
  gParam_ex.order         = QUDA_FLOAT2_GAUGE_ORDER;
  gParam_ex.create        = QUDA_ZERO_FIELD_CREATE;
  gParam_ex.pad           = 0;
  gParam_ex.ghostExchange = QUDA_GHOST_EXCHANGE_NO;
  // create the extended gauge field
  cudaGaugeField* cudaGaugeEx = new cudaGaugeField(gParam_ex);

  // copy data from the interior into the border region
  if(gauge) copyExtendedGauge(*cudaGaugeEx, *cudaGauge, QUDA_CUDA_FIELD_LOCATION);

  profileExtendedGauge.TPSTOP(QUDA_PROFILE_INIT);
  if(gauge){
    int R[4] = {2,2,2,2};
    // communicate
    profileExtendedGauge.TPSTART(QUDA_PROFILE_COMMS);
    cudaGaugeEx->exchangeExtendedGhost(R, true);
    profileExtendedGauge.TPSTOP(QUDA_PROFILE_COMMS);
    if (cpuGauge) delete cpuGauge;
    if (cudaGauge) delete cudaGauge;
  }
  profileExtendedGauge.TPSTOP(QUDA_PROFILE_TOTAL);

  return cudaGaugeEx;
}

// extend field on the GPU
void extendGaugeFieldQuda(void* out, void* in){
  cudaGaugeField* inGauge   = reinterpret_cast<cudaGaugeField*>(in);
  cudaGaugeField* outGauge  = reinterpret_cast<cudaGaugeField*>(out);

  copyExtendedGauge(*outGauge, *inGauge, QUDA_CUDA_FIELD_LOCATION);

  int R[4] = {2,2,2,2};
  outGauge->exchangeExtendedGhost(R,true);

  return;
}



void destroyGaugeFieldQuda(void* gauge){
  cudaGaugeField* g = reinterpret_cast<cudaGaugeField*>(gauge);
  delete g;
}


void computeCloverTraceQuda(void *out,
    void *clov,
    int mu,
    int nu,
    int dim[4])
{

  profileCloverTrace.TPSTART(QUDA_PROFILE_TOTAL);


  cudaGaugeField* cudaGauge = reinterpret_cast<cudaGaugeField*>(out);

  if(cloverPrecise){
    computeCloverSigmaTrace(*cudaGauge, *cloverPrecise, mu, nu,  QUDA_CUDA_FIELD_LOCATION);
    //computeCloverSigmaTrace(*cudaGauge, cudaClover, mu, nu,  QUDA_CUDA_FIELD_LOCATION);
  }else{
    errorQuda("cloverPrecise not set\n");
  }
  profileCloverTrace.TPSTOP(QUDA_PROFILE_TOTAL);
  return;
}


void computeCloverDerivativeQuda(void* out,
    void* gauge,
    void* oprod,
    int mu, int nu,
    double coeff,
    QudaParity parity,
    QudaGaugeParam* param,
    int conjugate)
{
  profileCloverDerivative.TPSTART(QUDA_PROFILE_TOTAL);

  checkGaugeParam(param);

  profileCloverDerivative.TPSTART(QUDA_PROFILE_INIT);

  // create host fields
  GaugeFieldParam gParam(0, *param);
  gParam.order = QUDA_MILC_GAUGE_ORDER;
  gParam.pad = 0;
  gParam.geometry = QUDA_SCALAR_GEOMETRY;
  gParam.link_type = QUDA_GENERAL_LINKS;
  gParam.create = QUDA_REFERENCE_FIELD_CREATE;
  //  gParam.gauge = out;
  //  cpuGaugeField cpuOut(gParam);

  profileCloverDerivative.TPSTOP(QUDA_PROFILE_INIT);

  cudaGaugeField* cudaOut = reinterpret_cast<cudaGaugeField*>(out);
  cudaGaugeField* gPointer = reinterpret_cast<cudaGaugeField*>(gauge);
  cudaGaugeField* oPointer = reinterpret_cast<cudaGaugeField*>(oprod);

  profileCloverDerivative.TPSTART(QUDA_PROFILE_COMPUTE);
  cloverDerivative(*cudaOut, *gPointer, *oPointer, mu, nu, coeff, parity, conjugate);
  profileCloverDerivative.TPSTOP(QUDA_PROFILE_COMPUTE);


  profileCloverDerivative.TPSTART(QUDA_PROFILE_D2H);

  profileCloverDerivative.TPSTOP(QUDA_PROFILE_D2H);
  checkCudaError();


  profileCloverDerivative.TPSTOP(QUDA_PROFILE_TOTAL);

  return;
}

void computeKSOprodQuda(void* oprod,
    void* fermion,
    double coeff,
    int X[4],
    QudaPrecision prec)

{
/*
  using namespace quda;

  cudaGaugeField* cudaOprod;
  cudaColorSpinorField* cudaQuark;

  const int Ls = 1;
  const int Ninternal = 6;
#ifdef BUILD_TIFR_INTERFACE
  const int Nface = 1;
#else
  const int Nface = 3;
#endif
  FaceBuffer fB(X, 4, Ninternal, Nface, prec, Ls);
  cudaOprod = reinterpret_cast<cudaGaugeField*>(oprod);
  cudaQuark = reinterpret_cast<cudaColorSpinorField*>(fermion);

  double new_coeff[2] = {0,0};
  new_coeff[0] = coeff;
  // Operate on even-parity sites
  computeStaggeredOprod(*cudaOprod, *cudaOprod, *cudaQuark, fB, 0, new_coeff);

  // Operator on odd-parity sites
  computeStaggeredOprod(*cudaOprod, *cudaOprod, *cudaQuark, fB, 1, new_coeff);

*/
  return;
}

void computeStaggeredForceQuda(void* cudaMom, void* qudaQuark, double coeff)
{
  bool use_resident_solution = false;
  if (solutionResident[0]) {
    qudaQuark = solutionResident[0];
    use_resident_solution = true;
  } else {
    errorQuda("No input quark field defined");
  }

  if (momResident) {
    cudaMom = momResident;
  } else {
    errorQuda("No input momentum defined");
  }

  if (!gaugePrecise) {
    errorQuda("No resident gauge field");
  }

  int pad = 0;
  GaugeFieldParam oParam(gaugePrecise->X(), gaugePrecise->Precision(), QUDA_RECONSTRUCT_NO,
      pad, QUDA_VECTOR_GEOMETRY, QUDA_GHOST_EXCHANGE_NO);
  oParam.create = QUDA_ZERO_FIELD_CREATE;
  oParam.order  = QUDA_FLOAT2_GAUGE_ORDER;
  oParam.siteSubset = QUDA_FULL_SITE_SUBSET;
  oParam.t_boundary = QUDA_PERIODIC_T;
  oParam.nFace = 1;

  // create temporary field for quark-field outer product
  cudaGaugeField cudaOprod(oParam);

  // compute quark-field outer product
  computeKSOprodQuda(&cudaOprod, qudaQuark, coeff,
      const_cast<int*>(gaugePrecise->X()),
      gaugePrecise->Precision());

  cudaGaugeField* mom = reinterpret_cast<cudaGaugeField*>(cudaMom);

  completeKSForce(*mom, cudaOprod, *gaugePrecise, QUDA_CUDA_FIELD_LOCATION);

  if (use_resident_solution) {
    delete solutionResident[0];
    solutionResident.clear();
  }

  return;
}


void computeAsqtadForceQuda(void* const milc_momentum,
    long long *flops,
    const double act_path_coeff[6],
    const void* const one_link_src[4],
    const void* const naik_src[4],
    const void* const link,
    const QudaGaugeParam* gParam)
{

#ifdef GPU_HISQ_FORCE
  long long partialFlops;
  using namespace quda::fermion_force;
  profileAsqtadForce.TPSTART(QUDA_PROFILE_TOTAL);
  profileAsqtadForce.TPSTART(QUDA_PROFILE_INIT);

  cudaGaugeField *cudaGauge = NULL;
  cpuGaugeField *cpuGauge = NULL;
  cudaGaugeField *cudaInForce = NULL;
  cpuGaugeField *cpuOneLinkInForce = NULL;
  cpuGaugeField *cpuNaikInForce = NULL;
  cudaGaugeField *cudaOutForce = NULL;
  cudaGaugeField *cudaMom = NULL;
  cpuGaugeField *cpuMom = NULL;

#ifdef MULTI_GPU
  cudaGaugeField *cudaGauge_ex = NULL;
  cudaGaugeField *cudaInForce_ex = NULL;
  cudaGaugeField *cudaOutForce_ex = NULL;
#endif

  GaugeFieldParam param(0, *gParam);
  param.create = QUDA_NULL_FIELD_CREATE;
  param.anisotropy = 1.0;
  param.siteSubset = QUDA_FULL_SITE_SUBSET;
  param.ghostExchange = QUDA_GHOST_EXCHANGE_NO;
  param.t_boundary = QUDA_PERIODIC_T;
  param.nFace = 1;

  param.link_type = QUDA_GENERAL_LINKS;
  param.reconstruct = QUDA_RECONSTRUCT_NO;
  param.create = QUDA_REFERENCE_FIELD_CREATE;

  // create host fields
  param.gauge = (void*)link;
  cpuGauge = new cpuGaugeField(param);

  param.order = QUDA_QDP_GAUGE_ORDER;
  param.gauge = (void*)one_link_src;
  cpuOneLinkInForce = new cpuGaugeField(param);

  param.gauge = (void*)naik_src;
  cpuNaikInForce = new cpuGaugeField(param);

  param.order = QUDA_MILC_GAUGE_ORDER;
  param.link_type = QUDA_ASQTAD_MOM_LINKS;
  param.reconstruct = QUDA_RECONSTRUCT_10;
  param.gauge = milc_momentum;
  cpuMom = new cpuGaugeField(param);

  // create device fields
  param.create = QUDA_NULL_FIELD_CREATE;
  param.link_type = QUDA_GENERAL_LINKS;
  param.reconstruct = QUDA_RECONSTRUCT_NO;
  param.order =  QUDA_FLOAT2_GAUGE_ORDER;

  cudaGauge    = new cudaGaugeField(param);
  cudaInForce  = new cudaGaugeField(param);
  cudaOutForce = new cudaGaugeField(param);

  param.link_type = QUDA_ASQTAD_MOM_LINKS;
  param.reconstruct = QUDA_RECONSTRUCT_10;
  cudaMom = new cudaGaugeField(param);

#ifdef MULTI_GPU
  for(int dir=0; dir<4; ++dir) param.x[dir] += 4;
  param.link_type = QUDA_GENERAL_LINKS;
  param.create = QUDA_ZERO_FIELD_CREATE;
  param.reconstruct = QUDA_RECONSTRUCT_NO;

  cudaGauge_ex    = new cudaGaugeField(param);
  cudaInForce_ex  = new cudaGaugeField(param);
  cudaOutForce_ex = new cudaGaugeField(param);
#endif
  profileAsqtadForce.TPSTOP(QUDA_PROFILE_INIT);

#ifdef MULTI_GPU
  int R[4] = {2, 2, 2, 2};
#endif

  profileAsqtadForce.TPSTART(QUDA_PROFILE_H2D);
  cudaGauge->loadCPUField(*cpuGauge, QUDA_CPU_FIELD_LOCATION);
  profileAsqtadForce.TPSTOP(QUDA_PROFILE_H2D);
#ifdef MULTI_GPU
  cudaMemset((void**)(cudaInForce_ex->Gauge_p()), 0, cudaInForce_ex->Bytes());
  copyExtendedGauge(*cudaGauge_ex, *cudaGauge, QUDA_CUDA_FIELD_LOCATION);
  cudaGauge_ex->exchangeExtendedGhost(R,true);
#endif

  profileAsqtadForce.TPSTART(QUDA_PROFILE_H2D);
  cudaInForce->loadCPUField(*cpuOneLinkInForce, QUDA_CPU_FIELD_LOCATION);
  profileAsqtadForce.TPSTOP(QUDA_PROFILE_H2D);
#ifdef MULTI_GPU
  cudaMemset((void**)(cudaInForce_ex->Gauge_p()), 0, cudaInForce_ex->Bytes());
  copyExtendedGauge(*cudaInForce_ex, *cudaInForce, QUDA_CUDA_FIELD_LOCATION);
  cudaInForce_ex->exchangeExtendedGhost(R,true);
#endif

  cudaMemset((void**)(cudaOutForce->Gauge_p()), 0, cudaOutForce->Bytes());
  profileAsqtadForce.TPSTART(QUDA_PROFILE_COMPUTE);
#ifdef MULTI_GPU
  cudaMemset((void**)(cudaOutForce_ex->Gauge_p()), 0, cudaOutForce_ex->Bytes());
  hisqStaplesForceCuda(act_path_coeff, *gParam, *cudaInForce_ex, *cudaGauge_ex, cudaOutForce_ex, &partialFlops);
  *flops += partialFlops;
#else
  hisqStaplesForceCuda(act_path_coeff, *gParam, *cudaInForce, *cudaGauge, cudaOutForce, &partialFlops);
  *flops += partialFlops;
#endif
  profileAsqtadForce.TPSTOP(QUDA_PROFILE_COMPUTE);

  profileAsqtadForce.TPSTART(QUDA_PROFILE_H2D);
  cudaInForce->loadCPUField(*cpuNaikInForce, QUDA_CPU_FIELD_LOCATION);
#ifdef MULTI_GPU
  copyExtendedGauge(*cudaInForce_ex, *cudaInForce, QUDA_CUDA_FIELD_LOCATION);
  cudaInForce_ex->exchangeExtendedGhost(R,true);
#endif
  profileAsqtadForce.TPSTOP(QUDA_PROFILE_H2D);

  profileAsqtadForce.TPSTART(QUDA_PROFILE_COMPUTE);
#ifdef MULTI_GPU
  hisqLongLinkForceCuda(act_path_coeff[1], *gParam, *cudaInForce_ex, *cudaGauge_ex, cudaOutForce_ex, &partialFlops);
  *flops += partialFlops;
  completeKSForce(*cudaMom, *cudaOutForce_ex, *cudaGauge_ex, QUDA_CUDA_FIELD_LOCATION, &partialFlops);
  *flops += partialFlops;
#else
  hisqLongLinkForceCuda(act_path_coeff[1], *gParam, *cudaInForce, *cudaGauge, cudaOutForce, &partialFlops);
  *flops += partialFlops;
  hisqCompleteForceCuda(*gParam, *cudaOutForce, *cudaGauge, cudaMom, &partialFlops);
  *flops += partialFlops;
#endif
  profileAsqtadForce.TPSTOP(QUDA_PROFILE_COMPUTE);

  profileAsqtadForce.TPSTART(QUDA_PROFILE_D2H);
  cudaMom->saveCPUField(*cpuMom, QUDA_CPU_FIELD_LOCATION);
  profileAsqtadForce.TPSTOP(QUDA_PROFILE_D2H);

  profileAsqtadForce.TPSTART(QUDA_PROFILE_FREE);
  delete cudaInForce;
  delete cudaOutForce;
  delete cudaGauge;
  delete cudaMom;
#ifdef MULTI_GPU
  delete cudaInForce_ex;
  delete cudaOutForce_ex;
  delete cudaGauge_ex;
#endif

  delete cpuGauge;
  delete cpuOneLinkInForce;
  delete cpuNaikInForce;
  delete cpuMom;

  profileAsqtadForce.TPSTOP(QUDA_PROFILE_FREE);

  profileAsqtadForce.TPSTOP(QUDA_PROFILE_TOTAL);
  return;

#else
  errorQuda("HISQ force has not been built");
#endif

}

void
computeHISQForceCompleteQuda(void* const milc_momentum,
                             const double level2_coeff[6],
                             const double fat7_coeff[6],
                             void** quark_array,
                             int num_terms,
                             double** quark_coeff,
                             const void* const w_link,
                             const void* const v_link,
                             const void* const u_link,
                             const QudaGaugeParam* gParam)
{

/*
  void* oprod[2];

  computeStaggeredOprodQuda(void** oprod,
    void** fermion,
    int num_terms,
    double** coeff,
    QudaGaugeParam* gParam)

  computeHISQForceQuda(milc_momentum,
                       level2_coeff,
                       fat7_coeff,
                       staple_src,
                       one_link_src,
                       naik_src,
                       w_link,
                       v_link,
                       u_link,
                       gParam);

*/
  return;
}




  void
computeHISQForceQuda(void* const milc_momentum,
    long long *flops,
    const double level2_coeff[6],
    const double fat7_coeff[6],
    const void* const staple_src[4],
    const void* const one_link_src[4],
    const void* const naik_src[4],
    const void* const w_link,
    const void* const v_link,
    const void* const u_link,
    const QudaGaugeParam* gParam)
{
#ifdef GPU_HISQ_FORCE

  long long partialFlops;

  using namespace quda::fermion_force;
  profileHISQForce.TPSTART(QUDA_PROFILE_TOTAL);
  profileHISQForce.TPSTART(QUDA_PROFILE_INIT);

  double act_path_coeff[6] = {0,1,level2_coeff[2],level2_coeff[3],level2_coeff[4],level2_coeff[5]};
  // You have to look at the MILC routine to understand the following
  // Basically, I have already absorbed the one-link coefficient

  GaugeFieldParam param(0, *gParam);
  param.create = QUDA_REFERENCE_FIELD_CREATE;
  param.order  = QUDA_MILC_GAUGE_ORDER;
  param.link_type = QUDA_ASQTAD_MOM_LINKS;
  param.reconstruct = QUDA_RECONSTRUCT_10;
  param.gauge = (void*)milc_momentum;
  cpuGaugeField* cpuMom = (!gParam->use_resident_mom) ? new cpuGaugeField(param) : NULL;

  param.create = QUDA_ZERO_FIELD_CREATE;
  param.order  = QUDA_FLOAT2_GAUGE_ORDER;
  cudaGaugeField* cudaMom = new cudaGaugeField(param);

  param.order = QUDA_MILC_GAUGE_ORDER;
  param.link_type = QUDA_GENERAL_LINKS;
  param.reconstruct = QUDA_RECONSTRUCT_NO;
  param.create = QUDA_REFERENCE_FIELD_CREATE;
  param.gauge = (void*)w_link;
  cpuGaugeField cpuWLink(param);
  param.gauge = (void*)v_link;
  cpuGaugeField cpuVLink(param);
  param.gauge = (void*)u_link;
  cpuGaugeField cpuULink(param);
  param.create = QUDA_ZERO_FIELD_CREATE;

  param.ghostExchange =  QUDA_GHOST_EXCHANGE_NO;
  param.order = QUDA_FLOAT2_GAUGE_ORDER;
  cudaGaugeField* cudaGauge = new cudaGaugeField(param);

  cpuGaugeField* cpuStapleForce;
  cpuGaugeField* cpuOneLinkForce;
  cpuGaugeField* cpuNaikForce;

  param.order = QUDA_QDP_GAUGE_ORDER;
  param.create = QUDA_REFERENCE_FIELD_CREATE;
  param.gauge = (void*)staple_src;
  cpuStapleForce = new cpuGaugeField(param);
  param.gauge = (void*)one_link_src;
  cpuOneLinkForce = new cpuGaugeField(param);
  param.gauge = (void*)naik_src;
  cpuNaikForce = new cpuGaugeField(param);
  param.create = QUDA_ZERO_FIELD_CREATE;

  param.ghostExchange =  QUDA_GHOST_EXCHANGE_NO;
  param.link_type = QUDA_GENERAL_LINKS;
  param.precision = gParam->cpu_prec;

  param.order = QUDA_FLOAT2_GAUGE_ORDER;
  cudaGaugeField* cudaInForce  = new cudaGaugeField(param);

#ifdef MULTI_GPU
  for(int dir=0; dir<4; ++dir) param.x[dir] += 4;
  param.reconstruct = QUDA_RECONSTRUCT_NO;
  param.create = QUDA_ZERO_FIELD_CREATE;
  cudaGaugeField* cudaGaugeEx = new cudaGaugeField(param);
  cudaGaugeField* cudaInForceEx = new cudaGaugeField(param);
  cudaGaugeField* cudaOutForceEx = new cudaGaugeField(param);
  cudaGaugeField* gaugePtr = cudaGaugeEx;
  cudaGaugeField* inForcePtr = cudaInForceEx;
  cudaGaugeField* outForcePtr = cudaOutForceEx;
#else
  cudaGaugeField* cudaOutForce = new cudaGaugeField(param);
  cudaGaugeField* gaugePtr = cudaGauge;
  cudaGaugeField* inForcePtr = cudaInForce;
  cudaGaugeField* outForcePtr = cudaOutForce;
#endif


  {
    // default settings for the unitarization
    const double unitarize_eps = 1e-14;
    const double hisq_force_filter = 5e-5;
    const double max_det_error = 1e-10;
    const bool   allow_svd = true;
    const bool   svd_only = false;
    const double svd_rel_err = 1e-8;
    const double svd_abs_err = 1e-8;

    setUnitarizeForceConstants(unitarize_eps,
        hisq_force_filter,
        max_det_error,
        allow_svd,
        svd_only,
        svd_rel_err,
        svd_abs_err);
  }
  profileHISQForce.TPSTOP(QUDA_PROFILE_INIT);

  profileHISQForce.TPSTART(QUDA_PROFILE_H2D);
  cudaGauge->loadCPUField(cpuWLink, QUDA_CPU_FIELD_LOCATION);
  profileHISQForce.TPSTOP(QUDA_PROFILE_H2D);
#ifdef MULTI_GPU
  int R[4] = {2, 2, 2, 2};
  profileHISQForce.TPSTART(QUDA_PROFILE_COMMS);
  copyExtendedGauge(*cudaGaugeEx, *cudaGauge, QUDA_CUDA_FIELD_LOCATION);
  cudaGaugeEx->exchangeExtendedGhost(R,true);
  profileHISQForce.TPSTOP(QUDA_PROFILE_COMMS);
#endif

  profileHISQForce.TPSTART(QUDA_PROFILE_H2D);
  cudaInForce->loadCPUField(*cpuStapleForce, QUDA_CPU_FIELD_LOCATION);
  profileHISQForce.TPSTOP(QUDA_PROFILE_H2D);
#ifdef MULTI_GPU
  profileHISQForce.TPSTART(QUDA_PROFILE_COMMS);
  copyExtendedGauge(*cudaInForceEx, *cudaInForce, QUDA_CUDA_FIELD_LOCATION);
  cudaInForceEx->exchangeExtendedGhost(R,true);
  profileHISQForce.TPSTOP(QUDA_PROFILE_COMMS);
  profileHISQForce.TPSTART(QUDA_PROFILE_H2D);
  cudaInForce->loadCPUField(*cpuOneLinkForce, QUDA_CPU_FIELD_LOCATION);
  profileHISQForce.TPSTOP(QUDA_PROFILE_H2D);
  profileHISQForce.TPSTART(QUDA_PROFILE_COMMS);
  copyExtendedGauge(*cudaOutForceEx, *cudaInForce, QUDA_CUDA_FIELD_LOCATION);
  cudaOutForceEx->exchangeExtendedGhost(R,true);
  profileHISQForce.TPSTOP(QUDA_PROFILE_COMMS);
#else
  profileHISQForce.TPSTART(QUDA_PROFILE_H2D);
  cudaOutForce->loadCPUField(*cpuOneLinkForce, QUDA_CPU_FIELD_LOCATION);
  profileHISQForce.TPSTOP(QUDA_PROFILE_H2D);
#endif

  profileHISQForce.TPSTART(QUDA_PROFILE_COMPUTE);
  hisqStaplesForceCuda(act_path_coeff, *gParam, *inForcePtr, *gaugePtr, outForcePtr, &partialFlops);
  *flops += partialFlops;
  profileHISQForce.TPSTOP(QUDA_PROFILE_COMPUTE);

  // Load naik outer product
  profileHISQForce.TPSTART(QUDA_PROFILE_H2D);
  cudaInForce->loadCPUField(*cpuNaikForce, QUDA_CPU_FIELD_LOCATION);
  profileHISQForce.TPSTOP(QUDA_PROFILE_H2D);
#ifdef MULTI_GPU
  profileHISQForce.TPSTART(QUDA_PROFILE_COMMS);
  copyExtendedGauge(*cudaInForceEx, *cudaInForce, QUDA_CUDA_FIELD_LOCATION);
  cudaInForceEx->exchangeExtendedGhost(R,true);
  profileHISQForce.TPSTOP(QUDA_PROFILE_COMMS);
#endif

  // Compute Naik three-link term
  profileHISQForce.TPSTART(QUDA_PROFILE_COMPUTE);
  hisqLongLinkForceCuda(act_path_coeff[1], *gParam, *inForcePtr, *gaugePtr, outForcePtr, &partialFlops);
  *flops += partialFlops;
  profileHISQForce.TPSTOP(QUDA_PROFILE_COMPUTE);
#ifdef MULTI_GPU
  profileHISQForce.TPSTART(QUDA_PROFILE_COMMS);
  cudaOutForceEx->exchangeExtendedGhost(R,true);
  profileHISQForce.TPSTOP(QUDA_PROFILE_COMMS);
#endif
  // load v-link
  profileHISQForce.TPSTART(QUDA_PROFILE_H2D);
  cudaGauge->loadCPUField(cpuVLink, QUDA_CPU_FIELD_LOCATION);
  profileHISQForce.TPSTOP(QUDA_PROFILE_H2D);
#ifdef MULTI_GPU
  profileHISQForce.TPSTART(QUDA_PROFILE_COMMS);
  copyExtendedGauge(*cudaGaugeEx, *cudaGauge, QUDA_CUDA_FIELD_LOCATION);
  cudaGaugeEx->exchangeExtendedGhost(R,true);
  profileHISQForce.TPSTOP(QUDA_PROFILE_COMMS);
#endif
  // Done with cudaInForce. It becomes the output force. Oops!

  profileHISQForce.TPSTART(QUDA_PROFILE_COMPUTE);
  *num_failures_h = 0;
  unitarizeForceCuda(*outForcePtr, *gaugePtr, inForcePtr, num_failures_d, &partialFlops);
  *flops += partialFlops;
  profileHISQForce.TPSTOP(QUDA_PROFILE_COMPUTE);

  if(*num_failures_h>0){
    errorQuda("Error in the unitarization component of the hisq fermion force: %d failures\n", *num_failures_h);
  }

  cudaMemset((void**)(outForcePtr->Gauge_p()), 0, outForcePtr->Bytes());
  // read in u-link
  profileHISQForce.TPSTART(QUDA_PROFILE_COMPUTE);
  cudaGauge->loadCPUField(cpuULink, QUDA_CPU_FIELD_LOCATION);
  profileHISQForce.TPSTOP(QUDA_PROFILE_COMPUTE);
#ifdef MULTI_GPU
  profileHISQForce.TPSTART(QUDA_PROFILE_COMMS);
  copyExtendedGauge(*cudaGaugeEx, *cudaGauge, QUDA_CUDA_FIELD_LOCATION);
  cudaGaugeEx->exchangeExtendedGhost(R,true);
  profileHISQForce.TPSTOP(QUDA_PROFILE_COMMS);
#endif

  // Compute Fat7-staple term
  profileHISQForce.TPSTART(QUDA_PROFILE_COMPUTE);
  hisqStaplesForceCuda(fat7_coeff, *gParam, *inForcePtr, *gaugePtr, outForcePtr, &partialFlops);
  *flops += partialFlops;
  hisqCompleteForceCuda(*gParam, *outForcePtr, *gaugePtr, cudaMom, &partialFlops);
  *flops += partialFlops;
  profileHISQForce.TPSTOP(QUDA_PROFILE_COMPUTE);

  if (gParam->use_resident_mom) {
    if (!momResident) errorQuda("No resident momentum field to use");
    updateMomentum(*momResident, 1.0, *cudaMom);
  }

  if (gParam->return_result_mom) {
    profileHISQForce.TPSTART(QUDA_PROFILE_D2H);
    // Close the paths, make anti-hermitian, and store in compressed format
    if (gParam->return_result_mom) cudaMom->saveCPUField(*cpuMom, QUDA_CPU_FIELD_LOCATION);
    profileHISQForce.TPSTOP(QUDA_PROFILE_D2H);
  }

  profileHISQForce.TPSTART(QUDA_PROFILE_FREE);

  delete cpuStapleForce;
  delete cpuOneLinkForce;
  delete cpuNaikForce;
  if (cpuMom) delete cpuMom;

  delete cudaInForce;
  delete cudaGauge;

  if (!gParam->make_resident_mom) {
    delete momResident;
    momResident = NULL;
  }
  if (cudaMom) delete cudaMom;

#ifdef MULTI_GPU
  delete cudaInForceEx;
  delete cudaOutForceEx;
  delete cudaGaugeEx;
#else
  delete cudaOutForce;
#endif
  profileHISQForce.TPSTOP(QUDA_PROFILE_FREE);
  profileHISQForce.TPSTOP(QUDA_PROFILE_TOTAL);
  return;
#else
  errorQuda("HISQ force has not been built");
#endif
}

void computeStaggeredOprodQuda(void** oprod,
    void** fermion,
    int num_terms,
    double** coeff,
    QudaGaugeParam* param)
{

#ifdef  GPU_STAGGERED_OPROD
#ifndef BUILD_QDP_INTERFACE
#error "Staggered oprod requires BUILD_QDP_INTERFACE";
#endif
  using namespace quda;
  profileStaggeredOprod.TPSTART(QUDA_PROFILE_TOTAL);

  checkGaugeParam(param);

  profileStaggeredOprod.TPSTART(QUDA_PROFILE_INIT);
  GaugeFieldParam oParam(0, *param);

  oParam.nDim = 4;
  oParam.nFace = 0;
  // create the host outer-product field
  oParam.pad = 0;
  oParam.create = QUDA_REFERENCE_FIELD_CREATE;
  oParam.link_type = QUDA_GENERAL_LINKS;
  oParam.reconstruct = QUDA_RECONSTRUCT_NO;
  oParam.order = QUDA_QDP_GAUGE_ORDER;
  oParam.ghostExchange = QUDA_GHOST_EXCHANGE_NO;
  oParam.gauge = oprod[0];
  oParam.ghostExchange = QUDA_GHOST_EXCHANGE_NO; // no need for ghost exchange here
  cpuGaugeField cpuOprod0(oParam);

  oParam.gauge = oprod[1];
  cpuGaugeField cpuOprod1(oParam);

  // create the device outer-product field
  oParam.create = QUDA_ZERO_FIELD_CREATE;
  oParam.order = QUDA_FLOAT2_GAUGE_ORDER;
  cudaGaugeField cudaOprod0(oParam);
  cudaGaugeField cudaOprod1(oParam);
  profileStaggeredOprod.TPSTOP(QUDA_PROFILE_INIT);

  //initLatticeConstants(cudaOprod0, profileStaggeredOprod);

  profileStaggeredOprod.TPSTART(QUDA_PROFILE_H2D);
  cudaOprod0.loadCPUField(cpuOprod0,QUDA_CPU_FIELD_LOCATION);
  cudaOprod1.loadCPUField(cpuOprod1,QUDA_CPU_FIELD_LOCATION);
  profileStaggeredOprod.TPSTOP(QUDA_PROFILE_H2D);


  profileStaggeredOprod.TPSTART(QUDA_PROFILE_INIT);



  ColorSpinorParam qParam;
  qParam.nColor = 3;
  qParam.nSpin = 1;
  qParam.siteSubset = QUDA_PARITY_SITE_SUBSET;
  qParam.fieldOrder = QUDA_SPACE_COLOR_SPIN_FIELD_ORDER;
  qParam.siteOrder = QUDA_EVEN_ODD_SITE_ORDER;
  qParam.nDim = 4;
  qParam.precision = oParam.precision;
  qParam.pad = 0;
  for(int dir=0; dir<4; ++dir) qParam.x[dir] = oParam.x[dir];
  qParam.x[0] /= 2;

  // create the device quark field
  qParam.create = QUDA_NULL_FIELD_CREATE;
  qParam.fieldOrder = QUDA_FLOAT2_FIELD_ORDER;
  cudaColorSpinorField cudaQuarkEven(qParam);
  cudaColorSpinorField cudaQuarkOdd(qParam);

  // create the host quark field
  qParam.create = QUDA_REFERENCE_FIELD_CREATE;
  qParam.fieldOrder = QUDA_SPACE_COLOR_SPIN_FIELD_ORDER;

  const int Ls = 1;
  const int Ninternal = 6;
  FaceBuffer faceBuffer1(cudaOprod0.X(), 4, Ninternal, 3, cudaOprod0.Precision(), Ls);
  FaceBuffer faceBuffer2(cudaOprod0.X(), 4, Ninternal, 3, cudaOprod0.Precision(), Ls);
  profileStaggeredOprod.TPSTOP(QUDA_PROFILE_INIT);

  // loop over different quark fields
  for(int i=0; i<num_terms; ++i){

    // Wrap the even-parity MILC quark field
    profileStaggeredOprod.TPSTART(QUDA_PROFILE_INIT);
    qParam.v = fermion[i];
    cpuColorSpinorField cpuQuarkEven(qParam); // create host quark field
    qParam.v = (char*)fermion[i] + cpuQuarkEven.RealLength()*cpuQuarkEven.Precision();
    cpuColorSpinorField cpuQuarkOdd(qParam); // create host field
    profileStaggeredOprod.TPSTOP(QUDA_PROFILE_INIT);

    profileStaggeredOprod.TPSTART(QUDA_PROFILE_H2D);
    cudaQuarkEven = cpuQuarkEven;
    cudaQuarkOdd = cpuQuarkOdd;
    profileStaggeredOprod.TPSTOP(QUDA_PROFILE_H2D);


    profileStaggeredOprod.TPSTART(QUDA_PROFILE_COMPUTE);
    // Operate on even-parity sites
    computeStaggeredOprod(cudaOprod0, cudaOprod1, cudaQuarkEven, cudaQuarkOdd, faceBuffer1, 0, coeff[i]);

    // Operate on odd-parity sites
    computeStaggeredOprod(cudaOprod0, cudaOprod1, cudaQuarkEven, cudaQuarkOdd, faceBuffer2, 1, coeff[i]);
    profileStaggeredOprod.TPSTOP(QUDA_PROFILE_COMPUTE);
  }


  // copy the outer product field back to the host
  profileStaggeredOprod.TPSTART(QUDA_PROFILE_D2H);
  cudaOprod0.saveCPUField(cpuOprod0,QUDA_CPU_FIELD_LOCATION);
  cudaOprod1.saveCPUField(cpuOprod1,QUDA_CPU_FIELD_LOCATION);
  profileStaggeredOprod.TPSTOP(QUDA_PROFILE_D2H);


  profileStaggeredOprod.TPSTOP(QUDA_PROFILE_TOTAL);

  checkCudaError();
  return;
#else
  errorQuda("Staggered oprod has not been built");
#endif
}


/*
   void computeStaggeredOprodQuda(void** oprod,
   void** fermion,
   int num_terms,
   double** coeff,
   QudaGaugeParam* param)
   {
   using namespace quda;
   profileStaggeredOprod.TPSTART(QUDA_PROFILE_TOTAL);

   checkGaugeParam(param);

   profileStaggeredOprod.TPSTART(QUDA_PROFILE_INIT);
   GaugeFieldParam oParam(0, *param);

   oParam.nDim = 4;
   oParam.nFace = 0;
// create the host outer-product field
oParam.pad = 0;
oParam.create = QUDA_REFERENCE_FIELD_CREATE;
oParam.link_type = QUDA_GENERAL_LINKS;
oParam.reconstruct = QUDA_RECONSTRUCT_NO;
oParam.order = QUDA_QDP_GAUGE_ORDER;
oParam.gauge = oprod[0];
cpuGaugeField cpuOprod0(oParam);

oParam.gauge = oprod[1];
cpuGaugeField cpuOprod1(oParam);

// create the device outer-product field
oParam.create = QUDA_ZERO_FIELD_CREATE;
oParam.order = QUDA_FLOAT2_GAUGE_ORDER;
cudaGaugeField cudaOprod0(oParam);
cudaGaugeField cudaOprod1(oParam);
initLatticeConstants(cudaOprod0, profileStaggeredOprod);

profileStaggeredOprod.TPSTOP(QUDA_PROFILE_INIT);


profileStaggeredOprod.TPSTART(QUDA_PROFILE_H2D);
cudaOprod0.loadCPUField(cpuOprod0,QUDA_CPU_FIELD_LOCATION);
cudaOprod1.loadCPUField(cpuOprod1,QUDA_CPU_FIELD_LOCATION);
profileStaggeredOprod.TPSTOP(QUDA_PROFILE_H2D);



ColorSpinorParam qParam;
qParam.nColor = 3;
qParam.nSpin = 1;
qParam.siteSubset = QUDA_FULL_SITE_SUBSET;
qParam.fieldOrder = QUDA_SPACE_COLOR_SPIN_FIELD_ORDER;
qParam.siteOrder = QUDA_EVEN_ODD_SITE_ORDER;
qParam.nDim = 4;
qParam.precision = oParam.precision;
qParam.pad = 0;
for(int dir=0; dir<4; ++dir) qParam.x[dir] = oParam.x[dir];

// create the device quark field
qParam.create = QUDA_NULL_FIELD_CREATE;
qParam.fieldOrder = QUDA_FLOAT2_FIELD_ORDER;
cudaColorSpinorField cudaQuark(qParam);


cudaColorSpinorField**dQuark = new cudaColorSpinorField*[num_terms];
for(int i=0; i<num_terms; ++i){
dQuark[i] = new cudaColorSpinorField(qParam);
}

double* new_coeff  = new double[num_terms];

// create the host quark field
qParam.create = QUDA_REFERENCE_FIELD_CREATE;
qParam.fieldOrder = QUDA_SPACE_COLOR_SPIN_FIELD_ORDER;
for(int i=0; i<num_terms; ++i){
  qParam.v = fermion[i];
  cpuColorSpinorField cpuQuark(qParam);
  *(dQuark[i]) = cpuQuark;
  new_coeff[i] = coeff[i][0];
}



// loop over different quark fields
for(int i=0; i<num_terms; ++i){
  computeKSOprodQuda(&cudaOprod0, dQuark[i], new_coeff[i], oParam.x, oParam.precision);
}



// copy the outer product field back to the host
profileStaggeredOprod.TPSTART(QUDA_PROFILE_D2H);
cudaOprod0.saveCPUField(cpuOprod0,QUDA_CPU_FIELD_LOCATION);
cudaOprod1.saveCPUField(cpuOprod1,QUDA_CPU_FIELD_LOCATION);
profileStaggeredOprod.TPSTOP(QUDA_PROFILE_D2H);


for(int i=0; i<num_terms; ++i){
  delete dQuark[i];
}
delete[] dQuark;
delete[] new_coeff;

profileStaggeredOprod.TPSTOP(QUDA_PROFILE_TOTAL);

checkCudaError();
return;
}
*/


void computeCloverForceQuda(void *h_mom, double dt, void **h_x, void **h_p,
			    double *coeff, double kappa2, double ck,
			    int nvector, double multiplicity, void *gauge,
			    QudaGaugeParam *gauge_param, QudaInvertParam *inv_param) {


  using namespace quda;
  profileCloverForce.TPSTART(QUDA_PROFILE_TOTAL);

  checkGaugeParam(gauge_param);

  if (!gaugePrecise) errorQuda("No resident gauge field");

  profileCloverForce.TPSTART(QUDA_PROFILE_INIT);
  GaugeFieldParam fParam(0, *gauge_param);
  // create the host momentum field
  fParam.create = QUDA_REFERENCE_FIELD_CREATE;
  fParam.link_type = QUDA_ASQTAD_MOM_LINKS;
  fParam.reconstruct = QUDA_RECONSTRUCT_10;
  fParam.order = gauge_param->gauge_order;
  fParam.ghostExchange = QUDA_GHOST_EXCHANGE_NO;
  fParam.gauge = h_mom;
  cpuGaugeField cpuMom(fParam);

  // create the device momentum field
  fParam.create = QUDA_ZERO_FIELD_CREATE;
  fParam.order = QUDA_FLOAT2_GAUGE_ORDER;
  cudaGaugeField cudaMom(fParam);

  // create the device force field
  fParam.link_type = QUDA_GENERAL_LINKS;
  fParam.create = QUDA_ZERO_FIELD_CREATE;
  fParam.order = QUDA_FLOAT2_GAUGE_ORDER;
  fParam.reconstruct = QUDA_RECONSTRUCT_NO;
  cudaGaugeField cudaForce(fParam);

  profileCloverForce.TPSTOP(QUDA_PROFILE_INIT);

  profileCloverForce.TPSTART(QUDA_PROFILE_INIT);

  ColorSpinorParam qParam;
  qParam.nColor = 3;
  qParam.nSpin = 4;
  qParam.siteSubset = QUDA_FULL_SITE_SUBSET;
  qParam.siteOrder = QUDA_EVEN_ODD_SITE_ORDER;
  qParam.nDim = 4;
  qParam.precision = fParam.precision;
  qParam.pad = 0;
  for(int dir=0; dir<4; ++dir) qParam.x[dir] = fParam.x[dir];

  // create the device quark field
  qParam.create = QUDA_NULL_FIELD_CREATE;
  qParam.fieldOrder = QUDA_FLOAT2_FIELD_ORDER;
  qParam.gammaBasis = QUDA_UKQCD_GAMMA_BASIS;

  cudaColorSpinorField **cudaQuarkX = new cudaColorSpinorField*[nvector];
  cudaColorSpinorField **cudaQuarkP = new cudaColorSpinorField*[nvector];
  for (int i=0; i<nvector; i++) {
    cudaQuarkX[i] = new cudaColorSpinorField(qParam);
    cudaQuarkP[i] = new cudaColorSpinorField(qParam);
  }

  // create the host quark field
  qParam.create = QUDA_REFERENCE_FIELD_CREATE;
  qParam.fieldOrder = QUDA_SPACE_SPIN_COLOR_FIELD_ORDER;
  qParam.gammaBasis = QUDA_DEGRAND_ROSSI_GAMMA_BASIS; // need expose this to interface

  profileCloverForce.TPSTOP(QUDA_PROFILE_INIT);

  bool pc_solve = (inv_param->solve_type == QUDA_DIRECT_PC_SOLVE) ||
    (inv_param->solve_type == QUDA_NORMOP_PC_SOLVE);
  DiracParam diracParam;
  setDiracParam(diracParam, inv_param, pc_solve);
  Dirac *dirac = Dirac::create(diracParam);

  // for downloading x_e
  qParam.siteSubset = QUDA_PARITY_SITE_SUBSET;
  qParam.x[0] /= 2;

  if (inv_param->use_resident_solution) {
    if (solutionResident.size() != (unsigned int)nvector)
      errorQuda("solutionResident.size() %lu does not match number of shifts %d",
		solutionResident.size(), nvector);
  }

  // loop over different quark fields
  for(int i=0; i<nvector; ++i){
    cudaColorSpinorField &x = *(cudaQuarkX[i]);
    cudaColorSpinorField &p = *(cudaQuarkP[i]);

    if (!inv_param->use_resident_solution) {
      // Wrap the even-parity MILC quark field
      profileCloverForce.TPSTART(QUDA_PROFILE_INIT);
      qParam.v = h_x[i];
      cpuColorSpinorField cpuQuarkX(qParam); // create host quark field
      profileCloverForce.TPSTOP(QUDA_PROFILE_INIT);

      profileCloverForce.TPSTART(QUDA_PROFILE_H2D);
      x.Even() = cpuQuarkX;
      profileCloverForce.TPSTOP(QUDA_PROFILE_H2D);

      gamma5Cuda(static_cast<cudaColorSpinorField*>(&x.Even()), static_cast<cudaColorSpinorField*>(&x.Even()));
    } else {
      x.Even() = *(solutionResident[i]);
      delete solutionResident[i];
    }
    profileCloverForce.TPSTART(QUDA_PROFILE_COMPUTE);
    dirac->Dslash(x.Odd(), x.Even(), QUDA_ODD_PARITY);
    dirac->M(p.Even(), x.Even());
    dirac->Dagger(QUDA_DAG_YES);
    dirac->Dslash(p.Odd(), p.Even(), QUDA_ODD_PARITY);
    dirac->Dagger(QUDA_DAG_NO);

    gamma5Cuda(static_cast<cudaColorSpinorField*>(&x.Even()), static_cast<cudaColorSpinorField*>(&x.Even()));
    gamma5Cuda(static_cast<cudaColorSpinorField*>(&x.Odd()), static_cast<cudaColorSpinorField*>(&x.Odd()));
    gamma5Cuda(static_cast<cudaColorSpinorField*>(&p.Even()), static_cast<cudaColorSpinorField*>(&p.Even()));
    gamma5Cuda(static_cast<cudaColorSpinorField*>(&p.Odd()), static_cast<cudaColorSpinorField*>(&p.Odd()));

    profileCloverForce.TPSTOP(QUDA_PROFILE_COMPUTE);

    checkCudaError();

    profileCloverForce.TPSTART(QUDA_PROFILE_COMPUTE);
    computeCloverForce(cudaForce, *gaugePrecise, x, p, 2.0*dt*coeff[i]*kappa2);
    profileCloverForce.TPSTOP(QUDA_PROFILE_COMPUTE);
  }

  if (inv_param->use_resident_solution) solutionResident.clear();
  delete dirac;

  cudaGaugeField &gaugeEx = *extendedGaugeResident;

  // create oprod and trace fields
  fParam.geometry = QUDA_SCALAR_GEOMETRY;
  cudaGaugeField oprod(fParam);
  cudaGaugeField &trace = oprod;

  // create extended oprod field
  int R[4] = {2,2,2,2};
  for (int i=0; i<4; i++) fParam.x[i] += 2*R[i];
  fParam.nFace = 1; // breaks with out this - why?

  cudaGaugeField oprodEx(fParam);
  cudaGaugeField &traceEx = oprodEx;

  profileCloverForce.TPSTART(QUDA_PROFILE_COMPUTE);

  for(int mu=0; mu<4; mu++) {
    for(int nu=0;nu<4;nu++)
      if(nu!=mu) {
	computeCloverSigmaTrace(trace, *cloverPrecise, mu, nu,  QUDA_CUDA_FIELD_LOCATION);

	copyExtendedGauge(traceEx, trace, QUDA_CUDA_FIELD_LOCATION); // FIXME this is unnecessary if we write directly to traceEx

	profileCloverForce.TPSTOP(QUDA_PROFILE_COMPUTE);
	profileCloverForce.TPSTART(QUDA_PROFILE_COMMS);

	traceEx.exchangeExtendedGhost(R,true);

	profileCloverForce.TPSTOP(QUDA_PROFILE_COMMS);
	profileCloverForce.TPSTART(QUDA_PROFILE_COMPUTE);

	cloverDerivative(cudaForce, gaugeEx, traceEx, mu, nu, 2.0*ck*multiplicity*dt, QUDA_ODD_PARITY, 0);
      }

    /* Now the U dA/dU terms */
    for(int nu=0;nu<4;nu++)
      if(nu!=mu) {
	for(int shift = 0; shift < nvector; shift++){
	  double ferm_epsilon = 2.0*dt*coeff[shift];
	  computeCloverSigmaOprod(oprod, *(cudaQuarkX[shift]), *(cudaQuarkP[shift]), ferm_epsilon, mu, nu, shift);
        }

	copyExtendedGauge(oprodEx, oprod, QUDA_CUDA_FIELD_LOCATION); // FIXME this is unnecessary if we write directly to oprod

	profileCloverForce.TPSTOP(QUDA_PROFILE_COMPUTE);
	profileCloverForce.TPSTART(QUDA_PROFILE_COMMS);

	oprodEx.exchangeExtendedGhost(R,true);

	profileCloverForce.TPSTOP(QUDA_PROFILE_COMMS);
	profileCloverForce.TPSTART(QUDA_PROFILE_COMPUTE);

	cloverDerivative(cudaForce, gaugeEx, oprodEx, mu, nu, -kappa2*ck, QUDA_ODD_PARITY, 1);
	cloverDerivative(cudaForce, gaugeEx, oprodEx, mu, nu, ck, QUDA_EVEN_PARITY, 1);
      } /* end loop over nu & endif( nu != mu )*/

  } // end loop over mu

  updateMomentum(cudaMom, -1.0, cudaForce);
  profileCloverForce.TPSTOP(QUDA_PROFILE_COMPUTE);

  // copy the outer product field back to the host
  profileCloverForce.TPSTART(QUDA_PROFILE_D2H);
  cudaMom.saveCPUField(cpuMom,QUDA_CPU_FIELD_LOCATION);
  profileCloverForce.TPSTOP(QUDA_PROFILE_D2H);

  profileCloverForce.TPSTOP(QUDA_PROFILE_TOTAL);

  for (int i=0; i<nvector; i++) {
    delete cudaQuarkX[i];
    delete cudaQuarkP[i];
  }
  delete []cudaQuarkX;
  delete []cudaQuarkP;

  checkCudaError();
  return;
}



void updateGaugeFieldQuda(void* gauge,
    void* momentum,
    double dt,
    int conj_mom,
    int exact,
    QudaGaugeParam* param)
{
  profileGaugeUpdate.TPSTART(QUDA_PROFILE_TOTAL);

  checkGaugeParam(param);

  profileGaugeUpdate.TPSTART(QUDA_PROFILE_INIT);
  GaugeFieldParam gParam(0, *param);

  // create the host fields
  gParam.pad = 0;
  gParam.create = QUDA_REFERENCE_FIELD_CREATE;
  gParam.link_type = QUDA_SU3_LINKS;
  gParam.reconstruct = QUDA_RECONSTRUCT_NO;
  gParam.gauge = gauge;
  gParam.ghostExchange = QUDA_GHOST_EXCHANGE_NO;
  bool need_cpu = !param->use_resident_gauge || param->return_result_gauge;
  cpuGaugeField *cpuGauge = need_cpu ? new cpuGaugeField(gParam) : NULL;

  gParam.reconstruct = gParam.order == QUDA_TIFR_GAUGE_ORDER ?
   QUDA_RECONSTRUCT_NO : QUDA_RECONSTRUCT_10;
  gParam.link_type = QUDA_ASQTAD_MOM_LINKS;
  gParam.gauge = momentum;
  cpuGaugeField *cpuMom = !param->use_resident_mom ? new cpuGaugeField(gParam) : NULL;

  // create the device fields
  gParam.create = QUDA_NULL_FIELD_CREATE;
  gParam.order = QUDA_FLOAT2_GAUGE_ORDER;
  gParam.link_type = QUDA_ASQTAD_MOM_LINKS;
  gParam.reconstruct = QUDA_RECONSTRUCT_10;
  cudaGaugeField *cudaMom = !param->use_resident_mom ? new cudaGaugeField(gParam) : NULL;

  gParam.pad = param->ga_pad;
  gParam.link_type = QUDA_SU3_LINKS;
  gParam.reconstruct = param->reconstruct;

  cudaGaugeField *cudaInGauge = !param->use_resident_gauge ? new cudaGaugeField(gParam) : NULL;
  cudaGaugeField *cudaOutGauge = new cudaGaugeField(gParam);

  profileGaugeUpdate.TPSTOP(QUDA_PROFILE_INIT);

  profileGaugeUpdate.TPSTART(QUDA_PROFILE_H2D);

  if (!param->use_resident_gauge) {   // load fields onto the device
    cudaInGauge->loadCPUField(*cpuGauge, QUDA_CPU_FIELD_LOCATION);
  } else { // or use resident fields already present
    if (!gaugePrecise) errorQuda("No resident gauge field allocated");
    cudaInGauge = gaugePrecise;
    gaugePrecise = NULL;
  }

  if (!param->use_resident_mom) {
    cudaMom->loadCPUField(*cpuMom, QUDA_CPU_FIELD_LOCATION);
  } else {
    if (!momResident) errorQuda("No resident mom field allocated");
    cudaMom = momResident;
    momResident = NULL;
  }

  profileGaugeUpdate.TPSTOP(QUDA_PROFILE_H2D);

  // perform the update
  profileGaugeUpdate.TPSTART(QUDA_PROFILE_COMPUTE);
  updateGaugeField(*cudaOutGauge, dt, *cudaInGauge, *cudaMom,
      (bool)conj_mom, (bool)exact);
  profileGaugeUpdate.TPSTOP(QUDA_PROFILE_COMPUTE);

  if (param->return_result_gauge) {
    // copy the gauge field back to the host
    profileGaugeUpdate.TPSTART(QUDA_PROFILE_D2H);
    cudaOutGauge->saveCPUField(*cpuGauge, QUDA_CPU_FIELD_LOCATION);
    profileGaugeUpdate.TPSTOP(QUDA_PROFILE_D2H);
  }


  profileGaugeUpdate.TPSTART(QUDA_PROFILE_FREE);
  if (param->make_resident_gauge) {
    if (gaugePrecise != NULL) delete gaugePrecise;
    gaugePrecise = cudaOutGauge;
  } else {
    delete cudaOutGauge;
  }

  if (param->make_resident_mom) {
    if (momResident != NULL && momResident != cudaMom) delete momResident;
    momResident = cudaMom;
  } else {
    delete cudaMom;
  }

  delete cudaInGauge;
  if (cpuMom) delete cpuMom;
  if (cpuGauge) delete cpuGauge;
  profileGaugeUpdate.TPSTOP(QUDA_PROFILE_FREE);

  checkCudaError();

  profileGaugeUpdate.TPSTOP(QUDA_PROFILE_TOTAL);
  return;
}

 void projectSU3Quda(void *gauge_h, double tol, QudaGaugeParam *param) {
   profileProject.TPSTART(QUDA_PROFILE_TOTAL);

   profileProject.TPSTART(QUDA_PROFILE_INIT);
   checkGaugeParam(param);

   // create the gauge field
   GaugeFieldParam gParam(0, *param);
   gParam.pad = 0;
   gParam.create = QUDA_REFERENCE_FIELD_CREATE;
   gParam.ghostExchange = QUDA_GHOST_EXCHANGE_NO;
   gParam.reconstruct = QUDA_RECONSTRUCT_NO;
   gParam.link_type = QUDA_GENERAL_LINKS;
   gParam.gauge = gauge_h;
   bool need_cpu = !param->use_resident_gauge || param->return_result_gauge;
   cpuGaugeField *cpuGauge = need_cpu ? new cpuGaugeField(gParam) : NULL;

   // create the device fields
   gParam.create = QUDA_NULL_FIELD_CREATE;
   gParam.order = QUDA_FLOAT2_GAUGE_ORDER;
   gParam.reconstruct = param->reconstruct;
   cudaGaugeField *cudaGauge = !param->use_resident_gauge ? new cudaGaugeField(gParam) : NULL;
   profileProject.TPSTOP(QUDA_PROFILE_INIT);

   if (param->use_resident_gauge) {
     if (!gaugePrecise) errorQuda("No resident gauge field to use");
     cudaGauge = gaugePrecise;
   } else {
     profileProject.TPSTART(QUDA_PROFILE_H2D);
     cudaGauge->loadCPUField(*cpuGauge, QUDA_CPU_FIELD_LOCATION);
     profileProject.TPSTOP(QUDA_PROFILE_H2D);
   }

   profileProject.TPSTART(QUDA_PROFILE_COMPUTE);
   *num_failures_h = 0;

   // project onto SU(3)
   projectSU3(*cudaGauge, tol, num_failures_d);

   profileProject.TPSTOP(QUDA_PROFILE_COMPUTE);

   if(*num_failures_h>0)
     errorQuda("Error in the SU(3) unitarization: %d failures\n", *num_failures_h);

   profileProject.TPSTART(QUDA_PROFILE_D2H);
   if (param->return_result_gauge) cudaGauge->saveCPUField(*cpuGauge, QUDA_CPU_FIELD_LOCATION);
   profileProject.TPSTOP(QUDA_PROFILE_D2H);

   if (param->make_resident_gauge) {
     if (gaugePrecise != NULL && cudaGauge != gaugePrecise) delete gaugePrecise;
     gaugePrecise = cudaGauge;
   } else {
     delete cudaGauge;
   }

   profileProject.TPSTART(QUDA_PROFILE_FREE);
   if (cpuGauge) delete cpuGauge;
   profileProject.TPSTOP(QUDA_PROFILE_FREE);

   profileProject.TPSTOP(QUDA_PROFILE_TOTAL);
 }

 void staggeredPhaseQuda(void *gauge_h, QudaGaugeParam *param) {
   profilePhase.TPSTART(QUDA_PROFILE_TOTAL);

   profilePhase.TPSTART(QUDA_PROFILE_INIT);
   checkGaugeParam(param);

   // create the gauge field
   GaugeFieldParam gParam(0, *param);
   gParam.pad = 0;
   gParam.create = QUDA_REFERENCE_FIELD_CREATE;
   gParam.ghostExchange = QUDA_GHOST_EXCHANGE_NO;
   gParam.reconstruct = QUDA_RECONSTRUCT_NO;
   gParam.link_type = QUDA_GENERAL_LINKS;
   gParam.gauge = gauge_h;
   bool need_cpu = !param->use_resident_gauge || param->return_result_gauge;
   cpuGaugeField *cpuGauge = need_cpu ? new cpuGaugeField(gParam) : NULL;

   // create the device fields
   gParam.create = QUDA_NULL_FIELD_CREATE;
   gParam.order = QUDA_FLOAT2_GAUGE_ORDER;
   gParam.reconstruct = param->reconstruct;
   cudaGaugeField *cudaGauge = !param->use_resident_gauge ? new cudaGaugeField(gParam) : NULL;
   profilePhase.TPSTOP(QUDA_PROFILE_INIT);

   if (param->use_resident_gauge) {
     if (!gaugePrecise) errorQuda("No resident gauge field to use");
     cudaGauge = gaugePrecise;
   } else {
     profilePhase.TPSTART(QUDA_PROFILE_H2D);
     cudaGauge->loadCPUField(*cpuGauge, QUDA_CPU_FIELD_LOCATION);
     profilePhase.TPSTOP(QUDA_PROFILE_H2D);
   }

   profilePhase.TPSTART(QUDA_PROFILE_COMPUTE);
   *num_failures_h = 0;

   // apply / remove phase as appropriate
   if (!cudaGauge->StaggeredPhaseApplied()) cudaGauge->applyStaggeredPhase();
   else cudaGauge->removeStaggeredPhase();

   profilePhase.TPSTOP(QUDA_PROFILE_COMPUTE);

   profilePhase.TPSTART(QUDA_PROFILE_D2H);
   if (param->return_result_gauge) cudaGauge->saveCPUField(*cpuGauge, QUDA_CPU_FIELD_LOCATION);
   profilePhase.TPSTOP(QUDA_PROFILE_D2H);

   if (param->make_resident_gauge) {
     if (gaugePrecise != NULL && cudaGauge != gaugePrecise) delete gaugePrecise;
     gaugePrecise = cudaGauge;
   } else {
     delete cudaGauge;
   }

   profilePhase.TPSTART(QUDA_PROFILE_FREE);
   if (cpuGauge) delete cpuGauge;
   profilePhase.TPSTOP(QUDA_PROFILE_FREE);

   profilePhase.TPSTOP(QUDA_PROFILE_TOTAL);
 }

// evaluate the momentum action
double momActionQuda(void* momentum, QudaGaugeParam* param)
{
  profileMomAction.TPSTART(QUDA_PROFILE_TOTAL);

  profileMomAction.TPSTART(QUDA_PROFILE_INIT);
  checkGaugeParam(param);

  // create the momentum fields
  GaugeFieldParam gParam(0, *param);
  gParam.pad = 0;
  gParam.create = QUDA_REFERENCE_FIELD_CREATE;
  gParam.ghostExchange = QUDA_GHOST_EXCHANGE_NO;
  gParam.reconstruct = (gParam.order == QUDA_TIFR_GAUGE_ORDER) ?
    QUDA_RECONSTRUCT_NO : QUDA_RECONSTRUCT_10;
  gParam.link_type = QUDA_ASQTAD_MOM_LINKS;
  gParam.gauge = momentum;

  cpuGaugeField *cpuMom = !param->use_resident_mom ? new cpuGaugeField(gParam) : NULL;

  // create the device fields
  gParam.create = QUDA_NULL_FIELD_CREATE;
  gParam.order = QUDA_FLOAT2_GAUGE_ORDER;
  gParam.reconstruct = QUDA_RECONSTRUCT_10;

  cudaGaugeField *cudaMom = !param->use_resident_mom ? new cudaGaugeField(gParam) : NULL;

  profileMomAction.TPSTOP(QUDA_PROFILE_INIT);

  profileMomAction.TPSTART(QUDA_PROFILE_H2D);
  if (!param->use_resident_mom) {
    cudaMom->loadCPUField(*cpuMom, QUDA_CPU_FIELD_LOCATION);
  } else {
    if (!momResident) errorQuda("No resident mom field allocated");
    cudaMom = momResident;
  }
  profileMomAction.TPSTOP(QUDA_PROFILE_H2D);

  // perform the update
  profileMomAction.TPSTART(QUDA_PROFILE_COMPUTE);
  double action = computeMomAction(*cudaMom);
  profileMomAction.TPSTOP(QUDA_PROFILE_COMPUTE);

  profileMomAction.TPSTART(QUDA_PROFILE_FREE);
  if (param->make_resident_mom) {
    if (momResident != NULL && momResident != cudaMom) delete momResident;
    momResident = cudaMom;
  } else {
    delete cudaMom;
    momResident = NULL;
  }
  if (cpuMom) {
    delete cpuMom;
  }

  profileMomAction.TPSTOP(QUDA_PROFILE_FREE);

  checkCudaError();

  profileMomAction.TPSTOP(QUDA_PROFILE_TOTAL);
  return action;
}

/*
  The following functions are for the Fortran interface.
*/

void init_quda_(int *dev) { initQuda(*dev); }
void init_quda_device_(int *dev) { initQudaDevice(*dev); }
void init_quda_memory_() { initQudaMemory(); }
void end_quda_() { endQuda(); }
void load_gauge_quda_(void *h_gauge, QudaGaugeParam *param) { loadGaugeQuda(h_gauge, param); }
void free_gauge_quda_() { freeGaugeQuda(); }
void free_sloppy_gauge_quda_() { freeSloppyGaugeQuda(); }
void load_clover_quda_(void *h_clover, void *h_clovinv, QudaInvertParam *inv_param)
{ loadCloverQuda(h_clover, h_clovinv, inv_param); }
void free_clover_quda_(void) { freeCloverQuda(); }
void dslash_quda_(void *h_out, void *h_in, QudaInvertParam *inv_param,
    QudaParity *parity) { dslashQuda(h_out, h_in, inv_param, *parity); }
void clover_quda_(void *h_out, void *h_in, QudaInvertParam *inv_param,
    QudaParity *parity, int *inverse) { cloverQuda(h_out, h_in, inv_param, *parity, *inverse); }
void mat_quda_(void *h_out, void *h_in, QudaInvertParam *inv_param)
{ MatQuda(h_out, h_in, inv_param); }
void mat_dag_mat_quda_(void *h_out, void *h_in, QudaInvertParam *inv_param)
{ MatDagMatQuda(h_out, h_in, inv_param); }
void invert_quda_(void *hp_x, void *hp_b, QudaInvertParam *param) 
{ invertQuda(hp_x, hp_b, param); }    
void invert_multishift_quda_(void *hp_x[QUDA_MAX_MULTI_SHIFT], void *hp_b, QudaInvertParam *param)
{ invertMultiShiftQuda(hp_x, hp_b, param); }
void new_quda_gauge_param_(QudaGaugeParam *param) {
  *param = newQudaGaugeParam();
}
void new_quda_invert_param_(QudaInvertParam *param) {
  *param = newQudaInvertParam();
}

void update_gauge_field_quda_(void *gauge, void *momentum, double *dt,
    bool *conj_mom, bool *exact,
    QudaGaugeParam *param) {
  updateGaugeFieldQuda(gauge, momentum, *dt, (int)*conj_mom, (int)*exact, param);
}

int compute_gauge_force_quda_(void *mom, void *gauge,  int *input_path_buf, int *path_length,
    double *loop_coeff, int *num_paths, int *max_length, double *dt,
    QudaGaugeParam *param) {

  // fortran uses multi-dimensional arrays which we have convert into an array of pointers to pointers
  const int dim = 4;
  int ***input_path = (int***)safe_malloc(dim*sizeof(int**));
  for (int i=0; i<dim; i++) {
    input_path[i] = (int**)safe_malloc(*num_paths*sizeof(int*));
    for (int j=0; j<*num_paths; j++) {
      input_path[i][j] = (int*)safe_malloc(path_length[j]*sizeof(int));
      for (int k=0; k<path_length[j]; k++) {
        input_path[i][j][k] = input_path_buf[(i* (*num_paths) + j)* (*max_length) + k];
      }
    }
  }

  computeGaugeForceQuda(mom, gauge, input_path, path_length, loop_coeff, *num_paths, *max_length, *dt, param);

  for (int i=0; i<dim; i++) {
    for (int j=0; j<*num_paths; j++) { host_free(input_path[i][j]); }
    host_free(input_path[i]);
  }
  host_free(input_path);

  return 0;
}

void compute_staggered_force_quda_(void* cudaMom, void* qudaQuark, double *coeff) {
  computeStaggeredForceQuda(cudaMom, qudaQuark, *coeff);
}

// apply the staggered phases
void apply_staggered_phase_quda_() {
  printfQuda("applying staggered phase\n");
  if (gaugePrecise) {
    gaugePrecise->applyStaggeredPhase();
  } else {
    errorQuda("No persistent gauge field");
  }
}

// remove the staggered phases
void remove_staggered_phase_quda_() {
  printfQuda("removing staggered phase\n");
  if (gaugePrecise) {
    gaugePrecise->removeStaggeredPhase();
  } else {
    errorQuda("No persistent gauge field");
  }
  cudaDeviceSynchronize();
}

/**
 * BQCD wants a node mapping with x varying fastest.
 */
#ifdef MULTI_GPU
static int bqcd_rank_from_coords(const int *coords, void *fdata)
{
  int *dims = static_cast<int *>(fdata);

  int rank = coords[3];
  for (int i = 2; i >= 0; i--) {
    rank = dims[i] * rank + coords[i];
  }
  return rank;
}
#endif

void comm_set_gridsize_(int *grid)
{
#ifdef MULTI_GPU
  initCommsGridQuda(4, grid, bqcd_rank_from_coords, static_cast<void *>(grid));
#endif
}

/**
 * Exposed due to poor derived MPI datatype performance with GPUDirect RDMA
 */
void set_kernel_pack_t_(int* pack)
{
  bool pack_ = *pack ? true : false;
  setKernelPackT(pack_);
}

/*
 * Computes the total, spatial and temporal plaquette averages of the loaded gauge configuration.
 */
void plaq_quda_(double plaq[3]) {
  plaqQuda(plaq);
}


void plaqQuda (double plq[3])
{
  profilePlaq.TPSTART(QUDA_PROFILE_TOTAL);

  profilePlaq.TPSTART(QUDA_PROFILE_INIT);
  if (!gaugePrecise)
    errorQuda("Cannot compute plaquette as there is no resident gauge field");

  cudaGaugeField *data = NULL;
#ifndef MULTI_GPU
  data = gaugePrecise;
#else
  if (extendedGaugeResident) {
    data = extendedGaugeResident;
  } else {
    int y[4];
    int R[4] = {2,2,2,2}; // radius of the extended region in each dimension / direction
    for(int dir=0; dir<4; ++dir) y[dir] = gaugePrecise->X()[dir] + 2*R[dir];
    int pad = 0;
    GaugeFieldParam gParamEx(y, gaugePrecise->Precision(), gaugePrecise->Reconstruct(),
			     pad, QUDA_VECTOR_GEOMETRY, QUDA_GHOST_EXCHANGE_EXTENDED);
    gParamEx.create = QUDA_ZERO_FIELD_CREATE;
    gParamEx.order = gaugePrecise->Order();
    gParamEx.siteSubset = QUDA_FULL_SITE_SUBSET;
    gParamEx.t_boundary = gaugePrecise->TBoundary();
    gParamEx.nFace = 1;
    gParamEx.tadpole = gaugePrecise->Tadpole();
    for(int dir=0; dir<4; ++dir) gParamEx.r[dir] = R[dir];

    data = new cudaGaugeField(gParamEx);

    copyExtendedGauge(*data, *gaugePrecise, QUDA_CUDA_FIELD_LOCATION);
    profilePlaq.TPSTOP(QUDA_PROFILE_INIT);

    profilePlaq.TPSTART(QUDA_PROFILE_COMMS);
    data->exchangeExtendedGhost(R,true);
    profilePlaq.TPSTOP(QUDA_PROFILE_COMMS);

    profilePlaq.TPSTART(QUDA_PROFILE_INIT);
    extendedGaugeResident = data;
  }
#endif

  profilePlaq.TPSTOP(QUDA_PROFILE_INIT);

  profilePlaq.TPSTART(QUDA_PROFILE_COMPUTE);
  double3 plaq = quda::plaquette(*data, QUDA_CUDA_FIELD_LOCATION);
  plq[0] = plaq.x;
  plq[1] = plaq.y;
  plq[2] = plaq.z;
  profilePlaq.TPSTOP(QUDA_PROFILE_COMPUTE);

  profilePlaq.TPSTOP(QUDA_PROFILE_TOTAL);
  return;
}

void performAPEnStep(unsigned int nSteps, double alpha)
{
  profileAPE.TPSTART(QUDA_PROFILE_TOTAL);

  if (gaugePrecise == NULL) {
    errorQuda("Gauge field must be loaded");
  }

  int pad = 0;
  int y[4];

#ifdef MULTI_GPU
  int R[4] = {2,2,2,2}; // radius of the extended region in each dimension / direction
  for (int dir=0; dir<4; ++dir) y[dir] = gaugePrecise->X()[dir] + 2 * R[dir];
  GaugeFieldParam gParam(y, gaugePrecise->Precision(), gaugePrecise->Reconstruct(),
                         pad, QUDA_VECTOR_GEOMETRY, QUDA_GHOST_EXCHANGE_EXTENDED);
#else
  for (int dir=0; dir<4; ++dir) y[dir] = gaugePrecise->X()[dir];
  GaugeFieldParam gParam(y, gaugePrecise->Precision(), gaugePrecise->Reconstruct(),
                         pad, QUDA_VECTOR_GEOMETRY, QUDA_GHOST_EXCHANGE_NO);
#endif

  gParam.create = QUDA_ZERO_FIELD_CREATE;
  gParam.order = gaugePrecise->Order();
  gParam.siteSubset = QUDA_FULL_SITE_SUBSET;
  gParam.t_boundary = gaugePrecise->TBoundary();
  gParam.nFace = 1;
  gParam.tadpole = gaugePrecise->Tadpole();

#ifdef MULTI_GPU
  for(int dir=0; dir<4; ++dir) gParam.r[dir] = R[dir];
#endif

  if (gaugeSmeared != NULL) {
    delete gaugeSmeared;
  }

  gaugeSmeared = new cudaGaugeField(gParam);

#ifdef MULTI_GPU
  copyExtendedGauge(*gaugeSmeared, *gaugePrecise, QUDA_CUDA_FIELD_LOCATION);
  gaugeSmeared->exchangeExtendedGhost(R,true);
#else
  gaugeSmeared->copy(*gaugePrecise);
#endif

  cudaGaugeField *cudaGaugeTemp = NULL;
  cudaGaugeTemp = new cudaGaugeField(gParam);

  if (getVerbosity() == QUDA_VERBOSE) {
    double3 plq = plaquette(*gaugeSmeared, QUDA_CUDA_FIELD_LOCATION);
    printfQuda("Plaquette after 0 APE steps: %le\n", plq.x);
  }

  for (unsigned int i=0; i<nSteps; i++) {
      cudaGaugeTemp->copy(*gaugeSmeared);
#ifdef MULTI_GPU
      cudaGaugeTemp->exchangeExtendedGhost(R,true);
#endif
      APEStep(*gaugeSmeared, *cudaGaugeTemp, alpha, QUDA_CUDA_FIELD_LOCATION);
  }

  delete cudaGaugeTemp;

#ifdef MULTI_GPU
  gaugeSmeared->exchangeExtendedGhost(R,true);
#endif

  if (getVerbosity() == QUDA_VERBOSE) {
    double3 plq = plaquette(*gaugeSmeared, QUDA_CUDA_FIELD_LOCATION);
    printfQuda("Plaquette after %d APE steps: %le\n", nSteps, plq.x);
  }

  profileAPE.TPSTOP(QUDA_PROFILE_TOTAL);
}

void performSTOUTnStep(unsigned int nSteps, double rho)
{
  profileSTOUT.TPSTART(QUDA_PROFILE_TOTAL);

  if (gaugePrecise == NULL) {
    errorQuda("Gauge field must be loaded");
  }

  int pad = 0;
  int y[4];

#ifdef MULTI_GPU
  int R[4] = {2,2,2,2}; // radius of the extended region in each dimension / direction
  for (int dir=0; dir<4; ++dir) y[dir] = gaugePrecise->X()[dir] + 2 * R[dir];
  GaugeFieldParam gParam(y, gaugePrecise->Precision(), gaugePrecise->Reconstruct(),
                         pad, QUDA_VECTOR_GEOMETRY, QUDA_GHOST_EXCHANGE_EXTENDED);
#else
  for (int dir=0; dir<4; ++dir) y[dir] = gaugePrecise->X()[dir];
  GaugeFieldParam gParam(y, gaugePrecise->Precision(), gaugePrecise->Reconstruct(),
                         pad, QUDA_VECTOR_GEOMETRY, QUDA_GHOST_EXCHANGE_NO);
#endif

  gParam.create = QUDA_ZERO_FIELD_CREATE;
  gParam.order = gaugePrecise->Order();
  gParam.siteSubset = QUDA_FULL_SITE_SUBSET;
  gParam.t_boundary = gaugePrecise->TBoundary();
  gParam.nFace = 1;
  gParam.tadpole = gaugePrecise->Tadpole();

#ifdef MULTI_GPU
  for(int dir=0; dir<4; ++dir) gParam.r[dir] = R[dir];
#endif

  if (gaugeSmeared != NULL) {
    delete gaugeSmeared;
  }

  gaugeSmeared = new cudaGaugeField(gParam);

#ifdef MULTI_GPU
  copyExtendedGauge(*gaugeSmeared, *gaugePrecise, QUDA_CUDA_FIELD_LOCATION);
  gaugeSmeared->exchangeExtendedGhost(R,true);
#else
  gaugeSmeared->copy(*gaugePrecise);
#endif

  cudaGaugeField *cudaGaugeTemp = NULL;
  cudaGaugeTemp = new cudaGaugeField(gParam);

  if (getVerbosity() == QUDA_VERBOSE) {
    double3 plq = plaquette(*gaugeSmeared, QUDA_CUDA_FIELD_LOCATION);
    printfQuda("Plaquette after 0 STOUT steps: %le\n", plq.x);
  }

  for (unsigned int i=0; i<nSteps; i++) {
      cudaGaugeTemp->copy(*gaugeSmeared);
#ifdef MULTI_GPU
      cudaGaugeTemp->exchangeExtendedGhost(R,true);
#endif
      STOUTStep(*gaugeSmeared, *cudaGaugeTemp, rho, QUDA_CUDA_FIELD_LOCATION);
  }

  delete cudaGaugeTemp;

#ifdef MULTI_GPU
  gaugeSmeared->exchangeExtendedGhost(R,true);
#endif

  if (getVerbosity() == QUDA_VERBOSE) {
    double3 plq = plaquette(*gaugeSmeared, QUDA_CUDA_FIELD_LOCATION);
    printfQuda("Plaquette after %d STOUT steps: %le\n", nSteps, plq.x);
  }

  profileSTOUT.TPSTOP(QUDA_PROFILE_TOTAL);
}


int computeGaugeFixingOVRQuda(void* gauge, const unsigned int gauge_dir,  const unsigned int Nsteps, \
  const unsigned int verbose_interval, const double relax_boost, const double tolerance, const unsigned int reunit_interval, \
  const unsigned int  stopWtheta, QudaGaugeParam* param , double* timeinfo)
{

  GaugeFixOVRQuda.TPSTART(QUDA_PROFILE_TOTAL);

  checkGaugeParam(param);

  GaugeFixOVRQuda.TPSTART(QUDA_PROFILE_INIT);
  GaugeFieldParam gParam(gauge, *param);
  cpuGaugeField *cpuGauge = new cpuGaugeField(gParam);

  //gParam.pad = getFatLinkPadding(param->X);
  gParam.ghostExchange = QUDA_GHOST_EXCHANGE_NO;
  gParam.create      = QUDA_NULL_FIELD_CREATE;
  gParam.link_type   = param->type;
  gParam.reconstruct = param->reconstruct;
  gParam.order       = (gParam.precision == QUDA_DOUBLE_PRECISION || gParam.reconstruct == QUDA_RECONSTRUCT_NO ) ?
    QUDA_FLOAT2_GAUGE_ORDER : QUDA_FLOAT4_GAUGE_ORDER;
  cudaGaugeField *cudaInGauge = new cudaGaugeField(gParam);

  GaugeFixOVRQuda.TPSTOP(QUDA_PROFILE_INIT);

  GaugeFixOVRQuda.TPSTART(QUDA_PROFILE_H2D);


  ///if (!param->use_resident_gauge) {   // load fields onto the device
    cudaInGauge->loadCPUField(*cpuGauge, QUDA_CPU_FIELD_LOCATION);
 /* } else { // or use resident fields already present
    if (!gaugePrecise) errorQuda("No resident gauge field allocated");
    cudaInGauge = gaugePrecise;
    gaugePrecise = NULL;
  } */

  GaugeFixOVRQuda.TPSTOP(QUDA_PROFILE_H2D);

  checkCudaError();

#ifdef MULTI_GPU
  if(comm_size() == 1){
    // perform the update
    GaugeFixOVRQuda.TPSTART(QUDA_PROFILE_COMPUTE);
    gaugefixingOVR(*cudaInGauge, gauge_dir, Nsteps, verbose_interval, relax_boost, tolerance, \
      reunit_interval, stopWtheta);
    GaugeFixOVRQuda.TPSTOP(QUDA_PROFILE_COMPUTE);
    checkCudaError();
    // copy the gauge field back to the host
    GaugeFixOVRQuda.TPSTART(QUDA_PROFILE_D2H);
  }
  else{

    int y[4];
    int R[4] = {0,0,0,0};
    for(int dir=0; dir<4; ++dir) if(comm_dim_partitioned(dir)) R[dir] = 2;
    for(int dir=0; dir<4; ++dir) y[dir] = cudaInGauge->X()[dir] + 2 * R[dir];
    int pad = 0;
    GaugeFieldParam gParamEx(y, cudaInGauge->Precision(), gParam.reconstruct,
        pad, QUDA_VECTOR_GEOMETRY, QUDA_GHOST_EXCHANGE_EXTENDED);
    gParamEx.create = QUDA_ZERO_FIELD_CREATE;
    gParamEx.order = cudaInGauge->Order();
    gParamEx.siteSubset = QUDA_FULL_SITE_SUBSET;
    gParamEx.t_boundary = cudaInGauge->TBoundary();
    gParamEx.nFace = 1;
    for(int dir=0; dir<4; ++dir) gParamEx.r[dir] = R[dir];
    cudaGaugeField *cudaInGaugeEx = new cudaGaugeField(gParamEx);

    copyExtendedGauge(*cudaInGaugeEx, *cudaInGauge, QUDA_CUDA_FIELD_LOCATION);
    cudaInGaugeEx->exchangeExtendedGhost(R,false);
    // perform the update
    GaugeFixOVRQuda.TPSTART(QUDA_PROFILE_COMPUTE);
    gaugefixingOVR(*cudaInGaugeEx, gauge_dir, Nsteps, verbose_interval, relax_boost, tolerance, \
      reunit_interval, stopWtheta);
    GaugeFixOVRQuda.TPSTOP(QUDA_PROFILE_COMPUTE);

    checkCudaError();
    // copy the gauge field back to the host
    GaugeFixOVRQuda.TPSTART(QUDA_PROFILE_D2H);
    //HOW TO COPY BACK TO CPU: cudaInGaugeEx->cpuGauge
    copyExtendedGauge(*cudaInGauge, *cudaInGaugeEx, QUDA_CUDA_FIELD_LOCATION);
  }
#else
  // perform the update
  GaugeFixOVRQuda.TPSTART(QUDA_PROFILE_COMPUTE);
  gaugefixingOVR(*cudaInGauge, gauge_dir, Nsteps, verbose_interval, relax_boost, tolerance, \
    reunit_interval, stopWtheta);
  GaugeFixOVRQuda.TPSTOP(QUDA_PROFILE_COMPUTE);
  // copy the gauge field back to the host
  GaugeFixOVRQuda.TPSTART(QUDA_PROFILE_D2H);
#endif

  checkCudaError();
  cudaInGauge->saveCPUField(*cpuGauge, QUDA_CPU_FIELD_LOCATION);
  GaugeFixOVRQuda.TPSTOP(QUDA_PROFILE_D2H);

  GaugeFixOVRQuda.TPSTOP(QUDA_PROFILE_TOTAL);

  if (param->make_resident_gauge) {
    if (gaugePrecise != NULL) delete gaugePrecise;
    gaugePrecise = cudaInGauge;
  } else {
    delete cudaInGauge;
  }

  if(timeinfo){
    timeinfo[0] = GaugeFixOVRQuda.Last(QUDA_PROFILE_H2D);
    timeinfo[1] = GaugeFixOVRQuda.Last(QUDA_PROFILE_COMPUTE);
    timeinfo[2] = GaugeFixOVRQuda.Last(QUDA_PROFILE_D2H);
  }

  checkCudaError();
  return 0;
}




int computeGaugeFixingFFTQuda(void* gauge, const unsigned int gauge_dir,  const unsigned int Nsteps, \
  const unsigned int verbose_interval, const double alpha, const unsigned int autotune, const double tolerance, \
  const unsigned int  stopWtheta, QudaGaugeParam* param , double* timeinfo)
{

  GaugeFixFFTQuda.TPSTART(QUDA_PROFILE_TOTAL);

  checkGaugeParam(param);

  GaugeFixFFTQuda.TPSTART(QUDA_PROFILE_INIT);

  GaugeFieldParam gParam(gauge, *param);
  cpuGaugeField *cpuGauge = new cpuGaugeField(gParam);

  //gParam.pad = getFatLinkPadding(param->X);
  gParam.ghostExchange = QUDA_GHOST_EXCHANGE_NO;
  gParam.create      = QUDA_NULL_FIELD_CREATE;
  gParam.link_type   = param->type;
  gParam.reconstruct = param->reconstruct;
  gParam.order       = (gParam.precision == QUDA_DOUBLE_PRECISION || gParam.reconstruct == QUDA_RECONSTRUCT_NO ) ?
    QUDA_FLOAT2_GAUGE_ORDER : QUDA_FLOAT4_GAUGE_ORDER;

  cudaGaugeField *cudaInGauge = new cudaGaugeField(gParam);


  GaugeFixFFTQuda.TPSTOP(QUDA_PROFILE_INIT);

  GaugeFixFFTQuda.TPSTART(QUDA_PROFILE_H2D);

  //if (!param->use_resident_gauge) {   // load fields onto the device
    cudaInGauge->loadCPUField(*cpuGauge, QUDA_CPU_FIELD_LOCATION);
  /*} else { // or use resident fields already present
    if (!gaugePrecise) errorQuda("No resident gauge field allocated");
    cudaInGauge = gaugePrecise;
    gaugePrecise = NULL;
  } */


  GaugeFixFFTQuda.TPSTOP(QUDA_PROFILE_H2D);

  // perform the update
  GaugeFixFFTQuda.TPSTART(QUDA_PROFILE_COMPUTE);
  checkCudaError();

  gaugefixingFFT(*cudaInGauge, gauge_dir, Nsteps, verbose_interval, alpha, autotune, tolerance, stopWtheta);

  GaugeFixFFTQuda.TPSTOP(QUDA_PROFILE_COMPUTE);

  checkCudaError();
  // copy the gauge field back to the host
  GaugeFixFFTQuda.TPSTART(QUDA_PROFILE_D2H);
  checkCudaError();
  cudaInGauge->saveCPUField(*cpuGauge, QUDA_CPU_FIELD_LOCATION);
  GaugeFixFFTQuda.TPSTOP(QUDA_PROFILE_D2H);
  checkCudaError();

  GaugeFixFFTQuda.TPSTOP(QUDA_PROFILE_TOTAL);

  if (param->make_resident_gauge) {
    if (gaugePrecise != NULL) delete gaugePrecise;
    gaugePrecise = cudaInGauge;
  } else {
    delete cudaInGauge;
  }

  if(timeinfo){
    timeinfo[0] = GaugeFixFFTQuda.Last(QUDA_PROFILE_H2D);
    timeinfo[1] = GaugeFixFFTQuda.Last(QUDA_PROFILE_COMPUTE);
    timeinfo[2] = GaugeFixFFTQuda.Last(QUDA_PROFILE_D2H);
  }

  checkCudaError();
  return 0;
}

/**
 * Compute a volume or time-slice contraction of two spinors.
 * @param x     Spinor to contract. This is conjugated before contraction.
 * @param y     Spinor to contract.
 * @param ctrn  Contraction output. The size must be Volume*16
 * @param cType Contraction type, allows for volume or time-slice contractions.
 * @param tC    Time-slice to contract in case the contraction is in a single time-slice.
 */
void contract(const cudaColorSpinorField x, const cudaColorSpinorField y, void *ctrn, const QudaContractType cType)
{
  if (x.Precision() == QUDA_DOUBLE_PRECISION) {
    contractCuda(x.Even(), y.Even(), ((double2*)ctrn), cType, QUDA_EVEN_PARITY, profileContract);
    contractCuda(x.Odd(),  y.Odd(),  ((double2*)ctrn), cType, QUDA_ODD_PARITY,  profileContract);
  } else if (x.Precision() == QUDA_SINGLE_PRECISION) {
    contractCuda(x.Even(), y.Even(), ((float2*) ctrn), cType, QUDA_EVEN_PARITY, profileContract);
    contractCuda(x.Odd(),  y.Odd(),  ((float2*) ctrn), cType, QUDA_ODD_PARITY,  profileContract);
  } else {
    errorQuda("Precision not supported for contractions\n");
  }
}

void contract(const cudaColorSpinorField x, const cudaColorSpinorField y, void *ctrn, const QudaContractType cType, const int tC)
{
  if (x.Precision() == QUDA_DOUBLE_PRECISION) {
    contractCuda(x.Even(), y.Even(), ((double2*)ctrn), cType, tC, QUDA_EVEN_PARITY, profileContract);
    contractCuda(x.Odd(),  y.Odd(),  ((double2*)ctrn), cType, tC, QUDA_ODD_PARITY,  profileContract);
  } else if (x.Precision() == QUDA_SINGLE_PRECISION) {
    contractCuda(x.Even(), y.Even(), ((float2*) ctrn), cType, tC, QUDA_EVEN_PARITY, profileContract);
    contractCuda(x.Odd(),  y.Odd(),  ((float2*) ctrn), cType, tC, QUDA_ODD_PARITY,  profileContract);
  } else {
    errorQuda("Precision not supported for contractions\n");
  }
}

double qChargeCuda ()
{
  cudaGaugeField *data = NULL;

#ifndef MULTI_GPU
  if (!gaugeSmeared)
    data = gaugePrecise;
  else
    data = gaugeSmeared;
#else
  if ((!gaugeSmeared) && (extendedGaugeResident)) {
    data = extendedGaugeResident;
  } else {
    if (!gaugeSmeared) {
      int y[4];
      int R[4] = {2,2,2,2}; // radius of the extended region in each dimension / direction
      for(int dir=0; dir<4; ++dir) y[dir] = gaugePrecise->X()[dir] + 2 * R[dir];
      int pad = 0;
      GaugeFieldParam gParamEx(y, gaugePrecise->Precision(), gaugePrecise->Reconstruct(),
        pad, QUDA_VECTOR_GEOMETRY, QUDA_GHOST_EXCHANGE_EXTENDED);
      gParamEx.create = QUDA_ZERO_FIELD_CREATE;
      gParamEx.order = gaugePrecise->Order();
      gParamEx.siteSubset = QUDA_FULL_SITE_SUBSET;
      gParamEx.t_boundary = gaugePrecise->TBoundary();
      gParamEx.nFace = 1;
      gParamEx.tadpole = gaugePrecise->Tadpole();
      for(int dir=0; dir<4; ++dir) gParamEx.r[dir] = R[dir];

      data = new cudaGaugeField(gParamEx);

      copyExtendedGauge(*data, *gaugePrecise, QUDA_CUDA_FIELD_LOCATION);
      data->exchangeExtendedGhost(R,true);
      extendedGaugeResident = data;
      cudaDeviceSynchronize();
    } else {
      data = gaugeSmeared;
    }
  }
                                 // Do we keep the smeared extended field on memory, or the unsmeared one?
#endif

  GaugeField *gauge = data;
  // create the Fmunu field

  GaugeFieldParam tensorParam(gaugePrecise->X(), gauge->Precision(), QUDA_RECONSTRUCT_NO, 0, QUDA_TENSOR_GEOMETRY);
  tensorParam.siteSubset = QUDA_FULL_SITE_SUBSET;
  tensorParam.order = QUDA_FLOAT2_GAUGE_ORDER;
  tensorParam.ghostExchange = QUDA_GHOST_EXCHANGE_NO;
  cudaGaugeField Fmunu(tensorParam);

  computeFmunu(Fmunu, *data, QUDA_CUDA_FIELD_LOCATION);
  return quda::computeQCharge(Fmunu, QUDA_CUDA_FIELD_LOCATION);
}<|MERGE_RESOLUTION|>--- conflicted
+++ resolved
@@ -2202,7 +2202,6 @@
   DiracParam diracSmoothParam;
   bool fine_grid_pc_solve = (mg_param.smoother_solve_type[0] == QUDA_DIRECT_PC_SOLVE) ||
     (mg_param.smoother_solve_type[0] == QUDA_NORMOP_PC_SOLVE);
-<<<<<<< HEAD
   setDiracSloppyParam(diracSloppyParam, param, fine_grid_pc_solve);
   dSmooth = Dirac::create(diracSloppyParam);
   if((param->dslash_type == QUDA_STAGGERED_DSLASH || param->dslash_type == QUDA_ASQTAD_DSLASH) && mg_param.smoother_solve_type[0] == QUDA_NORMOP_PC_SOLVE){
@@ -2210,11 +2209,6 @@
   }else{
     mSmooth   = new DiracM(*dSmooth);
   }
-=======
-  setDiracSloppyParam(diracSmoothParam, param, fine_grid_pc_solve);
-  dSmooth = Dirac::create(diracSmoothParam);
-  mSmooth = new DiracM(*dSmooth);
->>>>>>> ec80bf7b
 
   // this is the Dirac operator we use for sloppy smoothing (we use the preconditioner fields for this)
   DiracParam diracSmoothSloppyParam;
@@ -2231,14 +2225,10 @@
   for (int i=0; i<mg_param.n_vec[0]; i++) B[i] = new cpuColorSpinorField(cpuParam);
 
   // fill out the MG parameters for the fine level
-<<<<<<< HEAD
   if( ksmSmooth == nullptr )//
-    mgParam = new MGParam(mg_param, B, *m, *mSmooth);
+    mgParam = new MGParam(mg_param, B, *m, *mSmooth, *mSmoothSloppy);
   else
-    mgParam = new MGParam(mg_param, B, *m, *ksmSmooth);
-=======
-  mgParam = new MGParam(mg_param, B, *m, *mSmooth, *mSmoothSloppy);
->>>>>>> ec80bf7b
+    mgParam = new MGParam(mg_param, B, *m, *ksmSmooth, *mSmoothSloppy);//BUG!
 
   mg = new MG(*mgParam, profile);
   mgParam->updateInvertParam(*param);
