--- conflicted
+++ resolved
@@ -5985,15 +5985,9 @@
   myMobius.Dslash4(*h_4D_out_new, *h_4D_temp, QUDA_INVALID_PARITY);//TODO what parity ???
 
 
-<<<<<<< HEAD
   //! note c_5 has many entries but they are all the same in this case, so we just use the first one, c_5[0]
-  double myc_5 = reinterpret_cast<double *>(&inv_param4D.c_5)[0];
-  blas::xpay(*h_4D_out_new, -myc_5 * (4 + inv_param4D.m5) * 2, *h_4D_temp);
-=======
-  //! note c_5 has many entries but they are presumably all the same, so we use the first one, c_5[0]
   double myc_5 = reinterpret_cast<double *>(&inv_param4D->c_5)[0];
   blas::xpay(*h_4D_out_new, -myc_5 * (4 + inv_param4D->m5) * 2, *h_4D_temp);
->>>>>>> 5e3e5a7b
   blas::ax(0.5, *h_4D_out_new);
   blas::xpy(*h_4D_out_new,*h_4D_temp);
 
