--- conflicted
+++ resolved
@@ -161,12 +161,9 @@
 //!< Profiler for propagatorQuda
 static TimeProfile profilePropagator("propagatorQuda");
 
-<<<<<<< HEAD
-=======
 //!< Profiler for invertMultiSrcQuda
 static TimeProfile profileInvertMultiSrc("invertMultiSrcQuda");
 
->>>>>>> 67f5db99
 //!< Profiler for invertMultiShiftQuda
 static TimeProfile profileMulti("invertMultiShiftQuda");
 
@@ -1545,10 +1542,7 @@
     profileDslash.Print();
     profileInvert.Print();
     profilePropagator.Print();
-<<<<<<< HEAD
-=======
     profileInvertMultiSrc.Print();
->>>>>>> 67f5db99
     profileMulti.Print();
     profileEigensolve.Print();
     profileFatLink.Print();
@@ -2890,7 +2884,6 @@
   // Smear the gauge field
   if (param->gauge_smear == QUDA_BOOLEAN_TRUE) {
     profileInvert.TPSTOP(QUDA_PROFILE_TOTAL);    
-<<<<<<< HEAD
     if(!gaugeSmeared) {
       switch(param->gauge_smear_type) {
       case QUDA_GAUGE_SMEAR_TYPE_APE: performAPEnStep(param->gauge_smear_steps, param->gauge_smear_coeff, 1); break;
@@ -2899,14 +2892,6 @@
       }
     }
       
-=======
-    switch(param->gauge_smear_type) {
-    case QUDA_GAUGE_SMEAR_TYPE_APE: performAPEnStep(param->gauge_smear_steps, param->gauge_smear_coeff, 1); break;
-    case QUDA_GAUGE_SMEAR_TYPE_STOUT: performSTOUTnStep(param->gauge_smear_steps, param->gauge_smear_coeff, 1); break;
-    default: errorQuda("Unsupported smear type %d", param->gauge_smear_type);
-    }
-
->>>>>>> 67f5db99
     // Copy the gauge field, restore after the solve
     GaugeFieldParam gParam(*gaugeSmeared);
     gaugeTemp = new cudaGaugeField(gParam);
