#include <cmath>
#include <cstdio>
#include <cstdlib>
#include <cstring>
#include <iostream>
#include <sys/time.h>
#include <complex.h>

#include <quda.h>
#include <quda_internal.h>
#include <device.h>
#include <timer.h>
#include <comm_quda.h>
#include <tune_quda.h>
#include <blas_quda.h>
#include <gauge_field.h>
#include <dirac_quda.h>
#include <dslash_quda.h>
#include <invert_quda.h>
#include <eigensolve_quda.h>
#include <color_spinor_field.h>
#include <clover_field.h>
#include <llfat_quda.h>
#include <unitarization_links.h>
#include <algorithm>
#include <staggered_oprod.h>
#include <ks_improved_force.h>
#include <ks_force_quda.h>
#include <random_quda.h>
#include <mpi_comm_handle.h>

#include <multigrid.h>
#include <deflation.h>

#include <split_grid.h>

#include <ks_force_quda.h>

#include <gauge_force_quda.h>
#include <gauge_update_quda.h>

#define MAX(a,b) ((a)>(b)? (a):(b))
#define TDIFF(a,b) (b.tv_sec - a.tv_sec + 0.000001*(b.tv_usec - a.tv_usec))

// define newQudaGaugeParam() and newQudaInvertParam()
#define INIT_PARAM
#include "check_params.h"
#undef INIT_PARAM

// define (static) checkGaugeParam() and checkInvertParam()
#define CHECK_PARAM
#include "check_params.h"
#undef CHECK_PARAM
void checkBLASParam(QudaBLASParam &param) { checkBLASParam(&param); }

// define printQudaGaugeParam() and printQudaInvertParam()
#define PRINT_PARAM
#include "check_params.h"
#undef PRINT_PARAM

#include <gauge_tools.h>
#include <contract_quda.h>
#include <momentum.h>

using namespace quda;

static int R[4] = {0, 0, 0, 0};
// setting this to false prevents redundant halo exchange but isn't yet compatible with HISQ / ASQTAD kernels
static bool redundant_comms = false;

#include <blas_lapack.h>

//for MAGMA lib:
#include <blas_magma.h>

static bool InitMagma = false;

void openMagma() {

  if (!InitMagma) {
    OpenMagma();
    InitMagma = true;
  } else {
    printfQuda("\nMAGMA library was already initialized..\n");
  }

}

void closeMagma(){

  if (InitMagma) {
    CloseMagma();
    InitMagma = false;
  } else {
    printfQuda("\nMAGMA library was not initialized..\n");
  }

}

cudaGaugeField *gaugePrecise = nullptr;
cudaGaugeField *gaugeSloppy = nullptr;
cudaGaugeField *gaugePrecondition = nullptr;
cudaGaugeField *gaugeRefinement = nullptr;
cudaGaugeField *gaugeEigensolver = nullptr;
cudaGaugeField *gaugeExtended = nullptr;

cudaGaugeField *gaugeFatPrecise = nullptr;
cudaGaugeField *gaugeFatSloppy = nullptr;
cudaGaugeField *gaugeFatPrecondition = nullptr;
cudaGaugeField *gaugeFatRefinement = nullptr;
cudaGaugeField *gaugeFatEigensolver = nullptr;
cudaGaugeField *gaugeFatExtended = nullptr;

cudaGaugeField *gaugeLongPrecise = nullptr;
cudaGaugeField *gaugeLongSloppy = nullptr;
cudaGaugeField *gaugeLongPrecondition = nullptr;
cudaGaugeField *gaugeLongRefinement = nullptr;
cudaGaugeField *gaugeLongEigensolver = nullptr;
cudaGaugeField *gaugeLongExtended = nullptr;

cudaGaugeField *gaugeSmeared = nullptr;

CloverField *cloverPrecise = nullptr;
CloverField *cloverSloppy = nullptr;
CloverField *cloverPrecondition = nullptr;
CloverField *cloverRefinement = nullptr;
CloverField *cloverEigensolver = nullptr;

cudaGaugeField *momResident = nullptr;
cudaGaugeField *extendedGaugeResident = nullptr;

std::vector<cudaColorSpinorField*> solutionResident;

// vector of spinors used for forecasting solutions in HMC
#define QUDA_MAX_CHRONO 12
// each entry is one p
std::vector< std::vector<ColorSpinorField*> > chronoResident(QUDA_MAX_CHRONO);

// Mapped memory buffer used to hold unitarization failures
static int *num_failures_h = nullptr;
static int *num_failures_d = nullptr;

static bool initialized = false;

//!< Profiler for initQuda
static TimeProfile profileInit("initQuda");

//!< Profile for loadGaugeQuda / saveGaugeQuda
static TimeProfile profileGauge("loadGaugeQuda");

//!< Profile for loadCloverQuda
static TimeProfile profileClover("loadCloverQuda");

//!< Profiler for dslashQuda
static TimeProfile profileDslash("dslashQuda");

//!< Profiler for invertQuda
static TimeProfile profileInvert("invertQuda");

//!< Profiler for invertMultiSrcQuda
static TimeProfile profileInvertMultiSrc("invertMultiSrcQuda");

//!< Profiler for invertMultiShiftQuda
static TimeProfile profileMulti("invertMultiShiftQuda");

//!< Profiler for eigensolveQuda
static TimeProfile profileEigensolve("eigensolveQuda");

//!< Profiler for computeFatLinkQuda
static TimeProfile profileFatLink("computeKSLinkQuda");

//!< Profiler for computeGaugeForceQuda
static TimeProfile profileGaugeForce("computeGaugeForceQuda");

//!< Profiler for computeGaugePathQuda
static TimeProfile profileGaugePath("computeGaugePathQuda");

//!<Profiler for updateGaugeFieldQuda
static TimeProfile profileGaugeUpdate("updateGaugeFieldQuda");

//!<Profiler for createExtendedGaugeField
static TimeProfile profileExtendedGauge("createExtendedGaugeField");

//!<Profiler for computeCloverForceQuda
static TimeProfile profileCloverForce("computeCloverForceQuda");

//!<Profiler for computeStaggeredForceQuda
static TimeProfile profileStaggeredForce("computeStaggeredForceQuda");

//!<Profiler for computeHISQForceQuda
static TimeProfile profileHISQForce("computeHISQForceQuda");

//!<Profiler for plaqQuda
static TimeProfile profilePlaq("plaqQuda");

//!< Profiler for wuppertalQuda
static TimeProfile profileWuppertal("wuppertalQuda");

//!<Profiler for gaussQuda
static TimeProfile profileGauss("gaussQuda");

//!< Profiler for gaugeObservableQuda
static TimeProfile profileGaugeObs("gaugeObservablesQuda");

//!< Profiler for APEQuda
static TimeProfile profileAPE("APEQuda");

//!< Profiler for STOUTQuda
static TimeProfile profileSTOUT("STOUTQuda");

//!< Profiler for OvrImpSTOUTQuda
static TimeProfile profileOvrImpSTOUT("OvrImpSTOUTQuda");

//!< Profiler for wFlowQuda
static TimeProfile profileWFlow("wFlowQuda");

//!< Profiler for projectSU3Quda
static TimeProfile profileProject("projectSU3Quda");

//!< Profiler for staggeredPhaseQuda
static TimeProfile profilePhase("staggeredPhaseQuda");

//!< Profiler for contractions
static TimeProfile profileContract("contractQuda");

//!< Profiler for GEMM and other BLAS
static TimeProfile profileBLAS("blasQuda");
TimeProfile &getProfileBLAS() { return profileBLAS; }

//!< Profiler for covariant derivative
static TimeProfile profileCovDev("covDevQuda");

//!< Profiler for momentum action
static TimeProfile profileMomAction("momActionQuda");

//!< Profiler for endQuda
static TimeProfile profileEnd("endQuda");

//!< Profiler for GaugeFixing
static TimeProfile GaugeFixFFTQuda("GaugeFixFFTQuda");
static TimeProfile GaugeFixOVRQuda("GaugeFixOVRQuda");

//!< Profiler for toal time spend between init and end
static TimeProfile profileInit2End("initQuda-endQuda",false);

static bool enable_profiler = false;
static bool do_not_profile_quda = false;

static void profilerStart(const char *f)
{
  static std::vector<int> target_list;
  static bool enable = false;
  static bool init = false;
  if (!init) {
    char *profile_target_env = getenv("QUDA_ENABLE_TARGET_PROFILE"); // selectively enable profiling for a given solve

    if ( profile_target_env ) {
      std::stringstream target_stream(profile_target_env);

      int target;
      while(target_stream >> target) {
       target_list.push_back(target);
       if (target_stream.peek() == ',') target_stream.ignore();
     }

     if (target_list.size() > 0) {
       std::sort(target_list.begin(), target_list.end());
       target_list.erase( unique( target_list.begin(), target_list.end() ), target_list.end() );
       warningQuda("Targeted profiling enabled for %lu functions\n", target_list.size());
       enable = true;
     }
   }

    char* donotprofile_env = getenv("QUDA_DO_NOT_PROFILE"); // disable profiling of QUDA parts
    if (donotprofile_env && (!(strcmp(donotprofile_env, "0") == 0)))  {
      do_not_profile_quda=true;
      printfQuda("Disabling profiling in QUDA\n");
    }
    init = true;
  }

  static int target_count = 0;
  static unsigned int i = 0;
  if (do_not_profile_quda){
    device::profile::stop();
    printfQuda("Stopping profiling in QUDA\n");
  } else {
    if (enable) {
      if (i < target_list.size() && target_count++ == target_list[i]) {
        enable_profiler = true;
        printfQuda("Starting profiling for %s\n", f);
        device::profile::start();
        i++; // advance to next target
    }
  }
}
}

static void profilerStop(const char *f) {
  if (do_not_profile_quda) {
    device::profile::start();
  } else {

    if (enable_profiler) {
      printfQuda("Stopping profiling for %s\n", f);
      device::profile::stop();
      enable_profiler = false;
    }
  }
}


namespace quda {
  void printLaunchTimer();
}

void setVerbosityQuda(QudaVerbosity verbosity, const char prefix[], FILE *outfile)
{
  setVerbosity(verbosity);
  setOutputPrefix(prefix);
  setOutputFile(outfile);
}


typedef struct {
  int ndim;
  int dims[QUDA_MAX_DIM];
} LexMapData;

/**
 * For MPI, the default node mapping is lexicographical with t varying fastest.
 */
static int lex_rank_from_coords(const int *coords, void *fdata)
{
  auto *md = static_cast<LexMapData *>(fdata);

  int rank = coords[0];
  for (int i = 1; i < md->ndim; i++) {
    rank = md->dims[i] * rank + coords[i];
  }
  return rank;
}

#ifdef QMP_COMMS
/**
 * For QMP, we use the existing logical topology if already declared.
 */
static int qmp_rank_from_coords(const int *coords, void *) { return QMP_get_node_number_from(coords); }
#endif

// Provision for user control over MPI comm handle
// Assumes an MPI implementation of QMP

#if defined(QMP_COMMS) || defined(MPI_COMMS)
MPI_Comm MPI_COMM_HANDLE_USER;
static bool user_set_comm_handle = false;
#endif

#if defined(QMP_COMMS) || defined(MPI_COMMS)
void setMPICommHandleQuda(void *mycomm)
{
  MPI_COMM_HANDLE_USER = *((MPI_Comm *)mycomm);
  user_set_comm_handle = true;
}
#else
void setMPICommHandleQuda(void *) { }
#endif

static bool comms_initialized = false;

void initCommsGridQuda(int nDim, const int *dims, QudaCommsMap func, void *fdata)
{
  if (comms_initialized) return;

  if (nDim != 4) {
    errorQuda("Number of communication grid dimensions must be 4");
  }

  LexMapData map_data;
  if (!func) {

#if QMP_COMMS
    if (QMP_logical_topology_is_declared()) {
      if (QMP_get_logical_number_of_dimensions() != 4) {
        errorQuda("QMP logical topology must have 4 dimensions");
      }
      for (int i=0; i<nDim; i++) {
        int qdim = QMP_get_logical_dimensions()[i];
        if(qdim != dims[i]) {
          errorQuda("QMP logical dims[%d]=%d does not match dims[%d]=%d argument", i, qdim, i, dims[i]);
        }
      }
      fdata = nullptr;
      func = qmp_rank_from_coords;
    } else {
      warningQuda("QMP logical topology is undeclared; using default lexicographical ordering");
#endif

      map_data.ndim = nDim;
      for (int i=0; i<nDim; i++) {
        map_data.dims[i] = dims[i];
      }
      fdata = (void *) &map_data;
      func = lex_rank_from_coords;

#if QMP_COMMS
    }
#endif

  }

#if defined(QMP_COMMS) || defined(MPI_COMMS)
  comm_init(nDim, dims, func, fdata, user_set_comm_handle, (void *)&MPI_COMM_HANDLE_USER);
#else
  comm_init(nDim, dims, func, fdata);
#endif

  comms_initialized = true;
}


static void init_default_comms()
{
#if defined(QMP_COMMS)
  if (QMP_logical_topology_is_declared()) {
    int ndim = QMP_get_logical_number_of_dimensions();
    const int *dims = QMP_get_logical_dimensions();
    initCommsGridQuda(ndim, dims, nullptr, nullptr);
  } else {
    errorQuda("initQuda() called without prior call to initCommsGridQuda(),"
        " and QMP logical topology has not been declared");
  }
#elif defined(MPI_COMMS)
  errorQuda("When using MPI for communications, initCommsGridQuda() must be called before initQuda()");
#else // single-GPU
  const int dims[4] = {1, 1, 1, 1};
  initCommsGridQuda(4, dims, nullptr, nullptr);
#endif
}


#define STR_(x) #x
#define STR(x) STR_(x)
  static const std::string quda_version = STR(QUDA_VERSION_MAJOR) "." STR(QUDA_VERSION_MINOR) "." STR(QUDA_VERSION_SUBMINOR);
#undef STR
#undef STR_

extern char* gitversion;

/*
 * Set the device that QUDA uses.
 */
void initQudaDevice(int dev)
{
  //static bool initialized = false;
  if (initialized) return;
  initialized = true;

  profileInit2End.TPSTART(QUDA_PROFILE_TOTAL);
  profileInit.TPSTART(QUDA_PROFILE_TOTAL);
  profileInit.TPSTART(QUDA_PROFILE_INIT);

  if (getVerbosity() >= QUDA_SUMMARIZE) {
#ifdef GITVERSION
    printfQuda("QUDA %s (git %s)\n",quda_version.c_str(),gitversion);
#else
    printfQuda("QUDA %s\n",quda_version.c_str());
#endif
  }

#ifdef MULTI_GPU
  if (dev < 0) {
    if (!comms_initialized) {
      errorQuda("initDeviceQuda() called with a negative device ordinal, but comms have not been initialized");
    }
    dev = comm_gpuid();
  }
#else
  if (dev < 0 || dev >= 16) errorQuda("Invalid device number %d", dev);
#endif

  device::init(dev);

  { // determine if we will do CPU or GPU data reordering (default is GPU)
    char *reorder_str = getenv("QUDA_REORDER_LOCATION");

    if (!reorder_str || (strcmp(reorder_str,"CPU") && strcmp(reorder_str,"cpu")) ) {
      warningQuda("Data reordering done on GPU (set with QUDA_REORDER_LOCATION=GPU/CPU)");
      reorder_location_set(QUDA_CUDA_FIELD_LOCATION);
    } else {
      warningQuda("Data reordering done on CPU (set with QUDA_REORDER_LOCATION=GPU/CPU)");
      reorder_location_set(QUDA_CPU_FIELD_LOCATION);
    }
  }

  profileInit.TPSTOP(QUDA_PROFILE_INIT);
  profileInit.TPSTOP(QUDA_PROFILE_TOTAL);
}

/*
 * Any persistent memory allocations that QUDA uses are done here.
 */
void initQudaMemory()
{
  profileInit.TPSTART(QUDA_PROFILE_TOTAL);
  profileInit.TPSTART(QUDA_PROFILE_INIT);

  if (!comms_initialized) init_default_comms();

  loadTuneCache();

  device::create_context();

  loadTuneCache();

  // initalize the memory pool allocators
  pool::init();

  createDslashEvents();

  blas_lapack::native::init();
  blas::init();

  num_failures_h = static_cast<int *>(mapped_malloc(sizeof(int)));
  num_failures_d = static_cast<int *>(get_mapped_device_pointer(num_failures_h));

  for (int d=0; d<4; d++) R[d] = 2 * (redundant_comms || commDimPartitioned(d));

  profileInit.TPSTOP(QUDA_PROFILE_INIT);
  profileInit.TPSTOP(QUDA_PROFILE_TOTAL);
}

void updateR()
{
  for (int d=0; d<4; d++) R[d] = 2 * (redundant_comms || commDimPartitioned(d));
}

void initQuda(int dev)
{
  // initialize communications topology, if not already done explicitly via initCommsGridQuda()
  if (!comms_initialized) init_default_comms();

  // set the device that QUDA uses
  initQudaDevice(dev);

  // set the persistant memory allocations that QUDA uses (Blas, streams, etc.)
  initQudaMemory();
}

// This is a flag used to signal when we have downloaded new gauge
// field.  Set by loadGaugeQuda and consumed by loadCloverQuda as one
// possible flag to indicate we need to recompute the clover field
static bool invalidate_clover = true;

void loadGaugeQuda(void *h_gauge, QudaGaugeParam *param)
{
  profileGauge.TPSTART(QUDA_PROFILE_TOTAL);

  if (!initialized) errorQuda("QUDA not initialized");
  if (getVerbosity() == QUDA_DEBUG_VERBOSE) printQudaGaugeParam(param);

  checkGaugeParam(param);

  profileGauge.TPSTART(QUDA_PROFILE_INIT);
  // Set the specific input parameters and create the cpu gauge field
  GaugeFieldParam gauge_param(*param, h_gauge);

  if (gauge_param.order <= 4) gauge_param.ghostExchange = QUDA_GHOST_EXCHANGE_NO;
  GaugeField *in = (param->location == QUDA_CPU_FIELD_LOCATION) ?
    static_cast<GaugeField*>(new cpuGaugeField(gauge_param)) :
    static_cast<GaugeField*>(new cudaGaugeField(gauge_param));

  if (in->Order() == QUDA_BQCD_GAUGE_ORDER) {
    static size_t checksum = SIZE_MAX;
    size_t in_checksum = in->checksum(true);
    if (in_checksum == checksum) {
      if (getVerbosity() >= QUDA_VERBOSE)
        printfQuda("Gauge field unchanged - using cached gauge field %lu\n", checksum);
      profileGauge.TPSTOP(QUDA_PROFILE_INIT);
      profileGauge.TPSTOP(QUDA_PROFILE_TOTAL);
      delete in;
      invalidate_clover = false;
      return;
    }
    checksum = in_checksum;
    invalidate_clover = true;
  }

  // free any current gauge field before new allocations to reduce memory overhead
  switch (param->type) {
    case QUDA_WILSON_LINKS:
      if (gaugeRefinement != gaugeSloppy && gaugeRefinement != gaugeEigensolver && gaugeRefinement)
        delete gaugeRefinement;

      if (gaugePrecondition != gaugeSloppy && gaugePrecondition != gaugeEigensolver && gaugePrecondition != gaugePrecise
          && gaugePrecondition)
        delete gaugePrecondition;

      if (gaugeEigensolver != gaugeSloppy && gaugeEigensolver != gaugePrecise && gaugeEigensolver != gaugePrecondition
          && gaugeEigensolver)
        delete gaugeEigensolver;

      if (gaugePrecise != gaugeSloppy && gaugeSloppy) delete gaugeSloppy;

      if (gaugePrecise && !param->use_resident_gauge) delete gaugePrecise;

      break;
    case QUDA_ASQTAD_FAT_LINKS:
      if (gaugeFatRefinement != gaugeFatSloppy && gaugeFatRefinement != gaugeFatEigensolver && gaugeFatRefinement)
        delete gaugeFatRefinement;

      if (gaugeFatPrecondition != gaugeFatSloppy && gaugeFatPrecondition != gaugeFatEigensolver
          && gaugeFatPrecondition != gaugeFatPrecise && gaugeFatPrecondition)
        delete gaugeFatPrecondition;

      if (gaugeFatEigensolver != gaugeFatSloppy && gaugeFatEigensolver != gaugeFatPrecise
          && gaugeFatEigensolver != gaugeFatPrecondition && gaugeFatEigensolver)
        delete gaugeFatEigensolver;

      if (gaugeFatPrecise != gaugeFatSloppy && gaugeFatSloppy) delete gaugeFatSloppy;

      if (gaugeFatPrecise && !param->use_resident_gauge) delete gaugeFatPrecise;

      break;
    case QUDA_ASQTAD_LONG_LINKS:

      if (gaugeLongRefinement != gaugeLongSloppy && gaugeLongRefinement != gaugeLongEigensolver && gaugeLongRefinement)
        delete gaugeLongRefinement;

      if (gaugeLongPrecondition != gaugeLongSloppy && gaugeLongPrecondition != gaugeLongEigensolver
          && gaugeLongPrecondition != gaugeLongPrecise && gaugeLongPrecondition)
        delete gaugeLongPrecondition;

      if (gaugeLongEigensolver != gaugeLongSloppy && gaugeLongEigensolver != gaugeLongPrecise
          && gaugeLongEigensolver != gaugeLongPrecondition && gaugeLongEigensolver)
        delete gaugeLongEigensolver;

      if (gaugeLongPrecise != gaugeLongSloppy && gaugeLongSloppy) delete gaugeLongSloppy;

      if (gaugeLongPrecise) delete gaugeLongPrecise;

      break;
    case QUDA_SMEARED_LINKS:
      if (gaugeSmeared) delete gaugeSmeared;
      break;
    default:
      errorQuda("Invalid gauge type %d", param->type);
  }

  // if not preserving then copy the gauge field passed in
  cudaGaugeField *precise = nullptr;

  // switch the parameters for creating the mirror precise cuda gauge field
  gauge_param.create = QUDA_NULL_FIELD_CREATE;
  gauge_param.reconstruct = param->reconstruct;
  gauge_param.setPrecision(param->cuda_prec, true);
  gauge_param.ghostExchange = QUDA_GHOST_EXCHANGE_PAD;
  gauge_param.pad = param->ga_pad;

  precise = new cudaGaugeField(gauge_param);

  if (param->use_resident_gauge) {
    if(gaugePrecise == nullptr) errorQuda("No resident gauge field");
    // copy rather than point at to ensure that the padded region is filled in
    precise->copy(*gaugePrecise);
    precise->exchangeGhost();
    delete gaugePrecise;
    gaugePrecise = nullptr;
    profileGauge.TPSTOP(QUDA_PROFILE_INIT);
  } else {
    profileGauge.TPSTOP(QUDA_PROFILE_INIT);
    profileGauge.TPSTART(QUDA_PROFILE_H2D);
    precise->copy(*in);
    profileGauge.TPSTOP(QUDA_PROFILE_H2D);
  }

  // for gaugeSmeared we are interested only in the precise version
  if (param->type == QUDA_SMEARED_LINKS) {
    gaugeSmeared = createExtendedGauge(*precise, R, profileGauge);

    profileGauge.TPSTART(QUDA_PROFILE_FREE);
    delete precise;
    delete in;
    profileGauge.TPSTOP(QUDA_PROFILE_FREE);

    profileGauge.TPSTOP(QUDA_PROFILE_TOTAL);
    return;
  }

  // creating sloppy fields isn't really compute, but it is work done on the gpu
  profileGauge.TPSTART(QUDA_PROFILE_COMPUTE);

  // switch the parameters for creating the mirror sloppy cuda gauge field
  gauge_param.reconstruct = param->reconstruct_sloppy;
  gauge_param.setPrecision(param->cuda_prec_sloppy, true);
  cudaGaugeField *sloppy = nullptr;
  if (param->cuda_prec == param->cuda_prec_sloppy && param->reconstruct == param->reconstruct_sloppy) {
    sloppy = precise;
  } else {
    sloppy = new cudaGaugeField(gauge_param);
    sloppy->copy(*precise);
  }

  // switch the parameters for creating the mirror preconditioner cuda gauge field
  gauge_param.reconstruct = param->reconstruct_precondition;
  gauge_param.setPrecision(param->cuda_prec_precondition, true);
  cudaGaugeField *precondition = nullptr;
  if (param->cuda_prec == param->cuda_prec_precondition && param->reconstruct == param->reconstruct_precondition) {
    precondition = precise;
  } else if (param->cuda_prec_sloppy == param->cuda_prec_precondition
             && param->reconstruct_sloppy == param->reconstruct_precondition) {
    precondition = sloppy;
  } else {
    precondition = new cudaGaugeField(gauge_param);
    precondition->copy(*precise);
  }

  // switch the parameters for creating the refinement cuda gauge field
  gauge_param.reconstruct = param->reconstruct_refinement_sloppy;
  gauge_param.setPrecision(param->cuda_prec_refinement_sloppy, true);
  cudaGaugeField *refinement = nullptr;
  if (param->cuda_prec_sloppy == param->cuda_prec_refinement_sloppy
      && param->reconstruct_sloppy == param->reconstruct_refinement_sloppy) {
    refinement = sloppy;
  } else {
    refinement = new cudaGaugeField(gauge_param);
    refinement->copy(*sloppy);
  }

  // switch the parameters for creating the eigensolver cuda gauge field
  gauge_param.reconstruct = param->reconstruct_eigensolver;
  gauge_param.setPrecision(param->cuda_prec_eigensolver, true);
  cudaGaugeField *eigensolver = nullptr;
  if (param->cuda_prec == param->cuda_prec_eigensolver && param->reconstruct == param->reconstruct_eigensolver) {
    eigensolver = precise;
  } else if (param->cuda_prec_precondition == param->cuda_prec_eigensolver
             && param->reconstruct_precondition == param->reconstruct_eigensolver) {
    eigensolver = precondition;
  } else if (param->cuda_prec_sloppy == param->cuda_prec_eigensolver
             && param->reconstruct_sloppy == param->reconstruct_eigensolver) {
    eigensolver = sloppy;
  } else {
    eigensolver = new cudaGaugeField(gauge_param);
    eigensolver->copy(*precise);
  }

  profileGauge.TPSTOP(QUDA_PROFILE_COMPUTE);

  // create an extended preconditioning field
  cudaGaugeField* extended = nullptr;
  if (param->overlap){
    int R[4]; // domain-overlap widths in different directions
    for (int i=0; i<4; ++i) R[i] = param->overlap*commDimPartitioned(i);
    extended = createExtendedGauge(*precondition, R, profileGauge);
  }

  switch (param->type) {
    case QUDA_WILSON_LINKS:
      gaugePrecise = precise;
      gaugeSloppy = sloppy;
      gaugePrecondition = precondition;
      gaugeRefinement = refinement;
      gaugeEigensolver = eigensolver;

      if(param->overlap) gaugeExtended = extended;
      break;
    case QUDA_ASQTAD_FAT_LINKS:
      gaugeFatPrecise = precise;
      gaugeFatSloppy = sloppy;
      gaugeFatPrecondition = precondition;
      gaugeFatRefinement = refinement;
      gaugeFatEigensolver = eigensolver;

      if(param->overlap){
        if(gaugeFatExtended) errorQuda("Extended gauge fat field already allocated");
	gaugeFatExtended = extended;
      }
      break;
    case QUDA_ASQTAD_LONG_LINKS:
      gaugeLongPrecise = precise;
      gaugeLongSloppy = sloppy;
      gaugeLongPrecondition = precondition;
      gaugeLongRefinement = refinement;
      gaugeLongEigensolver = eigensolver;

      if(param->overlap){
        if(gaugeLongExtended) errorQuda("Extended gauge long field already allocated");
   	gaugeLongExtended = extended;
      }
      break;
    default:
      errorQuda("Invalid gauge type %d", param->type);
  }

  profileGauge.TPSTART(QUDA_PROFILE_FREE);
  delete in;
  profileGauge.TPSTOP(QUDA_PROFILE_FREE);

  if (extendedGaugeResident) {
    // updated the resident gauge field if needed
    QudaReconstructType recon = extendedGaugeResident->Reconstruct();
    delete extendedGaugeResident;
    // Use the static R (which is defined at the very beginning of lib/interface_quda.cpp) here
    extendedGaugeResident = createExtendedGauge(*gaugePrecise, R, profileGauge, false, recon);
  }

  profileGauge.TPSTOP(QUDA_PROFILE_TOTAL);
}

void saveGaugeQuda(void *h_gauge, QudaGaugeParam *param)
{
  profileGauge.TPSTART(QUDA_PROFILE_TOTAL);

  if (param->location != QUDA_CPU_FIELD_LOCATION) errorQuda("Non-cpu output location not yet supported");

  if (!initialized) errorQuda("QUDA not initialized");
  checkGaugeParam(param);

  // Set the specific cpu parameters and create the cpu gauge field
  GaugeFieldParam gauge_param(*param, h_gauge);
  cpuGaugeField cpuGauge(gauge_param);
  cudaGaugeField *cudaGauge = nullptr;
  switch (param->type) {
  case QUDA_WILSON_LINKS: cudaGauge = gaugePrecise; break;
  case QUDA_ASQTAD_FAT_LINKS: cudaGauge = gaugeFatPrecise; break;
  case QUDA_ASQTAD_LONG_LINKS: cudaGauge = gaugeLongPrecise; break;
  case QUDA_SMEARED_LINKS:
    gauge_param.create = QUDA_NULL_FIELD_CREATE;
    gauge_param.reconstruct = param->reconstruct;
    gauge_param.setPrecision(param->cuda_prec, true);
    gauge_param.ghostExchange = QUDA_GHOST_EXCHANGE_PAD;
    gauge_param.pad = param->ga_pad;
    cudaGauge = new cudaGaugeField(gauge_param);
    copyExtendedGauge(*cudaGauge, *gaugeSmeared, QUDA_CUDA_FIELD_LOCATION);
    break;
  default: errorQuda("Invalid gauge type");
  }

  profileGauge.TPSTART(QUDA_PROFILE_D2H);
  cudaGauge->saveCPUField(cpuGauge);
  profileGauge.TPSTOP(QUDA_PROFILE_D2H);

  if (param->type == QUDA_SMEARED_LINKS) { delete cudaGauge; }

  profileGauge.TPSTOP(QUDA_PROFILE_TOTAL);
}

void loadSloppyCloverQuda(const QudaPrecision prec[]);
void freeSloppyCloverQuda();

void loadCloverQuda(void *h_clover, void *h_clovinv, QudaInvertParam *inv_param)
{
  pushVerbosity(inv_param->verbosity);
  profileClover.TPSTART(QUDA_PROFILE_TOTAL);
  profileClover.TPSTART(QUDA_PROFILE_INIT);

  checkCloverParam(inv_param);
  bool device_calc = false; // calculate clover and inverse on the device?

  if (getVerbosity() >= QUDA_DEBUG_VERBOSE) printQudaInvertParam(inv_param);

  if (!initialized) errorQuda("QUDA not initialized");

  if (!h_clover || inv_param->compute_clover) {
    device_calc = true;
    if (inv_param->clover_coeff == 0.0 && inv_param->clover_csw == 0.0)
      errorQuda("neither clover coefficient nor Csw set");
    if (gaugePrecise->Anisotropy() != 1.0) errorQuda("cannot compute anisotropic clover field");
  }
  if (!h_clover && !device_calc) errorQuda("Uninverted clover term not loaded");

  if (gaugePrecise == nullptr) errorQuda("Gauge field must be loaded before clover");
  if ((inv_param->dslash_type != QUDA_CLOVER_WILSON_DSLASH) && (inv_param->dslash_type != QUDA_TWISTED_CLOVER_DSLASH)
      && (inv_param->dslash_type != QUDA_CLOVER_HASENBUSCH_TWIST_DSLASH)) {
    errorQuda("Wrong dslash_type %d in loadCloverQuda()", inv_param->dslash_type);
  }

<<<<<<< HEAD
  // determines whether operator is preconditioned when calling invertQuda()
  bool pc_solve = (inv_param->solve_type == QUDA_DIRECT_PC_SOLVE ||
      inv_param->solve_type == QUDA_NORMOP_PC_SOLVE ||
      inv_param->solve_type == QUDA_NORMERR_PC_SOLVE );

  // determines whether operator is preconditioned when calling MatQuda() or MatDagMatQuda()
  bool pc_solution = (inv_param->solution_type == QUDA_MATPC_SOLUTION ||
      inv_param->solution_type == QUDA_MATPCDAG_MATPC_SOLUTION);

  bool asymmetric = (inv_param->matpc_type == QUDA_MATPC_EVEN_EVEN_ASYMMETRIC ||
      inv_param->matpc_type == QUDA_MATPC_ODD_ODD_ASYMMETRIC);

  // uninverted clover term is required when applying unpreconditioned operator,
  // but note that dslashQuda() is always preconditioned
  if (!h_clover && !pc_solve && !pc_solution) {
    //warningQuda("Uninverted clover term not loaded");
  }

  // uninverted clover term is also required for "asymmetric" preconditioning
  if (!h_clover && pc_solve && pc_solution && asymmetric && !device_calc) {
    warningQuda("Uninverted clover term not loaded");
  }

  QudaTwistFlavorType twist_flavor = inv_param->twist_flavor;
=======
  CloverFieldParam clover_param(*inv_param, gaugePrecise->X());
  clover_param.create = QUDA_NULL_FIELD_CREATE;
  // do initial creation and download in same precision as caller, and demote after if needed
  clover_param.setPrecision(inv_param->clover_cpu_prec, true);
  clover_param.inverse = !clover::dynamic_inverse();
  clover_param.location = QUDA_CUDA_FIELD_LOCATION;
>>>>>>> 1704c009

  // Adjust inv_param->clover_coeff: if a user has set kappa and Csw,
  // populate inv_param->clover_coeff for them as the computeClover
  // routines uses that value
  inv_param->clover_coeff
    = (inv_param->clover_coeff == 0.0 ? inv_param->kappa * inv_param->clover_csw : inv_param->clover_coeff);
<<<<<<< HEAD
  clover_param.twist_flavor = twist_flavor;
  clover_param.mu2
    = twist_flavor != QUDA_TWIST_NO ? 4. * inv_param->kappa * inv_param->kappa * inv_param->mu * inv_param->mu : 0.0;
  clover_param.epsilon2 = twist_flavor == QUDA_TWIST_NONDEG_DOUBLET ?
    4. * inv_param->kappa * inv_param->kappa * inv_param->epsilon * inv_param->epsilon :
    0.0;
  clover_param.siteSubset = QUDA_FULL_SITE_SUBSET;
  for (int i=0; i<4; i++) clover_param.x[i] = gaugePrecise->X()[i];
  clover_param.pad = inv_param->cl_pad;
  clover_param.create = QUDA_NULL_FIELD_CREATE;
  clover_param.norm = nullptr;
  clover_param.invNorm = nullptr;
  clover_param.setPrecision(inv_param->clover_cuda_prec, true);
  clover_param.direct = h_clover || device_calc ? true : false;
  clover_param.inverse = (h_clovinv || pc_solve) && !dynamic_clover_inverse() ? true : false;
=======

>>>>>>> 1704c009
  CloverField *in = nullptr;

  profileClover.TPSTOP(QUDA_PROFILE_INIT);

  bool clover_update = false;
  // If either of the clover params have changed, trigger a recompute
  double csw_old = cloverPrecise ? cloverPrecise->Csw() : 0.0;
  double coeff_old = cloverPrecise ? cloverPrecise->Coeff() : 0.0;
  double rho_old = cloverPrecise ? cloverPrecise->Rho() : 0.0;
  double mu2_old = cloverPrecise ? cloverPrecise->Mu2() : 0.0;
  if (!cloverPrecise || invalidate_clover || inv_param->clover_coeff != coeff_old || inv_param->clover_csw != csw_old
      || inv_param->clover_csw != csw_old || inv_param->clover_rho != rho_old
      || 4 * inv_param->kappa * inv_param->kappa * inv_param->mu * inv_param->mu != mu2_old)
    clover_update = true;

  // compute or download clover field only if gauge field has been updated or clover field doesn't exist
  if (clover_update) {
    if (getVerbosity() >= QUDA_VERBOSE) printfQuda("Creating new clover field\n");
    freeSloppyCloverQuda();
    if (cloverPrecise) delete cloverPrecise;

    profileClover.TPSTART(QUDA_PROFILE_INIT);
    cloverPrecise = new CloverField(clover_param);

    if (!device_calc || inv_param->return_clover || inv_param->return_clover_inverse) {
      // create a param for the cpu clover field
      CloverFieldParam inParam(clover_param);
      inParam.order = inv_param->clover_order;
      inParam.setPrecision(inv_param->clover_cpu_prec);
      inParam.inverse = h_clovinv ? true : false;
      inParam.clover = h_clover;
      inParam.cloverInv = h_clovinv;
      inParam.create = QUDA_REFERENCE_FIELD_CREATE;
      inParam.location = inv_param->clover_location;
      inParam.reconstruct = false;
      in = new CloverField(inParam);
    }
    profileClover.TPSTOP(QUDA_PROFILE_INIT);

    if (!device_calc) {
      profileClover.TPSTART(QUDA_PROFILE_H2D);
      cloverPrecise->copy(*in, false);
      if ((h_clovinv && !inv_param->compute_clover_inverse) && !clover::dynamic_inverse())
        cloverPrecise->copy(*in, true);
      profileClover.TPSTOP(QUDA_PROFILE_H2D);
    } else {
      profileClover.TPSTOP(QUDA_PROFILE_TOTAL);
      createCloverQuda(inv_param);
      profileClover.TPSTART(QUDA_PROFILE_TOTAL);
    }

    if ((!h_clovinv || inv_param->compute_clover_inverse) && !clover::dynamic_inverse()) {
      profileClover.TPSTART(QUDA_PROFILE_COMPUTE);
      cloverInvert(*cloverPrecise, inv_param->compute_clover_trlog);
      if (inv_param->compute_clover_trlog) {
        inv_param->trlogA[0] = cloverPrecise->TrLog()[0];
        inv_param->trlogA[1] = cloverPrecise->TrLog()[1];
      }
      profileClover.TPSTOP(QUDA_PROFILE_COMPUTE);
    }
  } else {
    if (getVerbosity() >= QUDA_VERBOSE) printfQuda("Gauge field unchanged - using cached clover field\n");
  }

  // if requested, copy back the clover / inverse field
  if (inv_param->return_clover || inv_param->return_clover_inverse) {
    if (inv_param->return_clover) {
      if (!h_clover) errorQuda("Requested clover field return but no clover host pointer set");
      profileClover.TPSTART(QUDA_PROFILE_D2H);
      in->copy(*cloverPrecise, false);
      profileClover.TPSTOP(QUDA_PROFILE_D2H);
    }

    if (inv_param->return_clover_inverse) {
      if (!h_clovinv) errorQuda("Requested clover field inverse return but no clover host pointer set");
      profileClover.TPSTART(QUDA_PROFILE_D2H);
      in->copy(*cloverPrecise, true);
      profileClover.TPSTOP(QUDA_PROFILE_D2H);
    }
  }

  if (cloverPrecise->Precision() != inv_param->clover_cuda_prec) {
    // we created the clover field in caller precision, and now need to demote to the desired precision
    CloverFieldParam param(*cloverPrecise);
    param.create = QUDA_NULL_FIELD_CREATE;
    param.setPrecision(inv_param->clover_cuda_prec, true);
    CloverField *tmp = new CloverField(param);
    tmp->copy(*cloverPrecise);
    std::swap(tmp, cloverPrecise);
    delete tmp;
  }

  profileClover.TPSTART(QUDA_PROFILE_FREE);
  if (in) delete in; // delete object referencing input field
  profileClover.TPSTOP(QUDA_PROFILE_FREE);

  QudaPrecision prec[] = {inv_param->clover_cuda_prec_sloppy, inv_param->clover_cuda_prec_precondition,
                          inv_param->clover_cuda_prec_refinement_sloppy, inv_param->clover_cuda_prec_eigensolver};
  loadSloppyCloverQuda(prec);

  profileClover.TPSTOP(QUDA_PROFILE_TOTAL);
  popVerbosity();
}

void freeSloppyCloverQuda();

void loadSloppyCloverQuda(const QudaPrecision *prec)
{
  freeSloppyCloverQuda();

  if (cloverPrecise) {
    // create the mirror sloppy clover field
    CloverFieldParam clover_param(*cloverPrecise);
    clover_param.setPrecision(prec[0], true);

    if (clover_param.Precision() != cloverPrecise->Precision()) {
      cloverSloppy = new CloverField(clover_param);
      cloverSloppy->copy(*cloverPrecise);
    } else {
      cloverSloppy = cloverPrecise;
    }

    // switch the parameters for creating the mirror preconditioner clover field
    clover_param.setPrecision(prec[1], true);

    // create the mirror preconditioner clover field
    if (clover_param.Precision() == cloverPrecise->Precision()) {
      cloverPrecondition = cloverPrecise;
    } else if (clover_param.Precision() == cloverSloppy->Precision()) {
      cloverPrecondition = cloverSloppy;
    } else {
      cloverPrecondition = new CloverField(clover_param);
      cloverPrecondition->copy(*cloverPrecise);
    }

    // switch the parameters for creating the mirror refinement clover field
    clover_param.setPrecision(prec[2], true);

    // create the mirror refinement clover field
    if (clover_param.Precision() != cloverSloppy->Precision()) {
      cloverRefinement = new CloverField(clover_param);
      cloverRefinement->copy(*cloverSloppy);
    } else {
      cloverRefinement = cloverSloppy;
    }
    // switch the parameters for creating the mirror eigensolver clover field
    clover_param.setPrecision(prec[3]);

    // create the mirror eigensolver clover field
    if (clover_param.Precision() == cloverPrecise->Precision()) {
      cloverEigensolver = cloverPrecise;
    } else if (clover_param.Precision() == cloverSloppy->Precision()) {
      cloverEigensolver = cloverSloppy;
    } else if (clover_param.Precision() == cloverPrecondition->Precision()) {
      cloverEigensolver = cloverPrecondition;
    } else {
      cloverEigensolver = new CloverField(clover_param);
      cloverEigensolver->copy(*cloverPrecise);
    }
  }

}

// just free the sloppy fields used in mixed-precision solvers
void freeSloppyGaugeQuda()
{
  if (!initialized) errorQuda("QUDA not initialized");

  // Wilson gauges
  //---------------------------------------------------------------------------
  // Delete gaugeRefinement if it does not alias gaugeSloppy.
  if (gaugeRefinement != gaugeSloppy && gaugeRefinement) delete gaugeRefinement;

  // Delete gaugePrecondition if it does not alias gaugePrecise, gaugeSloppy, or gaugeEigensolver.
  if (gaugePrecondition != gaugeSloppy && gaugePrecondition != gaugePrecise && gaugePrecondition != gaugeEigensolver
      && gaugePrecondition)
    delete gaugePrecondition;

  // Delete gaugeEigensolver if it does not alias gaugePrecise or gaugeSloppy.
  if (gaugeEigensolver != gaugeSloppy && gaugeEigensolver != gaugePrecise && gaugeEigensolver) delete gaugeEigensolver;

  // Delete gaugeSloppy if it does not alias gaugePrecise.
  if (gaugeSloppy != gaugePrecise && gaugeSloppy) delete gaugeSloppy;

  gaugeEigensolver = nullptr;
  gaugeRefinement = nullptr;
  gaugePrecondition = nullptr;
  gaugeSloppy = nullptr;
  //---------------------------------------------------------------------------

  // Long gauges
  //---------------------------------------------------------------------------
  // Delete gaugeLongRefinement if it does not alias gaugeLongSloppy.
  if (gaugeLongRefinement != gaugeLongSloppy && gaugeLongRefinement) delete gaugeLongRefinement;

  // Delete gaugeLongPrecondition if it does not alias gaugeLongPrecise, gaugeLongSloppy, or gaugeLongEigensolver.
  if (gaugeLongPrecondition != gaugeLongSloppy && gaugeLongPrecondition != gaugeLongPrecise
      && gaugeLongPrecondition != gaugeLongEigensolver && gaugeLongPrecondition)
    delete gaugeLongPrecondition;

  // Delete gaugeLongEigensolver if it does not alias gaugeLongPrecise or gaugeLongSloppy.
  if (gaugeLongEigensolver != gaugeLongSloppy && gaugeLongEigensolver != gaugeLongPrecise && gaugeLongEigensolver)
    delete gaugeLongEigensolver;

  // Delete gaugeLongSloppy if it does not alias gaugeLongPrecise.
  if (gaugeLongSloppy != gaugeLongPrecise && gaugeLongSloppy) delete gaugeLongSloppy;

  gaugeLongEigensolver = nullptr;
  gaugeLongRefinement = nullptr;
  gaugeLongPrecondition = nullptr;
  gaugeLongSloppy = nullptr;
  //---------------------------------------------------------------------------

  // Fat gauges
  //---------------------------------------------------------------------------
  // Delete gaugeFatRefinement if it does not alias gaugeFatSloppy.
  if (gaugeFatRefinement != gaugeFatSloppy && gaugeFatRefinement) delete gaugeFatRefinement;

  // Delete gaugeFatPrecondition if it does not alias gaugeFatPrecise, gaugeFatSloppy, or gaugeFatEigensolver.
  if (gaugeFatPrecondition != gaugeFatSloppy && gaugeFatPrecondition != gaugeFatPrecise
      && gaugeFatPrecondition != gaugeFatEigensolver && gaugeFatPrecondition)
    delete gaugeFatPrecondition;

  // Delete gaugeFatEigensolver if it does not alias gaugeFatPrecise or gaugeFatSloppy.
  if (gaugeFatEigensolver != gaugeFatSloppy && gaugeFatEigensolver != gaugeFatPrecise && gaugeFatEigensolver)
    delete gaugeFatEigensolver;

  // Delete gaugeFatSloppy if it does not alias gaugeFatPrecise.
  if (gaugeFatSloppy != gaugeFatPrecise && gaugeFatSloppy) delete gaugeFatSloppy;

  gaugeFatEigensolver = nullptr;
  gaugeFatRefinement = nullptr;
  gaugeFatPrecondition = nullptr;
  gaugeFatSloppy = nullptr;
}

void freeGaugeQuda(void)
{
  if (!initialized) errorQuda("QUDA not initialized");

  freeSloppyGaugeQuda();

  if (gaugePrecise) delete gaugePrecise;
  if (gaugeExtended) delete gaugeExtended;

  gaugePrecise = nullptr;
  gaugeExtended = nullptr;

  if (gaugeLongPrecise) delete gaugeLongPrecise;
  if (gaugeLongExtended) delete gaugeLongExtended;

  gaugeLongPrecise = nullptr;
  gaugeLongExtended = nullptr;

  if (gaugeFatPrecise) delete gaugeFatPrecise;

  gaugeFatPrecise = nullptr;
  gaugeFatExtended = nullptr;

  if (gaugeSmeared) delete gaugeSmeared;

  gaugeSmeared = nullptr;
  // Need to merge extendedGaugeResident and gaugeFatPrecise/gaugePrecise
  if (extendedGaugeResident) {
    delete extendedGaugeResident;
    extendedGaugeResident = nullptr;
  }
}

void loadSloppyGaugeQuda(const QudaPrecision *prec, const QudaReconstructType *recon)
{
  // first do SU3 links (if they exist)
  if (gaugePrecise) {
    GaugeFieldParam gauge_param(*gaugePrecise);
    // switch the parameters for creating the mirror sloppy cuda gauge field

    gauge_param.reconstruct = recon[0];
    gauge_param.setPrecision(prec[0], true);

    if (gaugeSloppy) errorQuda("gaugeSloppy already exists");

    if (gauge_param.Precision() == gaugePrecise->Precision() && gauge_param.reconstruct == gaugePrecise->Reconstruct()) {
      gaugeSloppy = gaugePrecise;
    } else {
      gaugeSloppy = new cudaGaugeField(gauge_param);
      gaugeSloppy->copy(*gaugePrecise);
    }

    // switch the parameters for creating the mirror preconditioner cuda gauge field
    gauge_param.reconstruct = recon[1];
    gauge_param.setPrecision(prec[1], true);

    if (gaugePrecondition) errorQuda("gaugePrecondition already exists");

    if (gauge_param.Precision() == gaugePrecise->Precision() && gauge_param.reconstruct == gaugePrecise->Reconstruct()) {
      gaugePrecondition = gaugePrecise;
    } else if (gauge_param.Precision() == gaugeSloppy->Precision()
               && gauge_param.reconstruct == gaugeSloppy->Reconstruct()) {
      gaugePrecondition = gaugeSloppy;
    } else {
      gaugePrecondition = new cudaGaugeField(gauge_param);
      gaugePrecondition->copy(*gaugePrecise);
    }

    // switch the parameters for creating the mirror refinement cuda gauge field
    gauge_param.reconstruct = recon[2];
    gauge_param.setPrecision(prec[2], true);

    if (gaugeRefinement) errorQuda("gaugeRefinement already exists");

    if (gauge_param.Precision() == gaugeSloppy->Precision() && gauge_param.reconstruct == gaugeSloppy->Reconstruct()) {
      gaugeRefinement = gaugeSloppy;
    } else {
      gaugeRefinement = new cudaGaugeField(gauge_param);
      gaugeRefinement->copy(*gaugeSloppy);
    }

    // switch the parameters for creating the mirror eigensolver cuda gauge field
    gauge_param.reconstruct = recon[3];
    gauge_param.setPrecision(prec[3], true);

    if (gaugeEigensolver) errorQuda("gaugeEigensolver already exists");

    if (gauge_param.Precision() == gaugePrecise->Precision() && gauge_param.reconstruct == gaugePrecise->Reconstruct()) {
      gaugeEigensolver = gaugePrecise;
    } else if (gauge_param.Precision() == gaugeSloppy->Precision()
               && gauge_param.reconstruct == gaugeSloppy->Reconstruct()) {
      gaugeEigensolver = gaugeSloppy;
    } else if (gauge_param.Precision() == gaugePrecondition->Precision()
               && gauge_param.reconstruct == gaugePrecondition->Reconstruct()) {
      gaugeEigensolver = gaugePrecondition;
    } else {
      gaugeEigensolver = new cudaGaugeField(gauge_param);
      gaugeEigensolver->copy(*gaugePrecise);
    }
  }

  // fat links (if they exist)
  if (gaugeFatPrecise) {
    GaugeFieldParam gauge_param(*gaugeFatPrecise);
    // switch the parameters for creating the mirror sloppy cuda gauge field

    gauge_param.setPrecision(prec[0], true);

    if (gaugeFatSloppy) errorQuda("gaugeFatSloppy already exists");

    if (gauge_param.Precision() == gaugeFatPrecise->Precision()
        && gauge_param.reconstruct == gaugeFatPrecise->Reconstruct()) {
      gaugeFatSloppy = gaugeFatPrecise;
    } else {
      gaugeFatSloppy = new cudaGaugeField(gauge_param);
      gaugeFatSloppy->copy(*gaugeFatPrecise);
    }

    // switch the parameters for creating the mirror preconditioner cuda gauge field
    gauge_param.setPrecision(prec[1], true);

    if (gaugeFatPrecondition) errorQuda("gaugeFatPrecondition already exists\n");

    if (gauge_param.Precision() == gaugeFatPrecise->Precision()
        && gauge_param.reconstruct == gaugeFatPrecise->Reconstruct()) {
      gaugeFatPrecondition = gaugeFatPrecise;
    } else if (gauge_param.Precision() == gaugeFatSloppy->Precision()
               && gauge_param.reconstruct == gaugeFatSloppy->Reconstruct()) {
      gaugeFatPrecondition = gaugeFatSloppy;
    } else {
      gaugeFatPrecondition = new cudaGaugeField(gauge_param);
      gaugeFatPrecondition->copy(*gaugeFatPrecise);
    }

    // switch the parameters for creating the mirror refinement cuda gauge field
    gauge_param.setPrecision(prec[2], true);

    if (gaugeFatRefinement) errorQuda("gaugeFatRefinement already exists\n");

    if (gauge_param.Precision() == gaugeFatSloppy->Precision()
        && gauge_param.reconstruct == gaugeFatSloppy->Reconstruct()) {
      gaugeFatRefinement = gaugeFatSloppy;
    } else {
      gaugeFatRefinement = new cudaGaugeField(gauge_param);
      gaugeFatRefinement->copy(*gaugeFatSloppy);
    }

    // switch the parameters for creating the mirror eigensolver cuda gauge field
    gauge_param.setPrecision(prec[3], true);

    if (gaugeFatEigensolver) errorQuda("gaugeFatEigensolver already exists");

    if (gauge_param.Precision() == gaugeFatPrecise->Precision()
        && gauge_param.reconstruct == gaugeFatPrecise->Reconstruct()) {
      gaugeFatEigensolver = gaugeFatPrecise;
    } else if (gauge_param.Precision() == gaugeFatSloppy->Precision()
               && gauge_param.reconstruct == gaugeFatSloppy->Reconstruct()) {
      gaugeFatEigensolver = gaugeFatSloppy;
    } else if (gauge_param.Precision() == gaugeFatPrecondition->Precision()
               && gauge_param.reconstruct == gaugeFatPrecondition->Reconstruct()) {
      gaugeFatEigensolver = gaugeFatPrecondition;
    } else {
      gaugeFatEigensolver = new cudaGaugeField(gauge_param);
      gaugeFatEigensolver->copy(*gaugeFatPrecise);
    }
  }

  // long links (if they exist)
  if (gaugeLongPrecise) {
    GaugeFieldParam gauge_param(*gaugeLongPrecise);
    // switch the parameters for creating the mirror sloppy cuda gauge field

    gauge_param.reconstruct = recon[0];
    gauge_param.setPrecision(prec[0], true);

    if (gaugeLongSloppy) errorQuda("gaugeLongSloppy already exists");

    if (gauge_param.Precision() == gaugeLongPrecise->Precision()
        && gauge_param.reconstruct == gaugeLongPrecise->Reconstruct()) {
      gaugeLongSloppy = gaugeLongPrecise;
    } else {
      gaugeLongSloppy = new cudaGaugeField(gauge_param);
      gaugeLongSloppy->copy(*gaugeLongPrecise);
    }

    // switch the parameters for creating the mirror preconditioner cuda gauge field
    gauge_param.reconstruct = recon[1];
    gauge_param.setPrecision(prec[1], true);

    if (gaugeLongPrecondition) errorQuda("gaugeLongPrecondition already exists\n");

    if (gauge_param.Precision() == gaugeLongPrecise->Precision()
        && gauge_param.reconstruct == gaugeLongPrecise->Reconstruct()) {
      gaugeLongPrecondition = gaugeLongPrecise;
    } else if (gauge_param.Precision() == gaugeLongSloppy->Precision()
               && gauge_param.reconstruct == gaugeLongSloppy->Reconstruct()) {
      gaugeLongPrecondition = gaugeLongSloppy;
    } else {
      gaugeLongPrecondition = new cudaGaugeField(gauge_param);
      gaugeLongPrecondition->copy(*gaugeLongPrecise);
    }

    // switch the parameters for creating the mirror refinement cuda gauge field
    gauge_param.reconstruct = recon[2];
    gauge_param.setPrecision(prec[2], true);

    if (gaugeLongRefinement) errorQuda("gaugeLongRefinement already exists\n");

    if (gauge_param.Precision() == gaugeLongSloppy->Precision()
        && gauge_param.reconstruct == gaugeLongSloppy->Reconstruct()) {
      gaugeLongRefinement = gaugeLongSloppy;
    } else {
      gaugeLongRefinement = new cudaGaugeField(gauge_param);
      gaugeLongRefinement->copy(*gaugeLongSloppy);
    }

    // switch the parameters for creating the mirror eigensolver cuda gauge field
    gauge_param.reconstruct = recon[3];
    gauge_param.setPrecision(prec[3], true);

    if (gaugeLongEigensolver) errorQuda("gaugePrecondition already exists");

    if (gauge_param.Precision() == gaugeLongPrecise->Precision()
        && gauge_param.reconstruct == gaugeLongPrecise->Reconstruct()) {
      gaugeLongEigensolver = gaugeLongPrecise;
    } else if (gauge_param.Precision() == gaugeLongSloppy->Precision()
               && gauge_param.reconstruct == gaugeLongSloppy->Reconstruct()) {
      gaugeLongEigensolver = gaugeLongSloppy;
    } else if (gauge_param.Precision() == gaugeLongPrecondition->Precision()
               && gauge_param.reconstruct == gaugeLongPrecondition->Reconstruct()) {
      gaugeLongEigensolver = gaugeLongPrecondition;
    } else {
      gaugeLongEigensolver = new cudaGaugeField(gauge_param);
      gaugeLongEigensolver->copy(*gaugeLongPrecise);
    }
  }
}

void freeSloppyCloverQuda()
{
  if (!initialized) errorQuda("QUDA not initialized");

  // Delete cloverRefinement if it does not alias gaugeSloppy.
  if (cloverRefinement != cloverSloppy && cloverRefinement) delete cloverRefinement;

  // Delete cloverPrecondition if it does not alias cloverPrecise, cloverSloppy, or cloverEigensolver.
  if (cloverPrecondition != cloverSloppy && cloverPrecondition != cloverPrecise
      && cloverPrecondition != cloverEigensolver && cloverPrecondition)
    delete cloverPrecondition;

  // Delete cloverEigensolver if it does not alias cloverPrecise or cloverSloppy.
  if (cloverEigensolver != cloverSloppy && cloverEigensolver != cloverPrecise && cloverEigensolver)
    delete cloverEigensolver;

  // Delete cloverSloppy if it does not alias cloverPrecise.
  if (cloverSloppy != cloverPrecise && cloverSloppy) delete cloverSloppy;

  cloverEigensolver = nullptr;
  cloverRefinement = nullptr;
  cloverPrecondition = nullptr;
  cloverSloppy = nullptr;
}

void freeCloverQuda(void)
{
  if (!initialized) errorQuda("QUDA not initialized");
  freeSloppyCloverQuda();
  if (cloverPrecise) delete cloverPrecise;
  cloverPrecise = nullptr;
}

void flushChronoQuda(int i)
{
  if (i >= QUDA_MAX_CHRONO)
    errorQuda("Requested chrono index %d is outside of max %d\n", i, QUDA_MAX_CHRONO);

  auto &basis = chronoResident[i];

  for (auto v : basis) {
    if (v)  delete v;
  }
  basis.clear();
}

void endQuda(void)
{
  profileEnd.TPSTART(QUDA_PROFILE_TOTAL);

  if (!initialized) return;

  freeGaugeQuda();
  freeCloverQuda();

  for (int i = 0; i < QUDA_MAX_CHRONO; i++) flushChronoQuda(i);

  for (auto v : solutionResident) if (v) delete v;
  solutionResident.clear();

  if(momResident) delete momResident;

  LatticeField::freeGhostBuffer();
  cpuColorSpinorField::freeGhostBuffer();

  blas_lapack::generic::destroy();
  blas_lapack::native::destroy();
  blas::destroy();

  pool::flush_pinned();
  pool::flush_device();

  host_free(num_failures_h);
  num_failures_h = nullptr;
  num_failures_d = nullptr;

  destroyDslashEvents();

  saveTuneCache();
  saveProfile();

  // flush any outstanding force monitoring (if enabled)
  flushForceMonitor();

  initialized = false;

  comm_finalize();
  comms_initialized = false;

  profileEnd.TPSTOP(QUDA_PROFILE_TOTAL);
  profileInit2End.TPSTOP(QUDA_PROFILE_TOTAL);

  // print out the profile information of the lifetime of the library
  if (getVerbosity() >= QUDA_SUMMARIZE) {
    profileInit.Print();
    profileGauge.Print();
    profileClover.Print();
    profileDslash.Print();
    profileInvert.Print();
    profileInvertMultiSrc.Print();
    profileMulti.Print();
    profileEigensolve.Print();
    profileFatLink.Print();
    profileGaugeForce.Print();
    profileGaugeUpdate.Print();
    profileExtendedGauge.Print();
    profileCloverForce.Print();
    profileStaggeredForce.Print();
    profileHISQForce.Print();
    profileContract.Print();
    profileBLAS.Print();
    profileCovDev.Print();
    profilePlaq.Print();
    profileGaugeObs.Print();
    profileAPE.Print();
    profileSTOUT.Print();
    profileOvrImpSTOUT.Print();
    profileWFlow.Print();
    profileProject.Print();
    profilePhase.Print();
    profileMomAction.Print();
    profileEnd.Print();

    profileInit2End.Print();
    TimeProfile::PrintGlobal();

    printLaunchTimer();
    printAPIProfile();

    printfQuda("\n");
    printPeakMemUsage();
    printfQuda("\n");
  }

  assertAllMemFree();

  device::destroy();
}


namespace quda {

  void setDiracParam(DiracParam &diracParam, QudaInvertParam *inv_param, const bool pc)
  {
    double kappa = inv_param->kappa;
    if (inv_param->dirac_order == QUDA_CPS_WILSON_DIRAC_ORDER) {
      kappa *= gaugePrecise->Anisotropy();
    }

    switch (inv_param->dslash_type) {
    case QUDA_WILSON_DSLASH:
      diracParam.type = pc ? QUDA_WILSONPC_DIRAC : QUDA_WILSON_DIRAC;
      break;
    case QUDA_CLOVER_WILSON_DSLASH:
      diracParam.type = pc ? QUDA_CLOVERPC_DIRAC : QUDA_CLOVER_DIRAC;
      break;
    case QUDA_CLOVER_HASENBUSCH_TWIST_DSLASH:
      diracParam.type = pc ? QUDA_CLOVER_HASENBUSCH_TWISTPC_DIRAC : QUDA_CLOVER_HASENBUSCH_TWIST_DIRAC;
      break;
    case QUDA_DOMAIN_WALL_DSLASH:
      diracParam.type = pc ? QUDA_DOMAIN_WALLPC_DIRAC : QUDA_DOMAIN_WALL_DIRAC;
      diracParam.Ls = inv_param->Ls;
      break;
    case QUDA_DOMAIN_WALL_4D_DSLASH:
      diracParam.type = pc ? QUDA_DOMAIN_WALL_4DPC_DIRAC : QUDA_DOMAIN_WALL_4D_DIRAC;
      diracParam.Ls = inv_param->Ls;
      break;
    case QUDA_MOBIUS_DWF_EOFA_DSLASH:
      if (inv_param->Ls > QUDA_MAX_DWF_LS) {
        errorQuda("Length of Ls dimension %d greater than QUDA_MAX_DWF_LS %d", inv_param->Ls, QUDA_MAX_DWF_LS);
      }
      diracParam.type = pc ? QUDA_MOBIUS_DOMAIN_WALLPC_EOFA_DIRAC : QUDA_MOBIUS_DOMAIN_WALL_EOFA_DIRAC;
      diracParam.Ls = inv_param->Ls;
      if (sizeof(Complex) != sizeof(double _Complex)) {
        errorQuda("Irreconcilable difference between interface and internal complex number conventions");
      }
      memcpy(diracParam.b_5, inv_param->b_5, sizeof(Complex) * inv_param->Ls);
      memcpy(diracParam.c_5, inv_param->c_5, sizeof(Complex) * inv_param->Ls);
      diracParam.eofa_shift = inv_param->eofa_shift;
      diracParam.eofa_pm = inv_param->eofa_pm;
      diracParam.mq1 = inv_param->mq1;
      diracParam.mq2 = inv_param->mq2;
      diracParam.mq3 = inv_param->mq3;
      break;
    case QUDA_MOBIUS_DWF_DSLASH:
      if (inv_param->Ls > QUDA_MAX_DWF_LS)
	errorQuda("Length of Ls dimension %d greater than QUDA_MAX_DWF_LS %d", inv_param->Ls, QUDA_MAX_DWF_LS);
      diracParam.type = pc ? QUDA_MOBIUS_DOMAIN_WALLPC_DIRAC : QUDA_MOBIUS_DOMAIN_WALL_DIRAC;
      diracParam.Ls = inv_param->Ls;
      if (sizeof(Complex) != sizeof(double _Complex)) {
        errorQuda("Irreconcilable difference between interface and internal complex number conventions");
      }
      memcpy(diracParam.b_5, inv_param->b_5, sizeof(Complex) * inv_param->Ls);
      memcpy(diracParam.c_5, inv_param->c_5, sizeof(Complex) * inv_param->Ls);
      if (getVerbosity() >= QUDA_DEBUG_VERBOSE) {
        printfQuda("Printing b_5 and c_5 values\n");
        for (int i = 0; i < diracParam.Ls; i++) {
          printfQuda("fromQUDA diracParam: b5[%d] = %f + i%f, c5[%d] = %f + i%f\n", i, diracParam.b_5[i].real(),
              diracParam.b_5[i].imag(), i, diracParam.c_5[i].real(), diracParam.c_5[i].imag());
          // printfQuda("fromQUDA inv_param: b5[%d] = %f %f c5[%d] = %f %f\n", i, inv_param->b_5[i], i,
          // inv_param->c_5[i] ); printfQuda("fromQUDA creal: b5[%d] = %f %f c5[%d] = %f %f \n", i,
          // creal(inv_param->b_5[i]), cimag(inv_param->b_5[i]), i, creal(inv_param->c_5[i]), cimag(inv_param->c_5[i]) );
        }
      }
      break;
    case QUDA_STAGGERED_DSLASH:
      diracParam.type = pc ? QUDA_STAGGEREDPC_DIRAC : QUDA_STAGGERED_DIRAC;
      break;
    case QUDA_ASQTAD_DSLASH:
      diracParam.type = pc ? QUDA_ASQTADPC_DIRAC : QUDA_ASQTAD_DIRAC;
      break;
    case QUDA_TWISTED_MASS_DSLASH:
      diracParam.type = pc ? QUDA_TWISTED_MASSPC_DIRAC : QUDA_TWISTED_MASS_DIRAC;
      if (inv_param->twist_flavor == QUDA_TWIST_SINGLET) {
	diracParam.Ls = 1;
	diracParam.epsilon = 0.0;
      } else {
	diracParam.Ls = 2;
	diracParam.epsilon = inv_param->twist_flavor == QUDA_TWIST_NONDEG_DOUBLET ? inv_param->epsilon : 0.0;
      }
      break;
    case QUDA_TWISTED_CLOVER_DSLASH:
      diracParam.type = pc ? QUDA_TWISTED_CLOVERPC_DIRAC : QUDA_TWISTED_CLOVER_DIRAC;
      if (inv_param->twist_flavor == QUDA_TWIST_SINGLET)  {
	diracParam.Ls = 1;
	diracParam.epsilon = 0.0;
      } else {
	diracParam.Ls = 2;
	diracParam.epsilon = inv_param->twist_flavor == QUDA_TWIST_NONDEG_DOUBLET ? inv_param->epsilon : 0.0;
      }
      break;
    case QUDA_LAPLACE_DSLASH:
      diracParam.type = pc ? QUDA_GAUGE_LAPLACEPC_DIRAC : QUDA_GAUGE_LAPLACE_DIRAC;
      diracParam.laplace3D = inv_param->laplace3D;
      break;
    case QUDA_COVDEV_DSLASH:
      diracParam.type = QUDA_GAUGE_COVDEV_DIRAC;
      break;
    default:
      errorQuda("Unsupported dslash_type %d", inv_param->dslash_type);
    }

    diracParam.matpcType = inv_param->matpc_type;
    diracParam.dagger = inv_param->dagger;
    diracParam.gauge = inv_param->dslash_type == QUDA_ASQTAD_DSLASH ? gaugeFatPrecise : gaugePrecise;
    diracParam.fatGauge = gaugeFatPrecise;
    diracParam.longGauge = gaugeLongPrecise;
    diracParam.clover = cloverPrecise;
    diracParam.kappa = kappa;
    diracParam.mass = inv_param->mass;
    diracParam.m5 = inv_param->m5;
    diracParam.mu = inv_param->mu;
    diracParam.tm_rho = inv_param->tm_rho;

    for (int i=0; i<4; i++) diracParam.commDim[i] = 1;   // comms are always on

    if (diracParam.gauge->Precision() != inv_param->cuda_prec)
      errorQuda("Gauge precision %d does not match requested precision %d\n", diracParam.gauge->Precision(),
                inv_param->cuda_prec);

    diracParam.use_mobius_fused_kernel = inv_param->use_mobius_fused_kernel;
  }


  void setDiracSloppyParam(DiracParam &diracParam, QudaInvertParam *inv_param, const bool pc)
  {
    setDiracParam(diracParam, inv_param, pc);

    diracParam.gauge = inv_param->dslash_type == QUDA_ASQTAD_DSLASH ? gaugeFatSloppy : gaugeSloppy;
    diracParam.fatGauge = gaugeFatSloppy;
    diracParam.longGauge = gaugeLongSloppy;
    diracParam.clover = cloverSloppy;

    for (int i=0; i<4; i++) {
      diracParam.commDim[i] = 1;   // comms are always on
    }

    if (diracParam.gauge->Precision() != inv_param->cuda_prec_sloppy)
      errorQuda("Gauge precision %d does not match requested precision %d\n", diracParam.gauge->Precision(),
                inv_param->cuda_prec_sloppy);
  }

  void setDiracRefineParam(DiracParam &diracParam, QudaInvertParam *inv_param, const bool pc)
  {
    setDiracParam(diracParam, inv_param, pc);

    diracParam.gauge = inv_param->dslash_type == QUDA_ASQTAD_DSLASH ? gaugeFatRefinement : gaugeRefinement;
    diracParam.fatGauge = gaugeFatRefinement;
    diracParam.longGauge = gaugeLongRefinement;
    diracParam.clover = cloverRefinement;

    for (int i=0; i<4; i++) {
      diracParam.commDim[i] = 1;   // comms are always on
    }

    if (diracParam.gauge->Precision() != inv_param->cuda_prec_refinement_sloppy)
      errorQuda("Gauge precision %d does not match requested precision %d\n", diracParam.gauge->Precision(),
                inv_param->cuda_prec_refinement_sloppy);
  }

  // The preconditioner currently mimicks the sloppy operator with no comms
  void setDiracPreParam(DiracParam &diracParam, QudaInvertParam *inv_param, const bool pc, bool comms)
  {
    setDiracParam(diracParam, inv_param, pc);

    if (inv_param->overlap) {
      diracParam.gauge = inv_param->dslash_type == QUDA_ASQTAD_DSLASH ? gaugeFatExtended : gaugeExtended;
      diracParam.fatGauge = gaugeFatExtended;
      diracParam.longGauge = gaugeLongExtended;
    } else {
      diracParam.gauge = inv_param->dslash_type == QUDA_ASQTAD_DSLASH ? gaugeFatPrecondition : gaugePrecondition;
      diracParam.fatGauge = gaugeFatPrecondition;
      diracParam.longGauge = gaugeLongPrecondition;
    }
    diracParam.clover = cloverPrecondition;

    for (int i=0; i<4; i++) {
      diracParam.commDim[i] = comms ? 1 : 0;
    }

    // In the preconditioned staggered CG allow a different dslash type in the preconditioning
    if(inv_param->inv_type == QUDA_PCG_INVERTER && inv_param->dslash_type == QUDA_ASQTAD_DSLASH
       && inv_param->dslash_type_precondition == QUDA_STAGGERED_DSLASH) {
       diracParam.type = pc ? QUDA_STAGGEREDPC_DIRAC : QUDA_STAGGERED_DIRAC;
       diracParam.gauge = gaugeFatPrecondition;
    }

    if (diracParam.gauge->Precision() != inv_param->cuda_prec_precondition)
      errorQuda("Gauge precision %d does not match requested precision %d\n", diracParam.gauge->Precision(),
                inv_param->cuda_prec_precondition);
  }

  // The deflation preconditioner currently mimicks the sloppy operator with no comms
  void setDiracEigParam(DiracParam &diracParam, QudaInvertParam *inv_param, const bool pc, bool comms)
  {
    setDiracParam(diracParam, inv_param, pc);

    if (inv_param->overlap) {
      diracParam.gauge = inv_param->dslash_type == QUDA_ASQTAD_DSLASH ? gaugeFatExtended : gaugeExtended;
      diracParam.fatGauge = gaugeFatExtended;
      diracParam.longGauge = gaugeLongExtended;
    } else {
      diracParam.gauge = inv_param->dslash_type == QUDA_ASQTAD_DSLASH ? gaugeFatEigensolver : gaugeEigensolver;
      diracParam.fatGauge = gaugeFatEigensolver;
      diracParam.longGauge = gaugeLongEigensolver;
    }
    diracParam.clover = cloverEigensolver;

    for (int i = 0; i < 4; i++) { diracParam.commDim[i] = comms ? 1 : 0; }

    // In the deflated staggered CG allow a different dslash type
    if (inv_param->inv_type == QUDA_PCG_INVERTER && inv_param->dslash_type == QUDA_ASQTAD_DSLASH
        && inv_param->dslash_type_precondition == QUDA_STAGGERED_DSLASH) {
      diracParam.type = pc ? QUDA_STAGGEREDPC_DIRAC : QUDA_STAGGERED_DIRAC;
      diracParam.gauge = gaugeFatEigensolver;
    }

    if (diracParam.gauge->Precision() != inv_param->cuda_prec_eigensolver)
      errorQuda("Gauge precision %d does not match requested precision %d\n", diracParam.gauge->Precision(),
                inv_param->cuda_prec_eigensolver);
  }

  void createDirac(Dirac *&d, Dirac *&dSloppy, Dirac *&dPre, QudaInvertParam &param, const bool pc_solve)
  {
    DiracParam diracParam;
    DiracParam diracSloppyParam;
    DiracParam diracPreParam;

    setDiracParam(diracParam, &param, pc_solve);
    setDiracSloppyParam(diracSloppyParam, &param, pc_solve);
    // eigCG and deflation need 2 sloppy precisions and do not use Schwarz
    bool comms_flag = (param.schwarz_type != QUDA_INVALID_SCHWARZ) ? false : true;
    setDiracPreParam(diracPreParam, &param, pc_solve, comms_flag);

    d = Dirac::create(diracParam); // create the Dirac operator
    dSloppy = Dirac::create(diracSloppyParam);
    dPre = Dirac::create(diracPreParam);
  }

  void createDiracWithRefine(Dirac *&d, Dirac *&dSloppy, Dirac *&dPre, Dirac *&dRef, QudaInvertParam &param,
                             const bool pc_solve)
  {
    DiracParam diracParam;
    DiracParam diracSloppyParam;
    DiracParam diracPreParam;
    DiracParam diracRefParam;

    setDiracParam(diracParam, &param, pc_solve);
    setDiracSloppyParam(diracSloppyParam, &param, pc_solve);
    setDiracRefineParam(diracRefParam, &param, pc_solve);
    // eigCG and deflation need 2 sloppy precisions and do not use Schwarz
    bool comms_flag = (param.inv_type == QUDA_INC_EIGCG_INVERTER || param.eig_param) ? true : false;
    setDiracPreParam(diracPreParam, &param, pc_solve, comms_flag);

    d = Dirac::create(diracParam); // create the Dirac operator
    dSloppy = Dirac::create(diracSloppyParam);
    dPre = Dirac::create(diracPreParam);
    dRef = Dirac::create(diracRefParam);
  }

  void createDiracWithEig(Dirac *&d, Dirac *&dSloppy, Dirac *&dPre, Dirac *&dEig, QudaInvertParam &param,
                          const bool pc_solve)
  {
    DiracParam diracParam;
    DiracParam diracSloppyParam;
    DiracParam diracPreParam;
    DiracParam diracEigParam;

    setDiracParam(diracParam, &param, pc_solve);
    setDiracSloppyParam(diracSloppyParam, &param, pc_solve);
    // eigCG and deflation need 2 sloppy precisions and do not use Schwarz
    bool comms_flag = (param.inv_type == QUDA_INC_EIGCG_INVERTER || param.eig_param) ? true : false;
    setDiracPreParam(diracPreParam, &param, pc_solve, comms_flag);
    setDiracEigParam(diracEigParam, &param, pc_solve, comms_flag);

    d = Dirac::create(diracParam); // create the Dirac operator
    dSloppy = Dirac::create(diracSloppyParam);
    dPre = Dirac::create(diracPreParam);
    dEig = Dirac::create(diracEigParam);
  }

  void massRescale(cudaColorSpinorField &b, QudaInvertParam &param, bool for_multishift)
  {

    double kappa5 = (0.5/(5.0 + param.m5));
    double kappa = (param.dslash_type == QUDA_DOMAIN_WALL_DSLASH || param.dslash_type == QUDA_DOMAIN_WALL_4D_DSLASH
                    || param.dslash_type == QUDA_MOBIUS_DWF_DSLASH || param.dslash_type == QUDA_MOBIUS_DWF_EOFA_DSLASH) ?
      kappa5 :
      param.kappa;

    if (getVerbosity() >= QUDA_DEBUG_VERBOSE) {
      printfQuda("Mass rescale: Kappa is: %g\n", kappa);
      printfQuda("Mass rescale: mass normalization: %d\n", param.mass_normalization);
      double nin = blas::norm2(b);
      printfQuda("Mass rescale: norm of source in = %g\n", nin);
    }

    // staggered dslash uses mass normalization internally
    if (param.dslash_type == QUDA_ASQTAD_DSLASH || param.dslash_type == QUDA_STAGGERED_DSLASH) {
      switch (param.solution_type) {
        case QUDA_MAT_SOLUTION:
        case QUDA_MATPC_SOLUTION:
          if (param.mass_normalization == QUDA_KAPPA_NORMALIZATION) blas::ax(2.0*param.mass, b);
          break;
        case QUDA_MATDAG_MAT_SOLUTION:
        case QUDA_MATPCDAG_MATPC_SOLUTION:
          if (param.mass_normalization == QUDA_KAPPA_NORMALIZATION) blas::ax(4.0*param.mass*param.mass, b);
          break;
        default:
          errorQuda("Not implemented");
      }
      return;
    }

    // multiply the source to compensate for normalization of the Dirac operator, if necessary
    // you are responsible for restoring what's in param.offset
    switch (param.solution_type) {
      case QUDA_MAT_SOLUTION:
        if (param.mass_normalization == QUDA_MASS_NORMALIZATION ||
            param.mass_normalization == QUDA_ASYMMETRIC_MASS_NORMALIZATION) {
	  blas::ax(2.0*kappa, b);
          if (for_multishift)
            for (int i = 0; i < param.num_offset; i++) param.offset[i] *= 2.0 * kappa;
        }
        break;
      case QUDA_MATDAG_MAT_SOLUTION:
        if (param.mass_normalization == QUDA_MASS_NORMALIZATION ||
            param.mass_normalization == QUDA_ASYMMETRIC_MASS_NORMALIZATION) {
	  blas::ax(4.0*kappa*kappa, b);
          if (for_multishift)
            for (int i = 0; i < param.num_offset; i++) param.offset[i] *= 4.0 * kappa * kappa;
        }
        break;
      case QUDA_MATPC_SOLUTION:
        if (param.mass_normalization == QUDA_MASS_NORMALIZATION) {
	  blas::ax(4.0*kappa*kappa, b);
          if (for_multishift)
            for (int i = 0; i < param.num_offset; i++) param.offset[i] *= 4.0 * kappa * kappa;
        } else if (param.mass_normalization == QUDA_ASYMMETRIC_MASS_NORMALIZATION) {
	  blas::ax(2.0*kappa, b);
          if (for_multishift)
            for (int i = 0; i < param.num_offset; i++) param.offset[i] *= 2.0 * kappa;
        }
        break;
      case QUDA_MATPCDAG_MATPC_SOLUTION:
        if (param.mass_normalization == QUDA_MASS_NORMALIZATION) {
	  blas::ax(16.0*std::pow(kappa,4), b);
          if (for_multishift)
            for (int i = 0; i < param.num_offset; i++) param.offset[i] *= 16.0 * std::pow(kappa, 4);
        } else if (param.mass_normalization == QUDA_ASYMMETRIC_MASS_NORMALIZATION) {
	  blas::ax(4.0*kappa*kappa, b);
          if (for_multishift)
            for (int i = 0; i < param.num_offset; i++) param.offset[i] *= 4.0 * kappa * kappa;
        }
        break;
      default:
        errorQuda("Solution type %d not supported", param.solution_type);
    }

    if (getVerbosity() >= QUDA_DEBUG_VERBOSE) printfQuda("Mass rescale done\n");
    if (getVerbosity() >= QUDA_DEBUG_VERBOSE) {
      printfQuda("Mass rescale: Kappa is: %g\n", kappa);
      printfQuda("Mass rescale: mass normalization: %d\n", param.mass_normalization);
      double nin = blas::norm2(b);
      printfQuda("Mass rescale: norm of source out = %g\n", nin);
    }
  }
}

void dslashQuda(void *h_out, void *h_in, QudaInvertParam *inv_param, QudaParity parity)
{
  profileDslash.TPSTART(QUDA_PROFILE_TOTAL);
  profileDslash.TPSTART(QUDA_PROFILE_INIT);

  const auto &gauge = (inv_param->dslash_type != QUDA_ASQTAD_DSLASH) ? *gaugePrecise : *gaugeFatPrecise;

  if ((!gaugePrecise && inv_param->dslash_type != QUDA_ASQTAD_DSLASH)
      || ((!gaugeFatPrecise || !gaugeLongPrecise) && inv_param->dslash_type == QUDA_ASQTAD_DSLASH))
    errorQuda("Gauge field not allocated");
  if (cloverPrecise == nullptr && ((inv_param->dslash_type == QUDA_CLOVER_WILSON_DSLASH) || (inv_param->dslash_type == QUDA_TWISTED_CLOVER_DSLASH)))
    errorQuda("Clover field not allocated");

  pushVerbosity(inv_param->verbosity);
  if (getVerbosity() >= QUDA_DEBUG_VERBOSE) printQudaInvertParam(inv_param);

  ColorSpinorParam cpuParam(h_in, *inv_param, gauge.X(), true, inv_param->input_location);
  ColorSpinorField *in_h = ColorSpinorField::Create(cpuParam);
  ColorSpinorParam cudaParam(cpuParam, *inv_param);

  cpuParam.v = h_out;
  cpuParam.location = inv_param->output_location;
  ColorSpinorField *out_h = ColorSpinorField::Create(cpuParam);

  cudaParam.create = QUDA_NULL_FIELD_CREATE;
  cudaColorSpinorField in(*in_h, cudaParam);
  cudaColorSpinorField out(in, cudaParam);

  bool pc = true;
  DiracParam diracParam;
  setDiracParam(diracParam, inv_param, pc);

  profileDslash.TPSTOP(QUDA_PROFILE_INIT);

  profileDslash.TPSTART(QUDA_PROFILE_H2D);
  in = *in_h;
  profileDslash.TPSTOP(QUDA_PROFILE_H2D);

  profileDslash.TPSTART(QUDA_PROFILE_COMPUTE);

  if (getVerbosity() >= QUDA_DEBUG_VERBOSE) {
    double cpu = blas::norm2(*in_h);
    double gpu = blas::norm2(in);
    printfQuda("In CPU %e CUDA %e\n", cpu, gpu);
  }

  if (inv_param->mass_normalization == QUDA_KAPPA_NORMALIZATION &&
      (inv_param->dslash_type == QUDA_STAGGERED_DSLASH ||
       inv_param->dslash_type == QUDA_ASQTAD_DSLASH) )
    blas::ax(1.0/(2.0*inv_param->mass), in);

  if (inv_param->dirac_order == QUDA_CPS_WILSON_DIRAC_ORDER) {
    if (parity == QUDA_EVEN_PARITY) {
      parity = QUDA_ODD_PARITY;
    } else {
      parity = QUDA_EVEN_PARITY;
    }
    blas::ax(gauge.Anisotropy(), in);
  }

  Dirac *dirac = Dirac::create(diracParam); // create the Dirac operator
  if (inv_param->dslash_type == QUDA_TWISTED_CLOVER_DSLASH && inv_param->dagger) {
    cudaParam.create = QUDA_NULL_FIELD_CREATE;
    cudaColorSpinorField tmp1(in, cudaParam);
    ((DiracTwistedCloverPC*) dirac)->TwistCloverInv(tmp1, in, (parity+1)%2); // apply the clover-twist
    dirac->Dslash(out, tmp1, parity); // apply the operator
  } else if (inv_param->dslash_type == QUDA_DOMAIN_WALL_4D_DSLASH || inv_param->dslash_type == QUDA_MOBIUS_DWF_DSLASH
             || inv_param->dslash_type == QUDA_MOBIUS_DWF_EOFA_DSLASH) {
    dirac->Dslash4(out, in, parity);
  } else {
    dirac->Dslash(out, in, parity); // apply the operator
  }
  profileDslash.TPSTOP(QUDA_PROFILE_COMPUTE);

  profileDslash.TPSTART(QUDA_PROFILE_D2H);
  *out_h = out;
  profileDslash.TPSTOP(QUDA_PROFILE_D2H);

  if (getVerbosity() >= QUDA_DEBUG_VERBOSE) {
    double cpu = blas::norm2(*out_h);
    double gpu = blas::norm2(out);
    printfQuda("Out CPU %e CUDA %e\n", cpu, gpu);
  }

  profileDslash.TPSTART(QUDA_PROFILE_FREE);
  delete dirac; // clean up

  delete out_h;
  delete in_h;
  profileDslash.TPSTOP(QUDA_PROFILE_FREE);

  popVerbosity();
  profileDslash.TPSTOP(QUDA_PROFILE_TOTAL);
}

void MatQuda(void *h_out, void *h_in, QudaInvertParam *inv_param)
{
  pushVerbosity(inv_param->verbosity);

  const auto &gauge = (inv_param->dslash_type != QUDA_ASQTAD_DSLASH) ? *gaugePrecise : *gaugeFatPrecise;

  if ((!gaugePrecise && inv_param->dslash_type != QUDA_ASQTAD_DSLASH)
      || ((!gaugeFatPrecise || !gaugeLongPrecise) && inv_param->dslash_type == QUDA_ASQTAD_DSLASH))
    errorQuda("Gauge field not allocated");
  if (cloverPrecise == nullptr && ((inv_param->dslash_type == QUDA_CLOVER_WILSON_DSLASH) || (inv_param->dslash_type == QUDA_TWISTED_CLOVER_DSLASH)))
    errorQuda("Clover field not allocated");
  if (getVerbosity() >= QUDA_DEBUG_VERBOSE) printQudaInvertParam(inv_param);

  bool pc = (inv_param->solution_type == QUDA_MATPC_SOLUTION ||
      inv_param->solution_type == QUDA_MATPCDAG_MATPC_SOLUTION);

  ColorSpinorParam cpuParam(h_in, *inv_param, gauge.X(), pc, inv_param->input_location);
  ColorSpinorField *in_h = ColorSpinorField::Create(cpuParam);

  ColorSpinorParam cudaParam(cpuParam, *inv_param);
  cudaColorSpinorField in(*in_h, cudaParam);

  if (getVerbosity() >= QUDA_DEBUG_VERBOSE) {
    double cpu = blas::norm2(*in_h);
    double gpu = blas::norm2(in);
    printfQuda("In CPU %e CUDA %e\n", cpu, gpu);
  }

  cudaParam.create = QUDA_NULL_FIELD_CREATE;
  cudaColorSpinorField out(in, cudaParam);

  DiracParam diracParam;
  setDiracParam(diracParam, inv_param, pc);

  Dirac *dirac = Dirac::create(diracParam); // create the Dirac operator
  dirac->M(out, in); // apply the operator
  delete dirac; // clean up

  double kappa = inv_param->kappa;
  if (pc) {
    if (inv_param->mass_normalization == QUDA_MASS_NORMALIZATION) {
      blas::ax(0.25/(kappa*kappa), out);
    } else if (inv_param->mass_normalization == QUDA_ASYMMETRIC_MASS_NORMALIZATION) {
      blas::ax(0.5/kappa, out);
    }
  } else {
    if (inv_param->mass_normalization == QUDA_MASS_NORMALIZATION ||
        inv_param->mass_normalization == QUDA_ASYMMETRIC_MASS_NORMALIZATION) {
      blas::ax(0.5/kappa, out);
    }
  }

  cpuParam.v = h_out;
  cpuParam.location = inv_param->output_location;
  ColorSpinorField *out_h = ColorSpinorField::Create(cpuParam);
  *out_h = out;

  if (getVerbosity() >= QUDA_DEBUG_VERBOSE) {
    double cpu = blas::norm2(*out_h);
    double gpu = blas::norm2(out);
    printfQuda("Out CPU %e CUDA %e\n", cpu, gpu);
  }

  delete out_h;
  delete in_h;

  popVerbosity();
}


void MatDagMatQuda(void *h_out, void *h_in, QudaInvertParam *inv_param)
{
  pushVerbosity(inv_param->verbosity);

  const auto &gauge = (inv_param->dslash_type != QUDA_ASQTAD_DSLASH) ? *gaugePrecise : *gaugeFatPrecise;

  if ((!gaugePrecise && inv_param->dslash_type != QUDA_ASQTAD_DSLASH)
      || ((!gaugeFatPrecise || !gaugeLongPrecise) && inv_param->dslash_type == QUDA_ASQTAD_DSLASH))
    errorQuda("Gauge field not allocated");
  if (cloverPrecise == nullptr && ((inv_param->dslash_type == QUDA_CLOVER_WILSON_DSLASH) || (inv_param->dslash_type == QUDA_TWISTED_CLOVER_DSLASH)))
    errorQuda("Clover field not allocated");
  if (getVerbosity() >= QUDA_DEBUG_VERBOSE) printQudaInvertParam(inv_param);

  bool pc = (inv_param->solution_type == QUDA_MATPC_SOLUTION ||
      inv_param->solution_type == QUDA_MATPCDAG_MATPC_SOLUTION);

  ColorSpinorParam cpuParam(h_in, *inv_param, gauge.X(), pc, inv_param->input_location);
  ColorSpinorField *in_h = ColorSpinorField::Create(cpuParam);

  ColorSpinorParam cudaParam(cpuParam, *inv_param);
  cudaColorSpinorField in(*in_h, cudaParam);

  if (getVerbosity() >= QUDA_DEBUG_VERBOSE){
    double cpu = blas::norm2(*in_h);
    double gpu = blas::norm2(in);
    printfQuda("In CPU %e CUDA %e\n", cpu, gpu);
  }

  cudaParam.create = QUDA_NULL_FIELD_CREATE;
  cudaColorSpinorField out(in, cudaParam);

  //  double kappa = inv_param->kappa;
  //  if (inv_param->dirac_order == QUDA_CPS_WILSON_DIRAC_ORDER) kappa *= gaugePrecise->anisotropy;

  DiracParam diracParam;
  setDiracParam(diracParam, inv_param, pc);

  Dirac *dirac = Dirac::create(diracParam); // create the Dirac operator
  dirac->MdagM(out, in); // apply the operator
  delete dirac; // clean up

  double kappa = inv_param->kappa;
  if (pc) {
    if (inv_param->mass_normalization == QUDA_MASS_NORMALIZATION) {
      blas::ax(1.0/std::pow(2.0*kappa,4), out);
    } else if (inv_param->mass_normalization == QUDA_ASYMMETRIC_MASS_NORMALIZATION) {
      blas::ax(0.25/(kappa*kappa), out);
    }
  } else {
    if (inv_param->mass_normalization == QUDA_MASS_NORMALIZATION ||
        inv_param->mass_normalization == QUDA_ASYMMETRIC_MASS_NORMALIZATION) {
      blas::ax(0.25/(kappa*kappa), out);
    }
  }

  cpuParam.v = h_out;
  cpuParam.location = inv_param->output_location;
  ColorSpinorField *out_h = ColorSpinorField::Create(cpuParam);
  *out_h = out;

  if (getVerbosity() >= QUDA_DEBUG_VERBOSE){
    double cpu = blas::norm2(*out_h);
    double gpu = blas::norm2(out);
    printfQuda("Out CPU %e CUDA %e\n", cpu, gpu);
  }

  delete out_h;
  delete in_h;

  popVerbosity();
}

namespace quda
{
  bool canReuseResidentGauge(QudaInvertParam *param)
  {
    if (param->dslash_type != QUDA_ASQTAD_DSLASH) {
      return (gaugePrecise != nullptr) and param->cuda_prec == gaugePrecise->Precision();
    } else {
      return (gaugeFatPrecise != nullptr) and param->cuda_prec == gaugeFatPrecise->Precision();
    }
  }

  GaugeField *getResidentGauge() { return gaugePrecise; }

} // namespace quda

void checkClover(QudaInvertParam *param) {

  if (param->dslash_type != QUDA_CLOVER_WILSON_DSLASH && param->dslash_type != QUDA_TWISTED_CLOVER_DSLASH) {
    return;
  }

  if (param->cuda_prec != cloverPrecise->Precision()) {
    errorQuda("Solve precision %d doesn't match clover precision %d", param->cuda_prec, cloverPrecise->Precision());
  }

  if ((!cloverSloppy || param->cuda_prec_sloppy != cloverSloppy->Precision())
      || (!cloverPrecondition || param->cuda_prec_precondition != cloverPrecondition->Precision())
      || (!cloverRefinement || param->cuda_prec_refinement_sloppy != cloverRefinement->Precision())
      || (!cloverEigensolver || param->cuda_prec_eigensolver != cloverEigensolver->Precision())) {
    freeSloppyCloverQuda();
    QudaPrecision prec[4] = {param->cuda_prec_sloppy, param->cuda_prec_precondition, param->cuda_prec_refinement_sloppy,
                             param->cuda_prec_eigensolver};
    loadSloppyCloverQuda(prec);
  }

  if (cloverPrecise == nullptr) errorQuda("Precise clover field doesn't exist");
  if (cloverSloppy == nullptr) errorQuda("Sloppy clover field doesn't exist");
  if (cloverPrecondition == nullptr) errorQuda("Precondition clover field doesn't exist");
  if (cloverRefinement == nullptr) errorQuda("Refinement clover field doesn't exist");
  if (cloverEigensolver == nullptr) errorQuda("Eigensolver clover field doesn't exist");
}

quda::cudaGaugeField *checkGauge(QudaInvertParam *param)
{
  quda::cudaGaugeField *cudaGauge = nullptr;
  if (param->dslash_type != QUDA_ASQTAD_DSLASH) {
    if (gaugePrecise == nullptr) errorQuda("Precise gauge field doesn't exist");

    if (param->cuda_prec != gaugePrecise->Precision()) {
      errorQuda("Solve precision %d doesn't match gauge precision %d", param->cuda_prec, gaugePrecise->Precision());
    }

    if (param->cuda_prec_sloppy != gaugeSloppy->Precision()
        || param->cuda_prec_precondition != gaugePrecondition->Precision()
        || param->cuda_prec_refinement_sloppy != gaugeRefinement->Precision()
        || param->cuda_prec_eigensolver != gaugeEigensolver->Precision()) {
      QudaPrecision precision[4] = {param->cuda_prec_sloppy, param->cuda_prec_precondition,
                                    param->cuda_prec_refinement_sloppy, param->cuda_prec_eigensolver};
      QudaReconstructType recon[4] = {gaugeSloppy->Reconstruct(), gaugePrecondition->Reconstruct(),
                                      gaugeRefinement->Reconstruct(), gaugeEigensolver->Reconstruct()};
      freeSloppyGaugeQuda();
      loadSloppyGaugeQuda(precision, recon);
    }

    if (gaugeSloppy == nullptr) errorQuda("Sloppy gauge field doesn't exist");
    if (gaugePrecondition == nullptr) errorQuda("Precondition gauge field doesn't exist");
    if (gaugeRefinement == nullptr) errorQuda("Refinement gauge field doesn't exist");
    if (gaugeEigensolver == nullptr) errorQuda("Refinement gauge field doesn't exist");
    if (param->overlap) {
      if (gaugeExtended == nullptr) errorQuda("Extended gauge field doesn't exist");
    }
    cudaGauge = gaugePrecise;
  } else {
    if (gaugeFatPrecise == nullptr) errorQuda("Precise gauge fat field doesn't exist");
    if (gaugeLongPrecise == nullptr) errorQuda("Precise gauge long field doesn't exist");

    if (param->cuda_prec != gaugeFatPrecise->Precision()) {
      errorQuda("Solve precision %d doesn't match gauge precision %d", param->cuda_prec, gaugeFatPrecise->Precision());
    }

    if (param->cuda_prec_sloppy != gaugeFatSloppy->Precision()
        || param->cuda_prec_precondition != gaugeFatPrecondition->Precision()
        || param->cuda_prec_refinement_sloppy != gaugeFatRefinement->Precision()
        || param->cuda_prec_eigensolver != gaugeFatEigensolver->Precision()
        || param->cuda_prec_sloppy != gaugeLongSloppy->Precision()
        || param->cuda_prec_precondition != gaugeLongPrecondition->Precision()
        || param->cuda_prec_refinement_sloppy != gaugeLongRefinement->Precision()
        || param->cuda_prec_eigensolver != gaugeLongEigensolver->Precision()) {

      QudaPrecision precision[4] = {param->cuda_prec_sloppy, param->cuda_prec_precondition,
                                    param->cuda_prec_refinement_sloppy, param->cuda_prec_eigensolver};
      // recon is always no for fat links, so just use long reconstructs here
      QudaReconstructType recon[4] = {gaugeLongSloppy->Reconstruct(), gaugeLongPrecondition->Reconstruct(),
                                      gaugeLongRefinement->Reconstruct(), gaugeLongEigensolver->Reconstruct()};
      freeSloppyGaugeQuda();
      loadSloppyGaugeQuda(precision, recon);
    }

    if (gaugeFatSloppy == nullptr) errorQuda("Sloppy gauge fat field doesn't exist");
    if (gaugeFatPrecondition == nullptr) errorQuda("Precondition gauge fat field doesn't exist");
    if (gaugeFatRefinement == nullptr) errorQuda("Refinement gauge fat field doesn't exist");
    if (gaugeFatEigensolver == nullptr) errorQuda("Eigensolver gauge fat field doesn't exist");
    if (param->overlap) {
      if (gaugeFatExtended == nullptr) errorQuda("Extended gauge fat field doesn't exist");
    }

    if (gaugeLongSloppy == nullptr) errorQuda("Sloppy gauge long field doesn't exist");
    if (gaugeLongPrecondition == nullptr) errorQuda("Precondition gauge long field doesn't exist");
    if (gaugeLongRefinement == nullptr) errorQuda("Refinement gauge long field doesn't exist");
    if (gaugeLongEigensolver == nullptr) errorQuda("Eigensolver gauge long field doesn't exist");
    if (param->overlap) {
      if (gaugeLongExtended == nullptr) errorQuda("Extended gauge long field doesn't exist");
    }
    cudaGauge = gaugeFatPrecise;
  }

  checkClover(param);

  return cudaGauge;
}

void cloverQuda(void *h_out, void *h_in, QudaInvertParam *inv_param, QudaParity parity, int inverse)
{
  pushVerbosity(inv_param->verbosity);

  if (!initialized) errorQuda("QUDA not initialized");
  if (gaugePrecise == nullptr) errorQuda("Gauge field not allocated");
  if (cloverPrecise == nullptr) errorQuda("Clover field not allocated");

  if (getVerbosity() >= QUDA_DEBUG_VERBOSE) printQudaInvertParam(inv_param);

  if ((inv_param->dslash_type != QUDA_CLOVER_WILSON_DSLASH) && (inv_param->dslash_type != QUDA_TWISTED_CLOVER_DSLASH))
    errorQuda("Cannot apply the clover term for a non Wilson-clover or Twisted-mass-clover dslash");

  ColorSpinorParam cpuParam(h_in, *inv_param, gaugePrecise->X(), true);

  ColorSpinorField *in_h = (inv_param->input_location == QUDA_CPU_FIELD_LOCATION) ?
    static_cast<ColorSpinorField*>(new cpuColorSpinorField(cpuParam)) :
    static_cast<ColorSpinorField*>(new cudaColorSpinorField(cpuParam));

  ColorSpinorParam cudaParam(cpuParam, *inv_param);
  cudaColorSpinorField in(*in_h, cudaParam);

  if (getVerbosity() >= QUDA_DEBUG_VERBOSE) {
    double cpu = blas::norm2(*in_h);
    double gpu = blas::norm2(in);
    printfQuda("In CPU %e CUDA %e\n", cpu, gpu);
  }

  cudaParam.create = QUDA_NULL_FIELD_CREATE;
  cudaColorSpinorField out(in, cudaParam);

  if (inv_param->dirac_order == QUDA_CPS_WILSON_DIRAC_ORDER) {
    if (parity == QUDA_EVEN_PARITY) {
      parity = QUDA_ODD_PARITY;
    } else {
      parity = QUDA_EVEN_PARITY;
    }
    blas::ax(gaugePrecise->Anisotropy(), in);
  }
  bool pc = true;

  DiracParam diracParam;
  setDiracParam(diracParam, inv_param, pc);
	//FIXME: Do we need this for twisted clover???
  DiracCloverPC dirac(diracParam); // create the Dirac operator
  if (!inverse) dirac.Clover(out, in, parity); // apply the clover operator
  else dirac.CloverInv(out, in, parity);

  cpuParam.v = h_out;
  cpuParam.location = inv_param->output_location;
  ColorSpinorField *out_h = ColorSpinorField::Create(cpuParam);
  *out_h = out;

  if (getVerbosity() >= QUDA_DEBUG_VERBOSE) {
    double cpu = blas::norm2(*out_h);
    double gpu = blas::norm2(out);
    printfQuda("Out CPU %e CUDA %e\n", cpu, gpu);
  }

  /*for (int i=0; i<in_h->Volume(); i++) {
    ((cpuColorSpinorField*)out_h)->PrintVector(i);
    }*/

  delete out_h;
  delete in_h;

  popVerbosity();
}

void eigensolveQuda(void **host_evecs, double _Complex *host_evals, QudaEigParam *eig_param)
{
  profileEigensolve.TPSTART(QUDA_PROFILE_TOTAL);
  profileEigensolve.TPSTART(QUDA_PROFILE_INIT);

  // Transfer the inv param structure contained in eig_param
  QudaInvertParam *inv_param = eig_param->invert_param;

  if (!initialized) errorQuda("QUDA not initialized");

  pushVerbosity(inv_param->verbosity);
  if (getVerbosity() >= QUDA_DEBUG_VERBOSE) {
    printQudaInvertParam(inv_param);
    printQudaEigParam(eig_param);
  }

  checkInvertParam(inv_param);
  checkEigParam(eig_param);
  cudaGaugeField *cudaGauge = checkGauge(inv_param);

  bool pc_solve = (inv_param->solve_type == QUDA_DIRECT_PC_SOLVE) || (inv_param->solve_type == QUDA_NORMOP_PC_SOLVE)
    || (inv_param->solve_type == QUDA_NORMERR_PC_SOLVE);

  inv_param->secs = 0;
  inv_param->gflops = 0;
  inv_param->iter = 0;

  // Define problem matrix
  //------------------------------------------------------
  Dirac *d = nullptr;
  Dirac *dSloppy = nullptr;
  Dirac *dPre = nullptr;

  // Create the dirac operator with a sloppy and a precon.
  createDirac(d, dSloppy, dPre, *inv_param, pc_solve);
  Dirac &dirac = *d;

  // Create device side ColorSpinorField vector space and to pass to the
  // compute function.
  const int *X = cudaGauge->X();
  ColorSpinorParam cpuParam(host_evecs[0], *inv_param, X, inv_param->solution_type, inv_param->input_location);

  // create wrappers around application vector set
  std::vector<ColorSpinorField *> host_evecs_;
  for (int i = 0; i < eig_param->n_conv; i++) {
    cpuParam.v = host_evecs[i];
    host_evecs_.push_back(ColorSpinorField::Create(cpuParam));
  }

  ColorSpinorParam cudaParam(cpuParam);
  cudaParam.location = QUDA_CUDA_FIELD_LOCATION;
  cudaParam.create = QUDA_ZERO_FIELD_CREATE;
  cudaParam.setPrecision(inv_param->cuda_prec_eigensolver, inv_param->cuda_prec_eigensolver, true);
  // Ensure device vectors qre in UKQCD basis for Wilson type fermions
  if (cudaParam.nSpin != 1) cudaParam.gammaBasis = QUDA_UKQCD_GAMMA_BASIS;

  std::vector<Complex> evals(eig_param->n_conv, 0.0);
  std::vector<ColorSpinorField *> kSpace;
  for (int i = 0; i < eig_param->n_conv; i++) { kSpace.push_back(ColorSpinorField::Create(cudaParam)); }

  // If you attempt to compute part of the imaginary spectrum of a symmetric matrix,
  // the solver will fail.
  if ((eig_param->spectrum == QUDA_SPECTRUM_LI_EIG || eig_param->spectrum == QUDA_SPECTRUM_SI_EIG)
      && ((eig_param->use_norm_op || (inv_param->dslash_type == QUDA_LAPLACE_DSLASH))
          || ((inv_param->dslash_type == QUDA_STAGGERED_DSLASH || inv_param->dslash_type == QUDA_ASQTAD_DSLASH)
              && inv_param->solve_type == QUDA_DIRECT_PC_SOLVE))) {
    errorQuda("Cannot compute imaginary spectra with a hermitian operator");
  }

  // Gamma5 pre-multiplication is only supported for the M type operator
  if (eig_param->compute_gamma5) {
    if (eig_param->use_norm_op || eig_param->use_dagger) {
      errorQuda("gamma5 premultiplication is only supported for M type operators: dag = %s, normop = %s",
                eig_param->use_dagger ? "true" : "false", eig_param->use_norm_op ? "true" : "false");
    }
  }

  profileEigensolve.TPSTOP(QUDA_PROFILE_INIT);

  if (!eig_param->use_norm_op && !eig_param->use_dagger && eig_param->compute_gamma5) {
    DiracG5M m(dirac);
    if (eig_param->arpack_check) {
      arpack_solve(host_evecs_, evals, m, eig_param, profileEigensolve);
    } else {
      EigenSolver *eig_solve = EigenSolver::create(eig_param, m, profileEigensolve);
      (*eig_solve)(kSpace, evals);
      delete eig_solve;
    }
  } else if (!eig_param->use_norm_op && !eig_param->use_dagger && !eig_param->compute_gamma5) {
    DiracM m(dirac);
    if (eig_param->arpack_check) {
      arpack_solve(host_evecs_, evals, m, eig_param, profileEigensolve);
    } else {
      EigenSolver *eig_solve = EigenSolver::create(eig_param, m, profileEigensolve);
      (*eig_solve)(kSpace, evals);
      delete eig_solve;
    }
  } else if (!eig_param->use_norm_op && eig_param->use_dagger) {
    DiracMdag m(dirac);
    if (eig_param->arpack_check) {
      arpack_solve(host_evecs_, evals, m, eig_param, profileEigensolve);
    } else {
      EigenSolver *eig_solve = EigenSolver::create(eig_param, m, profileEigensolve);
      (*eig_solve)(kSpace, evals);
      delete eig_solve;
    }
  } else if (eig_param->use_norm_op && !eig_param->use_dagger) {
    DiracMdagM m(dirac);
    if (eig_param->arpack_check) {
      arpack_solve(host_evecs_, evals, m, eig_param, profileEigensolve);
    } else {
      EigenSolver *eig_solve = EigenSolver::create(eig_param, m, profileEigensolve);
      (*eig_solve)(kSpace, evals);
      delete eig_solve;
    }
  } else if (eig_param->use_norm_op && eig_param->use_dagger) {
    DiracMMdag m(dirac);
    if (eig_param->arpack_check) {
      arpack_solve(host_evecs_, evals, m, eig_param, profileEigensolve);
    } else {
      EigenSolver *eig_solve = EigenSolver::create(eig_param, m, profileEigensolve);
      (*eig_solve)(kSpace, evals);
      delete eig_solve;
    }
  } else {
    errorQuda("Invalid use_norm_op and dagger combination");
  }

  // Copy eigen values back
  for (int i = 0; i < eig_param->n_conv; i++) { memcpy(host_evals + i, &evals[i], sizeof(Complex)); }

  // Transfer Eigenpairs back to host if using GPU eigensolver. The copy
  // will automatically rotate from device UKQCD gamma basis to the
  // host side gamma basis.
  if (!(eig_param->arpack_check)) {
    profileEigensolve.TPSTART(QUDA_PROFILE_D2H);
    for (int i = 0; i < eig_param->n_conv; i++) *host_evecs_[i] = *kSpace[i];
    profileEigensolve.TPSTOP(QUDA_PROFILE_D2H);
  }

  profileEigensolve.TPSTART(QUDA_PROFILE_FREE);
  for (int i = 0; i < eig_param->n_conv; i++) delete host_evecs_[i];
  delete d;
  delete dSloppy;
  delete dPre;
  for (int i = 0; i < eig_param->n_conv; i++) delete kSpace[i];
  profileEigensolve.TPSTOP(QUDA_PROFILE_FREE);

  popVerbosity();

  // cache is written out even if a long benchmarking job gets interrupted
  saveTuneCache();

  profileEigensolve.TPSTOP(QUDA_PROFILE_TOTAL);
}

multigrid_solver::multigrid_solver(QudaMultigridParam &mg_param, TimeProfile &profile)
  : profile(profile) {
  profile.TPSTART(QUDA_PROFILE_INIT);
  QudaInvertParam *param = mg_param.invert_param;
  // set whether we are going use native or generic blas
  blas_lapack::set_native(param->native_blas_lapack);

  checkMultigridParam(&mg_param);
  cudaGaugeField *cudaGauge = checkGauge(param);

  // check MG params (needs to go somewhere else)
  if (mg_param.n_level > QUDA_MAX_MG_LEVEL)
    errorQuda("Requested MG levels %d greater than allowed maximum %d", mg_param.n_level, QUDA_MAX_MG_LEVEL);
  for (int i=0; i<mg_param.n_level; i++) {
    if (mg_param.smoother_solve_type[i] != QUDA_DIRECT_SOLVE && mg_param.smoother_solve_type[i] != QUDA_DIRECT_PC_SOLVE)
      errorQuda("Unsupported smoother solve type %d on level %d", mg_param.smoother_solve_type[i], i);
  }
  if (param->solve_type != QUDA_DIRECT_SOLVE)
    errorQuda("Outer MG solver can only use QUDA_DIRECT_SOLVE at present");

  if (getVerbosity() >= QUDA_DEBUG_VERBOSE) printQudaMultigridParam(&mg_param);
  mg_param.secs = 0;
  mg_param.gflops = 0;

  bool pc_solution = (param->solution_type == QUDA_MATPC_SOLUTION) ||
    (param->solution_type == QUDA_MATPCDAG_MATPC_SOLUTION);

  bool outer_pc_solve = (param->solve_type == QUDA_DIRECT_PC_SOLVE) ||
    (param->solve_type == QUDA_NORMOP_PC_SOLVE);

  // create the dirac operators for the fine grid

  // this is the Dirac operator we use for inter-grid residual computation
  DiracParam diracParam;
  setDiracSloppyParam(diracParam, param, outer_pc_solve);
  d = Dirac::create(diracParam);
  m = new DiracM(*d);

  // this is the Dirac operator we use for smoothing
  DiracParam diracSmoothParam;
  bool fine_grid_pc_solve = (mg_param.smoother_solve_type[0] == QUDA_DIRECT_PC_SOLVE) ||
    (mg_param.smoother_solve_type[0] == QUDA_NORMOP_PC_SOLVE);
  setDiracSloppyParam(diracSmoothParam, param, fine_grid_pc_solve);
  diracSmoothParam.halo_precision = mg_param.smoother_halo_precision[0];
  dSmooth = Dirac::create(diracSmoothParam);
  mSmooth = new DiracM(*dSmooth);

  // this is the Dirac operator we use for sloppy smoothing (we use the preconditioner fields for this)
  DiracParam diracSmoothSloppyParam;
  setDiracPreParam(diracSmoothSloppyParam, param, fine_grid_pc_solve,
		   mg_param.smoother_schwarz_type[0] == QUDA_INVALID_SCHWARZ ? true : false);
  diracSmoothSloppyParam.halo_precision = mg_param.smoother_halo_precision[0];

  dSmoothSloppy = Dirac::create(diracSmoothSloppyParam);
  mSmoothSloppy = new DiracM(*dSmoothSloppy);

  ColorSpinorParam csParam(nullptr, *param, cudaGauge->X(), pc_solution, mg_param.setup_location[0]);
  csParam.create = QUDA_NULL_FIELD_CREATE;
  QudaPrecision Bprec = mg_param.precision_null[0];
  Bprec = (mg_param.setup_location[0] == QUDA_CPU_FIELD_LOCATION && Bprec < QUDA_SINGLE_PRECISION ? QUDA_SINGLE_PRECISION : Bprec);
  csParam.setPrecision(Bprec, Bprec, true);
  if (mg_param.setup_location[0] == QUDA_CPU_FIELD_LOCATION) csParam.fieldOrder = QUDA_SPACE_SPIN_COLOR_FIELD_ORDER;
  csParam.mem_type = mg_param.setup_minimize_memory == QUDA_BOOLEAN_TRUE ? QUDA_MEMORY_MAPPED : QUDA_MEMORY_DEVICE;
  B.resize(mg_param.n_vec[0]);

  if (mg_param.transfer_type[0] == QUDA_TRANSFER_COARSE_KD || mg_param.transfer_type[0] == QUDA_TRANSFER_OPTIMIZED_KD) {
    // Create the ColorSpinorField as a "container" for metadata.
    csParam.create = QUDA_REFERENCE_FIELD_CREATE;

    // These never get accessed, `nullptr` on its own leads to an error in texture binding
    csParam.v = (void *)std::numeric_limits<uint64_t>::max();
    csParam.norm = (void *)std::numeric_limits<uint64_t>::max();
  }

  for (int i = 0; i < mg_param.n_vec[0]; i++) { B[i] = ColorSpinorField::Create(csParam); }

  // fill out the MG parameters for the fine level
  mgParam = new MGParam(mg_param, B, m, mSmooth, mSmoothSloppy);

  mg = new MG(*mgParam, profile);
  mgParam->updateInvertParam(*param);

  // cache is written out even if a long benchmarking job gets interrupted
  saveTuneCache();
  profile.TPSTOP(QUDA_PROFILE_INIT);
}

void* newMultigridQuda(QudaMultigridParam *mg_param) {
  profilerStart(__func__);

  pushVerbosity(mg_param->invert_param->verbosity);

  profileInvert.TPSTART(QUDA_PROFILE_TOTAL);
  auto *mg = new multigrid_solver(*mg_param, profileInvert);
  profileInvert.TPSTOP(QUDA_PROFILE_TOTAL);

  saveTuneCache();

  popVerbosity();

  profilerStop(__func__);
  return static_cast<void*>(mg);
}

void destroyMultigridQuda(void *mg) {
  delete static_cast<multigrid_solver*>(mg);
}

void updateMultigridQuda(void *mg_, QudaMultigridParam *mg_param)
{
  profilerStart(__func__);

  pushVerbosity(mg_param->invert_param->verbosity);

  profileInvert.TPSTART(QUDA_PROFILE_TOTAL);
  profileInvert.TPSTART(QUDA_PROFILE_PREAMBLE);

  auto *mg = static_cast<multigrid_solver*>(mg_);
  checkMultigridParam(mg_param);

  QudaInvertParam *param = mg_param->invert_param;
  // check the gauge fields have been created and set the precision as needed
  checkGauge(param);

  // for reporting level 1 is the fine level but internally use level 0 for indexing
  // sprintf(mg->prefix,"MG level 1 (%s): ", param.location == QUDA_CUDA_FIELD_LOCATION ? "GPU" : "CPU" );
  // setOutputPrefix(prefix);
  setOutputPrefix("MG level 1 (GPU): "); //fix me

  // Check if we're doing a thin update only
  if (mg_param->thin_update_only) {
    // FIXME: add support for updating kappa, mu as appropriate

    // FIXME: assumes gauge parameters haven't changed.
    // These routines will set gauge = gaugeFat for DiracImprovedStaggered
    mg->d->updateFields(gaugeSloppy, gaugeFatSloppy, gaugeLongSloppy, cloverSloppy);
    mg->d->setMass(param->mass);

    mg->dSmooth->updateFields(gaugeSloppy, gaugeFatSloppy, gaugeLongSloppy, cloverSloppy);
    mg->dSmooth->setMass(param->mass);

    if (mg->dSmoothSloppy != mg->dSmooth) {
      if (param->overlap) {
        mg->dSmoothSloppy->updateFields(gaugeExtended, gaugeFatExtended, gaugeLongExtended, cloverPrecondition);
      } else {
        mg->dSmoothSloppy->updateFields(gaugePrecondition, gaugeFatPrecondition, gaugeLongPrecondition,
                                        cloverPrecondition);
      }
      mg->dSmoothSloppy->setMass(param->mass);
    }
    // The above changes are propagated internally by use of references, pointers, etc, so
    // no further updates are needed.

  } else {

    bool outer_pc_solve = (param->solve_type == QUDA_DIRECT_PC_SOLVE) || (param->solve_type == QUDA_NORMOP_PC_SOLVE);

    // free the previous dirac operators
    if (mg->m) delete mg->m;
    if (mg->mSmooth) delete mg->mSmooth;
    if (mg->mSmoothSloppy) delete mg->mSmoothSloppy;

    if (mg->d) delete mg->d;
    if (mg->dSmooth) delete mg->dSmooth;
    if (mg->dSmoothSloppy && mg->dSmoothSloppy != mg->dSmooth) delete mg->dSmoothSloppy;

    // create new fine dirac operators

    // this is the Dirac operator we use for inter-grid residual computation
    DiracParam diracParam;
    setDiracSloppyParam(diracParam, param, outer_pc_solve);
    mg->d = Dirac::create(diracParam);
    mg->m = new DiracM(*(mg->d));

    // this is the Dirac operator we use for smoothing
    DiracParam diracSmoothParam;
    bool fine_grid_pc_solve = (mg_param->smoother_solve_type[0] == QUDA_DIRECT_PC_SOLVE)
      || (mg_param->smoother_solve_type[0] == QUDA_NORMOP_PC_SOLVE);
    setDiracSloppyParam(diracSmoothParam, param, fine_grid_pc_solve);
    mg->dSmooth = Dirac::create(diracSmoothParam);
    mg->mSmooth = new DiracM(*(mg->dSmooth));

    // this is the Dirac operator we use for sloppy smoothing (we use the preconditioner fields for this)
    DiracParam diracSmoothSloppyParam;
    setDiracPreParam(diracSmoothSloppyParam, param, fine_grid_pc_solve, true);
    mg->dSmoothSloppy = Dirac::create(diracSmoothSloppyParam);
    ;
    mg->mSmoothSloppy = new DiracM(*(mg->dSmoothSloppy));

    mg->mgParam->matResidual = mg->m;
    mg->mgParam->matSmooth = mg->mSmooth;
    mg->mgParam->matSmoothSloppy = mg->mSmoothSloppy;

    mg->mgParam->updateInvertParam(*param);
    if (mg->mgParam->mg_global.invert_param != param) mg->mgParam->mg_global.invert_param = param;

    bool refresh = true;
    mg->mg->reset(refresh);
  }

  setOutputPrefix("");

  // cache is written out even if a long benchmarking job gets interrupted
  saveTuneCache();

  profileInvert.TPSTOP(QUDA_PROFILE_PREAMBLE);
  profileInvert.TPSTOP(QUDA_PROFILE_TOTAL);

  popVerbosity();

  profilerStop(__func__);
}

void dumpMultigridQuda(void *mg_, QudaMultigridParam *mg_param)
{
  profilerStart(__func__);
  pushVerbosity(mg_param->invert_param->verbosity);
  profileInvert.TPSTART(QUDA_PROFILE_TOTAL);

  auto *mg = static_cast<multigrid_solver*>(mg_);
  checkMultigridParam(mg_param);
  checkGauge(mg_param->invert_param);

  mg->mg->dumpNullVectors();

  profileInvert.TPSTOP(QUDA_PROFILE_TOTAL);
  popVerbosity();
  profilerStop(__func__);
}

deflated_solver::deflated_solver(QudaEigParam &eig_param, TimeProfile &profile)
  : d(nullptr), m(nullptr), RV(nullptr), deflParam(nullptr), defl(nullptr),  profile(profile) {

  QudaInvertParam *param = eig_param.invert_param;

  if (param->inv_type != QUDA_EIGCG_INVERTER && param->inv_type != QUDA_INC_EIGCG_INVERTER) return;

  profile.TPSTART(QUDA_PROFILE_INIT);

  cudaGaugeField *cudaGauge = checkGauge(param);
  eig_param.secs   = 0;
  eig_param.gflops = 0;

  DiracParam diracParam;
  if(eig_param.cuda_prec_ritz == param->cuda_prec)
  {
    setDiracParam(diracParam, param, (param->solve_type == QUDA_DIRECT_PC_SOLVE) || (param->solve_type == QUDA_NORMOP_PC_SOLVE));
  } else {
    setDiracSloppyParam(diracParam, param, (param->solve_type == QUDA_DIRECT_PC_SOLVE) || (param->solve_type == QUDA_NORMOP_PC_SOLVE));
  }

  const bool pc_solve = (param->solve_type == QUDA_NORMOP_PC_SOLVE);

  d = Dirac::create(diracParam);
  m = pc_solve ? static_cast<DiracMatrix*>( new DiracMdagM(*d) ) : static_cast<DiracMatrix*>( new DiracM(*d));

  ColorSpinorParam ritzParam(nullptr, *param, cudaGauge->X(), pc_solve, eig_param.location);

  ritzParam.create        = QUDA_ZERO_FIELD_CREATE;
  ritzParam.is_composite  = true;
  ritzParam.is_component  = false;
  ritzParam.composite_dim = param->n_ev * param->deflation_grid;
  ritzParam.setPrecision(param->cuda_prec_ritz);

  if (ritzParam.location==QUDA_CUDA_FIELD_LOCATION) {
    ritzParam.setPrecision(param->cuda_prec_ritz, param->cuda_prec_ritz, true); // set native field order
    if (ritzParam.nSpin != 1) ritzParam.gammaBasis = QUDA_UKQCD_GAMMA_BASIS;

    //select memory location here, by default ritz vectors will be allocated on the device
    //but if not sufficient device memory, then the user may choose mapped type of memory
    ritzParam.mem_type = eig_param.mem_type_ritz;
  } else { //host location
    ritzParam.mem_type = QUDA_MEMORY_PINNED;
  }

  int ritzVolume = 1;
  for(int d = 0; d < ritzParam.nDim; d++) ritzVolume *= ritzParam.x[d];

  if (getVerbosity() == QUDA_DEBUG_VERBOSE) {

    size_t byte_estimate = (size_t)ritzParam.composite_dim*(size_t)ritzVolume*(ritzParam.nColor*ritzParam.nSpin*ritzParam.Precision());
    printfQuda("allocating bytes: %lu (lattice volume %d, prec %d)", byte_estimate, ritzVolume, ritzParam.Precision());
    if(ritzParam.mem_type == QUDA_MEMORY_DEVICE) printfQuda("Using device memory type.\n");
    else if (ritzParam.mem_type == QUDA_MEMORY_MAPPED)
      printfQuda("Using mapped memory type.\n");
  }

  RV = ColorSpinorField::Create(ritzParam);

  deflParam = new DeflationParam(eig_param, RV, *m);

  defl = new Deflation(*deflParam, profile);

  profile.TPSTOP(QUDA_PROFILE_INIT);
}

void* newDeflationQuda(QudaEigParam *eig_param) {
  profileInvert.TPSTART(QUDA_PROFILE_TOTAL);
#ifdef MAGMA_LIB
  openMagma();
#endif
  auto *defl = new deflated_solver(*eig_param, profileInvert);

  profileInvert.TPSTOP(QUDA_PROFILE_TOTAL);

  saveProfile(__func__);
  flushProfile();
  return static_cast<void*>(defl);
}

void destroyDeflationQuda(void *df) {
#ifdef MAGMA_LIB
  closeMagma();
#endif
  delete static_cast<deflated_solver*>(df);
}

void invertQuda(void *hp_x, void *hp_b, QudaInvertParam *param)
{
  profilerStart(__func__);

  profileInvert.TPSTART(QUDA_PROFILE_TOTAL);

  if (!initialized) errorQuda("QUDA not initialized");

  pushVerbosity(param->verbosity);
  if (getVerbosity() >= QUDA_DEBUG_VERBOSE) printQudaInvertParam(param);

  checkInvertParam(param, hp_x, hp_b);

  // check the gauge fields have been created
  cudaGaugeField *cudaGauge = checkGauge(param);

  // It was probably a bad design decision to encode whether the system is even/odd preconditioned (PC) in
  // solve_type and solution_type, rather than in separate members of QudaInvertParam.  We're stuck with it
  // for now, though, so here we factorize everything for convenience.

  bool pc_solution = (param->solution_type == QUDA_MATPC_SOLUTION) ||
    (param->solution_type == QUDA_MATPCDAG_MATPC_SOLUTION);
  bool pc_solve = (param->solve_type == QUDA_DIRECT_PC_SOLVE) ||
    (param->solve_type == QUDA_NORMOP_PC_SOLVE) || (param->solve_type == QUDA_NORMERR_PC_SOLVE);
  bool mat_solution = (param->solution_type == QUDA_MAT_SOLUTION) ||
    (param->solution_type ==  QUDA_MATPC_SOLUTION);
  bool direct_solve = (param->solve_type == QUDA_DIRECT_SOLVE) ||
    (param->solve_type == QUDA_DIRECT_PC_SOLVE);
  bool norm_error_solve = (param->solve_type == QUDA_NORMERR_SOLVE) ||
    (param->solve_type == QUDA_NORMERR_PC_SOLVE);

  param->secs = 0;
  param->gflops = 0;
  param->iter = 0;

  Dirac *d = nullptr;
  Dirac *dSloppy = nullptr;
  Dirac *dPre = nullptr;
  Dirac *dEig = nullptr;

  // Create the dirac operator and operators for sloppy, precondition,
  // and an eigensolver
  createDiracWithEig(d, dSloppy, dPre, dEig, *param, pc_solve);

  Dirac &dirac = *d;
  Dirac &diracSloppy = *dSloppy;
  Dirac &diracPre = *dPre;
  Dirac &diracEig = *dEig;

  profileInvert.TPSTART(QUDA_PROFILE_H2D);

  ColorSpinorField *b = nullptr;
  ColorSpinorField *x = nullptr;
  ColorSpinorField *in = nullptr;
  ColorSpinorField *out = nullptr;

  const int *X = cudaGauge->X();

  // wrap CPU host side pointers
  ColorSpinorParam cpuParam(hp_b, *param, X, pc_solution, param->input_location);
  ColorSpinorField *h_b = ColorSpinorField::Create(cpuParam);

  cpuParam.v = hp_x;
  cpuParam.location = param->output_location;
  ColorSpinorField *h_x = ColorSpinorField::Create(cpuParam);

  // download source
  ColorSpinorParam cudaParam(cpuParam, *param);
  cudaParam.create = QUDA_COPY_FIELD_CREATE;
  b = new cudaColorSpinorField(*h_b, cudaParam);

  // now check if we need to invalidate the solutionResident vectors
  bool invalidate = false;
  if (param->use_resident_solution == 1) {
    for (auto v : solutionResident)
      if (b->Precision() != v->Precision() || b->SiteSubset() != v->SiteSubset()) { invalidate = true; break; }

    if (invalidate) {
      for (auto v : solutionResident) if (v) delete v;
      solutionResident.clear();
    }

    if (!solutionResident.size()) {
      cudaParam.create = QUDA_NULL_FIELD_CREATE;
      solutionResident.push_back(new cudaColorSpinorField(cudaParam)); // solution
    }
    x = solutionResident[0];
  } else {
    cudaParam.create = QUDA_NULL_FIELD_CREATE;
    x = new cudaColorSpinorField(cudaParam);
  }

  if (param->use_init_guess == QUDA_USE_INIT_GUESS_YES) { // download initial guess
    // initial guess only supported for single-pass solvers
    if ((param->solution_type == QUDA_MATDAG_MAT_SOLUTION || param->solution_type == QUDA_MATPCDAG_MATPC_SOLUTION) &&
        (param->solve_type == QUDA_DIRECT_SOLVE || param->solve_type == QUDA_DIRECT_PC_SOLVE)) {
      errorQuda("Initial guess not supported for two-pass solver");
    }

    *x = *h_x; // solution
  } else { // zero initial guess
    blas::zero(*x);
  }

  // if we're doing a managed memory MG solve and prefetching is
  // enabled, prefetch all the Dirac matrices. There's probably
  // a better place to put this...
  if (param->inv_type_precondition == QUDA_MG_INVERTER) {
    dirac.prefetch(QUDA_CUDA_FIELD_LOCATION);
    diracSloppy.prefetch(QUDA_CUDA_FIELD_LOCATION);
    diracPre.prefetch(QUDA_CUDA_FIELD_LOCATION);
  }

  profileInvert.TPSTOP(QUDA_PROFILE_H2D);
  profileInvert.TPSTART(QUDA_PROFILE_PREAMBLE);

  double nb = blas::norm2(*b);
  if (nb==0.0) errorQuda("Source has zero norm");

  if (getVerbosity() >= QUDA_VERBOSE) {
    double nh_b = blas::norm2(*h_b);
    printfQuda("Source: CPU = %g, CUDA copy = %g\n", nh_b, nb);
    if (param->use_init_guess == QUDA_USE_INIT_GUESS_YES) {
      double nh_x = blas::norm2(*h_x);
      double nx = blas::norm2(*x);
      printfQuda("Solution: CPU = %g, CUDA copy = %g\n", nh_x, nx);
    }
  }

  // rescale the source and solution vectors to help prevent the onset of underflow
  if (param->solver_normalization == QUDA_SOURCE_NORMALIZATION) {
    blas::ax(1.0/sqrt(nb), *b);
    blas::ax(1.0/sqrt(nb), *x);
  }

  massRescale(*static_cast<cudaColorSpinorField *>(b), *param, false);

  dirac.prepare(in, out, *x, *b, param->solution_type);

  if (getVerbosity() >= QUDA_VERBOSE) {
    double nin = blas::norm2(*in);
    double nout = blas::norm2(*out);
    printfQuda("Prepared source = %g\n", nin);
    printfQuda("Prepared solution = %g\n", nout);
  }

  if (getVerbosity() >= QUDA_VERBOSE) {
    double nin = blas::norm2(*in);
    printfQuda("Prepared source post mass rescale = %g\n", nin);
  }

  // solution_type specifies *what* system is to be solved.
  // solve_type specifies *how* the system is to be solved.
  //
  // We have the following four cases (plus preconditioned variants):
  //
  // solution_type    solve_type    Effect
  // -------------    ----------    ------
  // MAT              DIRECT        Solve Ax=b
  // MATDAG_MAT       DIRECT        Solve A^dag y = b, followed by Ax=y
  // MAT              NORMOP        Solve (A^dag A) x = (A^dag b)
  // MATDAG_MAT       NORMOP        Solve (A^dag A) x = b
  // MAT              NORMERR       Solve (A A^dag) y = b, then x = A^dag y
  //
  // We generally require that the solution_type and solve_type
  // preconditioning match.  As an exception, the unpreconditioned MAT
  // solution_type may be used with any solve_type, including
  // DIRECT_PC and NORMOP_PC.  In these cases, preparation of the
  // preconditioned source and reconstruction of the full solution are
  // taken care of by Dirac::prepare() and Dirac::reconstruct(),
  // respectively.

  if (pc_solution && !pc_solve) {
    errorQuda("Preconditioned (PC) solution_type requires a PC solve_type");
  }

  if (!mat_solution && !pc_solution && pc_solve) {
    errorQuda("Unpreconditioned MATDAG_MAT solution_type requires an unpreconditioned solve_type");
  }

  if (!mat_solution && norm_error_solve) {
    errorQuda("Normal-error solve requires Mat solution");
  }

  if (param->inv_type_precondition == QUDA_MG_INVERTER && (!direct_solve || !mat_solution)) {
    errorQuda("Multigrid preconditioning only supported for direct solves");
  }

  if (param->chrono_use_resident && ( norm_error_solve) ){
    errorQuda("Chronological forcasting only presently supported for M^dagger M solver");
  }

  profileInvert.TPSTOP(QUDA_PROFILE_PREAMBLE);

  if (mat_solution && !direct_solve && !norm_error_solve) { // prepare source: b' = A^dag b
    cudaColorSpinorField tmp(*in);
    dirac.Mdag(*in, tmp);
  } else if (!mat_solution && direct_solve) { // perform the first of two solves: A^dag y = b
    DiracMdag m(dirac), mSloppy(diracSloppy), mPre(diracPre), mEig(diracEig);
    SolverParam solverParam(*param);
    Solver *solve = Solver::create(solverParam, m, mSloppy, mPre, mEig, profileInvert);
    (*solve)(*out, *in);
    blas::copy(*in, *out);
    delete solve;
    solverParam.updateInvertParam(*param);
  }

  if (direct_solve) {
    DiracM m(dirac), mSloppy(diracSloppy), mPre(diracPre), mEig(diracEig);
    SolverParam solverParam(*param);
    // chronological forecasting
    if (param->chrono_use_resident && chronoResident[param->chrono_index].size() > 0) {
      profileInvert.TPSTART(QUDA_PROFILE_CHRONO);

      auto &basis = chronoResident[param->chrono_index];

      ColorSpinorParam cs_param(*basis[0]);
      ColorSpinorField *tmp = ColorSpinorField::Create(cs_param);
      ColorSpinorField *tmp2 = (param->chrono_precision == out->Precision()) ? out : ColorSpinorField::Create(cs_param);
      std::vector<ColorSpinorField*> Ap;
      for (unsigned int k=0; k < basis.size(); k++) {
        Ap.emplace_back((ColorSpinorField::Create(cs_param)));
      }

      if (param->chrono_precision == param->cuda_prec) {
        for (unsigned int j=0; j<basis.size(); j++) m(*Ap[j], *basis[j], *tmp, *tmp2);
      } else if (param->chrono_precision == param->cuda_prec_sloppy) {
        for (unsigned int j=0; j<basis.size(); j++) mSloppy(*Ap[j], *basis[j], *tmp, *tmp2);
      } else {
        errorQuda("Unexpected precision %d for chrono vectors (doesn't match outer %d or sloppy precision %d)",
                  param->chrono_precision, param->cuda_prec, param->cuda_prec_sloppy);
      }

      bool orthogonal = true;
      bool apply_mat = false;
      bool hermitian = false;
      MinResExt mre(m, orthogonal, apply_mat, hermitian, profileInvert);

      blas::copy(*tmp, *in);
      mre(*out, *tmp, basis, Ap);

      for (auto ap: Ap) {
        if (ap) delete (ap);
      }
      delete tmp;
      if (tmp2 != out) delete tmp2;

      profileInvert.TPSTOP(QUDA_PROFILE_CHRONO);
    }

    Solver *solve = Solver::create(solverParam, m, mSloppy, mPre, mEig, profileInvert);
    (*solve)(*out, *in);
    delete solve;
    solverParam.updateInvertParam(*param);
  } else if (!norm_error_solve) {
    DiracMdagM m(dirac), mSloppy(diracSloppy), mPre(diracPre), mEig(diracEig);
    SolverParam solverParam(*param);

    // chronological forecasting
    if (param->chrono_use_resident && chronoResident[param->chrono_index].size() > 0) {
      profileInvert.TPSTART(QUDA_PROFILE_CHRONO);

      auto &basis = chronoResident[param->chrono_index];

      ColorSpinorParam cs_param(*basis[0]);
      std::vector<ColorSpinorField*> Ap;
      ColorSpinorField *tmp = ColorSpinorField::Create(cs_param);
      ColorSpinorField *tmp2 = (param->chrono_precision == out->Precision()) ? out : ColorSpinorField::Create(cs_param);
      for (unsigned int k=0; k < basis.size(); k++) {
        Ap.emplace_back((ColorSpinorField::Create(cs_param)));
      }

      if (param->chrono_precision == param->cuda_prec) {
        for (unsigned int j=0; j<basis.size(); j++) m(*Ap[j], *basis[j], *tmp, *tmp2);
      } else if (param->chrono_precision == param->cuda_prec_sloppy) {
        for (unsigned int j=0; j<basis.size(); j++) mSloppy(*Ap[j], *basis[j], *tmp, *tmp2);
      } else {
        errorQuda("Unexpected precision %d for chrono vectors (doesn't match outer %d or sloppy precision %d)",
                  param->chrono_precision, param->cuda_prec, param->cuda_prec_sloppy);
      }

      bool orthogonal = true;
      bool apply_mat = false;
      bool hermitian = true;
      MinResExt mre(m, orthogonal, apply_mat, hermitian, profileInvert);

      blas::copy(*tmp, *in);
      mre(*out, *tmp, basis, Ap);

      for (auto ap: Ap) {
        if (ap) delete(ap);
      }
      delete tmp;
      if (tmp2 != out) delete tmp2;

      profileInvert.TPSTOP(QUDA_PROFILE_CHRONO);
    }

    // if using a Schwarz preconditioner with a normal operator then we must use the DiracMdagMLocal operator
    if (param->inv_type_precondition != QUDA_INVALID_INVERTER && param->schwarz_type != QUDA_INVALID_SCHWARZ) {
      DiracMdagMLocal mPreLocal(diracPre);
      Solver *solve = Solver::create(solverParam, m, mSloppy, mPreLocal, mEig, profileInvert);
      (*solve)(*out, *in);
      delete solve;
      solverParam.updateInvertParam(*param);
    } else {
      Solver *solve = Solver::create(solverParam, m, mSloppy, mPre, mEig, profileInvert);
      (*solve)(*out, *in);
      delete solve;
      solverParam.updateInvertParam(*param);
    }
  } else { // norm_error_solve
    DiracMMdag m(dirac), mSloppy(diracSloppy), mPre(diracPre), mEig(diracEig);
    cudaColorSpinorField tmp(*out);
    SolverParam solverParam(*param);
    Solver *solve = Solver::create(solverParam, m, mSloppy, mPre, mEig, profileInvert);
    (*solve)(tmp, *in); // y = (M M^\dag) b
    dirac.Mdag(*out, tmp);  // x = M^dag y
    delete solve;
    solverParam.updateInvertParam(*param);
  }

  if (getVerbosity() >= QUDA_VERBOSE){
    double nx = blas::norm2(*x);
    printfQuda("Solution = %g\n",nx);
  }

  profileInvert.TPSTART(QUDA_PROFILE_EPILOGUE);
  if (param->chrono_make_resident) {
    if(param->chrono_max_dim < 1){
      errorQuda("Cannot chrono_make_resident with chrono_max_dim %i",param->chrono_max_dim);
    }

    const int i = param->chrono_index;
    if (i >= QUDA_MAX_CHRONO)
      errorQuda("Requested chrono index %d is outside of max %d\n", i, QUDA_MAX_CHRONO);

    auto &basis = chronoResident[i];

    if(param->chrono_max_dim < (int)basis.size()){
      errorQuda("Requested chrono_max_dim %i is smaller than already existing chroology %i",param->chrono_max_dim,(int)basis.size());
    }

    if(not param->chrono_replace_last){
      // if we have not filled the space yet just augment
      if ((int)basis.size() < param->chrono_max_dim) {
        ColorSpinorParam cs_param(*out);
        cs_param.setPrecision(param->chrono_precision);
        basis.emplace_back(ColorSpinorField::Create(cs_param));
      }

      // shuffle every entry down one and bring the last to the front
      ColorSpinorField *tmp = basis[basis.size()-1];
      for (unsigned int j=basis.size()-1; j>0; j--) basis[j] = basis[j-1];
        basis[0] = tmp;
    }
    *(basis[0]) = *out; // set first entry to new solution
  }
  dirac.reconstruct(*x, *b, param->solution_type);

  if (param->solver_normalization == QUDA_SOURCE_NORMALIZATION) {
    // rescale the solution
    blas::ax(sqrt(nb), *x);
  }
  profileInvert.TPSTOP(QUDA_PROFILE_EPILOGUE);

  if (!param->make_resident_solution) {
    profileInvert.TPSTART(QUDA_PROFILE_D2H);
    *h_x = *x;
    profileInvert.TPSTOP(QUDA_PROFILE_D2H);
  }

  profileInvert.TPSTART(QUDA_PROFILE_EPILOGUE);

  if (param->compute_action) {
    Complex action = blas::cDotProduct(*b, *x);
    param->action[0] = action.real();
    param->action[1] = action.imag();
  }

  if (getVerbosity() >= QUDA_VERBOSE){
    double nx = blas::norm2(*x);
    double nh_x = blas::norm2(*h_x);
    printfQuda("Reconstructed: CUDA solution = %g, CPU copy = %g\n", nx, nh_x);
  }
  profileInvert.TPSTOP(QUDA_PROFILE_EPILOGUE);

  profileInvert.TPSTART(QUDA_PROFILE_FREE);

  delete h_b;
  delete h_x;
  delete b;

  if (param->use_resident_solution && !param->make_resident_solution) {
    for (auto v: solutionResident) if (v) delete v;
    solutionResident.clear();
  } else if (!param->make_resident_solution) {
    delete x;
  }

  delete d;
  delete dSloppy;
  delete dPre;
  delete dEig;

  profileInvert.TPSTOP(QUDA_PROFILE_FREE);

  popVerbosity();

  // cache is written out even if a long benchmarking job gets interrupted
  saveTuneCache();

  profileInvert.TPSTOP(QUDA_PROFILE_TOTAL);

  profilerStop(__func__);
}

void loadFatLongGaugeQuda(QudaInvertParam *inv_param, QudaGaugeParam *gauge_param, void *milc_fatlinks,
                          void *milc_longlinks)
{
  auto link_recon = gauge_param->reconstruct;
  auto link_recon_sloppy = gauge_param->reconstruct_sloppy;
  auto link_recon_precondition = gauge_param->reconstruct_precondition;

  // Specific gauge parameters for MILC
  int pad_size = 0;
#ifdef MULTI_GPU
  int x_face_size = gauge_param->X[1] * gauge_param->X[2] * gauge_param->X[3] / 2;
  int y_face_size = gauge_param->X[0] * gauge_param->X[2] * gauge_param->X[3] / 2;
  int z_face_size = gauge_param->X[0] * gauge_param->X[1] * gauge_param->X[3] / 2;
  int t_face_size = gauge_param->X[0] * gauge_param->X[1] * gauge_param->X[2] / 2;
  pad_size = MAX(x_face_size, y_face_size);
  pad_size = MAX(pad_size, z_face_size);
  pad_size = MAX(pad_size, t_face_size);
#endif

  int fat_pad = pad_size;
  int link_pad = 3 * pad_size;

  gauge_param->type = (inv_param->dslash_type == QUDA_STAGGERED_DSLASH || inv_param->dslash_type == QUDA_LAPLACE_DSLASH) ?
    QUDA_SU3_LINKS :
    QUDA_ASQTAD_FAT_LINKS;

  gauge_param->ga_pad = fat_pad;
  if (inv_param->dslash_type == QUDA_STAGGERED_DSLASH || inv_param->dslash_type == QUDA_LAPLACE_DSLASH) {
    gauge_param->reconstruct = link_recon;
    gauge_param->reconstruct_sloppy = link_recon_sloppy;
    gauge_param->reconstruct_refinement_sloppy = link_recon_sloppy;
  } else {
    gauge_param->reconstruct = QUDA_RECONSTRUCT_NO;
    gauge_param->reconstruct_sloppy = QUDA_RECONSTRUCT_NO;
    gauge_param->reconstruct_refinement_sloppy = QUDA_RECONSTRUCT_NO;
  }
  gauge_param->reconstruct_precondition = QUDA_RECONSTRUCT_NO;

  loadGaugeQuda(milc_fatlinks, gauge_param);

  if (inv_param->dslash_type == QUDA_ASQTAD_DSLASH) {
    gauge_param->type = QUDA_ASQTAD_LONG_LINKS;
    gauge_param->ga_pad = link_pad;
    gauge_param->staggered_phase_type = QUDA_STAGGERED_PHASE_NO;
    gauge_param->reconstruct = link_recon;
    gauge_param->reconstruct_sloppy = link_recon_sloppy;
    gauge_param->reconstruct_refinement_sloppy = link_recon_sloppy;
    gauge_param->reconstruct_precondition = link_recon_precondition;
    loadGaugeQuda(milc_longlinks, gauge_param);
  }
}

template <class Interface, class... Args>
void callMultiSrcQuda(void **_hp_x, void **_hp_b, QudaInvertParam *param, // color spinor field pointers, and inv_param
                      void *h_gauge, void *milc_fatlinks, void *milc_longlinks,
                      QudaGaugeParam *gauge_param,     // gauge field pointers
                      void *h_clover, void *h_clovinv, // clover field pointers
                      Interface op, Args... args)
{
  /**
    Here we first re-distribute gauge, color spinor, and clover field to sub-partitions, then call either invertQuda or dslashQuda.
    - For clover and gauge field, we re-distribute the host clover side fields, restore them after.
    - For color spinor field, we re-distribute the host side source fields, and re-collect the host side solution fields.
  */

  profilerStart(__func__);

  CommKey split_key = {param->split_grid[0], param->split_grid[1], param->split_grid[2], param->split_grid[3]};
  int num_sub_partition = quda::product(split_key);

  if (!split_key.is_valid()) {
    errorQuda("split_key = [%d,%d,%d,%d] is not valid.\n", split_key[0], split_key[1], split_key[2], split_key[3]);
  }

  if (num_sub_partition == 1) { // In this case we don't split the grid.

    for (int n = 0; n < param->num_src; n++) { op(_hp_x[n], _hp_b[n], param, args...); }

  } else {

    profileInvertMultiSrc.TPSTART(QUDA_PROFILE_TOTAL);
    profileInvertMultiSrc.TPSTART(QUDA_PROFILE_INIT);

    if (gauge_param == nullptr) { errorQuda("gauge_param == nullptr.\n"); }

    // Doing the sub-partition arithmatics
    if (param->num_src_per_sub_partition * num_sub_partition != param->num_src) {
      errorQuda("We need to have split_grid[0](=%d) * split_grid[1](=%d) * split_grid[2](=%d) * split_grid[3](=%d) * "
                "num_src_per_sub_partition(=%d) == num_src(=%d).",
                split_key[0], split_key[1], split_key[2], split_key[3], param->num_src_per_sub_partition, param->num_src);
    }

    // Determine if the color spinor field is using a 5d e/o preconditioning
    QudaPCType pc_type = QUDA_4D_PC;
    if (param->dslash_type == QUDA_DOMAIN_WALL_DSLASH) { pc_type = QUDA_5D_PC; }

    // Doesn't work for MG yet.
    if (param->inv_type_precondition == QUDA_MG_INVERTER) { errorQuda("Split Grid does NOT work with MG yet."); }

    checkInvertParam(param, _hp_x[0], _hp_b[0]);

    bool is_staggered;
    if (h_gauge) {
      is_staggered = false;
    } else if (milc_fatlinks) {
      is_staggered = true;
    } else {
      errorQuda("Both h_gauge and milc_fatlinks are null.");
      is_staggered = true; // to suppress compiler warning/error.
    }

    // Gauge fields/params
    GaugeFieldParam *gf_param = nullptr;
    GaugeField *in = nullptr;
    // Staggered gauge fields/params
    GaugeFieldParam *milc_fatlink_param = nullptr;
    GaugeFieldParam *milc_longlink_param = nullptr;
    GaugeField *milc_fatlink_field = nullptr;
    GaugeField *milc_longlink_field = nullptr;

    // set up the gauge field params.
    if (!is_staggered) { // not staggered
      gf_param = new GaugeFieldParam(*gauge_param, h_gauge);
      if (gf_param->order <= 4) { gf_param->ghostExchange = QUDA_GHOST_EXCHANGE_NO; }
      in = GaugeField::Create(*gf_param);
    } else { // staggered
      milc_fatlink_param = new GaugeFieldParam(*gauge_param, milc_fatlinks);
      if (milc_fatlink_param->order <= 4) { milc_fatlink_param->ghostExchange = QUDA_GHOST_EXCHANGE_NO; }
      milc_fatlink_field = GaugeField::Create(*milc_fatlink_param);
      milc_longlink_param = new GaugeFieldParam(*gauge_param, milc_longlinks);
      if (milc_longlink_param->order <= 4) { milc_longlink_param->ghostExchange = QUDA_GHOST_EXCHANGE_NO; }
      milc_longlink_field = GaugeField::Create(*milc_longlink_param);
    }

    // Create the temp host side helper fields, which are just wrappers of the input pointers.
    bool pc_solution
      = (param->solution_type == QUDA_MATPC_SOLUTION) || (param->solution_type == QUDA_MATPCDAG_MATPC_SOLUTION);

    const int *X = gauge_param->X;
    ColorSpinorParam cpuParam(_hp_b[0], *param, X, pc_solution, param->input_location);
    std::vector<ColorSpinorField *> _h_b(param->num_src);
    for (int i = 0; i < param->num_src; i++) {
      cpuParam.v = _hp_b[i];
      _h_b[i] = ColorSpinorField::Create(cpuParam);
    }

    cpuParam.location = param->output_location;
    std::vector<ColorSpinorField *> _h_x(param->num_src);
    for (int i = 0; i < param->num_src; i++) {
      cpuParam.v = _hp_x[i];
      _h_x[i] = ColorSpinorField::Create(cpuParam);
    }

    // Make the gauge param dimensions larger
    if (getVerbosity() >= QUDA_DEBUG_VERBOSE) {
      printfQuda("Spliting the grid into sub-partitions: (%2d,%2d,%2d,%2d) / (%2d,%2d,%2d,%2d).\n", comm_dim(0),
                 comm_dim(1), comm_dim(2), comm_dim(3), split_key[0], split_key[1], split_key[2], split_key[3]);
    }
    for (int d = 0; d < CommKey::n_dim; d++) {
      if (comm_dim(d) % split_key[d] != 0) {
        errorQuda("Split not possible: %2d %% %2d != 0.", comm_dim(d), split_key[d]);
      }
      if (!is_staggered) {
        gf_param->x[d] *= split_key[d];
        gf_param->pad *= split_key[d];
      } else {
        milc_fatlink_param->x[d] *= split_key[d];
        milc_fatlink_param->pad *= split_key[d];
        milc_longlink_param->x[d] *= split_key[d];
        milc_longlink_param->pad *= split_key[d];
      }
      gauge_param->X[d] *= split_key[d];
      gauge_param->ga_pad *= split_key[d];
    }

    // Deal with clover field. For Multi source computatons, clover field construction is done
    // exclusively on the GPU.
    if (param->clover_coeff == 0.0 && param->clover_csw == 0.0)
      errorQuda("called with neither clover term nor inverse and clover coefficient nor Csw not set");
    if (gaugePrecise->Anisotropy() != 1.0) errorQuda("cannot compute anisotropic clover field");

    quda::CloverField *input_clover = nullptr;
    quda::CloverField *collected_clover = nullptr;
    if (param->dslash_type == QUDA_CLOVER_WILSON_DSLASH || param->dslash_type == QUDA_TWISTED_CLOVER_DSLASH
        || param->dslash_type == QUDA_CLOVER_HASENBUSCH_TWIST_DSLASH) {
      if (h_clover || h_clovinv) {
<<<<<<< HEAD
        CloverFieldParam clover_param;
        clover_param.nDim = 4;
        // If clover_coeff is not set manually, then it is the product Csw * kappa.
        // If the user has set the clover_coeff manually, that value takes precedent.
        clover_param.csw = param->clover_csw;
        clover_param.coeff = param->clover_coeff == 0.0 ? param->kappa * param->clover_csw : param->clover_coeff;
        // We must also adjust param->clover_coeff here. If a user has set kappa and
        // Csw, we must populate param->clover_coeff for them as the computeClover
        // routines uses that value
        param->clover_coeff = (param->clover_coeff == 0.0 ? param->kappa * param->clover_csw : param->clover_coeff);
        clover_param.twist_flavor = param->twist_flavor;
        clover_param.mu2
          = clover_param.twist_flavor != QUDA_TWIST_NO ? 4.0 * param->kappa * param->kappa * param->mu * param->mu : 0.0;
        clover_param.epsilon2 = clover_param.twist_flavor == QUDA_TWIST_NONDEG_DOUBLET ?
          4.0 * param->kappa * param->kappa * param->epsilon * param->epsilon :
          0.0;
        clover_param.siteSubset = QUDA_FULL_SITE_SUBSET;
        for (int d = 0; d < 4; d++) { clover_param.x[d] = field_dim[d]; }
        clover_param.pad = param->cl_pad;
=======
        CloverFieldParam clover_param(*param, X);
>>>>>>> 1704c009
        clover_param.create = QUDA_REFERENCE_FIELD_CREATE;
        clover_param.setPrecision(param->clover_cpu_prec);
        clover_param.inverse = h_clovinv ? true : false;
        clover_param.clover = h_clover;
        clover_param.cloverInv = h_clovinv;
        clover_param.order = param->clover_order;
        clover_param.location = param->clover_location;
        clover_param.reconstruct = false;

        // Adjust inv_param->clover_coeff: if a user has set kappa and Csw,
        // populate inv_param->clover_coeff for them as the computeClover
        // routines uses that value
        param->clover_coeff = (param->clover_coeff == 0.0 ? param->kappa * param->clover_csw : param->clover_coeff);

        input_clover = new CloverField(clover_param);

        for (int d = 0; d < CommKey::n_dim; d++) { clover_param.x[d] *= split_key[d]; }
        clover_param.create = QUDA_NULL_FIELD_CREATE;
        collected_clover = new CloverField(clover_param);

        std::vector<quda::CloverField *> v_c(1);
        v_c[0] = input_clover;
        quda::split_field(*collected_clover, v_c, split_key); // Clover uses 4d even-odd preconditioning.
      }
    }

    quda::GaugeField *collected_gauge = nullptr;
    quda::GaugeField *collected_milc_fatlink_field = nullptr;
    quda::GaugeField *collected_milc_longlink_field = nullptr;

    if (!is_staggered) {
      gf_param->create = QUDA_NULL_FIELD_CREATE;
      collected_gauge = new quda::cpuGaugeField(*gf_param);
      std::vector<quda::GaugeField *> v_g(1);
      v_g[0] = in;
      quda::split_field(*collected_gauge, v_g, split_key);
    } else {
      milc_fatlink_param->create = QUDA_NULL_FIELD_CREATE;
      milc_longlink_param->create = QUDA_NULL_FIELD_CREATE;
      collected_milc_fatlink_field = new quda::cpuGaugeField(*milc_fatlink_param);
      collected_milc_longlink_field = new quda::cpuGaugeField(*milc_longlink_param);
      std::vector<quda::GaugeField *> v_g(1);
      v_g[0] = milc_fatlink_field;
      quda::split_field(*collected_milc_fatlink_field, v_g, split_key);
      v_g[0] = milc_longlink_field;
      quda::split_field(*collected_milc_longlink_field, v_g, split_key);
    }

    profileInvertMultiSrc.TPSTOP(QUDA_PROFILE_INIT);
    profileInvertMultiSrc.TPSTART(QUDA_PROFILE_PREAMBLE);

    comm_barrier();

    // Split input fermion field
    quda::ColorSpinorParam cpu_cs_param_split(*_h_x[0]);
    for (int d = 0; d < CommKey::n_dim; d++) { cpu_cs_param_split.x[d] *= split_key[d]; }
    std::vector<quda::ColorSpinorField *> _collect_b(param->num_src_per_sub_partition, nullptr);
    std::vector<quda::ColorSpinorField *> _collect_x(param->num_src_per_sub_partition, nullptr);
    for (int n = 0; n < param->num_src_per_sub_partition; n++) {
      _collect_b[n] = new quda::cpuColorSpinorField(cpu_cs_param_split);
      _collect_x[n] = new quda::cpuColorSpinorField(cpu_cs_param_split);
      auto first = _h_b.begin() + n * num_sub_partition;
      auto last = _h_b.begin() + (n + 1) * num_sub_partition;
      std::vector<ColorSpinorField *> _v_b(first, last);
      split_field(*_collect_b[n], _v_b, split_key, pc_type);
    }
    comm_barrier();

    push_communicator(split_key);
    updateR();
    comm_barrier();

    profileInvertMultiSrc.TPSTOP(QUDA_PROFILE_PREAMBLE);
    profileInvertMultiSrc.TPSTOP(QUDA_PROFILE_TOTAL);

    // Load gauge field after pushing the split communicator so the comm buffers, etc are setup according to
    // the split topology.
    if (getVerbosity() >= QUDA_DEBUG_VERBOSE) { printfQuda("Split grid loading gauge field...\n"); }
    if (!is_staggered) {
      loadGaugeQuda(collected_gauge->Gauge_p(), gauge_param);
    } else {
      // freeGaugeQuda();
      loadFatLongGaugeQuda(param, gauge_param, collected_milc_fatlink_field->Gauge_p(),
                           collected_milc_longlink_field->Gauge_p());
    }
    if (getVerbosity() >= QUDA_DEBUG_VERBOSE) { printfQuda("Split grid loaded gauge field...\n"); }

    if (param->dslash_type == QUDA_CLOVER_WILSON_DSLASH || param->dslash_type == QUDA_TWISTED_CLOVER_DSLASH
        || param->dslash_type == QUDA_CLOVER_HASENBUSCH_TWIST_DSLASH) {
      if (getVerbosity() >= QUDA_DEBUG_VERBOSE) { printfQuda("Split grid loading clover field...\n"); }
      if (collected_clover) {
        loadCloverQuda(collected_clover->V(false), collected_clover->V(true), param);
      } else {
        loadCloverQuda(nullptr, nullptr, param);
      }
      if (getVerbosity() >= QUDA_DEBUG_VERBOSE) { printfQuda("Split grid loaded clover field...\n"); }
    }

    for (int n = 0; n < param->num_src_per_sub_partition; n++) {
      op(_collect_x[n]->V(), _collect_b[n]->V(), param, args...);
    }

    profileInvertMultiSrc.TPSTART(QUDA_PROFILE_TOTAL);
    profileInvertMultiSrc.TPSTART(QUDA_PROFILE_EPILOGUE);
    push_communicator(default_comm_key);
    updateR();
    comm_barrier();

    for (int d = 0; d < CommKey::n_dim; d++) {
      gauge_param->X[d] /= split_key[d];
      gauge_param->ga_pad /= split_key[d];
    }

    for (int n = 0; n < param->num_src_per_sub_partition; n++) {
      auto first = _h_x.begin() + n * num_sub_partition;
      auto last = _h_x.begin() + (n + 1) * num_sub_partition;
      std::vector<ColorSpinorField *> _v_x(first, last);
      join_field(_v_x, *_collect_x[n], split_key, pc_type);
    }

    for (auto p : _collect_b) { delete p; }
    for (auto p : _collect_x) { delete p; }

    for (auto p : _h_x) { delete p; }
    for (auto p : _h_b) { delete p; }

    if (!is_staggered) {
      delete in;
      delete collected_gauge;
    } else {
      delete milc_fatlink_field;
      delete milc_longlink_field;
      delete collected_milc_fatlink_field;
      delete collected_milc_longlink_field;
    }

    if (input_clover) { delete input_clover; }
    if (collected_clover) { delete collected_clover; }

    profileInvertMultiSrc.TPSTOP(QUDA_PROFILE_EPILOGUE);
    profileInvertMultiSrc.TPSTOP(QUDA_PROFILE_TOTAL);

    // Restore the gauge field
    if (!is_staggered) {
      loadGaugeQuda(h_gauge, gauge_param);
    } else {
      freeGaugeQuda();
      loadFatLongGaugeQuda(param, gauge_param, milc_fatlinks, milc_longlinks);
    }

    if (param->dslash_type == QUDA_CLOVER_WILSON_DSLASH || param->dslash_type == QUDA_TWISTED_CLOVER_DSLASH) {
      loadCloverQuda(h_clover, h_clovinv, param);
    }
  }

  profilerStop(__func__);
}

void invertMultiSrcQuda(void **_hp_x, void **_hp_b, QudaInvertParam *param, void *h_gauge, QudaGaugeParam *gauge_param)
{
  auto op = [](void *_x, void *_b, QudaInvertParam *param) { invertQuda(_x, _b, param); };
  callMultiSrcQuda(_hp_x, _hp_b, param, h_gauge, nullptr, nullptr, gauge_param, nullptr, nullptr, op);
}

void invertMultiSrcStaggeredQuda(void **_hp_x, void **_hp_b, QudaInvertParam *param, void *milc_fatlinks,
                                 void *milc_longlinks, QudaGaugeParam *gauge_param)
{
  auto op = [](void *_x, void *_b, QudaInvertParam *param) { invertQuda(_x, _b, param); };
  callMultiSrcQuda(_hp_x, _hp_b, param, nullptr, milc_fatlinks, milc_longlinks, gauge_param, nullptr, nullptr, op);
}

void invertMultiSrcCloverQuda(void **_hp_x, void **_hp_b, QudaInvertParam *param, void *h_gauge,
                              QudaGaugeParam *gauge_param, void *h_clover, void *h_clovinv)
{
  auto op = [](void *_x, void *_b, QudaInvertParam *param) { invertQuda(_x, _b, param); };
  callMultiSrcQuda(_hp_x, _hp_b, param, h_gauge, nullptr, nullptr, gauge_param, h_clover, h_clovinv, op);
}

void dslashMultiSrcQuda(void **_hp_x, void **_hp_b, QudaInvertParam *param, QudaParity parity, void *h_gauge,
                        QudaGaugeParam *gauge_param)
{
  auto op = [](void *_x, void *_b, QudaInvertParam *param, QudaParity parity) { dslashQuda(_x, _b, param, parity); };
  callMultiSrcQuda(_hp_x, _hp_b, param, h_gauge, nullptr, nullptr, gauge_param, nullptr, nullptr, op, parity);
}

void dslashMultiSrcStaggeredQuda(void **_hp_x, void **_hp_b, QudaInvertParam *param, QudaParity parity,
                                 void *milc_fatlinks, void *milc_longlinks, QudaGaugeParam *gauge_param)
{
  auto op = [](void *_x, void *_b, QudaInvertParam *param, QudaParity parity) { dslashQuda(_x, _b, param, parity); };
  callMultiSrcQuda(_hp_x, _hp_b, param, nullptr, milc_fatlinks, milc_longlinks, gauge_param, nullptr, nullptr, op,
                   parity);
}

void dslashMultiSrcCloverQuda(void **_hp_x, void **_hp_b, QudaInvertParam *param, QudaParity parity, void *h_gauge,
                              QudaGaugeParam *gauge_param, void *h_clover, void *h_clovinv)
{
  auto op = [](void *_x, void *_b, QudaInvertParam *param, QudaParity parity) { dslashQuda(_x, _b, param, parity); };
  callMultiSrcQuda(_hp_x, _hp_b, param, h_gauge, nullptr, nullptr, gauge_param, h_clover, h_clovinv, op, parity);
}

/*!
 * Generic version of the multi-shift solver. Should work for
 * most fermions. Note that offset[0] is not folded into the mass parameter.
 *
 * For Wilson-type fermions, the solution_type must be MATDAG_MAT or MATPCDAG_MATPC,
 * and solve_type must be NORMOP or NORMOP_PC. The solution and solve
 * preconditioning have to match.
 *
 * For Staggered-type fermions, the solution_type must be MATPC, and the
 * solve type must be DIRECT_PC. This difference in convention is because
 * preconditioned staggered operator is normal, unlike with Wilson-type fermions.
 */
void invertMultiShiftQuda(void **_hp_x, void *_hp_b, QudaInvertParam *param)
{
  profilerStart(__func__);

  profileMulti.TPSTART(QUDA_PROFILE_TOTAL);
  profileMulti.TPSTART(QUDA_PROFILE_INIT);

  if (!initialized) errorQuda("QUDA not initialized");

  checkInvertParam(param, _hp_x[0], _hp_b);

  // check the gauge fields have been created
  checkGauge(param);

  if (param->num_offset > QUDA_MAX_MULTI_SHIFT)
    errorQuda("Number of shifts %d requested greater than QUDA_MAX_MULTI_SHIFT %d", param->num_offset,
              QUDA_MAX_MULTI_SHIFT);

  pushVerbosity(param->verbosity);

  bool pc_solution = (param->solution_type == QUDA_MATPC_SOLUTION) || (param->solution_type == QUDA_MATPCDAG_MATPC_SOLUTION);
  bool pc_solve = (param->solve_type == QUDA_DIRECT_PC_SOLVE) || (param->solve_type == QUDA_NORMOP_PC_SOLVE);
  bool mat_solution = (param->solution_type == QUDA_MAT_SOLUTION) || (param->solution_type ==  QUDA_MATPC_SOLUTION);
  bool direct_solve = (param->solve_type == QUDA_DIRECT_SOLVE) || (param->solve_type == QUDA_DIRECT_PC_SOLVE);

  if (param->dslash_type == QUDA_ASQTAD_DSLASH ||
      param->dslash_type == QUDA_STAGGERED_DSLASH) {

    if (param->solution_type != QUDA_MATPC_SOLUTION) {
      errorQuda("For Staggered-type fermions, multi-shift solver only suports MATPC solution type");
    }

    if (param->solve_type != QUDA_DIRECT_PC_SOLVE) {
      errorQuda("For Staggered-type fermions, multi-shift solver only supports DIRECT_PC solve types");
    }

  } else { // Wilson type

    if (mat_solution) {
      errorQuda("For Wilson-type fermions, multi-shift solver does not support MAT or MATPC solution types");
    }
    if (direct_solve) {
      errorQuda("For Wilson-type fermions, multi-shift solver does not support DIRECT or DIRECT_PC solve types");
    }
    if (pc_solution & !pc_solve) {
      errorQuda("For Wilson-type fermions, preconditioned (PC) solution_type requires a PC solve_type");
    }
    if (!pc_solution & pc_solve) {
      errorQuda("For Wilson-type fermions, in multi-shift solver, a preconditioned (PC) solve_type requires a PC solution_type");
    }
  }

  // Timing and FLOP counters
  param->secs = 0;
  param->gflops = 0;
  param->iter = 0;

  for (int i=0; i<param->num_offset-1; i++) {
    for (int j=i+1; j<param->num_offset; j++) {
      if (param->offset[i] > param->offset[j])
        errorQuda("Offsets must be ordered from smallest to largest");
    }
  }

  // Host pointers for x, take a copy of the input host pointers
  void** hp_x;
  hp_x = new void* [ param->num_offset ];

  void* hp_b = _hp_b;
  for(int i=0;i < param->num_offset;i++){
    hp_x[i] = _hp_x[i];
  }

  // Create the matrix.
  // The way this works is that createDirac will create 'd' and 'dSloppy'
  // which are global. We then grab these with references...
  //
  // Balint: Isn't there a nice construction pattern we could use here? This is
  // expedient but yucky.
  //  DiracParam diracParam;
  if (param->dslash_type == QUDA_ASQTAD_DSLASH ||
      param->dslash_type == QUDA_STAGGERED_DSLASH){
    param->mass = sqrt(param->offset[0]/4);
  }

  Dirac *d = nullptr;
  Dirac *dSloppy = nullptr;
  Dirac *dPre = nullptr;
  Dirac *dRefine = nullptr;

  // Create the dirac operator and a sloppy, precon, and refine.
  createDiracWithRefine(d, dSloppy, dPre, dRefine, *param, pc_solve);
  Dirac &dirac = *d;
  Dirac &diracSloppy = *dSloppy;


  cudaColorSpinorField *b = nullptr;   // Cuda RHS
  std::vector<ColorSpinorField*> x;  // Cuda Solutions
  x.resize(param->num_offset);
  std::vector<ColorSpinorField*> p;
  std::unique_ptr<double[]> r2_old(new double[param->num_offset]);

  // Grab the dimension array of the input gauge field.
  const int *X = ( param->dslash_type == QUDA_ASQTAD_DSLASH ) ?
    gaugeFatPrecise->X() : gaugePrecise->X();

  // This creates a ColorSpinorParam struct, from the host data
  // pointer, the definitions in param, the dimensions X, and whether
  // the solution is on a checkerboard instruction or not. These can
  // then be used as 'instructions' to create the actual
  // ColorSpinorField
  ColorSpinorParam cpuParam(hp_b, *param, X, pc_solution, param->input_location);
  ColorSpinorField *h_b = ColorSpinorField::Create(cpuParam);

  std::vector<ColorSpinorField*> h_x;
  h_x.resize(param->num_offset);

  cpuParam.location = param->output_location;
  for(int i=0; i < param->num_offset; i++) {
    cpuParam.v = hp_x[i];
    h_x[i] = ColorSpinorField::Create(cpuParam);
  }

  profileMulti.TPSTOP(QUDA_PROFILE_INIT);
  profileMulti.TPSTART(QUDA_PROFILE_H2D);
  // Now I need a colorSpinorParam for the device
  ColorSpinorParam cudaParam(cpuParam, *param);
  // This setting will download a host vector
  cudaParam.create = QUDA_COPY_FIELD_CREATE;
  cudaParam.location = QUDA_CUDA_FIELD_LOCATION;
  b = new cudaColorSpinorField(*h_b, cudaParam); // Creates b and downloads h_b to it
  profileMulti.TPSTOP(QUDA_PROFILE_H2D);

  profileMulti.TPSTART(QUDA_PROFILE_INIT);
  // Create the solution fields filled with zero
  cudaParam.create = QUDA_ZERO_FIELD_CREATE;

  // now check if we need to invalidate the solutionResident vectors
  bool invalidate = false;
  for (auto v : solutionResident) {
    if (cudaParam.Precision() != v->Precision()) {
      invalidate = true;
      break;
    }
  }

  if (invalidate) {
    for (auto v : solutionResident) delete v;
    solutionResident.clear();
  }

  // grow resident solutions to be big enough
  for (int i=solutionResident.size(); i < param->num_offset; i++) {
    if (getVerbosity() >= QUDA_DEBUG_VERBOSE) printfQuda("Adding vector %d to solutionsResident\n", i);
    solutionResident.push_back(new cudaColorSpinorField(cudaParam));
  }
  for (int i=0; i < param->num_offset; i++) x[i] = solutionResident[i];
  profileMulti.TPSTOP(QUDA_PROFILE_INIT);

  profileMulti.TPSTART(QUDA_PROFILE_PREAMBLE);

  // Check source norms
  double nb = blas::norm2(*b);
  if (nb==0.0) errorQuda("Source has zero norm");

  if(getVerbosity() >= QUDA_VERBOSE ) {
    double nh_b = blas::norm2(*h_b);
    printfQuda("Source: CPU = %g, CUDA copy = %g\n", nh_b, nb);
  }

  // rescale the source vector to help prevent the onset of underflow
  if (param->solver_normalization == QUDA_SOURCE_NORMALIZATION) {
    blas::ax(1.0/sqrt(nb), *b);
  }

  // backup shifts
  double unscaled_shifts[QUDA_MAX_MULTI_SHIFT];
  for (int i = 0; i < param->num_offset; i++) { unscaled_shifts[i] = param->offset[i]; }

  // rescale
  massRescale(*b, *param, true);
  profileMulti.TPSTOP(QUDA_PROFILE_PREAMBLE);

  DiracMatrix *m, *mSloppy;

  if (param->dslash_type == QUDA_ASQTAD_DSLASH ||
      param->dslash_type == QUDA_STAGGERED_DSLASH) {
    m = new DiracM(dirac);
    mSloppy = new DiracM(diracSloppy);
  } else {
    m = new DiracMdagM(dirac);
    mSloppy = new DiracMdagM(diracSloppy);
  }

  SolverParam solverParam(*param);
  {
    MultiShiftCG cg_m(*m, *mSloppy, solverParam, profileMulti);
    cg_m(x, *b, p, r2_old.get());
  }
  solverParam.updateInvertParam(*param);

  delete m;
  delete mSloppy;

  if (param->compute_true_res) {
    // check each shift has the desired tolerance and use sequential CG to refine
    profileMulti.TPSTART(QUDA_PROFILE_INIT);
    cudaParam.create = QUDA_ZERO_FIELD_CREATE;
    cudaColorSpinorField r(*b, cudaParam);
    profileMulti.TPSTOP(QUDA_PROFILE_INIT);
    QudaInvertParam refineparam = *param;
    refineparam.cuda_prec_sloppy = param->cuda_prec_refinement_sloppy;
    Dirac &dirac = *d;
    Dirac &diracSloppy = *dRefine;

#define REFINE_INCREASING_MASS
#ifdef REFINE_INCREASING_MASS
    for(int i=0; i < param->num_offset; i++) {
#else
    for(int i=param->num_offset-1; i >= 0; i--) {
#endif
      double rsd_hq = param->residual_type & QUDA_HEAVY_QUARK_RESIDUAL ?
	param->true_res_hq_offset[i] : 0;
      double tol_hq = param->residual_type & QUDA_HEAVY_QUARK_RESIDUAL ?
	param->tol_hq_offset[i] : 0;

      /*
	In the case where the shifted systems have zero tolerance
	specified, we refine these systems until either the limit of
	precision is reached (prec_tol) or until the tolerance reaches
	the iterated residual tolerance of the previous multi-shift
	solver (iter_res_offset[i]), which ever is greater.
      */
      const double prec_tol = std::pow(10.,(-2*(int)param->cuda_prec+4)); // implicit refinment limit of 1e-12
      const double iter_tol = (param->iter_res_offset[i] < prec_tol ? prec_tol : (param->iter_res_offset[i] *1.1));
      const double refine_tol = (param->tol_offset[i] == 0.0 ? iter_tol : param->tol_offset[i]);
      // refine if either L2 or heavy quark residual tolerances have not been met, only if desired residual is > 0
      if (param->true_res_offset[i] > refine_tol || rsd_hq > tol_hq) {
	if (getVerbosity() >= QUDA_SUMMARIZE)
	  printfQuda("Refining shift %d: L2 residual %e / %e, heavy quark %e / %e (actual / requested)\n",
		     i, param->true_res_offset[i], param->tol_offset[i], rsd_hq, tol_hq);

        // for staggered the shift is just a change in mass term (FIXME: for twisted mass also)
        if (param->dslash_type == QUDA_ASQTAD_DSLASH ||
            param->dslash_type == QUDA_STAGGERED_DSLASH) {
          dirac.setMass(sqrt(param->offset[i]/4));
          diracSloppy.setMass(sqrt(param->offset[i]/4));
        }

        DiracMatrix *m, *mSloppy;

        if (param->dslash_type == QUDA_ASQTAD_DSLASH ||
            param->dslash_type == QUDA_STAGGERED_DSLASH) {
          m = new DiracM(dirac);
          mSloppy = new DiracM(diracSloppy);
        } else {
          m = new DiracMdagM(dirac);
          mSloppy = new DiracMdagM(diracSloppy);
        }

        // need to curry in the shift if we are not doing staggered
        if (param->dslash_type != QUDA_ASQTAD_DSLASH && param->dslash_type != QUDA_STAGGERED_DSLASH) {
          m->shift = param->offset[i];
          mSloppy->shift = param->offset[i];
        }

        if (false) { // experimenting with Minimum residual extrapolation
                     // only perform MRE using current and previously refined solutions
#ifdef REFINE_INCREASING_MASS
	  const int nRefine = i+1;
#else
	  const int nRefine = param->num_offset - i + 1;
#endif

          std::vector<ColorSpinorField *> q;
          q.resize(nRefine);
          std::vector<ColorSpinorField *> z;
          z.resize(nRefine);
          cudaParam.create = QUDA_NULL_FIELD_CREATE;
          cudaColorSpinorField tmp(cudaParam);

          for (int j = 0; j < nRefine; j++) {
            q[j] = new cudaColorSpinorField(cudaParam);
            z[j] = new cudaColorSpinorField(cudaParam);
          }

          *z[0] = *x[0]; // zero solution already solved
#ifdef REFINE_INCREASING_MASS
	  for (int j=1; j<nRefine; j++) *z[j] = *x[j];
#else
	  for (int j=1; j<nRefine; j++) *z[j] = *x[param->num_offset-j];
#endif

          bool orthogonal = true;
          bool apply_mat = true;
          bool hermitian = true;
	  MinResExt mre(*m, orthogonal, apply_mat, hermitian, profileMulti);
	  blas::copy(tmp, *b);
	  mre(*x[i], tmp, z, q);

	  for(int j=0; j < nRefine; j++) {
	    delete q[j];
	    delete z[j];
	  }
        }

        SolverParam solverParam(refineparam);
        solverParam.iter = 0;
        solverParam.use_init_guess = QUDA_USE_INIT_GUESS_YES;
        solverParam.tol = (param->tol_offset[i] > 0.0 ? param->tol_offset[i] : iter_tol); // set L2 tolerance
        solverParam.tol_hq = param->tol_hq_offset[i];                                     // set heavy quark tolerance
        solverParam.delta = param->reliable_delta_refinement;

        {
          CG cg(*m, *mSloppy, *mSloppy, *mSloppy, solverParam, profileMulti);
          if (i==0)
            cg(*x[i], *b, p[i], r2_old[i]);
          else
            cg(*x[i], *b);
        }

        solverParam.true_res_offset[i] = solverParam.true_res;
        solverParam.true_res_hq_offset[i] = solverParam.true_res_hq;
        solverParam.updateInvertParam(*param,i);

        if (param->dslash_type == QUDA_ASQTAD_DSLASH ||
            param->dslash_type == QUDA_STAGGERED_DSLASH) {
          dirac.setMass(sqrt(param->offset[0]/4)); // restore just in case
          diracSloppy.setMass(sqrt(param->offset[0]/4)); // restore just in case
        }

        delete m;
        delete mSloppy;
      }
    }
  }

  // restore shifts
  for(int i=0; i < param->num_offset; i++) {
    param->offset[i] = unscaled_shifts[i];
  }

  profileMulti.TPSTART(QUDA_PROFILE_D2H);

  if (param->compute_action) {
    Complex action(0);
    for (int i=0; i<param->num_offset; i++) action += param->residue[i] * blas::cDotProduct(*b, *x[i]);
    param->action[0] = action.real();
    param->action[1] = action.imag();
  }

  for(int i=0; i < param->num_offset; i++) {
    if (param->solver_normalization == QUDA_SOURCE_NORMALIZATION) { // rescale the solution
      blas::ax(sqrt(nb), *x[i]);
    }

    if (getVerbosity() >= QUDA_VERBOSE){
      double nx = blas::norm2(*x[i]);
      printfQuda("Solution %d = %g\n", i, nx);
    }

    if (!param->make_resident_solution) *h_x[i] = *x[i];
  }
  profileMulti.TPSTOP(QUDA_PROFILE_D2H);

  profileMulti.TPSTART(QUDA_PROFILE_EPILOGUE);

  if (!param->make_resident_solution) {
    for (auto v: solutionResident) if (v) delete v;
    solutionResident.clear();
  }

  profileMulti.TPSTOP(QUDA_PROFILE_EPILOGUE);

  profileMulti.TPSTART(QUDA_PROFILE_FREE);
  for(int i=0; i < param->num_offset; i++){
    delete h_x[i];
    //if (!param->make_resident_solution) delete x[i];
  }

  delete h_b;
  delete b;

  delete [] hp_x;

  delete d;
  delete dSloppy;
  delete dPre;
  delete dRefine;
  for (auto& pp : p) delete pp;

  profileMulti.TPSTOP(QUDA_PROFILE_FREE);

  popVerbosity();

  // cache is written out even if a long benchmarking job gets interrupted
  saveTuneCache();

  profileMulti.TPSTOP(QUDA_PROFILE_TOTAL);

  profilerStop(__func__);
}

void computeKSLinkQuda(void *fatlink, void *longlink, void *ulink, void *inlink, double *path_coeff, QudaGaugeParam *param)
{
  profileFatLink.TPSTART(QUDA_PROFILE_TOTAL);
  profileFatLink.TPSTART(QUDA_PROFILE_INIT);

  checkGaugeParam(param);

  GaugeFieldParam gParam(*param, fatlink, QUDA_GENERAL_LINKS);
  cpuGaugeField cpuFatLink(gParam);   // create the host fatlink
  gParam.gauge = longlink;
  cpuGaugeField cpuLongLink(gParam);  // create the host longlink
  gParam.gauge = ulink;
  cpuGaugeField cpuUnitarizedLink(gParam);
  gParam.link_type = param->type;
  gParam.gauge = inlink;
  cpuGaugeField cpuInLink(gParam);    // create the host sitelink

  // create the device fields
  gParam.reconstruct = param->reconstruct;
  gParam.setPrecision(param->cuda_prec, true);
  gParam.create = QUDA_NULL_FIELD_CREATE;
  cudaGaugeField *cudaInLink = new cudaGaugeField(gParam);
  profileFatLink.TPSTOP(QUDA_PROFILE_INIT);

  cudaInLink->loadCPUField(cpuInLink, profileFatLink);
  cudaGaugeField *cudaInLinkEx = createExtendedGauge(*cudaInLink, R, profileFatLink);

  profileFatLink.TPSTART(QUDA_PROFILE_FREE);
  delete cudaInLink;
  profileFatLink.TPSTOP(QUDA_PROFILE_FREE);

  gParam.create = QUDA_ZERO_FIELD_CREATE;
  gParam.link_type = QUDA_GENERAL_LINKS;
  gParam.reconstruct = QUDA_RECONSTRUCT_NO;
  gParam.setPrecision(param->cuda_prec, true);
  gParam.ghostExchange = QUDA_GHOST_EXCHANGE_NO;

  if (longlink) {
    profileFatLink.TPSTART(QUDA_PROFILE_INIT);
    cudaGaugeField *cudaLongLink = new cudaGaugeField(gParam);
    profileFatLink.TPSTOP(QUDA_PROFILE_INIT);

    profileFatLink.TPSTART(QUDA_PROFILE_COMPUTE);
    longKSLink(cudaLongLink, *cudaInLinkEx, path_coeff);
    profileFatLink.TPSTOP(QUDA_PROFILE_COMPUTE);

    cudaLongLink->saveCPUField(cpuLongLink, profileFatLink);

    profileFatLink.TPSTART(QUDA_PROFILE_FREE);
    delete cudaLongLink;
    profileFatLink.TPSTOP(QUDA_PROFILE_FREE);
  }

  profileFatLink.TPSTART(QUDA_PROFILE_INIT);
  cudaGaugeField *cudaFatLink = new cudaGaugeField(gParam);
  profileFatLink.TPSTOP(QUDA_PROFILE_INIT);

  profileFatLink.TPSTART(QUDA_PROFILE_COMPUTE);
  fatKSLink(cudaFatLink, *cudaInLinkEx, path_coeff);
  profileFatLink.TPSTOP(QUDA_PROFILE_COMPUTE);

  if (fatlink) cudaFatLink->saveCPUField(cpuFatLink, profileFatLink);

  profileFatLink.TPSTART(QUDA_PROFILE_FREE);
  delete cudaInLinkEx;
  profileFatLink.TPSTOP(QUDA_PROFILE_FREE);

  if (ulink) {
    const double unitarize_eps = 1e-14;
    const double max_error = 1e-10;
    const int reunit_allow_svd = 1;
    const int reunit_svd_only = 0;
    const double svd_rel_error = 1e-6;
    const double svd_abs_error = 1e-6;
    quda::setUnitarizeLinksConstants(unitarize_eps, max_error, reunit_allow_svd, reunit_svd_only, svd_rel_error,
                                     svd_abs_error);

    cudaGaugeField *cudaUnitarizedLink = new cudaGaugeField(gParam);

    profileFatLink.TPSTART(QUDA_PROFILE_COMPUTE);
    *num_failures_h = 0;
    quda::unitarizeLinks(*cudaUnitarizedLink, *cudaFatLink, num_failures_d); // unitarize on the gpu
    if (*num_failures_h > 0)
      errorQuda("Error in unitarization component of the hisq fattening: %d failures", *num_failures_h);
    profileFatLink.TPSTOP(QUDA_PROFILE_COMPUTE);

    cudaUnitarizedLink->saveCPUField(cpuUnitarizedLink, profileFatLink);

    profileFatLink.TPSTART(QUDA_PROFILE_FREE);
    delete cudaUnitarizedLink;
    profileFatLink.TPSTOP(QUDA_PROFILE_FREE);
  }

  profileFatLink.TPSTART(QUDA_PROFILE_FREE);
  delete cudaFatLink;
  profileFatLink.TPSTOP(QUDA_PROFILE_FREE);

  profileFatLink.TPSTOP(QUDA_PROFILE_TOTAL);
}

int computeGaugeForceQuda(void* mom, void* siteLink,  int*** input_path_buf, int* path_length,
			  double* loop_coeff, int num_paths, int max_length, double eb3, QudaGaugeParam* qudaGaugeParam)
{
  profileGaugeForce.TPSTART(QUDA_PROFILE_TOTAL);
  profileGaugeForce.TPSTART(QUDA_PROFILE_INIT);

  checkGaugeParam(qudaGaugeParam);

  GaugeFieldParam gParam(*qudaGaugeParam, siteLink);
  gParam.site_offset = qudaGaugeParam->gauge_offset;
  gParam.site_size = qudaGaugeParam->site_size;
  cpuGaugeField *cpuSiteLink = (!qudaGaugeParam->use_resident_gauge) ? new cpuGaugeField(gParam) : nullptr;

  cudaGaugeField* cudaSiteLink = nullptr;

  if (qudaGaugeParam->use_resident_gauge) {
    if (!gaugePrecise) errorQuda("No resident gauge field to use");
    cudaSiteLink = gaugePrecise;
  } else {
    gParam.create = QUDA_NULL_FIELD_CREATE;
    gParam.reconstruct = qudaGaugeParam->reconstruct;
    gParam.setPrecision(qudaGaugeParam->cuda_prec, true);

    cudaSiteLink = new cudaGaugeField(gParam);
    profileGaugeForce.TPSTOP(QUDA_PROFILE_INIT);

    profileGaugeForce.TPSTART(QUDA_PROFILE_H2D);
    cudaSiteLink->loadCPUField(*cpuSiteLink);
    profileGaugeForce.TPSTOP(QUDA_PROFILE_H2D);

    profileGaugeForce.TPSTART(QUDA_PROFILE_INIT);
  }

  GaugeFieldParam gParamMom(*qudaGaugeParam, mom, QUDA_ASQTAD_MOM_LINKS);
  if (gParamMom.order == QUDA_TIFR_GAUGE_ORDER || gParamMom.order == QUDA_TIFR_PADDED_GAUGE_ORDER)
    gParamMom.reconstruct = QUDA_RECONSTRUCT_NO;
  else
    gParamMom.reconstruct = QUDA_RECONSTRUCT_10;

  gParamMom.site_offset = qudaGaugeParam->mom_offset;
  gParamMom.site_size = qudaGaugeParam->site_size;
  cpuGaugeField* cpuMom = (!qudaGaugeParam->use_resident_mom) ? new cpuGaugeField(gParamMom) : nullptr;

  cudaGaugeField* cudaMom = nullptr;
  if (qudaGaugeParam->use_resident_mom) {
    if (!momResident) errorQuda("No resident momentum field to use");
    cudaMom = momResident;
    if (qudaGaugeParam->overwrite_mom) cudaMom->zero();
    profileGaugeForce.TPSTOP(QUDA_PROFILE_INIT);
  } else {
    gParamMom.create = qudaGaugeParam->overwrite_mom ? QUDA_ZERO_FIELD_CREATE : QUDA_NULL_FIELD_CREATE;
    gParamMom.reconstruct = QUDA_RECONSTRUCT_10;
    gParamMom.link_type = QUDA_ASQTAD_MOM_LINKS;
    gParamMom.setPrecision(qudaGaugeParam->cuda_prec, true);
    gParamMom.create = QUDA_ZERO_FIELD_CREATE;
    cudaMom = new cudaGaugeField(gParamMom);
    profileGaugeForce.TPSTOP(QUDA_PROFILE_INIT);
    if (!qudaGaugeParam->overwrite_mom) {
      profileGaugeForce.TPSTART(QUDA_PROFILE_H2D);
      cudaMom->loadCPUField(*cpuMom);
      profileGaugeForce.TPSTOP(QUDA_PROFILE_H2D);
    }
  }

  cudaGaugeField *cudaGauge = createExtendedGauge(*cudaSiteLink, R, profileGaugeForce);
  // apply / remove phase as appropriate
  if (cudaGauge->StaggeredPhaseApplied()) cudaGauge->removeStaggeredPhase();

  // actually do the computation
  profileGaugeForce.TPSTART(QUDA_PROFILE_COMPUTE);
  if (!forceMonitor()) {
    gaugeForce(*cudaMom, *cudaGauge, eb3, input_path_buf,  path_length, loop_coeff, num_paths, max_length);
  } else {
    // if we are monitoring the force, separate the force computation from the momentum update
    GaugeFieldParam gParam(*cudaMom);
    gParam.create = QUDA_ZERO_FIELD_CREATE;
    GaugeField *force = GaugeField::Create(gParam);
    gaugeForce(*force, *cudaGauge, 1.0, input_path_buf,  path_length, loop_coeff, num_paths, max_length);
    updateMomentum(*cudaMom, eb3, *force, "gauge");
    delete force;
  }
  profileGaugeForce.TPSTOP(QUDA_PROFILE_COMPUTE);

  if (qudaGaugeParam->return_result_mom) {
    profileGaugeForce.TPSTART(QUDA_PROFILE_D2H);
    cudaMom->saveCPUField(*cpuMom);
    profileGaugeForce.TPSTOP(QUDA_PROFILE_D2H);
  }

  profileGaugeForce.TPSTART(QUDA_PROFILE_FREE);
  if (qudaGaugeParam->make_resident_gauge) {
    if (gaugePrecise && gaugePrecise != cudaSiteLink) delete gaugePrecise;
    gaugePrecise = cudaSiteLink;
  } else {
    delete cudaSiteLink;
  }

  if (qudaGaugeParam->make_resident_mom) {
    if (momResident && momResident != cudaMom) delete momResident;
    momResident = cudaMom;
  } else {
    delete cudaMom;
  }

  if (cpuSiteLink) delete cpuSiteLink;
  if (cpuMom) delete cpuMom;

  if (qudaGaugeParam->make_resident_gauge) {
    if (extendedGaugeResident) delete extendedGaugeResident;
    extendedGaugeResident = cudaGauge;
  } else {
    delete cudaGauge;
  }
  profileGaugeForce.TPSTOP(QUDA_PROFILE_FREE);

  profileGaugeForce.TPSTOP(QUDA_PROFILE_TOTAL);
  return 0;
}

int computeGaugePathQuda(void *out, void *siteLink, int ***input_path_buf, int *path_length, double *loop_coeff,
                         int num_paths, int max_length, double eb3, QudaGaugeParam *qudaGaugeParam)
{
  profileGaugePath.TPSTART(QUDA_PROFILE_TOTAL);
  profileGaugePath.TPSTART(QUDA_PROFILE_INIT);

  checkGaugeParam(qudaGaugeParam);

  GaugeFieldParam gParam(*qudaGaugeParam, siteLink);
  gParam.site_offset = qudaGaugeParam->gauge_offset;
  gParam.site_size = qudaGaugeParam->site_size;
  cpuGaugeField *cpuSiteLink = (!qudaGaugeParam->use_resident_gauge) ? new cpuGaugeField(gParam) : nullptr;

  cudaGaugeField *cudaSiteLink = nullptr;

  if (qudaGaugeParam->use_resident_gauge) {
    if (!gaugePrecise) errorQuda("No resident gauge field to use");
    cudaSiteLink = gaugePrecise;
  } else {
    gParam.create = QUDA_NULL_FIELD_CREATE;
    gParam.reconstruct = qudaGaugeParam->reconstruct;
    gParam.setPrecision(qudaGaugeParam->cuda_prec, true);

    cudaSiteLink = new cudaGaugeField(gParam);
    profileGaugePath.TPSTOP(QUDA_PROFILE_INIT);

    profileGaugePath.TPSTART(QUDA_PROFILE_H2D);
    cudaSiteLink->loadCPUField(*cpuSiteLink);
    profileGaugePath.TPSTOP(QUDA_PROFILE_H2D);

    profileGaugePath.TPSTART(QUDA_PROFILE_INIT);
  }

  GaugeFieldParam gParamOut(*qudaGaugeParam, out);
  gParamOut.site_offset = qudaGaugeParam->gauge_offset;
  gParamOut.site_size = qudaGaugeParam->site_size;
  cpuGaugeField *cpuOut = new cpuGaugeField(gParamOut);
  gParamOut.create = qudaGaugeParam->overwrite_gauge ? QUDA_ZERO_FIELD_CREATE : QUDA_NULL_FIELD_CREATE;
  gParamOut.reconstruct = qudaGaugeParam->reconstruct;
  gParamOut.setPrecision(qudaGaugeParam->cuda_prec, true);
  cudaGaugeField *cudaOut = new cudaGaugeField(gParamOut);
  profileGaugePath.TPSTOP(QUDA_PROFILE_INIT);
  if (!qudaGaugeParam->overwrite_gauge) {
    profileGaugePath.TPSTART(QUDA_PROFILE_H2D);
    cudaOut->loadCPUField(*cpuOut);
    profileGaugePath.TPSTOP(QUDA_PROFILE_H2D);
  }

  cudaGaugeField *cudaGauge = createExtendedGauge(*cudaSiteLink, R, profileGaugePath);
  // apply / remove phase as appropriate
  if (cudaGauge->StaggeredPhaseApplied()) cudaGauge->removeStaggeredPhase();

  // actually do the computation
  profileGaugePath.TPSTART(QUDA_PROFILE_COMPUTE);
  gaugePath(*cudaOut, *cudaGauge, eb3, input_path_buf, path_length, loop_coeff, num_paths, max_length);
  profileGaugePath.TPSTOP(QUDA_PROFILE_COMPUTE);

  profileGaugePath.TPSTART(QUDA_PROFILE_D2H);
  cudaOut->saveCPUField(*cpuOut);
  profileGaugePath.TPSTOP(QUDA_PROFILE_D2H);

  profileGaugePath.TPSTART(QUDA_PROFILE_FREE);
  if (qudaGaugeParam->make_resident_gauge) {
    if (gaugePrecise && gaugePrecise != cudaSiteLink) delete gaugePrecise;
    gaugePrecise = cudaSiteLink;
    if (extendedGaugeResident) delete extendedGaugeResident;
    extendedGaugeResident = cudaGauge;
  } else {
    delete cudaSiteLink;
    delete cudaGauge;
  }

  delete cudaOut;

  if (cpuSiteLink) delete cpuSiteLink;
  if (cpuOut) delete cpuOut;
  profileGaugePath.TPSTOP(QUDA_PROFILE_FREE);

  profileGaugePath.TPSTOP(QUDA_PROFILE_TOTAL);
  return 0;
}

void momResidentQuda(void *mom, QudaGaugeParam *param)
{
  profileGaugeForce.TPSTART(QUDA_PROFILE_TOTAL);
  profileGaugeForce.TPSTART(QUDA_PROFILE_INIT);

  checkGaugeParam(param);

  GaugeFieldParam gParamMom(*param, mom, QUDA_ASQTAD_MOM_LINKS);
  if (gParamMom.order == QUDA_TIFR_GAUGE_ORDER || gParamMom.order == QUDA_TIFR_PADDED_GAUGE_ORDER)
    gParamMom.reconstruct = QUDA_RECONSTRUCT_NO;
  else
    gParamMom.reconstruct = QUDA_RECONSTRUCT_10;
  gParamMom.site_offset = param->mom_offset;
  gParamMom.site_size = param->site_size;

  cpuGaugeField cpuMom(gParamMom);

  if (param->make_resident_mom && !param->return_result_mom) {
    if (momResident) delete momResident;

    gParamMom.create = QUDA_NULL_FIELD_CREATE;
    gParamMom.reconstruct = QUDA_RECONSTRUCT_10;
    gParamMom.link_type = QUDA_ASQTAD_MOM_LINKS;
    gParamMom.setPrecision(param->cuda_prec, true);
    gParamMom.create = QUDA_ZERO_FIELD_CREATE;
    momResident = new cudaGaugeField(gParamMom);
  } else if (param->return_result_mom && !param->make_resident_mom) {
    if (!momResident) errorQuda("No resident momentum to return");
  } else {
    errorQuda("Unexpected combination make_resident_mom = %d return_result_mom = %d", param->make_resident_mom,
              param->return_result_mom);
  }

  profileGaugeForce.TPSTOP(QUDA_PROFILE_INIT);

  if (param->make_resident_mom) {
    // we are downloading the momentum from the host
    profileGaugeForce.TPSTART(QUDA_PROFILE_H2D);
    momResident->loadCPUField(cpuMom);
    profileGaugeForce.TPSTOP(QUDA_PROFILE_H2D);
  } else if (param->return_result_mom) {
    // we are uploading the momentum to the host
    profileGaugeForce.TPSTART(QUDA_PROFILE_D2H);
    momResident->saveCPUField(cpuMom);
    profileGaugeForce.TPSTOP(QUDA_PROFILE_D2H);

    profileGaugeForce.TPSTART(QUDA_PROFILE_FREE);
    delete momResident;
    momResident = nullptr;
    profileGaugeForce.TPSTOP(QUDA_PROFILE_FREE);
  }

  profileGaugeForce.TPSTOP(QUDA_PROFILE_TOTAL);
}

void createCloverQuda(QudaInvertParam* invertParam)
{
  profileClover.TPSTART(QUDA_PROFILE_TOTAL);
  if (!cloverPrecise) errorQuda("Clover field not allocated");

  QudaReconstructType recon = (gaugePrecise->Reconstruct() == QUDA_RECONSTRUCT_8) ? QUDA_RECONSTRUCT_12 : gaugePrecise->Reconstruct();
  // for clover we optimize to only send depth 1 halos in y/z/t (FIXME - make work for x, make robust in general)
  int R[4];
  for (int d=0; d<4; d++) R[d] = (d==0 ? 2 : 1) * (redundant_comms || commDimPartitioned(d));
  cudaGaugeField *gauge = extendedGaugeResident ? extendedGaugeResident : createExtendedGauge(*gaugePrecise, R, profileClover, false, recon);

  profileClover.TPSTART(QUDA_PROFILE_INIT);

  GaugeField *ex = gauge;
  if (gauge->Precision() < cloverPrecise->Precision()) {
    GaugeFieldParam param(*gauge);
    param.setPrecision(cloverPrecise->Precision(), true);
    param.create = QUDA_NULL_FIELD_CREATE;
    ex = GaugeField::Create(param);
    ex->copy(*gauge);
  }

  // create the Fmunu field
  GaugeFieldParam tensorParam(gaugePrecise->X(), ex->Precision(), QUDA_RECONSTRUCT_NO, 0, QUDA_TENSOR_GEOMETRY);
  tensorParam.siteSubset = QUDA_FULL_SITE_SUBSET;
  tensorParam.order = QUDA_FLOAT2_GAUGE_ORDER;
  tensorParam.ghostExchange = QUDA_GHOST_EXCHANGE_NO;
  cudaGaugeField Fmunu(tensorParam);
  profileClover.TPSTOP(QUDA_PROFILE_INIT);
  profileClover.TPSTART(QUDA_PROFILE_COMPUTE);
  computeFmunu(Fmunu, *ex);
  computeClover(*cloverPrecise, Fmunu, invertParam->clover_coeff);
  profileClover.TPSTOP(QUDA_PROFILE_COMPUTE);
  profileClover.TPSTOP(QUDA_PROFILE_TOTAL);

  if (ex != gauge) delete ex;

  // FIXME always preserve the extended gauge
  extendedGaugeResident = gauge;
}

void* createGaugeFieldQuda(void* gauge, int geometry, QudaGaugeParam* param)
{
  GaugeFieldParam gParam(*param, gauge, QUDA_GENERAL_LINKS);
  gParam.geometry = static_cast<QudaFieldGeometry>(geometry);
  if (geometry != QUDA_SCALAR_GEOMETRY && geometry != QUDA_VECTOR_GEOMETRY)
    errorQuda("Only scalar and vector geometries are supported\n");

  cpuGaugeField *cpuGauge = nullptr;
  if (gauge) cpuGauge = new cpuGaugeField(gParam);

  gParam.order = QUDA_FLOAT2_GAUGE_ORDER;
  gParam.create = QUDA_ZERO_FIELD_CREATE;
  auto* cudaGauge = new cudaGaugeField(gParam);

  if (gauge) {
    cudaGauge->loadCPUField(*cpuGauge);
    delete cpuGauge;
  }

  return cudaGauge;
}

void saveGaugeFieldQuda(void *gauge, void *inGauge, QudaGaugeParam *param)
{
  auto* cudaGauge = reinterpret_cast<cudaGaugeField*>(inGauge);

  GaugeFieldParam gParam(*param, gauge, QUDA_GENERAL_LINKS);
  gParam.geometry = cudaGauge->Geometry();

  cpuGaugeField cpuGauge(gParam);
  cudaGauge->saveCPUField(cpuGauge);
}

void destroyGaugeFieldQuda(void *gauge)
{
  auto* g = reinterpret_cast<cudaGaugeField*>(gauge);
  delete g;
}

void computeStaggeredForceQuda(void *h_mom, double dt, double delta, void *, void **, QudaGaugeParam *gauge_param,
                               QudaInvertParam *inv_param)
{
  profileStaggeredForce.TPSTART(QUDA_PROFILE_TOTAL);
  profileStaggeredForce.TPSTART(QUDA_PROFILE_INIT);

  GaugeFieldParam gParam(*gauge_param, h_mom, QUDA_ASQTAD_MOM_LINKS);

  // create the host momentum field
  gParam.reconstruct = gauge_param->reconstruct;
  gParam.t_boundary = QUDA_PERIODIC_T;
  cpuGaugeField cpuMom(gParam);

  // create the device momentum field
  gParam.link_type = QUDA_ASQTAD_MOM_LINKS;
  gParam.create = QUDA_ZERO_FIELD_CREATE; // FIXME
  gParam.order = QUDA_FLOAT2_GAUGE_ORDER;
  gParam.reconstruct = QUDA_RECONSTRUCT_10;
  cudaGaugeField *cudaMom = !gauge_param->use_resident_mom ? new cudaGaugeField(gParam) : nullptr;

  // create temporary field for quark-field outer product
  gParam.reconstruct = QUDA_RECONSTRUCT_NO;
  gParam.link_type = QUDA_GENERAL_LINKS;
  gParam.create = QUDA_ZERO_FIELD_CREATE;
  cudaGaugeField cudaForce(gParam);
  GaugeField *cudaForce_[2] = {&cudaForce};

  ColorSpinorParam qParam;
  qParam.location = QUDA_CUDA_FIELD_LOCATION;
  qParam.nColor = 3;
  qParam.nSpin = 1;
  qParam.siteSubset = QUDA_FULL_SITE_SUBSET;
  qParam.siteOrder = QUDA_EVEN_ODD_SITE_ORDER;
  qParam.nDim = 5; // 5 since staggered mrhs
  qParam.pc_type = QUDA_4D_PC;
  qParam.setPrecision(gParam.Precision());
  qParam.pad = 0;
  for(int dir=0; dir<4; ++dir) qParam.x[dir] = gParam.x[dir];
  qParam.x[4] = 1;
  qParam.create = QUDA_NULL_FIELD_CREATE;
  qParam.fieldOrder = QUDA_FLOAT2_FIELD_ORDER;
  qParam.gammaBasis = QUDA_DEGRAND_ROSSI_GAMMA_BASIS;

  profileStaggeredForce.TPSTOP(QUDA_PROFILE_INIT);
  profileStaggeredForce.TPSTART(QUDA_PROFILE_H2D);

  if (gauge_param->use_resident_mom) {
    if (!momResident) errorQuda("Cannot use resident momentum field since none appears resident");
    cudaMom = momResident;
  } else {
    // download the initial momentum (FIXME make an option just to return?)
    cudaMom->loadCPUField(cpuMom);
  }

  // resident gauge field is required
  if (!gauge_param->use_resident_gauge || !gaugePrecise)
    errorQuda("Resident gauge field is required");

  if (!gaugePrecise->StaggeredPhaseApplied()) {
    errorQuda("Gauge field requires the staggered phase factors to be applied");
  }

  // check if staggered phase is the desired one
  if (gauge_param->staggered_phase_type != gaugePrecise->StaggeredPhase()) {
    errorQuda("Requested staggered phase %d, but found %d\n",
              gauge_param->staggered_phase_type, gaugePrecise->StaggeredPhase());
  }

  profileStaggeredForce.TPSTOP(QUDA_PROFILE_H2D);
  profileStaggeredForce.TPSTART(QUDA_PROFILE_INIT);

  const int nvector = inv_param->num_offset;
  std::vector<ColorSpinorField*> X(nvector);
  for ( int i=0; i<nvector; i++) X[i] = ColorSpinorField::Create(qParam);

  if (inv_param->use_resident_solution) {
    if (solutionResident.size() < (unsigned int)nvector)
      errorQuda("solutionResident.size() %lu does not match number of shifts %d",
		solutionResident.size(), nvector);
  }

  // create the staggered operator
  DiracParam diracParam;
  bool pc_solve = (inv_param->solve_type == QUDA_DIRECT_PC_SOLVE) ||
    (inv_param->solve_type == QUDA_NORMOP_PC_SOLVE);
  if (!pc_solve)
    errorQuda("Preconditioned solve type required not %d\n", inv_param->solve_type);
  setDiracParam(diracParam, inv_param, pc_solve);
  Dirac *dirac = Dirac::create(diracParam);

  profileStaggeredForce.TPSTOP(QUDA_PROFILE_INIT);
  profileStaggeredForce.TPSTART(QUDA_PROFILE_PREAMBLE);

  for (int i=0; i<nvector; i++) {
    ColorSpinorField &x = *(X[i]);

    if (inv_param->use_resident_solution) x.Even() = *(solutionResident[i]);
    else errorQuda("%s requires resident solution", __func__);

    // set the odd solution component
    dirac->Dslash(x.Odd(), x.Even(), QUDA_ODD_PARITY);
  }

  profileStaggeredForce.TPSTOP(QUDA_PROFILE_PREAMBLE);
  profileStaggeredForce.TPSTART(QUDA_PROFILE_FREE);

#if 0
  if (inv_param->use_resident_solution) {
    for (auto v : solutionResident) if (v) delete solutionResident[i];
    solutionResident.clear();
  }
#endif
  delete dirac;

  profileStaggeredForce.TPSTOP(QUDA_PROFILE_FREE);
  profileStaggeredForce.TPSTART(QUDA_PROFILE_COMPUTE);

  // compute quark-field outer product
  for (int i=0; i<nvector; i++) {
    ColorSpinorField &x = *(X[i]);
    // second component is zero since we have no three hop term
    double coeff[2] = {inv_param->residue[i], 0.0};

    // Operate on even-parity sites
    computeStaggeredOprod(cudaForce_, x, coeff, 1);
  }

  // mom += delta * [U * force]TA
  applyU(cudaForce, *gaugePrecise);
  updateMomentum(*cudaMom, dt * delta, cudaForce, "staggered");
  qudaDeviceSynchronize();

  profileStaggeredForce.TPSTOP(QUDA_PROFILE_COMPUTE);
  profileStaggeredForce.TPSTART(QUDA_PROFILE_D2H);

  if (gauge_param->return_result_mom) {
    // copy the momentum field back to the host
    cudaMom->saveCPUField(cpuMom);
  }

  if (gauge_param->make_resident_mom) {
    // make the momentum field resident
    momResident = cudaMom;
  } else {
    delete cudaMom;
  }

  profileStaggeredForce.TPSTOP(QUDA_PROFILE_D2H);
  profileStaggeredForce.TPSTART(QUDA_PROFILE_FREE);

  for (int i=0; i<nvector; i++) delete X[i];

  profileStaggeredForce.TPSTOP(QUDA_PROFILE_FREE);
  profileStaggeredForce.TPSTOP(QUDA_PROFILE_TOTAL);
}

void computeHISQForceQuda(void* const milc_momentum,
                          double dt,
                          const double level2_coeff[6],
                          const double fat7_coeff[6],
                          const void* const w_link,
                          const void* const v_link,
                          const void* const u_link,
                          void **fermion,
                          int num_terms,
                          int num_naik_terms,
                          double **coeff,
                          QudaGaugeParam* gParam)
{
  using namespace quda;
  using namespace quda::fermion_force;
  profileHISQForce.TPSTART(QUDA_PROFILE_TOTAL);
  if (gParam->gauge_order != QUDA_MILC_GAUGE_ORDER) errorQuda("Unsupported input field order %d", gParam->gauge_order);

  checkGaugeParam(gParam);

  profileHISQForce.TPSTART(QUDA_PROFILE_INIT);

  // create the device outer-product field
  GaugeFieldParam oParam(*gParam, nullptr, QUDA_GENERAL_LINKS);
  oParam.nFace = 0;
  oParam.create = QUDA_ZERO_FIELD_CREATE;
  oParam.order = QUDA_FLOAT2_GAUGE_ORDER;
  cudaGaugeField *stapleOprod = new cudaGaugeField(oParam);
  cudaGaugeField *oneLinkOprod = new cudaGaugeField(oParam);
  cudaGaugeField *naikOprod = new cudaGaugeField(oParam);

  {
    // default settings for the unitarization
    const double unitarize_eps = 1e-14;
    const double hisq_force_filter = 5e-5;
    const double max_det_error = 1e-10;
    const bool   allow_svd = true;
    const bool   svd_only = false;
    const double svd_rel_err = 1e-8;
    const double svd_abs_err = 1e-8;

    setUnitarizeForceConstants(unitarize_eps, hisq_force_filter, max_det_error, allow_svd, svd_only, svd_rel_err, svd_abs_err);
  }

  double act_path_coeff[6] = {0,1,level2_coeff[2],level2_coeff[3],level2_coeff[4],level2_coeff[5]};
  // You have to look at the MILC routine to understand the following
  // Basically, I have already absorbed the one-link coefficient

  GaugeFieldParam param(*gParam, milc_momentum, QUDA_ASQTAD_MOM_LINKS);
  //param.nFace = 0;
  param.order  = QUDA_MILC_GAUGE_ORDER;
  param.reconstruct = QUDA_RECONSTRUCT_10;
  param.ghostExchange =  QUDA_GHOST_EXCHANGE_NO;
  cpuGaugeField* cpuMom = (!gParam->use_resident_mom) ? new cpuGaugeField(param) : nullptr;

  param.link_type = QUDA_GENERAL_LINKS;
  param.reconstruct = QUDA_RECONSTRUCT_NO;
  param.gauge = (void*)w_link;
  cpuGaugeField cpuWLink(param);
  param.gauge = (void*)v_link;
  cpuGaugeField cpuVLink(param);
  param.gauge = (void*)u_link;
  cpuGaugeField cpuULink(param);

  param.create = QUDA_ZERO_FIELD_CREATE;
  param.order  = QUDA_FLOAT2_GAUGE_ORDER;
  param.link_type = QUDA_ASQTAD_MOM_LINKS;
  param.reconstruct = QUDA_RECONSTRUCT_10;
  GaugeFieldParam momParam(param);

  param.create = QUDA_ZERO_FIELD_CREATE;
  param.link_type = QUDA_GENERAL_LINKS;
  param.setPrecision(gParam->cpu_prec, true);

  int R[4] = { 2*comm_dim_partitioned(0), 2*comm_dim_partitioned(1), 2*comm_dim_partitioned(2), 2*comm_dim_partitioned(3) };
  for (int dir=0; dir<4; ++dir) {
    param.x[dir] += 2*R[dir];
    param.r[dir] = R[dir];
  }

  param.reconstruct = QUDA_RECONSTRUCT_NO;
  param.create = QUDA_ZERO_FIELD_CREATE;
  param.setPrecision(gParam->cpu_prec);
  param.ghostExchange = QUDA_GHOST_EXCHANGE_EXTENDED;

  profileHISQForce.TPSTOP(QUDA_PROFILE_INIT);

  { // do outer-product computation
    ColorSpinorParam qParam;
    qParam.nColor = 3;
    qParam.nSpin = 1;
    qParam.siteSubset = QUDA_FULL_SITE_SUBSET;
    qParam.siteOrder = QUDA_EVEN_ODD_SITE_ORDER;
    qParam.nDim = 4;
    qParam.pc_type = QUDA_4D_PC;
    qParam.setPrecision(oParam.Precision());
    qParam.pad = 0;
    for (int dir=0; dir<4; ++dir) qParam.x[dir] = oParam.x[dir];

    // create the device quark field
    qParam.create = QUDA_NULL_FIELD_CREATE;
    qParam.fieldOrder = QUDA_FLOAT2_FIELD_ORDER;
    cudaColorSpinorField cudaQuark(qParam);

    // create the host quark field
    qParam.create = QUDA_REFERENCE_FIELD_CREATE;
    qParam.fieldOrder = QUDA_SPACE_COLOR_SPIN_FIELD_ORDER;
    qParam.v = fermion[0];

    { // regular terms
      GaugeField *oprod[2] = {stapleOprod, naikOprod};

      // loop over different quark fields
      for(int i=0; i<num_terms; ++i){

        // Wrap the MILC quark field
        profileHISQForce.TPSTART(QUDA_PROFILE_INIT);
        qParam.v = fermion[i];
        cpuColorSpinorField cpuQuark(qParam); // create host quark field
        profileHISQForce.TPSTOP(QUDA_PROFILE_INIT);

        profileHISQForce.TPSTART(QUDA_PROFILE_H2D);
        cudaQuark = cpuQuark;
        profileHISQForce.TPSTOP(QUDA_PROFILE_H2D);

        profileHISQForce.TPSTART(QUDA_PROFILE_COMPUTE);
        computeStaggeredOprod(oprod, cudaQuark, coeff[i], 3);
        profileHISQForce.TPSTOP(QUDA_PROFILE_COMPUTE);
      }
    }

    { // naik terms
      oneLinkOprod->copy(*stapleOprod);
      ax(level2_coeff[0], *oneLinkOprod);
      GaugeField *oprod[2] = {oneLinkOprod, naikOprod};

      // loop over different quark fields
      for(int i=0; i<num_naik_terms; ++i){

        // Wrap the MILC quark field
        profileHISQForce.TPSTART(QUDA_PROFILE_INIT);
        qParam.v = fermion[i + num_terms - num_naik_terms];
        cpuColorSpinorField cpuQuark(qParam); // create host quark field
        profileHISQForce.TPSTOP(QUDA_PROFILE_INIT);

        profileHISQForce.TPSTART(QUDA_PROFILE_H2D);
        cudaQuark = cpuQuark;
        profileHISQForce.TPSTOP(QUDA_PROFILE_H2D);

        profileHISQForce.TPSTART(QUDA_PROFILE_COMPUTE);
        computeStaggeredOprod(oprod, cudaQuark, coeff[i + num_terms], 3);
        profileHISQForce.TPSTOP(QUDA_PROFILE_COMPUTE);
      }
    }
  }

  profileHISQForce.TPSTART(QUDA_PROFILE_INIT);
  cudaGaugeField* cudaInForce = new cudaGaugeField(param);
  copyExtendedGauge(*cudaInForce, *stapleOprod, QUDA_CUDA_FIELD_LOCATION);
  delete stapleOprod;

  cudaGaugeField* cudaOutForce = new cudaGaugeField(param);
  copyExtendedGauge(*cudaOutForce, *oneLinkOprod, QUDA_CUDA_FIELD_LOCATION);
  delete oneLinkOprod;

  cudaGaugeField* cudaGauge = new cudaGaugeField(param);
  profileHISQForce.TPSTOP(QUDA_PROFILE_INIT);

  cudaGauge->loadCPUField(cpuWLink, profileHISQForce);

  cudaInForce->exchangeExtendedGhost(R,profileHISQForce,true);
  cudaGauge->exchangeExtendedGhost(R,profileHISQForce,true);
  cudaOutForce->exchangeExtendedGhost(R,profileHISQForce,true);

  profileHISQForce.TPSTART(QUDA_PROFILE_COMPUTE);
  hisqStaplesForce(*cudaOutForce, *cudaInForce, *cudaGauge, act_path_coeff);
  profileHISQForce.TPSTOP(QUDA_PROFILE_COMPUTE);

  // Load naik outer product
  copyExtendedGauge(*cudaInForce, *naikOprod, QUDA_CUDA_FIELD_LOCATION);
  cudaInForce->exchangeExtendedGhost(R,profileHISQForce,true);
  delete naikOprod;

  // Compute Naik three-link term
  profileHISQForce.TPSTART(QUDA_PROFILE_COMPUTE);
  hisqLongLinkForce(*cudaOutForce, *cudaInForce, *cudaGauge, act_path_coeff[1]);
  profileHISQForce.TPSTOP(QUDA_PROFILE_COMPUTE);

  cudaOutForce->exchangeExtendedGhost(R,profileHISQForce,true);

  // load v-link
  cudaGauge->loadCPUField(cpuVLink, profileHISQForce);
  cudaGauge->exchangeExtendedGhost(R,profileHISQForce,true);

  profileHISQForce.TPSTART(QUDA_PROFILE_COMPUTE);
  *num_failures_h = 0;
  unitarizeForce(*cudaInForce, *cudaOutForce, *cudaGauge, num_failures_d);
  profileHISQForce.TPSTOP(QUDA_PROFILE_COMPUTE);

  if (*num_failures_h>0) errorQuda("Error in the unitarization component of the hisq fermion force: %d failures\n", *num_failures_h);

  qudaMemset((void **)(cudaOutForce->Gauge_p()), 0, cudaOutForce->Bytes());

  // read in u-link
  cudaGauge->loadCPUField(cpuULink, profileHISQForce);
  cudaGauge->exchangeExtendedGhost(R,profileHISQForce,true);

  // Compute Fat7-staple term
  profileHISQForce.TPSTART(QUDA_PROFILE_COMPUTE);
  hisqStaplesForce(*cudaOutForce, *cudaInForce, *cudaGauge, fat7_coeff);
  profileHISQForce.TPSTOP(QUDA_PROFILE_COMPUTE);

  delete cudaInForce;
  cudaGaugeField* cudaMom = new cudaGaugeField(momParam);

  profileHISQForce.TPSTART(QUDA_PROFILE_COMPUTE);
  hisqCompleteForce(*cudaOutForce, *cudaGauge);
  profileHISQForce.TPSTOP(QUDA_PROFILE_COMPUTE);

  if (gParam->use_resident_mom) {
    if (!momResident) errorQuda("No resident momentum field to use");
    updateMomentum(*momResident, dt, *cudaOutForce, "hisq");
  } else {
    updateMomentum(*cudaMom, dt, *cudaOutForce, "hisq");
  }

  if (gParam->return_result_mom) {
    // Close the paths, make anti-hermitian, and store in compressed format
    if (gParam->return_result_mom) cudaMom->saveCPUField(*cpuMom, profileHISQForce);
  }

  profileHISQForce.TPSTART(QUDA_PROFILE_FREE);

  if (cpuMom) delete cpuMom;

  if (!gParam->make_resident_mom) {
    delete momResident;
    momResident = nullptr;
  }
  if (cudaMom) delete cudaMom;
  delete cudaOutForce;
  delete cudaGauge;
  profileHISQForce.TPSTOP(QUDA_PROFILE_FREE);

  profileHISQForce.TPSTOP(QUDA_PROFILE_TOTAL);
}

void computeCloverForceQuda(void *h_mom, double dt, void **h_x, void **, double *coeff, double kappa2, double ck,
                            int nvector, double multiplicity, void *, QudaGaugeParam *gauge_param,
                            QudaInvertParam *inv_param)
{
  using namespace quda;
  profileCloverForce.TPSTART(QUDA_PROFILE_TOTAL);
  profileCloverForce.TPSTART(QUDA_PROFILE_INIT);

  checkGaugeParam(gauge_param);
  if (!gaugePrecise) errorQuda("No resident gauge field");

  GaugeFieldParam fParam(*gauge_param, h_mom, QUDA_ASQTAD_MOM_LINKS);
  // create the host momentum field
  fParam.reconstruct = QUDA_RECONSTRUCT_10;
  fParam.order = gauge_param->gauge_order;
  cpuGaugeField cpuMom(fParam);

  // create the device momentum field
  fParam.create = QUDA_ZERO_FIELD_CREATE;
  fParam.order = QUDA_FLOAT2_GAUGE_ORDER;
  cudaGaugeField cudaMom(fParam);

  // create the device force field
  fParam.link_type = QUDA_GENERAL_LINKS;
  fParam.create = QUDA_ZERO_FIELD_CREATE;
  fParam.order = QUDA_FLOAT2_GAUGE_ORDER;
  fParam.reconstruct = QUDA_RECONSTRUCT_NO;
  cudaGaugeField cudaForce(fParam);

  ColorSpinorParam qParam;
  qParam.location = QUDA_CUDA_FIELD_LOCATION;
  qParam.nColor = 3;
  qParam.nSpin = 4;
  qParam.siteSubset = QUDA_FULL_SITE_SUBSET;
  qParam.siteOrder = QUDA_EVEN_ODD_SITE_ORDER;
  qParam.nDim = 4;
  qParam.setPrecision(fParam.Precision());
  qParam.pad = 0;
  for(int dir=0; dir<4; ++dir) qParam.x[dir] = fParam.x[dir];

  // create the device quark field
  qParam.create = QUDA_NULL_FIELD_CREATE;
  qParam.fieldOrder = QUDA_FLOAT2_FIELD_ORDER;
  qParam.gammaBasis = QUDA_UKQCD_GAMMA_BASIS;

  std::vector<ColorSpinorField*> quarkX, quarkP;
  for (int i=0; i<nvector; i++) {
    quarkX.push_back(ColorSpinorField::Create(qParam));
    quarkP.push_back(ColorSpinorField::Create(qParam));
  }

  qParam.siteSubset = QUDA_PARITY_SITE_SUBSET;
  qParam.x[0] /= 2;
  cudaColorSpinorField tmp(qParam);

  // create the host quark field
  qParam.create = QUDA_REFERENCE_FIELD_CREATE;
  qParam.fieldOrder = QUDA_SPACE_SPIN_COLOR_FIELD_ORDER;
  qParam.gammaBasis = QUDA_DEGRAND_ROSSI_GAMMA_BASIS; // need expose this to interface

  bool pc_solve = (inv_param->solve_type == QUDA_DIRECT_PC_SOLVE) ||
    (inv_param->solve_type == QUDA_NORMOP_PC_SOLVE);
  DiracParam diracParam;
  setDiracParam(diracParam, inv_param, pc_solve);
  diracParam.tmp1 = &tmp; // use as temporary for dirac->M
  Dirac *dirac = Dirac::create(diracParam);

  if (inv_param->use_resident_solution) {
    if (solutionResident.size() < (unsigned int)nvector)
      errorQuda("solutionResident.size() %lu does not match number of shifts %d",
		solutionResident.size(), nvector);
  }

  cudaGaugeField &gaugeEx = *extendedGaugeResident;

  // create oprod and trace fields
  fParam.geometry = QUDA_TENSOR_GEOMETRY;
  cudaGaugeField oprod(fParam);

  profileCloverForce.TPSTOP(QUDA_PROFILE_INIT);
  profileCloverForce.TPSTART(QUDA_PROFILE_COMPUTE);

  std::vector<double> force_coeff(nvector);
  // loop over different quark fields
  for(int i=0; i<nvector; i++){
    ColorSpinorField &x = *(quarkX[i]);
    ColorSpinorField &p = *(quarkP[i]);

    if (!inv_param->use_resident_solution) {
      // for downloading x_e
      qParam.siteSubset = QUDA_PARITY_SITE_SUBSET;
      qParam.x[0] /= 2;

      // Wrap the even-parity MILC quark field
      profileCloverForce.TPSTOP(QUDA_PROFILE_COMPUTE);
      profileCloverForce.TPSTART(QUDA_PROFILE_INIT);
      qParam.v = h_x[i];
      cpuColorSpinorField cpuQuarkX(qParam); // create host quark field
      profileCloverForce.TPSTOP(QUDA_PROFILE_INIT);

      profileCloverForce.TPSTART(QUDA_PROFILE_H2D);
      x.Even() = cpuQuarkX;
      profileCloverForce.TPSTOP(QUDA_PROFILE_H2D);

      profileCloverForce.TPSTART(QUDA_PROFILE_COMPUTE);
      gamma5(x.Even(), x.Even());
    } else {
      x.Even() = *(solutionResident[i]);
    }

    dirac->Dslash(x.Odd(), x.Even(), QUDA_ODD_PARITY);
    dirac->M(p.Even(), x.Even());
    dirac->Dagger(QUDA_DAG_YES);
    dirac->Dslash(p.Odd(), p.Even(), QUDA_ODD_PARITY);
    dirac->Dagger(QUDA_DAG_NO);

    gamma5(x, x);
    gamma5(p, p);

    force_coeff[i] = 2.0*dt*coeff[i]*kappa2;
  }

  computeCloverForce(cudaForce, *gaugePrecise, quarkX, quarkP, force_coeff);

  // In double precision the clover derivative is faster with no reconstruct
  cudaGaugeField *u = &gaugeEx;
  if (gaugeEx.Reconstruct() == QUDA_RECONSTRUCT_12 && gaugeEx.Precision() == QUDA_DOUBLE_PRECISION) {
    GaugeFieldParam param(gaugeEx);
    param.reconstruct = QUDA_RECONSTRUCT_NO;
    u = new cudaGaugeField(param);
    u -> copy(gaugeEx);
  }

  computeCloverSigmaTrace(oprod, *cloverPrecise, 2.0*ck*multiplicity*dt);

  /* Now the U dA/dU terms */
  std::vector< std::vector<double> > ferm_epsilon(nvector);
  for (int shift = 0; shift < nvector; shift++) {
    ferm_epsilon[shift].reserve(2);
    ferm_epsilon[shift][0] = 2.0*ck*coeff[shift]*dt;
    ferm_epsilon[shift][1] = -kappa2 * 2.0*ck*coeff[shift]*dt;
  }

  computeCloverSigmaOprod(oprod, quarkX, quarkP, ferm_epsilon);

  cudaGaugeField *oprodEx = createExtendedGauge(oprod, R, profileCloverForce);

  profileCloverForce.TPSTART(QUDA_PROFILE_COMPUTE);

  cloverDerivative(cudaForce, *u, *oprodEx, 1.0, QUDA_ODD_PARITY);
  cloverDerivative(cudaForce, *u, *oprodEx, 1.0, QUDA_EVEN_PARITY);

  if (u != &gaugeEx) delete u;

  updateMomentum(cudaMom, -1.0, cudaForce, "clover");
  profileCloverForce.TPSTOP(QUDA_PROFILE_COMPUTE);

  // copy the outer product field back to the host
  profileCloverForce.TPSTART(QUDA_PROFILE_D2H);
  cudaMom.saveCPUField(cpuMom);
  profileCloverForce.TPSTOP(QUDA_PROFILE_D2H);

  profileCloverForce.TPSTART(QUDA_PROFILE_FREE);

  for (int i=0; i<nvector; i++) {
    delete quarkX[i];
    delete quarkP[i];
  }

#if 0
  if (inv_param->use_resident_solution) {
    for (auto v : solutionResident) if (v) delete v;
    solutionResident.clear();
  }
#endif
  delete dirac;
  profileCloverForce.TPSTOP(QUDA_PROFILE_FREE);

  profileCloverForce.TPSTOP(QUDA_PROFILE_TOTAL);
}

void updateGaugeFieldQuda(void* gauge,
			  void* momentum,
			  double dt,
			  int conj_mom,
			  int exact,
			  QudaGaugeParam* param)
{
  profileGaugeUpdate.TPSTART(QUDA_PROFILE_TOTAL);

  checkGaugeParam(param);

  profileGaugeUpdate.TPSTART(QUDA_PROFILE_INIT);

  // create the host fields
  GaugeFieldParam gParam(*param, gauge, QUDA_SU3_LINKS);
  gParam.site_offset = param->gauge_offset;
  gParam.site_size = param->site_size;
  bool need_cpu = !param->use_resident_gauge || param->return_result_gauge;
  cpuGaugeField *cpuGauge = need_cpu ? new cpuGaugeField(gParam) : nullptr;

  GaugeFieldParam gParamMom(*param, momentum);
  gParamMom.reconstruct = (gParamMom.order == QUDA_TIFR_GAUGE_ORDER || gParamMom.order == QUDA_TIFR_PADDED_GAUGE_ORDER) ?
   QUDA_RECONSTRUCT_NO : QUDA_RECONSTRUCT_10;
  gParamMom.link_type = QUDA_ASQTAD_MOM_LINKS;
  gParamMom.site_offset = param->mom_offset;
  gParamMom.site_size = param->site_size;
  cpuGaugeField *cpuMom = !param->use_resident_mom ? new cpuGaugeField(gParamMom) : nullptr;

  // create the device fields
  gParam.create = QUDA_NULL_FIELD_CREATE;
  gParam.order = QUDA_FLOAT2_GAUGE_ORDER;
  gParam.link_type = QUDA_ASQTAD_MOM_LINKS;
  gParam.reconstruct = QUDA_RECONSTRUCT_10;
  gParam.ghostExchange = QUDA_GHOST_EXCHANGE_NO;
  gParam.pad = 0;
  cudaGaugeField *cudaMom = !param->use_resident_mom ? new cudaGaugeField(gParam) : nullptr;

  gParam.link_type = QUDA_SU3_LINKS;
  gParam.reconstruct = param->reconstruct;
  cudaGaugeField *cudaInGauge = !param->use_resident_gauge ? new cudaGaugeField(gParam) : nullptr;
  auto *cudaOutGauge = new cudaGaugeField(gParam);

  profileGaugeUpdate.TPSTOP(QUDA_PROFILE_INIT);

  profileGaugeUpdate.TPSTART(QUDA_PROFILE_H2D);

  if (!param->use_resident_gauge) {   // load fields onto the device
    cudaInGauge->loadCPUField(*cpuGauge);
  } else { // or use resident fields already present
    if (!gaugePrecise) errorQuda("No resident gauge field allocated");
    cudaInGauge = gaugePrecise;
    gaugePrecise = nullptr;
  }

  if (!param->use_resident_mom) {
    cudaMom->loadCPUField(*cpuMom);
  } else {
    if (!momResident) errorQuda("No resident mom field allocated");
    cudaMom = momResident;
    momResident = nullptr;
  }

  profileGaugeUpdate.TPSTOP(QUDA_PROFILE_H2D);

  // perform the update
  profileGaugeUpdate.TPSTART(QUDA_PROFILE_COMPUTE);
  updateGaugeField(*cudaOutGauge, dt, *cudaInGauge, *cudaMom,
      (bool)conj_mom, (bool)exact);
  profileGaugeUpdate.TPSTOP(QUDA_PROFILE_COMPUTE);

  if (param->return_result_gauge) {
    // copy the gauge field back to the host
    profileGaugeUpdate.TPSTART(QUDA_PROFILE_D2H);
    cudaOutGauge->saveCPUField(*cpuGauge);
    profileGaugeUpdate.TPSTOP(QUDA_PROFILE_D2H);
  }

  profileGaugeUpdate.TPSTART(QUDA_PROFILE_FREE);
  if (param->make_resident_gauge) {
    if (gaugePrecise != nullptr) delete gaugePrecise;
    gaugePrecise = cudaOutGauge;
  } else {
    delete cudaOutGauge;
  }

  if (param->make_resident_mom) {
    if (momResident != nullptr && momResident != cudaMom) delete momResident;
    momResident = cudaMom;
  } else {
    delete cudaMom;
  }

  delete cudaInGauge;
  if (cpuMom) delete cpuMom;
  if (cpuGauge) delete cpuGauge;

  profileGaugeUpdate.TPSTOP(QUDA_PROFILE_FREE);
  profileGaugeUpdate.TPSTOP(QUDA_PROFILE_TOTAL);
}

 void projectSU3Quda(void *gauge_h, double tol, QudaGaugeParam *param) {
   profileProject.TPSTART(QUDA_PROFILE_TOTAL);

   profileProject.TPSTART(QUDA_PROFILE_INIT);
   checkGaugeParam(param);

   // create the gauge field
   GaugeFieldParam gParam(*param, gauge_h, QUDA_GENERAL_LINKS);
   gParam.site_offset = param->gauge_offset;
   gParam.site_size = param->site_size;
   bool need_cpu = !param->use_resident_gauge || param->return_result_gauge;
   cpuGaugeField *cpuGauge = need_cpu ? new cpuGaugeField(gParam) : nullptr;

   // create the device fields
   gParam.create = QUDA_NULL_FIELD_CREATE;
   gParam.order = QUDA_FLOAT2_GAUGE_ORDER;
   gParam.reconstruct = param->reconstruct;
   cudaGaugeField *cudaGauge = !param->use_resident_gauge ? new cudaGaugeField(gParam) : nullptr;
   profileProject.TPSTOP(QUDA_PROFILE_INIT);

   if (param->use_resident_gauge) {
     if (!gaugePrecise) errorQuda("No resident gauge field to use");
     cudaGauge = gaugePrecise;
     gaugePrecise = nullptr;
   } else {
     profileProject.TPSTART(QUDA_PROFILE_H2D);
     cudaGauge->loadCPUField(*cpuGauge);
     profileProject.TPSTOP(QUDA_PROFILE_H2D);
   }

   profileProject.TPSTART(QUDA_PROFILE_COMPUTE);
   *num_failures_h = 0;

   // project onto SU(3)
   if (cudaGauge->StaggeredPhaseApplied()) cudaGauge->removeStaggeredPhase();
   projectSU3(*cudaGauge, tol, num_failures_d);
   if (!cudaGauge->StaggeredPhaseApplied() && param->staggered_phase_applied) cudaGauge->applyStaggeredPhase();

   profileProject.TPSTOP(QUDA_PROFILE_COMPUTE);

   if(*num_failures_h>0)
     errorQuda("Error in the SU(3) unitarization: %d failures\n", *num_failures_h);

   profileProject.TPSTART(QUDA_PROFILE_D2H);
   if (param->return_result_gauge) cudaGauge->saveCPUField(*cpuGauge);
   profileProject.TPSTOP(QUDA_PROFILE_D2H);

   if (param->make_resident_gauge) {
     if (gaugePrecise != nullptr && cudaGauge != gaugePrecise) delete gaugePrecise;
     gaugePrecise = cudaGauge;
   } else {
     delete cudaGauge;
   }

   profileProject.TPSTART(QUDA_PROFILE_FREE);
   if (cpuGauge) delete cpuGauge;
   profileProject.TPSTOP(QUDA_PROFILE_FREE);

   profileProject.TPSTOP(QUDA_PROFILE_TOTAL);
 }

 void staggeredPhaseQuda(void *gauge_h, QudaGaugeParam *param) {
   profilePhase.TPSTART(QUDA_PROFILE_TOTAL);

   profilePhase.TPSTART(QUDA_PROFILE_INIT);
   checkGaugeParam(param);

   // create the gauge field
   GaugeFieldParam gParam(*param, gauge_h, QUDA_GENERAL_LINKS);
   bool need_cpu = !param->use_resident_gauge || param->return_result_gauge;
   cpuGaugeField *cpuGauge = need_cpu ? new cpuGaugeField(gParam) : nullptr;

   // create the device fields
   gParam.create = QUDA_NULL_FIELD_CREATE;
   gParam.order = QUDA_FLOAT2_GAUGE_ORDER;
   gParam.reconstruct = param->reconstruct;
   cudaGaugeField *cudaGauge = !param->use_resident_gauge ? new cudaGaugeField(gParam) : nullptr;
   profilePhase.TPSTOP(QUDA_PROFILE_INIT);

   if (param->use_resident_gauge) {
     if (!gaugePrecise) errorQuda("No resident gauge field to use");
     cudaGauge = gaugePrecise;
   } else {
     profilePhase.TPSTART(QUDA_PROFILE_H2D);
     cudaGauge->loadCPUField(*cpuGauge);
     profilePhase.TPSTOP(QUDA_PROFILE_H2D);
   }

   profilePhase.TPSTART(QUDA_PROFILE_COMPUTE);
   *num_failures_h = 0;

   // apply / remove phase as appropriate
   if (!cudaGauge->StaggeredPhaseApplied()) cudaGauge->applyStaggeredPhase();
   else cudaGauge->removeStaggeredPhase();

   profilePhase.TPSTOP(QUDA_PROFILE_COMPUTE);

   profilePhase.TPSTART(QUDA_PROFILE_D2H);
   if (param->return_result_gauge) cudaGauge->saveCPUField(*cpuGauge);
   profilePhase.TPSTOP(QUDA_PROFILE_D2H);

   if (param->make_resident_gauge) {
     if (gaugePrecise != nullptr && cudaGauge != gaugePrecise) delete gaugePrecise;
     gaugePrecise = cudaGauge;
   } else {
     delete cudaGauge;
   }

   profilePhase.TPSTART(QUDA_PROFILE_FREE);
   if (cpuGauge) delete cpuGauge;
   profilePhase.TPSTOP(QUDA_PROFILE_FREE);

   profilePhase.TPSTOP(QUDA_PROFILE_TOTAL);
 }

// evaluate the momentum action
double momActionQuda(void* momentum, QudaGaugeParam* param)
{
  profileMomAction.TPSTART(QUDA_PROFILE_TOTAL);

  profileMomAction.TPSTART(QUDA_PROFILE_INIT);
  checkGaugeParam(param);

  // create the momentum fields
  GaugeFieldParam gParam(*param, momentum, QUDA_ASQTAD_MOM_LINKS);
  gParam.reconstruct = (gParam.order == QUDA_TIFR_GAUGE_ORDER || gParam.order == QUDA_TIFR_PADDED_GAUGE_ORDER) ?
    QUDA_RECONSTRUCT_NO : QUDA_RECONSTRUCT_10;
  gParam.site_offset = param->mom_offset;
  gParam.site_size = param->site_size;

  cpuGaugeField *cpuMom = !param->use_resident_mom ? new cpuGaugeField(gParam) : nullptr;

  // create the device fields
  gParam.create = QUDA_NULL_FIELD_CREATE;
  gParam.reconstruct = QUDA_RECONSTRUCT_10;
  gParam.setPrecision(param->cuda_prec, true);

  cudaGaugeField *cudaMom = !param->use_resident_mom ? new cudaGaugeField(gParam) : nullptr;

  profileMomAction.TPSTOP(QUDA_PROFILE_INIT);

  profileMomAction.TPSTART(QUDA_PROFILE_H2D);
  if (!param->use_resident_mom) {
    cudaMom->loadCPUField(*cpuMom);
  } else {
    if (!momResident) errorQuda("No resident mom field allocated");
    cudaMom = momResident;
  }
  profileMomAction.TPSTOP(QUDA_PROFILE_H2D);

  // perform the update
  profileMomAction.TPSTART(QUDA_PROFILE_COMPUTE);
  double action = computeMomAction(*cudaMom);
  profileMomAction.TPSTOP(QUDA_PROFILE_COMPUTE);

  profileMomAction.TPSTART(QUDA_PROFILE_FREE);
  if (param->make_resident_mom) {
    if (momResident != nullptr && momResident != cudaMom) delete momResident;
    momResident = cudaMom;
  } else {
    delete cudaMom;
    momResident = nullptr;
  }
  if (cpuMom) {
    delete cpuMom;
  }

  profileMomAction.TPSTOP(QUDA_PROFILE_FREE);
  profileMomAction.TPSTOP(QUDA_PROFILE_TOTAL);

  return action;
}

void gaussGaugeQuda(unsigned long long seed, double sigma)
{
  profileGauss.TPSTART(QUDA_PROFILE_TOTAL);

  if (!gaugePrecise) errorQuda("Cannot generate Gauss GaugeField as there is no resident gauge field");

  cudaGaugeField *data = gaugePrecise;

  GaugeFieldParam param(*data);
  param.reconstruct = QUDA_RECONSTRUCT_12;
  param.ghostExchange = QUDA_GHOST_EXCHANGE_NO;
  cudaGaugeField u(param);

  profileGauss.TPSTART(QUDA_PROFILE_COMPUTE);
  quda::gaugeGauss(*data, seed, sigma);
  profileGauss.TPSTOP(QUDA_PROFILE_COMPUTE);

  if (extendedGaugeResident) {
    extendedGaugeResident->copy(*gaugePrecise);
    extendedGaugeResident->exchangeExtendedGhost(R, profileGauss, redundant_comms);
  }

  profileGauss.TPSTOP(QUDA_PROFILE_TOTAL);
}


/*
 * Computes the total, spatial and temporal plaquette averages of the loaded gauge configuration.
 */
void plaqQuda(double plaq[3])
{
  profilePlaq.TPSTART(QUDA_PROFILE_TOTAL);

  if (!gaugePrecise) errorQuda("Cannot compute plaquette as there is no resident gauge field");

  cudaGaugeField *data = extendedGaugeResident ? extendedGaugeResident : createExtendedGauge(*gaugePrecise, R, profilePlaq);
  extendedGaugeResident = data;

  profilePlaq.TPSTART(QUDA_PROFILE_COMPUTE);
  double3 plaq3 = quda::plaquette(*data);
  plaq[0] = plaq3.x;
  plaq[1] = plaq3.y;
  plaq[2] = plaq3.z;
  profilePlaq.TPSTOP(QUDA_PROFILE_COMPUTE);

  profilePlaq.TPSTOP(QUDA_PROFILE_TOTAL);
}

/*
 * Performs a deep copy from the internal extendedGaugeResident field.
 */
void copyExtendedResidentGaugeQuda(void *resident_gauge)
{
  if (!gaugePrecise) errorQuda("Cannot perform deep copy of resident gauge field as there is no resident gauge field");
  extendedGaugeResident
    = extendedGaugeResident ? extendedGaugeResident : createExtendedGauge(*gaugePrecise, R, profilePlaq);
  static_cast<GaugeField *>(resident_gauge)->copy(*extendedGaugeResident);
}

void performWuppertalnStep(void *h_out, void *h_in, QudaInvertParam *inv_param, unsigned int n_steps, double alpha)
{
  profileWuppertal.TPSTART(QUDA_PROFILE_TOTAL);

  if (gaugePrecise == nullptr) errorQuda("Gauge field must be loaded");

  pushVerbosity(inv_param->verbosity);
  if (getVerbosity() >= QUDA_DEBUG_VERBOSE) printQudaInvertParam(inv_param);

  cudaGaugeField *precise = nullptr;

  if (gaugeSmeared != nullptr) {
    if (getVerbosity() >= QUDA_VERBOSE) printfQuda("Wuppertal smearing done with gaugeSmeared\n");
    GaugeFieldParam gParam(*gaugePrecise);
    gParam.create = QUDA_NULL_FIELD_CREATE;
    precise = new cudaGaugeField(gParam);
    copyExtendedGauge(*precise, *gaugeSmeared, QUDA_CUDA_FIELD_LOCATION);
    precise->exchangeGhost();
  } else {
    if (getVerbosity() >= QUDA_VERBOSE)
      printfQuda("Wuppertal smearing done with gaugePrecise\n");
    precise = gaugePrecise;
  }

  ColorSpinorParam cpuParam(h_in, *inv_param, precise->X(), false, inv_param->input_location);
  ColorSpinorField *in_h = ColorSpinorField::Create(cpuParam);

  ColorSpinorParam cudaParam(cpuParam, *inv_param);
  cudaColorSpinorField in(*in_h, cudaParam);

  if (getVerbosity() >= QUDA_DEBUG_VERBOSE) {
    double cpu = blas::norm2(*in_h);
    double gpu = blas::norm2(in);
    printfQuda("In CPU %e CUDA %e\n", cpu, gpu);
  }

  cudaParam.create = QUDA_NULL_FIELD_CREATE;
  cudaColorSpinorField out(in, cudaParam);
  int parity = 0;

  // Computes out(x) = 1/(1+6*alpha)*(in(x) + alpha*\sum_mu (U_{-\mu}(x)in(x+mu) + U^\dagger_mu(x-mu)in(x-mu)))
  double a = alpha / (1. + 6. * alpha);
  double b = 1. / (1. + 6. * alpha);

  for (unsigned int i = 0; i < n_steps; i++) {
    if (i) in = out;
    ApplyLaplace(out, in, *precise, 3, a, b, in, parity, false, nullptr, profileWuppertal);
    if (getVerbosity() >= QUDA_DEBUG_VERBOSE) {
      double norm = blas::norm2(out);
      printfQuda("Step %d, vector norm %e\n", i, norm);
    }
  }

  cpuParam.v = h_out;
  cpuParam.location = inv_param->output_location;
  ColorSpinorField *out_h = ColorSpinorField::Create(cpuParam);
  *out_h = out;

  if (getVerbosity() >= QUDA_DEBUG_VERBOSE) {
    double cpu = blas::norm2(*out_h);
    double gpu = blas::norm2(out);
    printfQuda("Out CPU %e CUDA %e\n", cpu, gpu);
  }

  if (gaugeSmeared != nullptr)
    delete precise;

  delete out_h;
  delete in_h;

  popVerbosity();

  profileWuppertal.TPSTOP(QUDA_PROFILE_TOTAL);
}

void performAPEnStep(unsigned int n_steps, double alpha, int meas_interval)
{
  profileAPE.TPSTART(QUDA_PROFILE_TOTAL);

  if (gaugePrecise == nullptr) errorQuda("Gauge field must be loaded");

  if (gaugeSmeared != nullptr) delete gaugeSmeared;
  gaugeSmeared = createExtendedGauge(*gaugePrecise, R, profileAPE);

  GaugeFieldParam gParam(*gaugeSmeared);
  auto *cudaGaugeTemp = new cudaGaugeField(gParam);

  QudaGaugeObservableParam param = newQudaGaugeObservableParam();
  param.compute_qcharge = QUDA_BOOLEAN_TRUE;

  if (getVerbosity() >= QUDA_SUMMARIZE) {
    gaugeObservablesQuda(&param);
    printfQuda("Q charge at step %03d = %+.16e\n", 0, param.qcharge);
  }

  for (unsigned int i = 0; i < n_steps; i++) {
    profileAPE.TPSTART(QUDA_PROFILE_COMPUTE);
    APEStep(*gaugeSmeared, *cudaGaugeTemp, alpha);
    profileAPE.TPSTOP(QUDA_PROFILE_COMPUTE);
    if ((i + 1) % meas_interval == 0 && getVerbosity() >= QUDA_VERBOSE) {
      gaugeObservablesQuda(&param);
      printfQuda("Q charge at step %03d = %+.16e\n", i + 1, param.qcharge);
    }
  }

  delete cudaGaugeTemp;
  profileAPE.TPSTOP(QUDA_PROFILE_TOTAL);
}

void performSTOUTnStep(unsigned int n_steps, double rho, int meas_interval)
{
  profileSTOUT.TPSTART(QUDA_PROFILE_TOTAL);

  if (gaugePrecise == nullptr) errorQuda("Gauge field must be loaded");

  if (gaugeSmeared != nullptr) delete gaugeSmeared;
  gaugeSmeared = createExtendedGauge(*gaugePrecise, R, profileSTOUT);

  GaugeFieldParam gParam(*gaugeSmeared);
  auto *cudaGaugeTemp = new cudaGaugeField(gParam);

  QudaGaugeObservableParam param = newQudaGaugeObservableParam();
  param.compute_qcharge = QUDA_BOOLEAN_TRUE;

  if (getVerbosity() >= QUDA_SUMMARIZE) {
    gaugeObservablesQuda(&param);
    printfQuda("Q charge at step %03d = %+.16e\n", 0, param.qcharge);
  }

  for (unsigned int i = 0; i < n_steps; i++) {
    profileSTOUT.TPSTART(QUDA_PROFILE_COMPUTE);
    STOUTStep(*gaugeSmeared, *cudaGaugeTemp, rho);
    profileSTOUT.TPSTOP(QUDA_PROFILE_COMPUTE);
    if ((i + 1) % meas_interval == 0 && getVerbosity() >= QUDA_VERBOSE) {
      gaugeObservablesQuda(&param);
      printfQuda("Q charge at step %03d = %+.16e\n", i + 1, param.qcharge);
    }
  }

  delete cudaGaugeTemp;
  profileSTOUT.TPSTOP(QUDA_PROFILE_TOTAL);
}

void performOvrImpSTOUTnStep(unsigned int n_steps, double rho, double epsilon, int meas_interval)
{
  profileOvrImpSTOUT.TPSTART(QUDA_PROFILE_TOTAL);

  if (gaugePrecise == nullptr) errorQuda("Gauge field must be loaded");

  if (gaugeSmeared != nullptr) delete gaugeSmeared;
  gaugeSmeared = createExtendedGauge(*gaugePrecise, R, profileOvrImpSTOUT);

  GaugeFieldParam gParam(*gaugeSmeared);
  auto *cudaGaugeTemp = new cudaGaugeField(gParam);

  QudaGaugeObservableParam param = newQudaGaugeObservableParam();
  param.compute_qcharge = QUDA_BOOLEAN_TRUE;

  if (getVerbosity() >= QUDA_SUMMARIZE) {
    gaugeObservablesQuda(&param);
    printfQuda("Q charge at step %03d = %+.16e\n", 0, param.qcharge);
  }

  for (unsigned int i = 0; i < n_steps; i++) {
    profileOvrImpSTOUT.TPSTART(QUDA_PROFILE_COMPUTE);
    OvrImpSTOUTStep(*gaugeSmeared, *cudaGaugeTemp, rho, epsilon);
    profileOvrImpSTOUT.TPSTOP(QUDA_PROFILE_COMPUTE);
    if ((i + 1) % meas_interval == 0 && getVerbosity() >= QUDA_VERBOSE) {
      gaugeObservablesQuda(&param);
      printfQuda("Q charge at step %03d = %+.16e\n", i + 1, param.qcharge);
    }
  }

  delete cudaGaugeTemp;
  profileOvrImpSTOUT.TPSTOP(QUDA_PROFILE_TOTAL);
}

void performWFlownStep(unsigned int n_steps, double step_size, int meas_interval, QudaWFlowType wflow_type)
{
  pushOutputPrefix("performWFlownStep: ");
  profileWFlow.TPSTART(QUDA_PROFILE_TOTAL);

  if (gaugePrecise == nullptr) errorQuda("Gauge field must be loaded");

  if (gaugeSmeared != nullptr) delete gaugeSmeared;
  gaugeSmeared = createExtendedGauge(*gaugePrecise, R, profileWFlow);

  GaugeFieldParam gParamEx(*gaugeSmeared);
  auto *gaugeAux = GaugeField::Create(gParamEx);

  GaugeFieldParam gParam(*gaugePrecise);
  gParam.reconstruct = QUDA_RECONSTRUCT_NO; // temporary field is not on manifold so cannot use reconstruct
  auto *gaugeTemp = GaugeField::Create(gParam);

  GaugeField *in = gaugeSmeared;
  GaugeField *out = gaugeAux;

  QudaGaugeObservableParam param = newQudaGaugeObservableParam();
  param.compute_plaquette = QUDA_BOOLEAN_TRUE;
  param.compute_qcharge = QUDA_BOOLEAN_TRUE;

  if (getVerbosity() >= QUDA_SUMMARIZE) {
    gaugeObservables(*in, param, profileWFlow);
    printfQuda("flow t, plaquette, E_tot, E_spatial, E_temporal, Q charge\n");
    printfQuda("%le %.16e %+.16e %+.16e %+.16e %+.16e\n", 0.0, param.plaquette[0], param.energy[0], param.energy[1],
               param.energy[2], param.qcharge);
  }

  for (unsigned int i = 0; i < n_steps; i++) {
    // Perform W1, W2, and Vt Wilson Flow steps as defined in
    // https://arxiv.org/abs/1006.4518v3
    profileWFlow.TPSTART(QUDA_PROFILE_COMPUTE);
    if (i > 0) std::swap(in, out); // output from prior step becomes input for next step

    WFlowStep(*out, *gaugeTemp, *in, step_size, wflow_type);
    profileWFlow.TPSTOP(QUDA_PROFILE_COMPUTE);

    if ((i + 1) % meas_interval == 0 && getVerbosity() >= QUDA_SUMMARIZE) {
      gaugeObservables(*out, param, profileWFlow);
      printfQuda("%le %.16e %+.16e %+.16e %+.16e %+.16e\n", step_size * (i + 1), param.plaquette[0], param.energy[0],
                 param.energy[1], param.energy[2], param.qcharge);
    }
  }

  delete gaugeTemp;
  delete gaugeAux;
  profileWFlow.TPSTOP(QUDA_PROFILE_TOTAL);
  popOutputPrefix();
}

int computeGaugeFixingOVRQuda(void *gauge, const unsigned int gauge_dir, const unsigned int Nsteps,
                              const unsigned int verbose_interval, const double relax_boost, const double tolerance,
                              const unsigned int reunit_interval, const unsigned int stopWtheta, QudaGaugeParam *param,
                              double *timeinfo)
{
  GaugeFixOVRQuda.TPSTART(QUDA_PROFILE_TOTAL);

  checkGaugeParam(param);

  GaugeFixOVRQuda.TPSTART(QUDA_PROFILE_INIT);
  GaugeFieldParam gParam(*param, gauge);
  auto *cpuGauge = new cpuGaugeField(gParam);

  // gParam.pad = getFatLinkPadding(param->X);
  gParam.create = QUDA_NULL_FIELD_CREATE;
  gParam.link_type = param->type;
  gParam.reconstruct = param->reconstruct;
  gParam.setPrecision(gParam.Precision(), true);
  auto *cudaInGauge = new cudaGaugeField(gParam);

  GaugeFixOVRQuda.TPSTOP(QUDA_PROFILE_INIT);
  GaugeFixOVRQuda.TPSTART(QUDA_PROFILE_H2D);

  ///if (!param->use_resident_gauge) {   // load fields onto the device
  cudaInGauge->loadCPUField(*cpuGauge);
 /* } else { // or use resident fields already present
    if (!gaugePrecise) errorQuda("No resident gauge field allocated");
    cudaInGauge = gaugePrecise;
    gaugePrecise = nullptr;
  } */

  GaugeFixOVRQuda.TPSTOP(QUDA_PROFILE_H2D);

  if (comm_size() == 1) {
    // perform the update
    GaugeFixOVRQuda.TPSTART(QUDA_PROFILE_COMPUTE);
    gaugeFixingOVR(*cudaInGauge, gauge_dir, Nsteps, verbose_interval, relax_boost, tolerance, reunit_interval,
                   stopWtheta);
    GaugeFixOVRQuda.TPSTOP(QUDA_PROFILE_COMPUTE);
  } else {
    cudaGaugeField *cudaInGaugeEx = createExtendedGauge(*cudaInGauge, R, GaugeFixOVRQuda);

    // perform the update
    GaugeFixOVRQuda.TPSTART(QUDA_PROFILE_COMPUTE);
    gaugeFixingOVR(*cudaInGaugeEx, gauge_dir, Nsteps, verbose_interval, relax_boost, tolerance, reunit_interval,
                   stopWtheta);
    GaugeFixOVRQuda.TPSTOP(QUDA_PROFILE_COMPUTE);

    //HOW TO COPY BACK TO CPU: cudaInGaugeEx->cpuGauge
    copyExtendedGauge(*cudaInGauge, *cudaInGaugeEx, QUDA_CUDA_FIELD_LOCATION);
  }

  // copy the gauge field back to the host
  GaugeFixOVRQuda.TPSTART(QUDA_PROFILE_D2H);
  cudaInGauge->saveCPUField(*cpuGauge);
  GaugeFixOVRQuda.TPSTOP(QUDA_PROFILE_D2H);

  GaugeFixOVRQuda.TPSTOP(QUDA_PROFILE_TOTAL);

  if (param->make_resident_gauge) {
    if (gaugePrecise != nullptr) delete gaugePrecise;
    gaugePrecise = cudaInGauge;
  } else {
    delete cudaInGauge;
  }

  if(timeinfo){
    timeinfo[0] = GaugeFixOVRQuda.Last(QUDA_PROFILE_H2D);
    timeinfo[1] = GaugeFixOVRQuda.Last(QUDA_PROFILE_COMPUTE);
    timeinfo[2] = GaugeFixOVRQuda.Last(QUDA_PROFILE_D2H);
  }

  return 0;
}

int computeGaugeFixingFFTQuda(void* gauge, const unsigned int gauge_dir,  const unsigned int Nsteps, \
  const unsigned int verbose_interval, const double alpha, const unsigned int autotune, const double tolerance, \
  const unsigned int  stopWtheta, QudaGaugeParam* param , double* timeinfo)
{
  GaugeFixFFTQuda.TPSTART(QUDA_PROFILE_TOTAL);

  checkGaugeParam(param);

  GaugeFixFFTQuda.TPSTART(QUDA_PROFILE_INIT);

  GaugeFieldParam gParam(*param, gauge);
  auto *cpuGauge = new cpuGaugeField(gParam);

  //gParam.pad = getFatLinkPadding(param->X);
  gParam.create      = QUDA_NULL_FIELD_CREATE;
  gParam.link_type   = param->type;
  gParam.reconstruct = param->reconstruct;
  gParam.setPrecision(gParam.Precision(), true);
  auto *cudaInGauge = new cudaGaugeField(gParam);


  GaugeFixFFTQuda.TPSTOP(QUDA_PROFILE_INIT);

  GaugeFixFFTQuda.TPSTART(QUDA_PROFILE_H2D);

  //if (!param->use_resident_gauge) {   // load fields onto the device
  cudaInGauge->loadCPUField(*cpuGauge);
  /*} else { // or use resident fields already present
    if (!gaugePrecise) errorQuda("No resident gauge field allocated");
    cudaInGauge = gaugePrecise;
    gaugePrecise = nullptr;
  } */

  GaugeFixFFTQuda.TPSTOP(QUDA_PROFILE_H2D);

  // perform the update
  GaugeFixFFTQuda.TPSTART(QUDA_PROFILE_COMPUTE);

  gaugeFixingFFT(*cudaInGauge, gauge_dir, Nsteps, verbose_interval, alpha, autotune, tolerance, stopWtheta);

  GaugeFixFFTQuda.TPSTOP(QUDA_PROFILE_COMPUTE);

  // copy the gauge field back to the host
  GaugeFixFFTQuda.TPSTART(QUDA_PROFILE_D2H);
  cudaInGauge->saveCPUField(*cpuGauge);
  GaugeFixFFTQuda.TPSTOP(QUDA_PROFILE_D2H);

  GaugeFixFFTQuda.TPSTOP(QUDA_PROFILE_TOTAL);

  if (param->make_resident_gauge) {
    if (gaugePrecise != nullptr) delete gaugePrecise;
    gaugePrecise = cudaInGauge;
  } else {
    delete cudaInGauge;
  }

  if (timeinfo) {
    timeinfo[0] = GaugeFixFFTQuda.Last(QUDA_PROFILE_H2D);
    timeinfo[1] = GaugeFixFFTQuda.Last(QUDA_PROFILE_COMPUTE);
    timeinfo[2] = GaugeFixFFTQuda.Last(QUDA_PROFILE_D2H);
  }

  return 0;
}

void contractQuda(const void *hp_x, const void *hp_y, void *h_result, const QudaContractType cType,
                  QudaInvertParam *param, const int *X)
{
  // DMH: Easiest way to construct ColorSpinorField? Do we require the user
  //     to declare and fill and invert_param, or can it just be hacked?.

  profileContract.TPSTART(QUDA_PROFILE_TOTAL);
  profileContract.TPSTART(QUDA_PROFILE_INIT);

  // wrap CPU host side pointers
  ColorSpinorParam cpuParam((void *)hp_x, *param, X, false, param->input_location);
  ColorSpinorField *h_x = ColorSpinorField::Create(cpuParam);

  cpuParam.v = (void *)hp_y;
  ColorSpinorField *h_y = ColorSpinorField::Create(cpuParam);

  // Create device parameter
  ColorSpinorParam cudaParam(cpuParam);
  cudaParam.location = QUDA_CUDA_FIELD_LOCATION;
  cudaParam.create = QUDA_NULL_FIELD_CREATE;
  // Quda uses Degrand-Rossi gamma basis for contractions and will
  // automatically reorder data if necessary.
  cudaParam.gammaBasis = QUDA_DEGRAND_ROSSI_GAMMA_BASIS;
  cudaParam.setPrecision(cpuParam.Precision(), cpuParam.Precision(), true);

  std::vector<ColorSpinorField *> x, y;
  x.push_back(ColorSpinorField::Create(cudaParam));
  y.push_back(ColorSpinorField::Create(cudaParam));

  size_t data_bytes = x[0]->Volume() * x[0]->Nspin() * x[0]->Nspin() * 2 * x[0]->Precision();
  void *d_result = pool_device_malloc(data_bytes);
  profileContract.TPSTOP(QUDA_PROFILE_INIT);

  profileContract.TPSTART(QUDA_PROFILE_H2D);
  *x[0] = *h_x;
  *y[0] = *h_y;
  profileContract.TPSTOP(QUDA_PROFILE_H2D);

  profileContract.TPSTART(QUDA_PROFILE_COMPUTE);
  contractQuda(*x[0], *y[0], d_result, cType);
  profileContract.TPSTOP(QUDA_PROFILE_COMPUTE);

  profileContract.TPSTART(QUDA_PROFILE_D2H);
  qudaMemcpy(h_result, d_result, data_bytes, qudaMemcpyDeviceToHost);
  profileContract.TPSTOP(QUDA_PROFILE_D2H);

  profileContract.TPSTART(QUDA_PROFILE_FREE);
  pool_device_free(d_result);
  delete x[0];
  delete y[0];
  delete h_y;
  delete h_x;
  profileContract.TPSTOP(QUDA_PROFILE_FREE);

  profileContract.TPSTOP(QUDA_PROFILE_TOTAL);
}

void gaugeObservablesQuda(QudaGaugeObservableParam *param)
{
  profileGaugeObs.TPSTART(QUDA_PROFILE_TOTAL);
  checkGaugeObservableParam(param);

  cudaGaugeField *gauge = nullptr;
  if (!gaugeSmeared) {
    if (!extendedGaugeResident) extendedGaugeResident = createExtendedGauge(*gaugePrecise, R, profileGaugeObs);
    gauge = extendedGaugeResident;
  } else {
    gauge = gaugeSmeared;
  }

  gaugeObservables(*gauge, *param, profileGaugeObs);
  profileGaugeObs.TPSTOP(QUDA_PROFILE_TOTAL);
}<|MERGE_RESOLUTION|>--- conflicted
+++ resolved
@@ -875,64 +875,19 @@
     errorQuda("Wrong dslash_type %d in loadCloverQuda()", inv_param->dslash_type);
   }
 
-<<<<<<< HEAD
-  // determines whether operator is preconditioned when calling invertQuda()
-  bool pc_solve = (inv_param->solve_type == QUDA_DIRECT_PC_SOLVE ||
-      inv_param->solve_type == QUDA_NORMOP_PC_SOLVE ||
-      inv_param->solve_type == QUDA_NORMERR_PC_SOLVE );
-
-  // determines whether operator is preconditioned when calling MatQuda() or MatDagMatQuda()
-  bool pc_solution = (inv_param->solution_type == QUDA_MATPC_SOLUTION ||
-      inv_param->solution_type == QUDA_MATPCDAG_MATPC_SOLUTION);
-
-  bool asymmetric = (inv_param->matpc_type == QUDA_MATPC_EVEN_EVEN_ASYMMETRIC ||
-      inv_param->matpc_type == QUDA_MATPC_ODD_ODD_ASYMMETRIC);
-
-  // uninverted clover term is required when applying unpreconditioned operator,
-  // but note that dslashQuda() is always preconditioned
-  if (!h_clover && !pc_solve && !pc_solution) {
-    //warningQuda("Uninverted clover term not loaded");
-  }
-
-  // uninverted clover term is also required for "asymmetric" preconditioning
-  if (!h_clover && pc_solve && pc_solution && asymmetric && !device_calc) {
-    warningQuda("Uninverted clover term not loaded");
-  }
-
-  QudaTwistFlavorType twist_flavor = inv_param->twist_flavor;
-=======
   CloverFieldParam clover_param(*inv_param, gaugePrecise->X());
   clover_param.create = QUDA_NULL_FIELD_CREATE;
   // do initial creation and download in same precision as caller, and demote after if needed
   clover_param.setPrecision(inv_param->clover_cpu_prec, true);
   clover_param.inverse = !clover::dynamic_inverse();
   clover_param.location = QUDA_CUDA_FIELD_LOCATION;
->>>>>>> 1704c009
 
   // Adjust inv_param->clover_coeff: if a user has set kappa and Csw,
   // populate inv_param->clover_coeff for them as the computeClover
   // routines uses that value
   inv_param->clover_coeff
     = (inv_param->clover_coeff == 0.0 ? inv_param->kappa * inv_param->clover_csw : inv_param->clover_coeff);
-<<<<<<< HEAD
-  clover_param.twist_flavor = twist_flavor;
-  clover_param.mu2
-    = twist_flavor != QUDA_TWIST_NO ? 4. * inv_param->kappa * inv_param->kappa * inv_param->mu * inv_param->mu : 0.0;
-  clover_param.epsilon2 = twist_flavor == QUDA_TWIST_NONDEG_DOUBLET ?
-    4. * inv_param->kappa * inv_param->kappa * inv_param->epsilon * inv_param->epsilon :
-    0.0;
-  clover_param.siteSubset = QUDA_FULL_SITE_SUBSET;
-  for (int i=0; i<4; i++) clover_param.x[i] = gaugePrecise->X()[i];
-  clover_param.pad = inv_param->cl_pad;
-  clover_param.create = QUDA_NULL_FIELD_CREATE;
-  clover_param.norm = nullptr;
-  clover_param.invNorm = nullptr;
-  clover_param.setPrecision(inv_param->clover_cuda_prec, true);
-  clover_param.direct = h_clover || device_calc ? true : false;
-  clover_param.inverse = (h_clovinv || pc_solve) && !dynamic_clover_inverse() ? true : false;
-=======
-
->>>>>>> 1704c009
+
   CloverField *in = nullptr;
 
   profileClover.TPSTOP(QUDA_PROFILE_INIT);
@@ -3419,29 +3374,7 @@
     if (param->dslash_type == QUDA_CLOVER_WILSON_DSLASH || param->dslash_type == QUDA_TWISTED_CLOVER_DSLASH
         || param->dslash_type == QUDA_CLOVER_HASENBUSCH_TWIST_DSLASH) {
       if (h_clover || h_clovinv) {
-<<<<<<< HEAD
-        CloverFieldParam clover_param;
-        clover_param.nDim = 4;
-        // If clover_coeff is not set manually, then it is the product Csw * kappa.
-        // If the user has set the clover_coeff manually, that value takes precedent.
-        clover_param.csw = param->clover_csw;
-        clover_param.coeff = param->clover_coeff == 0.0 ? param->kappa * param->clover_csw : param->clover_coeff;
-        // We must also adjust param->clover_coeff here. If a user has set kappa and
-        // Csw, we must populate param->clover_coeff for them as the computeClover
-        // routines uses that value
-        param->clover_coeff = (param->clover_coeff == 0.0 ? param->kappa * param->clover_csw : param->clover_coeff);
-        clover_param.twist_flavor = param->twist_flavor;
-        clover_param.mu2
-          = clover_param.twist_flavor != QUDA_TWIST_NO ? 4.0 * param->kappa * param->kappa * param->mu * param->mu : 0.0;
-        clover_param.epsilon2 = clover_param.twist_flavor == QUDA_TWIST_NONDEG_DOUBLET ?
-          4.0 * param->kappa * param->kappa * param->epsilon * param->epsilon :
-          0.0;
-        clover_param.siteSubset = QUDA_FULL_SITE_SUBSET;
-        for (int d = 0; d < 4; d++) { clover_param.x[d] = field_dim[d]; }
-        clover_param.pad = param->cl_pad;
-=======
         CloverFieldParam clover_param(*param, X);
->>>>>>> 1704c009
         clover_param.create = QUDA_REFERENCE_FIELD_CREATE;
         clover_param.setPrecision(param->clover_cpu_prec);
         clover_param.inverse = h_clovinv ? true : false;
