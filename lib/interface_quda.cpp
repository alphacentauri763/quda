--- conflicted
+++ resolved
@@ -3372,19 +3372,6 @@
       //   dirac.Mdag(in->Component(i), tmp);
       // }
     } else if (!mat_solution && direct_solve) { // perform the first of two solves: A^dag y = b
-<<<<<<< HEAD
-      errorQuda("norm_error_solve not supported in multi source solve");
-
-      // DiracMdag m(dirac), mSloppy(diracSloppy), mPre(diracPre);
-      // SolverParam solverParam(*param);
-      // Solver *solve = Solver::create(solverParam, m, mSloppy, mPre, profileInvert);
-      // solve->solve(*out,*in);
-      // for(int i=0; i < param->num_src; i++) {
-      //   blas::copy(in->Component(i), out->Component(i));
-      // }
-      // solverParam.updateInvertParam(*param);
-      // delete solve;
-=======
       DiracMdag m(dirac), mSloppy(diracSloppy), mPre(diracPre);
       SolverParam solverParam(*param);
       Solver *solve = Solver::create(solverParam, m, mSloppy, mPre, profileInvert);
@@ -3394,13 +3381,11 @@
       }
       solverParam.updateInvertParam(*param);
       delete solve;
->>>>>>> 6754bd5f
     }
 
     if (direct_solve) {
       DiracM m(dirac), mSloppy(diracSloppy), mPre(diracPre);
       SolverParam solverParam(*param);
-<<<<<<< HEAD
       // Solver *solve = Solver::create(solverParam, m, mSloppy, mPre, profileInvert);
       // solve->solve(*out,*in);
       if (param->inv_type == QUDA_SRE_PCG_INVERTER) {
@@ -3418,17 +3403,6 @@
       SolverParam solverParam(*param);
       BlockCG bcg(m, mSloppy, solverParam, profileMulti);
       bcg(*out, *in);
-=======
-      Solver *solve = Solver::create(solverParam, m, mSloppy, mPre, profileInvert);
-      solve->blocksolve(*out,*in);
-      solverParam.updateInvertParam(*param);
-      delete solve;
-    } else if (!norm_error_solve) {
-      DiracMdagM m(dirac), mSloppy(diracSloppy), mPre(diracPre);
-      SolverParam solverParam(*param);
-      Solver *solve = Solver::create(solverParam, m, mSloppy, mPre, profileInvert);
-      solve->blocksolve(*out,*in);
->>>>>>> 6754bd5f
       solverParam.updateInvertParam(*param);
       // delete solve;
     } else { // norm_error_solve
