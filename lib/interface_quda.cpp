--- conflicted
+++ resolved
@@ -5532,18 +5532,12 @@
 
   GaugeFieldParam gParamEx(*gaugeSmeared);
   auto *cudaGaugeTemp = new cudaGaugeField(gParamEx);
-
+  
   GaugeFieldParam gParam(*gaugePrecise);
   auto *cudaGaugeAux = new cudaGaugeField(gParam);
-<<<<<<< HEAD
   
   double3 plaq;
   double obs[4];
-=======
-
-  double3 plaq = plaquette(*gaugeSmeared);
-
->>>>>>> 7c01eaf2
   if (getVerbosity() >= QUDA_SUMMARIZE) {
     tensorObservablesQuda(obs);
     plaq = plaquette(*gaugeSmeared);
