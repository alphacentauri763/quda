--- conflicted
+++ resolved
@@ -2502,72 +2502,7 @@
   popVerbosity();
 }
 
-<<<<<<< HEAD
-void ritzQuda(void *hp_x, void *hp_b, QudaInvertParam& inv_param, bool find_min){
-    using namespace quda;
-
-    printfQuda("initializing ritzQuda ... \n");
-    
-    cudaGaugeField *cudaGauge = checkGauge(&inv_param);
-
-    ColorSpinorField *b = nullptr;
-    ColorSpinorField *x = nullptr;
-
-    const int *X = cudaGauge->X();
-
-    constexpr bool pc_solution = true;
-    constexpr bool pc_solve = true; // For Mobius/EOFA we want the preconditioned version.
-
-    // wrap CPU host side pointers
-    ColorSpinorParam cpuParam(hp_b, inv_param, X, pc_solution, inv_param.input_location);
-    ColorSpinorField *h_b = ColorSpinorField::Create(cpuParam);
-
-//    cpuParam.v = hp_x;
-//    cpuParam.location = inv_param.output_location;
-//    ColorSpinorField *h_x = ColorSpinorField::Create(cpuParam);
-
-    // download source
-    ColorSpinorParam cudaParam(cpuParam, inv_param);
-    cudaParam.create = QUDA_COPY_FIELD_CREATE;
-    b = new cudaColorSpinorField(*h_b, cudaParam);
-   
-    // initialize solution
-    cudaParam.create = QUDA_ZERO_FIELD_CREATE;
-    x = new cudaColorSpinorField(cudaParam);
-
-    Dirac *d = nullptr;
-    Dirac *dSloppy = nullptr;
-    Dirac *dPre = nullptr;
-    
-    // create the dirac operator
-    createDirac(d, dSloppy, dPre, inv_param, pc_solve);
-
-    DiracMdagM op(*d);
-    
-    printfQuda("initialized ritzQuda. \n");
-
-    blas::axpby(0., *x, 1./sqrt(blas::norm2(*b)), *b);
-
-    for(int i = 0; i < 1000; i++){
-      // printfQuda("starting iteration #%05d.\n", i);
-      op(*x, *b);
-      if(find_min) blas::axpby(10., *b, -1., *x);
-      blas::copy(*b, *x);
-      double l = sqrt(blas::norm2(*b));
-      printfQuda("iteration #%05d: l = %16.12e.\n", i, find_min?10.-l:l);
-      blas::axpby(0., *x, 1./l, *b);
-    }
-    
-    delete b;
-    delete x;
-    delete h_b;
-}
-
-void lanczosQuda(int k0, int m, void *hp_Apsi, void *hp_r, void *hp_V,
-                 void *hp_alpha, void *hp_beta, QudaEigParam *eig_param)
-=======
 void eigensolveQuda(void *host_evecs, void *host_evals, QudaEigParam *eig_param)
->>>>>>> 3bd6a2ab
 {
 
   profilerStart(__func__);
