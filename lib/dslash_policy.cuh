#include <tune_quda.h>

namespace quda
{

  namespace dslash
  {

    extern int it;

    extern cudaEvent_t packEnd[2]; // double buffered
    extern cudaEvent_t gatherStart[Nstream];
    extern cudaEvent_t gatherEnd[Nstream];
    extern cudaEvent_t scatterStart[Nstream];
    extern cudaEvent_t scatterEnd[Nstream];
    extern cudaEvent_t dslashStart[2]; // double buffered

    // FIX this is a hack from hell
    // Auxiliary work that can be done while waiting on comms to finish
    extern Worker *aux_worker;

#if CUDA_VERSION >= 8000
    extern cuuint32_t *commsEnd_h;
    extern CUdeviceptr commsEnd_d[Nstream];
#endif

    // these variables are used for benchmarking the dslash components in isolation
    extern bool dslash_pack_compute;
    extern bool dslash_interior_compute;
    extern bool dslash_exterior_compute;
    extern bool dslash_comms;
    extern bool dslash_copy;

    static cudaColorSpinorField *inSpinor;

    /**
     * Arrays used for the dynamic scheduling.
     */
    struct DslashCommsPattern {
      int gatherCompleted[Nstream];
      int previousDir[Nstream];
      int commsCompleted[Nstream];
      int dslashCompleted[Nstream];
      int commDimTotal;
      int completeSum;

      inline DslashCommsPattern(const int commDim[], bool gdr_send = false) :
          commsCompleted {},
          dslashCompleted {},
          completeSum(0)
      {

        for (int i = 0; i < Nstream - 1; i++) gatherCompleted[i] = gdr_send ? 1 : 0;
        gatherCompleted[Nstream - 1] = 1;
        commsCompleted[Nstream - 1] = 1;
        dslashCompleted[Nstream - 1] = 1;

        //   We need to know which was the previous direction in which
        //   communication was issued, since we only query a given event /
        //   comms call after the previous the one has successfully
        //   completed.
        for (int i = 3; i >= 0; i--) {
          if (commDim[i]) {
            int prev = Nstream - 1;
            for (int j = 3; j > i; j--)
              if (commDim[j]) prev = 2 * j;
            previousDir[2 * i + 1] = prev;
            previousDir[2 * i + 0] = 2 * i + 1; // always valid
          }
        }

        // this tells us how many events / comms occurances there are in
        // total.  Used for exiting the while loop
        commDimTotal = 0;
        for (int i = 3; i >= 0; i--) { commDimTotal += commDim[i]; }
        commDimTotal *= gdr_send ? 2 : 4; // 2 from pipe length, 2 from direction
      }
    };

    template <typename Arg, typename Dslash>
    inline void setFusedParam(Arg &param, Dslash &dslash, const int *faceVolumeCB)
    {
      int prev = -1;

      param.threads = 0;
      for (int i = 0; i < 4; ++i) {
        param.threadDimMapLower[i] = 0;
        param.threadDimMapUpper[i] = 0;
        if (!dslash.dslashParam.commDim[i]) continue;
        param.threadDimMapLower[i] = (prev >= 0 ? param.threadDimMapUpper[prev] : 0);
        param.threadDimMapUpper[i] = param.threadDimMapLower[i] + dslash.Nface() * faceVolumeCB[i];
        param.threads = param.threadDimMapUpper[i];
        prev = i;
      }

      param.kernel_type = EXTERIOR_KERNEL_ALL;
    }

#undef DSLASH_PROFILE
#ifdef DSLASH_PROFILE
#define PROFILE(f, profile, idx)		\
  profile.TPSTART(idx);				\
  f;						\
  profile.TPSTOP(idx); 
#else
#define PROFILE(f, profile, idx) f;
#endif


  /**
     @brief This helper function simply posts all receives in all directions
     @param[out] input Field that we are doing halo exchange
     @param[in] dslash The dslash object
     @param[in] stream Stream were the receive is being posted (effectively ignored)
     @param[in] gdr Whether we are using GPU Direct RDMA or not
  */
  template <typename Dslash>
  inline void issueRecv(cudaColorSpinorField &input, const Dslash &dslash, cudaStream_t *stream, bool gdr)
  {
    for(int i=3; i>=0; i--){
      if (!dslash.dslashParam.commDim[i]) continue;
      for(int dir=1; dir>=0; dir--) {
        PROFILE(if (dslash_comms) input.recvStart(dslash.Nface()/2, 2*i+dir, dslash.Dagger(), stream, gdr), profile, QUDA_PROFILE_COMMS_START);
      }
    }
  }

  /**
     @brief This helper function simply posts the packing kernel needed for halo exchange
     @param[out] in Field that we are packing
     @param[in] dslash The dslash object
     @param[in] parity Field parity
     @param[in] location Memory location where we are packing to
     - if Host is requested, the non-p2p halos will be sent to host
     - if Remote is requested, the p2p halos will be written directly
     @param[in] packIndex Stream index where the packing kernel will run
  */
  template <typename Dslash>
  inline void issuePack(cudaColorSpinorField &in, const Dslash &dslash, int parity, MemoryLocation location, int packIndex)
  {

    auto &arg = dslash.dslashParam;
    if ( (location & Device) & Host) errorQuda("MemoryLocation cannot be both Device and Host");

    bool pack = false;
    for (int i=3; i>=0; i--)
      if (arg.commDim[i] && (i!=3 || getKernelPackT()))
        { pack = true; break; }

    MemoryLocation pack_dest[2*QUDA_MAX_DIM];
    for (int dim=0; dim<4; dim++) {
      for (int dir=0; dir<2; dir++) {
        if ( (location & Remote) && comm_peer2peer_enabled(dir,dim) ) {
          pack_dest[2*dim+dir] = Remote; // pack to p2p remote
        } else if ( location & Host && !comm_peer2peer_enabled(dir,dim) ) {
          pack_dest[2*dim+dir] = Host;   // pack to cpu memory
        } else {
          pack_dest[2*dim+dir] = Device; // pack to local gpu memory
        }
      }
    }
    if (pack) {
<<<<<<< HEAD
      PROFILE(if (dslash_pack_compute) in.pack(dslash.Nface()/2, parity, dslash.Dagger(), packIndex, pack_dest, location,
                                               arg.spin_project, arg.twist_a, arg.twist_b, arg.twist_c),
	      profile, QUDA_PROFILE_PACK_KERNEL);
=======
      PROFILE(if (dslash_pack_compute) in.pack(dslash.Nface() / 2, parity, dslash.Dagger(), packIndex, pack_dest,
                  location, dslash.dslashParam.twist_a, dslash.dslashParam.twist_b, dslash.dslashParam.twist_c),
          profile, QUDA_PROFILE_PACK_KERNEL);
>>>>>>> 50ea7fdb

      // Record the end of the packing
      PROFILE(if (location != Host) qudaEventRecord(packEnd[in.bufferIndex], streams[packIndex]), profile, QUDA_PROFILE_EVENT_RECORD);
    }
  }

  /**
     @brief This helper function simply posts the device-host memory
     copies of all halos in all dimensions and directions
     @param[out] in Field that whose halos we are communicating
     @param[in] dslash The dslash object
  */
  template <typename Dslash> inline void issueGather(cudaColorSpinorField &in, const Dslash &dslash)
  {

    for (int i = 3; i >=0; i--) {
      if (!dslash.dslashParam.commDim[i]) continue;

      for (int dir=1; dir>=0; dir--) { // forwards gather
        cudaEvent_t &event = (i!=3 || getKernelPackT()) ? packEnd[in.bufferIndex] : dslashStart[in.bufferIndex];

        PROFILE(qudaStreamWaitEvent(streams[2*i+dir], event, 0), profile, QUDA_PROFILE_STREAM_WAIT_EVENT);

        // Initialize host transfer from source spinor
        PROFILE(if (dslash_copy) in.gather(dslash.Nface()/2, dslash.Dagger(), 2*i+dir), profile, QUDA_PROFILE_GATHER);

        // Record the end of the gathering if not peer-to-peer
	if (!comm_peer2peer_enabled(dir,i)) {
	  PROFILE(qudaEventRecord(gatherEnd[2*i+dir], streams[2*i+dir]), profile, QUDA_PROFILE_EVENT_RECORD);
	}
      }
    }
  }

  /**
     @brief Returns a stream index for posting the pack/scatters to.
     We desire a stream index that is not being used for peer-to-peer
     communication.  This is used by the fused halo dslash kernels
     where we post all scatters to the same stream so we only have a
     single event to wait on before the exterior kernel is applied,
     and by the zero-copy dslash kernels where we want to post the
     packing kernel to an unused stream.
     @return stream index
  */
  template <typename T>
  inline int getStreamIndex(const T &dslashParam) {
    // set index to a stream index not being used for p2p
    int index = -1;
    for (int i = 3; i >=0; i--) {
      if (!dslashParam.commDim[i]) continue;
      if (!comm_peer2peer_enabled(0,i)) index = 2*i+0;
      else if (!comm_peer2peer_enabled(1,i)) index = 2*i+1;
    }
    // make sure we pick a valid index, in case we are fully p2p connected
    if (index == -1) index = 0;
    return index;
  }

  /**
     @brief Wrapper for querying if communication is finished in the
     dslash, and if it is take the appropriate action:

     - if peer-to-peer then we now know that the peer-to-peer copy is
       now in flight and we are safe to post the cudaStreamWaitEvent
       in our GPU context

     - if gdr or zero-copy for the receive buffer then we have nothing
       else to do, it is now safe to post halo kernel

     - if staging with async, we release the scatter by setting the approriate commsEnd_h flag

     - if basic staging, we post the scatter (host to device memory copy)

     @param[in,out] in Field being commicated
     @param[in] dslash The dslash object
     @param[in] dim Dimension we are working on
     @param[in] dir Direction we are working on
     @param[in] gdr_send Whether GPU Direct RDMA is being used for sending
     @param[in] gdr_recv Whether GPU Direct RDMA is being used for receiving
     @param[in] zero_copy_recv Whether we are using zero-copy on the
     receive end (and hence do not need to do CPU->GPU copy)
     @param[in] async Whether GPU Direct Async is being used
     @param[in] scatterIndex The stream index used for posting the host-to-device memory copy in
   */
  template <typename Dslash>
  inline bool commsComplete(cudaColorSpinorField &in, const Dslash &dslash, int dim, int dir, bool gdr_send,
      bool gdr_recv, bool zero_copy_recv, bool async, int scatterIndex = -1)
  {

    cudaStream_t *stream = nullptr;

    PROFILE(int comms_test = dslash_comms ? in.commsQuery(dslash.Nface()/2, 2*dim+dir, dslash.Dagger(), stream, gdr_send, gdr_recv) : 1, profile, QUDA_PROFILE_COMMS_QUERY);
    if (comms_test) {
      // now we are receive centric
      int dir2 = 1-dir;

      // if peer-2-peer in a given direction then we need to insert a wait on that copy event
      if (comm_peer2peer_enabled(dir2,dim)) {
	PROFILE(qudaStreamWaitEvent(streams[Nstream-1], in.getIPCRemoteCopyEvent(dir2,dim), 0), profile, QUDA_PROFILE_STREAM_WAIT_EVENT);
      } else {

	if (!gdr_recv && !zero_copy_recv) { // Issue CPU->GPU copy if not GDR

	  if (async) {
#if (CUDA_VERSION >= 8000) && 0
	    // this will trigger the copy asynchronously
	    *((volatile cuuint32_t*)(commsEnd_h+2*dim+dir2)) = 1;
#else
	    errorQuda("Async dslash policy variants require CUDA 8.0 and above");
#endif
	  } else {
	    // note the ColorSpinorField::scatter transforms from
	    // scatter centric to gather centric (e.g., flips
	    // direction) so here just use dir not dir2
	    if (scatterIndex == -1) scatterIndex = 2*dim+dir;
	    PROFILE(if (dslash_copy) in.scatter(dslash.Nface()/2, dslash.Dagger(), 2*dim+dir, streams+scatterIndex), profile, QUDA_PROFILE_SCATTER);
	  }

	}

      }

    }
    return comms_test;
  }

  /**
     @brief Ensure that the dslash is complete.  By construction, the
     dslash will have completed (or is in flight) on this process,
     however, we must also ensure that no local work begins until any
     communication in flight from this process to another has
     completed.  This prevents a race condition where we could start
     updating the local buffers on a subsequent computation before we
     have finished sending.
  */
  template <typename T>
  inline void completeDslash(const ColorSpinorField &in, const T&dslashParam) {
    // this ensures that the p2p sending is completed before any
    // subsequent work is done on the compute stream
    for (int dim=3; dim>=0; dim--) {
      if (!dslashParam.commDim[dim]) continue;
      for (int dir=0; dir<2; dir++) {
	if (comm_peer2peer_enabled(dir,dim)) {
	  PROFILE(qudaStreamWaitEvent(streams[Nstream-1], in.getIPCCopyEvent(dir,dim), 0), profile, QUDA_PROFILE_STREAM_WAIT_EVENT);
	}
      }
    }
  }

  /**
     @brief Set the ghosts to the mapped CPU ghost buffer, or unsets
     if already set.  Note this must not be called until after the
     interior dslash has been called, since sets the peer-to-peer
     ghost pointers, and this need to be done without the mapped ghost
     enabled.

     @param[in,out] dslash The dslash object
     @param[in,out] in The ColorSpinorField source
     @param[in] to_mapped Whether we are switching to mapped ghosts or not
   */
  template <typename Dslash> inline void setMappedGhost(Dslash &dslash, ColorSpinorField &in, bool to_mapped)
  {

    static char aux_copy[TuneKey::aux_n];
    static bool set_mapped = false;

    if (to_mapped) {
      if (set_mapped) errorQuda("set_mapped already set");
      // in the below we switch to the mapped ghost buffer and update the tuneKey to reflect this
      in.bufferIndex += 2;
      strcpy(aux_copy,dslash.getAux(dslash.dslashParam.kernel_type));
      if (comm_peer2peer_enabled_global())
        dslash.augmentAux(dslash.dslashParam.kernel_type, ",zero_copy,p2p=1");
      else
        dslash.augmentAux(dslash.dslashParam.kernel_type, ",zero_copy,p2p=0");
      set_mapped = true;
    } else {
      if (!set_mapped) errorQuda("set_mapped not set");
      // reset to default
      dslash.setAux(dslash.dslashParam.kernel_type, aux_copy);
      in.bufferIndex -= 2;
      set_mapped = false;
    }
  }

  template <typename Dslash> struct DslashPolicyImp {

    virtual void operator()(
        Dslash &dslash, cudaColorSpinorField *in, const int volume, const int *faceVolumeCB, TimeProfile &profile)
        = 0;

    virtual ~DslashPolicyImp(){}
  };

  /**
     Standard dslash parallelization with host staging for send and receive
  */
  template <typename Dslash> struct DslashBasic : DslashPolicyImp<Dslash> {

    void operator()(
        Dslash &dslash, cudaColorSpinorField *in, const int volume, const int *faceVolumeCB, TimeProfile &profile)
    {

      profile.TPSTART(QUDA_PROFILE_TOTAL);

      auto &dslashParam = dslash.dslashParam;
      dslashParam.kernel_type = INTERIOR_KERNEL;
      dslashParam.threads = volume;

      // Record the start of the dslash if doing communication in T and not kernel packing
      if (dslashParam.commDim[3] && !getKernelPackT()) {
        PROFILE(qudaEventRecord(dslashStart[in->bufferIndex], streams[Nstream - 1]), profile, QUDA_PROFILE_EVENT_RECORD);
      }

      issueRecv(*in, dslash, 0, false); // Prepost receives

      const int packIndex = Nstream - 1;
      issuePack(*in, dslash, 1 - dslashParam.parity,
          static_cast<MemoryLocation>(Device | (Remote * dslashParam.remote_write)), packIndex);

      issueGather(*in, dslash);

      PROFILE(if (dslash_interior_compute) dslash.apply(streams[Nstream - 1]), profile, QUDA_PROFILE_DSLASH_KERNEL);
      if (aux_worker) aux_worker->apply(streams[Nstream - 1]);

      DslashCommsPattern pattern(dslashParam.commDim);
      while (pattern.completeSum < pattern.commDimTotal) {
        for (int i = 3; i >= 0; i--) {
          if (!dslashParam.commDim[i]) continue;

          for (int dir = 1; dir >= 0; dir--) {
            // Query if gather has completed
            if (!pattern.gatherCompleted[2 * i + dir] && pattern.gatherCompleted[pattern.previousDir[2 * i + dir]]) {

              cudaError_t event_test = comm_peer2peer_enabled(dir, i) ? cudaSuccess : cudaErrorNotReady;
              if (event_test != cudaSuccess)
                PROFILE(event_test = qudaEventQuery(gatherEnd[2 * i + dir]), profile, QUDA_PROFILE_EVENT_QUERY);

              if (cudaSuccess == event_test) {
                pattern.gatherCompleted[2 * i + dir] = 1;
                pattern.completeSum++;
                PROFILE(if (dslash_comms) in->sendStart(dslash.Nface() / 2, 2 * i + dir, dslash.Dagger(),
                            dslashParam.remote_write ? streams + packIndex : nullptr, false, dslashParam.remote_write),
                    profile, QUDA_PROFILE_COMMS_START);
              }
            }

            // Query if comms has finished
            if (!pattern.commsCompleted[2 * i + dir] && pattern.gatherCompleted[2 * i + dir]) {
              if (commsComplete(*in, dslash, i, dir, false, false, false, false)) {
                pattern.commsCompleted[2 * i + dir] = 1;
                pattern.completeSum++;
              }
            }

          } // dir=0,1

          if (!pattern.dslashCompleted[2 * i] && pattern.dslashCompleted[pattern.previousDir[2 * i + 1]]
              && pattern.commsCompleted[2 * i] && pattern.commsCompleted[2 * i + 1]) {

            for (int dir = 1; dir >= 0; dir--) {
              if (!comm_peer2peer_enabled(
                      1 - dir, i)) { // if not peer-to-peer we post an event in the scatter stream and wait on that
                // Record the end of the scattering
                PROFILE(
                    qudaEventRecord(scatterEnd[2 * i + dir], streams[2 * i + dir]), profile, QUDA_PROFILE_EVENT_RECORD);
                // wait for scattering to finish and then launch dslash
                PROFILE(qudaStreamWaitEvent(streams[Nstream - 1], scatterEnd[2 * i + dir], 0), profile,
                    QUDA_PROFILE_STREAM_WAIT_EVENT);
              }
            }

            dslashParam.kernel_type = static_cast<KernelType>(i);
            dslashParam.threads = dslash.Nface() * faceVolumeCB[i]; // updating 2 or 6 faces

            // all faces use this stream
            PROFILE(if (dslash_exterior_compute) dslash.apply(streams[Nstream - 1]), profile, QUDA_PROFILE_DSLASH_KERNEL);

            pattern.dslashCompleted[2 * i] = 1;
          }
        }
      }

      completeDslash(*in, dslashParam);
      in->bufferIndex = (1 - in->bufferIndex);
      profile.TPSTOP(QUDA_PROFILE_TOTAL);
    }
  };

/**
   Standard dslash parallelization with host staging for send and receive, and fused halo update kernel
 */
  template <typename Dslash> struct DslashFusedExterior : DslashPolicyImp<Dslash> {

    void operator()(
        Dslash &dslash, cudaColorSpinorField *in, const int volume, const int *faceVolumeCB, TimeProfile &profile)
    {

      profile.TPSTART(QUDA_PROFILE_TOTAL);

      auto &dslashParam = dslash.dslashParam;
      dslashParam.kernel_type = INTERIOR_KERNEL;
      dslashParam.threads = volume;

      // Record the start of the dslash if doing communication in T and not kernel packing
      if (dslashParam.commDim[3] && !getKernelPackT()) {
        PROFILE(qudaEventRecord(dslashStart[in->bufferIndex], streams[Nstream - 1]), profile, QUDA_PROFILE_EVENT_RECORD);
      }

      issueRecv(*in, dslash, 0, false); // Prepost receives

      const int packIndex = Nstream - 1;
      issuePack(*in, dslash, 1 - dslashParam.parity,
          static_cast<MemoryLocation>(Device | (Remote * dslashParam.remote_write)), packIndex);

      issueGather(*in, dslash);

      PROFILE(if (dslash_interior_compute) dslash.apply(streams[Nstream - 1]), profile, QUDA_PROFILE_DSLASH_KERNEL);
      if (aux_worker) aux_worker->apply(streams[Nstream - 1]);

      const int scatterIndex = getStreamIndex(dslashParam);
      DslashCommsPattern pattern(dslashParam.commDim);
      while (pattern.completeSum < pattern.commDimTotal) {
        for (int i = 3; i >= 0; i--) {
          if (!dslashParam.commDim[i]) continue;

          for (int dir = 1; dir >= 0; dir--) {
            // Query if gather has completed
            if (!pattern.gatherCompleted[2 * i + dir] && pattern.gatherCompleted[pattern.previousDir[2 * i + dir]]) {
              cudaError_t event_test = comm_peer2peer_enabled(dir, i) ? cudaSuccess : cudaErrorNotReady;
              if (event_test != cudaSuccess)
                PROFILE(event_test = qudaEventQuery(gatherEnd[2 * i + dir]), profile, QUDA_PROFILE_EVENT_QUERY);

              if (cudaSuccess == event_test) {
                pattern.gatherCompleted[2 * i + dir] = 1;
                pattern.completeSum++;
                PROFILE(if (dslash_comms) in->sendStart(dslash.Nface() / 2, 2 * i + dir, dslash.Dagger(),
                            dslashParam.remote_write ? streams + packIndex : nullptr, false, dslashParam.remote_write),
                    profile, QUDA_PROFILE_COMMS_START);
              }
            }

            // Query if comms has finished
            if (!pattern.commsCompleted[2 * i + dir] && pattern.gatherCompleted[2 * i + dir]) {
              if (commsComplete(*in, dslash, i, dir, false, false, false, false, scatterIndex)) {
                pattern.commsCompleted[2 * i + dir] = 1;
                pattern.completeSum++;
              }
            }
          } // dir=0,1
        }   // i
      }     // while(pattern.completeSum < commDimTotal)

      for (int i = 3; i >= 0; i--) {
        if (dslashParam.commDim[i]
            && (!comm_peer2peer_enabled(0, i)
                || !comm_peer2peer_enabled(
                    1, i))) { // if not peer-to-peer we post an event in the scatter stream and wait on that
          PROFILE(qudaEventRecord(scatterEnd[0], streams[scatterIndex]), profile, QUDA_PROFILE_EVENT_RECORD);
          PROFILE(qudaStreamWaitEvent(streams[Nstream - 1], scatterEnd[0], 0), profile, QUDA_PROFILE_STREAM_WAIT_EVENT);
          break;
        }
      }

      // Launch exterior kernel
      if (pattern.commDimTotal) {
        setFusedParam(dslashParam, dslash, faceVolumeCB); // setup for exterior kernel
        PROFILE(if (dslash_exterior_compute) dslash.apply(streams[Nstream - 1]), profile, QUDA_PROFILE_DSLASH_KERNEL);
      }

      completeDslash(*in, dslashParam);
      in->bufferIndex = (1 - in->bufferIndex);
      profile.TPSTOP(QUDA_PROFILE_TOTAL);
    }
  };

/**
   Dslash parallelization with GDR for send and receive
 */
  template <typename Dslash> struct DslashGDR : DslashPolicyImp<Dslash> {

    void operator()(
        Dslash &dslash, cudaColorSpinorField *in, const int volume, const int *faceVolumeCB, TimeProfile &profile)
    {

      profile.TPSTART(QUDA_PROFILE_TOTAL);

      auto &dslashParam = dslash.dslashParam;
      dslashParam.kernel_type = INTERIOR_KERNEL;
      dslashParam.threads = volume;

      issueRecv(*in, dslash, 0, true); // Prepost receives

      const int packIndex = Nstream - 1;
      issuePack(*in, dslash, 1 - dslashParam.parity,
          static_cast<MemoryLocation>(Device | (Remote * dslashParam.remote_write)), packIndex);

      PROFILE(if (dslash_interior_compute) dslash.apply(streams[Nstream - 1]), profile, QUDA_PROFILE_DSLASH_KERNEL);
      if (aux_worker) aux_worker->apply(streams[Nstream - 1]);

      bool pack_event = false;
      for (int p2p = 0; p2p < 2; p2p++) { // schedule non-p2p traffic first, then do p2p
        for (int i = 3; i >= 0; i--) {
          if (!dslashParam.commDim[i]) continue;

          if (!pack_event) {
            cudaEventSynchronize(packEnd[in->bufferIndex]);
            pack_event = true;
          }

          for (int dir = 1; dir >= 0; dir--) {
            if ((comm_peer2peer_enabled(dir, i) + p2p) % 2 == 0) {
              PROFILE(if (dslash_comms) in->sendStart(dslash.Nface() / 2, 2 * i + dir, dslash.Dagger(),
                          dslashParam.remote_write ? streams + packIndex : nullptr, true, dslashParam.remote_write),
                  profile, QUDA_PROFILE_COMMS_START);
            } // is p2p?
          }   // dir
        }     // i
      }       // p2p

      DslashCommsPattern pattern(dslashParam.commDim, true);
      while (pattern.completeSum < pattern.commDimTotal) {
        for (int i = 3; i >= 0; i--) {
          if (!dslashParam.commDim[i]) continue;

          for (int dir = 1; dir >= 0; dir--) {

            // Query if comms has finished
            if (!pattern.commsCompleted[2 * i + dir]) {
              if (commsComplete(*in, dslash, i, dir, true, true, false, false)) {
                ;
                pattern.commsCompleted[2 * i + dir] = 1;
                pattern.completeSum++;
              }
            }

          } // dir=0,1

          if (!pattern.dslashCompleted[2 * i] && pattern.dslashCompleted[pattern.previousDir[2 * i + 1]]
              && pattern.commsCompleted[2 * i] && pattern.commsCompleted[2 * i + 1]) {
            dslashParam.kernel_type = static_cast<KernelType>(i);
            dslashParam.threads = dslash.Nface() * faceVolumeCB[i]; // updating 2 or 6 faces

            // all faces use this stream
            PROFILE(if (dslash_exterior_compute) dslash.apply(streams[Nstream - 1]), profile, QUDA_PROFILE_DSLASH_KERNEL);

            pattern.dslashCompleted[2 * i] = 1;
          }
        }
      }

      completeDslash(*in, dslashParam);
      in->bufferIndex = (1 - in->bufferIndex);
      profile.TPSTOP(QUDA_PROFILE_TOTAL);
    }
  };

/**
   Dslash parallelization with GDR for send and receive with fused halo update kernel
 */
  template <typename Dslash> struct DslashFusedGDR : DslashPolicyImp<Dslash> {

    void operator()(
        Dslash &dslash, cudaColorSpinorField *in, const int volume, const int *faceVolumeCB, TimeProfile &profile)
    {

      profile.TPSTART(QUDA_PROFILE_TOTAL);

      auto &dslashParam = dslash.dslashParam;
      dslashParam.kernel_type = INTERIOR_KERNEL;
      dslashParam.threads = volume;

      issueRecv(*in, dslash, 0, true); // Prepost receives

      const int packIndex = Nstream - 1;
      issuePack(*in, dslash, 1 - dslashParam.parity,
          static_cast<MemoryLocation>(Device | (Remote * dslashParam.remote_write)), packIndex);

      PROFILE(if (dslash_interior_compute) dslash.apply(streams[Nstream - 1]), profile, QUDA_PROFILE_DSLASH_KERNEL);
      if (aux_worker) aux_worker->apply(streams[Nstream - 1]);

      bool pack_event = false;
      for (int p2p = 0; p2p < 2; p2p++) { // schedule non-p2p traffic first, then do p2p
        for (int i = 3; i >= 0; i--) {
          if (!dslashParam.commDim[i]) continue;

          if (!pack_event) {
            cudaEventSynchronize(packEnd[in->bufferIndex]);
            pack_event = true;
          }

          for (int dir = 1; dir >= 0; dir--) {
            if ((comm_peer2peer_enabled(dir, i) + p2p) % 2 == 0) {
              PROFILE(if (dslash_comms) in->sendStart(dslash.Nface() / 2, 2 * i + dir, dslash.Dagger(),
                          dslashParam.remote_write ? streams + packIndex : nullptr, true, dslashParam.remote_write),
                  profile, QUDA_PROFILE_COMMS_START);
            } // is p2p?
          }
        }
      } // p2p

      DslashCommsPattern pattern(dslashParam.commDim, true);
      while (pattern.completeSum < pattern.commDimTotal) {
        for (int i = 3; i >= 0; i--) {
          if (!dslashParam.commDim[i]) continue;

          for (int dir = 1; dir >= 0; dir--) {

            // Query if comms has finished
            if (!pattern.commsCompleted[2 * i + dir]) {
              if (commsComplete(*in, dslash, i, dir, true, true, false, false)) {
                pattern.commsCompleted[2 * i + dir] = 1;
                pattern.completeSum++;
              }
            }
          } // dir=0,1
        }   // i
      }     // pattern.completeSum < pattern.CommDimTotal

      // Launch exterior kernel
      if (pattern.commDimTotal) {
        setFusedParam(dslashParam, dslash, faceVolumeCB); // setup for exterior kernel
        PROFILE(if (dslash_exterior_compute) dslash.apply(streams[Nstream - 1]), profile, QUDA_PROFILE_DSLASH_KERNEL);
      }

      completeDslash(*in, dslashParam);
      in->bufferIndex = (1 - in->bufferIndex);
      profile.TPSTOP(QUDA_PROFILE_TOTAL);
    }
  };

/**
   Dslash parallelization with host staging for send and GDR for receive
 */
  template <typename Dslash> struct DslashGDRRecv : DslashPolicyImp<Dslash> {

    void operator()(
        Dslash &dslash, cudaColorSpinorField *in, const int volume, const int *faceVolumeCB, TimeProfile &profile)
    {

      profile.TPSTART(QUDA_PROFILE_TOTAL);

      auto &dslashParam = dslash.dslashParam;
      dslashParam.kernel_type = INTERIOR_KERNEL;
      dslashParam.threads = volume;

      // Record the start of the dslash if doing communication in T and not kernel packing
      if (dslashParam.commDim[3] && !getKernelPackT()) {
        PROFILE(qudaEventRecord(dslashStart[in->bufferIndex], streams[Nstream - 1]), profile, QUDA_PROFILE_EVENT_RECORD);
      }

      issueRecv(*in, dslash, 0, true); // Prepost receives

      const int packIndex = Nstream - 1;
      issuePack(*in, dslash, 1 - dslashParam.parity,
          static_cast<MemoryLocation>(Device | (Remote * dslashParam.remote_write)), packIndex);

      issueGather(*in, dslash);

      PROFILE(if (dslash_interior_compute) dslash.apply(streams[Nstream - 1]), profile, QUDA_PROFILE_DSLASH_KERNEL);
      if (aux_worker) aux_worker->apply(streams[Nstream - 1]);

      DslashCommsPattern pattern(dslashParam.commDim);
      while (pattern.completeSum < pattern.commDimTotal) {
        for (int i = 3; i >= 0; i--) {
          if (!dslashParam.commDim[i]) continue;

          for (int dir = 1; dir >= 0; dir--) {
            // Query if gather has completed
            if (!pattern.gatherCompleted[2 * i + dir] && pattern.gatherCompleted[pattern.previousDir[2 * i + dir]]) {
              cudaError_t event_test = comm_peer2peer_enabled(dir, i) ? cudaSuccess : cudaErrorNotReady;
              if (event_test != cudaSuccess)
                PROFILE(event_test = qudaEventQuery(gatherEnd[2 * i + dir]), profile, QUDA_PROFILE_EVENT_QUERY);

              if (cudaSuccess == event_test) {
                pattern.gatherCompleted[2 * i + dir] = 1;
                pattern.completeSum++;
                PROFILE(if (dslash_comms) in->sendStart(dslash.Nface() / 2, 2 * i + dir, dslash.Dagger(),
                            dslashParam.remote_write ? streams + packIndex : nullptr, false, dslashParam.remote_write),
                    profile, QUDA_PROFILE_COMMS_START);
              }
            }

            // Query if comms has finished
            if (!pattern.commsCompleted[2 * i + dir] && pattern.gatherCompleted[2 * i + dir]) {
              if (commsComplete(*in, dslash, i, dir, false, true, false, false)) {
                pattern.commsCompleted[2 * i + dir] = 1;
                pattern.completeSum++;
              }
            }

          } // dir=0,1

          if (!pattern.dslashCompleted[2 * i] && pattern.dslashCompleted[pattern.previousDir[2 * i + 1]]
              && pattern.commsCompleted[2 * i] && pattern.commsCompleted[2 * i + 1]) {
            dslashParam.kernel_type = static_cast<KernelType>(i);
            dslashParam.threads = dslash.Nface() * faceVolumeCB[i]; // updating 2 or 6 faces

            // all faces use this stream
            PROFILE(if (dslash_exterior_compute) dslash.apply(streams[Nstream - 1]), profile, QUDA_PROFILE_DSLASH_KERNEL);

            pattern.dslashCompleted[2 * i] = 1;
          }
        }
      }

      completeDslash(*in, dslashParam);
      in->bufferIndex = (1 - in->bufferIndex);
      profile.TPSTOP(QUDA_PROFILE_TOTAL);
    }
  };

/**
   Dslash parallelization with host staging for send and GDR for receive, with fused halo update kernel
 */
  template <typename Dslash> struct DslashFusedGDRRecv : DslashPolicyImp<Dslash> {

    void operator()(
        Dslash &dslash, cudaColorSpinorField *in, const int volume, const int *faceVolumeCB, TimeProfile &profile)
    {

      profile.TPSTART(QUDA_PROFILE_TOTAL);

      auto &dslashParam = dslash.dslashParam;
      dslashParam.kernel_type = INTERIOR_KERNEL;
      dslashParam.threads = volume;

      // Record the start of the dslash if doing communication in T and not kernel packing
      if (dslashParam.commDim[3] && !getKernelPackT()) {
        PROFILE(qudaEventRecord(dslashStart[in->bufferIndex], streams[Nstream - 1]), profile, QUDA_PROFILE_EVENT_RECORD);
      }

      issueRecv(*in, dslash, 0, true); // Prepost receives

      const int packIndex = Nstream - 1;
      issuePack(*in, dslash, 1 - dslashParam.parity,
          static_cast<MemoryLocation>(Device | (Remote * dslashParam.remote_write)), packIndex);

      issueGather(*in, dslash);

      PROFILE(if (dslash_interior_compute) dslash.apply(streams[Nstream - 1]), profile, QUDA_PROFILE_DSLASH_KERNEL);
      if (aux_worker) aux_worker->apply(streams[Nstream - 1]);

      DslashCommsPattern pattern(dslashParam.commDim);
      while (pattern.completeSum < pattern.commDimTotal) {
        for (int i = 3; i >= 0; i--) {
          if (!dslashParam.commDim[i]) continue;

          for (int dir = 1; dir >= 0; dir--) {
            // Query if gather has completed
            if (!pattern.gatherCompleted[2 * i + dir] && pattern.gatherCompleted[pattern.previousDir[2 * i + dir]]) {
              cudaError_t event_test = comm_peer2peer_enabled(dir, i) ? cudaSuccess : cudaErrorNotReady;
              if (event_test != cudaSuccess)
                PROFILE(event_test = qudaEventQuery(gatherEnd[2 * i + dir]), profile, QUDA_PROFILE_EVENT_QUERY);

              if (cudaSuccess == event_test) {
                pattern.gatherCompleted[2 * i + dir] = 1;
                pattern.completeSum++;
                PROFILE(if (dslash_comms) in->sendStart(dslash.Nface() / 2, 2 * i + dir, dslash.Dagger(),
                            dslashParam.remote_write ? streams + packIndex : nullptr, false, dslashParam.remote_write),
                    profile, QUDA_PROFILE_COMMS_START);
              }
            }

            // Query if comms has finished
            if (!pattern.commsCompleted[2 * i + dir] && pattern.gatherCompleted[2 * i + dir]) {
              if (commsComplete(*in, dslash, i, dir, false, true, false, false)) {
                pattern.commsCompleted[2 * i + dir] = 1;
                pattern.completeSum++;
              }
            }
          } // dir=0,1
        }   // i
      }     // while(pattern.completeSum < commDimTotal)

      // Launch exterior kernel
      if (pattern.commDimTotal) {
        setFusedParam(dslashParam, dslash, faceVolumeCB); // setup for exterior kernel
        PROFILE(if (dslash_exterior_compute) dslash.apply(streams[Nstream - 1]), profile, QUDA_PROFILE_DSLASH_KERNEL);
      }

      completeDslash(*in, dslashParam);
      in->bufferIndex = (1 - in->bufferIndex);
      profile.TPSTOP(QUDA_PROFILE_TOTAL);
    }
  };

#ifdef HOST_DEBUG
#define CUDA_CALL( call )						\
  {									\
    CUresult cudaStatus = call;						\
    if ( CUDA_SUCCESS != cudaStatus ) {					\
      const char *err_str = nullptr;					\
      cuGetErrorString(cudaStatus, &err_str);				\
      fprintf(stderr, "ERROR: CUDA call \"%s\" in line %d of file %s failed with %s (%d).\n", #call, __LINE__, __FILE__, err_str, cudaStatus); \
    }									\
}
#else
#define CUDA_CALL( call ) call
#endif

/**
   Experimental Dslash parallelization with host staging for send and receive, with GPU Direct Async
 */
  template <typename Dslash> struct DslashAsync : DslashPolicyImp<Dslash> {

#if (CUDA_VERSION >= 8000) && 0

    void operator()(
        Dslash &dslash, cudaColorSpinorField *in, const int volume, const int *faceVolumeCB, TimeProfile &profile)
    {

      profile.TPSTART(QUDA_PROFILE_TOTAL);

      auto &dslashParam = dslash.dslashParam;
      dslashParam.kernel_type = INTERIOR_KERNEL;
      dslashParam.threads = volume;

      // Record the start of the dslash if doing communication in T and not kernel packing
      if (dslashParam.commDim[3] && !getKernelPackT()) {
        PROFILE(qudaEventRecord(dslashStart[in->bufferIndex], streams[Nstream - 1]), profile, QUDA_PROFILE_EVENT_RECORD);
      }

      issueRecv(*in, dslash, 0, false); // Prepost receives

      const int packIndex = Nstream - 1;
      issuePack(*in, dslash, 1 - dslashParam.parity,
          static_cast<MemoryLocation>(Device | (Remote * dslashParam.remote_write)), packIndex);

      issueGather(*in, dslash);

      PROFILE(if (dslash_interior_compute) dslash.apply(streams[Nstream - 1]), profile, QUDA_PROFILE_DSLASH_KERNEL);
      if (aux_worker) aux_worker->apply(streams[Nstream - 1]);

      DslashCommsPattern pattern(dslashParam.commDim);
      while (pattern.completeSum < pattern.commDimTotal) {
        for (int i = 3; i >= 0; i--) {
          if (!dslashParam.commDim[i]) continue;

          for (int dir = 1; dir >= 0; dir--) {
            // Query if gather has completed
            if (!pattern.gatherCompleted[2 * i + dir] && pattern.gatherCompleted[pattern.previousDir[2 * i + dir]]) {
              cudaError_t event_test = comm_peer2peer_enabled(dir, i) ? cudaSuccess : cudaErrorNotReady;
              if (event_test != cudaSuccess)
                PROFILE(event_test = qudaEventQuery(gatherEnd[2 * i + dir]), profile, QUDA_PROFILE_EVENT_QUERY);

              if (cudaSuccess == event_test) {
                pattern.gatherCompleted[2 * i + dir] = 1;
                pattern.completeSum++;
                PROFILE(if (dslash_comms) in->sendStart(dslash.Nface() / 2, 2 * i + dir, dslash.Dagger(),
                            dslashParam.remote_write ? streams + packIndex : nullptr, false, dslashParam.remote_write),
                    profile, QUDA_PROFILE_COMMS_START);

                // schedule post comms work (scatter into the end zone)
                if (!comm_peer2peer_enabled(1 - dir, i)) {
                  *((volatile cuuint32_t *)(commsEnd_h + 2 * i + 1 - dir)) = 0;
                  CUDA_CALL(cuStreamWaitValue32(
                      streams[2 * i + dir], commsEnd_d[2 * i + 1 - dir], 1, CU_STREAM_WAIT_VALUE_EQ));
                  PROFILE(if (dslash_copy)
                              in->scatter(dslash.Nface() / 2, dslash.Dagger(), 2 * i + dir, &streams[2 * i + dir]),
                      profile, QUDA_PROFILE_SCATTER);
                }
              }
            }

            // Query if comms has finished
            if (!pattern.commsCompleted[2 * i + dir] && pattern.gatherCompleted[2 * i + dir]) {
              if (commsComplete(*in, dslash, i, dir, false, false, false, true)) {
                pattern.commsCompleted[2 * i + dir] = 1;
                pattern.completeSum++;
              }
            }

          } // dir=0,1

          if (!pattern.dslashCompleted[2 * i] && pattern.dslashCompleted[pattern.previousDir[2 * i + 1]]
              && pattern.commsCompleted[2 * i] && pattern.commsCompleted[2 * i + 1]) {

            for (int dir = 1; dir >= 0; dir--) {
              if (!comm_peer2peer_enabled(
                      1 - dir, i)) { // if not peer-to-peer we post an event in the scatter stream and wait on that
                // Record the end of the scattering
                PROFILE(
                    qudaEventRecord(scatterEnd[2 * i + dir], streams[2 * i + dir]), profile, QUDA_PROFILE_EVENT_RECORD);
                // wait for scattering to finish and then launch dslash
                PROFILE(qudaStreamWaitEvent(streams[Nstream - 1], scatterEnd[2 * i + dir], 0), profile,
                    QUDA_PROFILE_STREAM_WAIT_EVENT);
              }
            }

            dslashParam.kernel_type = static_cast<KernelType>(i);
            dslashParam.threads = dslash.Nface() * faceVolumeCB[i]; // updating 2 or 6 faces

            // all faces use this stream
            PROFILE(if (dslash_exterior_compute) dslash.apply(streams[Nstream - 1]), profile, QUDA_PROFILE_DSLASH_KERNEL);

            pattern.dslashCompleted[2 * i] = 1;
          }
        }
      }

      completeDslash(*in, dslashParam);
      in->bufferIndex = (1 - in->bufferIndex);
      profile.TPSTOP(QUDA_PROFILE_TOTAL);
    }
#else

    void operator()(
        Dslash &dslash, cudaColorSpinorField *in, const int volume, const int *faceVolumeCB, TimeProfile &profile)
    {
      errorQuda("Async dslash policy variants require CUDA 8.0 and above");
    }

#endif // CUDA_VERSION >= 8000
  };

/**
   Experimental Dslash parallelization with host staging for send and
   receive, with GPU Direct Async, and fused hao update kernel
 */
  template <typename Dslash> struct DslashFusedExteriorAsync : DslashPolicyImp<Dslash> {

#if (CUDA_VERSION >= 8000) && 0

    void operator()(
        Dslash &dslash, cudaColorSpinorField *in, const int volume, const int *faceVolumeCB, TimeProfile &profile)
    {

      profile.TPSTART(QUDA_PROFILE_TOTAL);

      auto &dslashParam = dslash.dslashParam;
      dslashParam.kernel_type = INTERIOR_KERNEL;
      dslashParam.threads = volume;

      // Record the start of the dslash if doing communication in T and not kernel packing
      if (dslashParam.commDim[3] && !getKernelPackT()) {
        PROFILE(qudaEventRecord(dslashStart[in->bufferIndex], streams[Nstream - 1]), profile, QUDA_PROFILE_EVENT_RECORD);
      }

      issueRecv(*in, dslash, 0, false); // Prepost receives

      const int packIndex = Nstream - 1;
      issuePack(*in, dslash, 1 - dslashParam.parity,
          static_cast<MemoryLocation>(Device | (Remote * dslashParam.remote_write)), packIndex);

      issueGather(*in, dslash);

      PROFILE(if (dslash_interior_compute) dslash.apply(streams[Nstream - 1]), profile, QUDA_PROFILE_DSLASH_KERNEL);
      if (aux_worker) aux_worker->apply(streams[Nstream - 1]);

      const int scatterIndex = getStreamIndex(dslashParam);
      DslashCommsPattern pattern(dslashParam.commDim);
      while (pattern.completeSum < pattern.commDimTotal) {
        for (int i = 3; i >= 0; i--) {
          if (!dslashParam.commDim[i]) continue;

          for (int dir = 1; dir >= 0; dir--) {

            // Query if gather has completed
            if (!pattern.gatherCompleted[2 * i + dir] && pattern.gatherCompleted[pattern.previousDir[2 * i + dir]]) {
              cudaError_t event_test = comm_peer2peer_enabled(dir, i) ? cudaSuccess : cudaErrorNotReady;
              if (event_test != cudaSuccess)
                PROFILE(event_test = qudaEventQuery(gatherEnd[2 * i + dir]), profile, QUDA_PROFILE_EVENT_QUERY);

              if (cudaSuccess == event_test) {
                pattern.gatherCompleted[2 * i + dir] = 1;
                pattern.completeSum++;
                PROFILE(if (dslash_comms) in->sendStart(dslash.Nface() / 2, 2 * i + dir, dslash.Dagger(),
                            dslashParam.remote_write ? streams + packIndex : nullptr, false, dslashParam.remote_write),
                    profile, QUDA_PROFILE_COMMS_START);

                // schedule post comms work (scatter into the end zone)
                if (!comm_peer2peer_enabled(1 - dir, i)) { // gather centric
                  *((volatile cuuint32_t *)(commsEnd_h + 2 * i + 1 - dir)) = 0;
                  CUDA_CALL(cuStreamWaitValue32(
                      streams[scatterIndex], commsEnd_d[2 * i + 1 - dir], 1, CU_STREAM_WAIT_VALUE_EQ));
                  PROFILE(if (dslash_copy)
                              in->scatter(dslash.Nface() / 2, dslash.Dagger(), 2 * i + dir, streams + scatterIndex),
                      profile, QUDA_PROFILE_SCATTER);
                }
              }
            }

            // Query if comms has finished
            if (!pattern.commsCompleted[2 * i + dir] && pattern.gatherCompleted[2 * i + dir]) {
              if (commsComplete(*in, dslash, i, dir, false, false, false, true, scatterIndex)) {
                pattern.commsCompleted[2 * i + dir] = 1;
                pattern.completeSum++;
              }
            }

          } // dir=0,1
        }   // i
      }     // while(pattern.completeSum < commDimTotal)

      for (int i = 3; i >= 0; i--) {
        if (dslashParam.commDim[i] && (!comm_peer2peer_enabled(0, i) || !comm_peer2peer_enabled(1, i))) {
          // if not peer-to-peer we post an event in the scatter stream and wait on that
          PROFILE(qudaEventRecord(scatterEnd[0], streams[scatterIndex]), profile, QUDA_PROFILE_EVENT_RECORD);
          PROFILE(qudaStreamWaitEvent(streams[Nstream - 1], scatterEnd[0], 0), profile, QUDA_PROFILE_STREAM_WAIT_EVENT);
          break;
        }
      }

      if (pattern.commDimTotal) {
        setFusedParam(dslashParam, dslash, faceVolumeCB); // setup for exterior kernel
        PROFILE(if (dslash_exterior_compute) dslash.apply(streams[Nstream - 1]), profile, QUDA_PROFILE_DSLASH_KERNEL);
      }

      completeDslash(*in, dslashParam);
      in->bufferIndex = (1 - in->bufferIndex);
      profile.TPSTOP(QUDA_PROFILE_TOTAL);
    }

#else

    void operator()(
        Dslash &dslash, cudaColorSpinorField *in, const int volume, const int *faceVolumeCB, TimeProfile &profile)
    {
      errorQuda("Async dslash policy variants require CUDA 8.0 and above");
    }

#endif // CUDA_VERSION >= 8000
  };

/**
   Variation of multi-gpu dslash where the packing kernel writes
   buffers directly to host memory
*/
  template <typename Dslash> struct DslashZeroCopyPack : DslashPolicyImp<Dslash> {

    void operator()(
        Dslash &dslash, cudaColorSpinorField *in, const int volume, const int *faceVolumeCB, TimeProfile &profile)
    {

      profile.TPSTART(QUDA_PROFILE_TOTAL);

      auto &dslashParam = dslash.dslashParam;
      dslashParam.kernel_type = INTERIOR_KERNEL;
      dslashParam.threads = volume;

      // record start of the dslash
      PROFILE(qudaEventRecord(dslashStart[in->bufferIndex], streams[Nstream - 1]), profile, QUDA_PROFILE_EVENT_RECORD);

      issueRecv(*in, dslash, 0, false); // Prepost receives

      const int packIndex = getStreamIndex(dslashParam);
      PROFILE(qudaStreamWaitEvent(streams[packIndex], dslashStart[in->bufferIndex], 0), profile,
          QUDA_PROFILE_STREAM_WAIT_EVENT);
      issuePack(*in, dslash, 1 - dslashParam.parity,
          static_cast<MemoryLocation>(Host | (Remote * dslashParam.remote_write)), packIndex);

      PROFILE(if (dslash_interior_compute) dslash.apply(streams[Nstream - 1]), profile, QUDA_PROFILE_DSLASH_KERNEL);
      if (aux_worker) aux_worker->apply(streams[Nstream - 1]);

      for (int i = 3; i >= 0; i--) { // only synchronize if we need to
        if (!dslashParam.remote_write
            || (dslashParam.commDim[i] && (!comm_peer2peer_enabled(0, i) || !comm_peer2peer_enabled(1, i)))) {
          qudaStreamSynchronize(streams[packIndex]);
          break;
        }
      }

      for (int p2p = 0; p2p < 2; p2p++) { // schedule non-p2p traffic first, then do p2p
        for (int i = 3; i >= 0; i--) {
          if (!dslashParam.commDim[i]) continue;

          for (int dir = 1; dir >= 0; dir--) {
            if ((comm_peer2peer_enabled(dir, i) + p2p) % 2 == 0) {
              PROFILE(if (dslash_comms) in->sendStart(dslash.Nface() / 2, 2 * i + dir, dslash.Dagger(),
                          dslashParam.remote_write ? streams + packIndex : nullptr, false, dslashParam.remote_write),
                  profile, QUDA_PROFILE_COMMS_START);
            } // is p2p?
          }   // dir
        }     // i
      }       // p2p

      DslashCommsPattern pattern(dslashParam.commDim, true);
      while (pattern.completeSum < pattern.commDimTotal) {

        for (int i = 3; i >= 0; i--) {
          if (!dslashParam.commDim[i]) continue;

          for (int dir = 1; dir >= 0; dir--) {

            // Query if comms have finished
            if (!pattern.commsCompleted[2 * i + dir]) {
              if (commsComplete(*in, dslash, i, dir, false, false, false, false)) {
                pattern.commsCompleted[2 * i + dir] = 1;
                pattern.completeSum++;
              }
            }
          }

          if (!pattern.dslashCompleted[2 * i] && pattern.dslashCompleted[pattern.previousDir[2 * i + 1]]
              && pattern.commsCompleted[2 * i] && pattern.commsCompleted[2 * i + 1]) {
            for (int dir = 1; dir >= 0; dir--) {
              if (!comm_peer2peer_enabled(
                      1 - dir, i)) { // if not peer-to-peer we post an event in the scatter stream and wait on that
                // Record the end of the scattering
                PROFILE(
                    qudaEventRecord(scatterEnd[2 * i + dir], streams[2 * i + dir]), profile, QUDA_PROFILE_EVENT_RECORD);
                // wait for scattering to finish and then launch dslash
                PROFILE(qudaStreamWaitEvent(streams[Nstream - 1], scatterEnd[2 * i + dir], 0), profile,
                    QUDA_PROFILE_STREAM_WAIT_EVENT);
              }
            }

            dslashParam.kernel_type = static_cast<KernelType>(i);
            dslashParam.threads = dslash.Nface() * faceVolumeCB[i]; // updating 2 or 6 faces

            // all faces use this stream
            PROFILE(if (dslash_exterior_compute) dslash.apply(streams[Nstream - 1]), profile, QUDA_PROFILE_DSLASH_KERNEL);

            pattern.dslashCompleted[2 * i] = 1;
          }
        }
      }

      completeDslash(*in, dslashParam);
      in->bufferIndex = (1 - in->bufferIndex);
      profile.TPSTOP(QUDA_PROFILE_TOTAL);
    }
  };

/**
   Variation of multi-gpu dslash where the packing kernel writes
   buffers directly to host memory with fused halo update kernel
*/
  template <typename Dslash> struct DslashFusedZeroCopyPack : DslashPolicyImp<Dslash> {

    void operator()(
        Dslash &dslash, cudaColorSpinorField *in, const int volume, const int *faceVolumeCB, TimeProfile &profile)
    {

      profile.TPSTART(QUDA_PROFILE_TOTAL);

      auto &dslashParam = dslash.dslashParam;
      dslashParam.kernel_type = INTERIOR_KERNEL;
      dslashParam.threads = volume;

      // record start of the dslash
      PROFILE(qudaEventRecord(dslashStart[in->bufferIndex], streams[Nstream - 1]), profile, QUDA_PROFILE_EVENT_RECORD);

      const int packScatterIndex = getStreamIndex(dslashParam);
      PROFILE(qudaStreamWaitEvent(streams[packScatterIndex], dslashStart[in->bufferIndex], 0), profile,
          QUDA_PROFILE_STREAM_WAIT_EVENT);
      issuePack(*in, dslash, 1 - dslashParam.parity,
          static_cast<MemoryLocation>(Host | (Remote * dslashParam.remote_write)), packScatterIndex);

      issueRecv(*in, dslash, 0, false); // Prepost receives

      PROFILE(if (dslash_interior_compute) dslash.apply(streams[Nstream - 1]), profile, QUDA_PROFILE_DSLASH_KERNEL);
      if (aux_worker) aux_worker->apply(streams[Nstream - 1]);

      for (int i = 3; i >= 0; i--) { // only synchronize if we need to
        if (!dslashParam.remote_write
            || (dslashParam.commDim[i] && (!comm_peer2peer_enabled(0, i) || !comm_peer2peer_enabled(1, i)))) {
          qudaStreamSynchronize(streams[packScatterIndex]);
          break;
        }
      }

      for (int p2p = 0; p2p < 2; p2p++) { // schedule non-p2p traffic first, then do p2p
        for (int i = 3; i >= 0; i--) {
          if (!dslashParam.commDim[i]) continue;

          for (int dir = 1; dir >= 0; dir--) {
            if ((comm_peer2peer_enabled(dir, i) + p2p) % 2 == 0) {
              PROFILE(
                  if (dslash_comms) in->sendStart(dslash.Nface() / 2, 2 * i + dir, dslash.Dagger(),
                      dslashParam.remote_write ? streams + packScatterIndex : nullptr, false, dslashParam.remote_write),
                  profile, QUDA_PROFILE_COMMS_START);
            } // is p2p?
          }   // dir
        }     // i
      }       // p2p

      DslashCommsPattern pattern(dslashParam.commDim, true);
      while (pattern.completeSum < pattern.commDimTotal) {

        for (int i = 3; i >= 0; i--) {
          if (!dslashParam.commDim[i]) continue;

          for (int dir = 1; dir >= 0; dir--) {

            // Query if comms has finished
            if (!pattern.commsCompleted[2 * i + dir]) {
              if (commsComplete(*in, dslash, i, dir, false, false, false, false, packScatterIndex)) {
                pattern.commsCompleted[2 * i + dir] = 1;
                pattern.completeSum++;
              }
            }

          } // dir=0,1
        }   // i
      }     // pattern.completeSum

      for (int i = 3; i >= 0; i--) {
        if (dslashParam.commDim[i] && (!comm_peer2peer_enabled(0, i) || !comm_peer2peer_enabled(1, i))) {
          // if not peer-to-peer we post an event in the scatter stream and wait on that
          PROFILE(qudaEventRecord(scatterEnd[0], streams[packScatterIndex]), profile, QUDA_PROFILE_EVENT_RECORD);
          PROFILE(qudaStreamWaitEvent(streams[Nstream - 1], scatterEnd[0], 0), profile, QUDA_PROFILE_STREAM_WAIT_EVENT);
          break;
        }
      }

      // Launch exterior kernel
      if (pattern.commDimTotal) {
        setFusedParam(dslashParam, dslash, faceVolumeCB); // setup for exterior kernel
        PROFILE(if (dslash_exterior_compute) dslash.apply(streams[Nstream - 1]), profile, QUDA_PROFILE_DSLASH_KERNEL);
      }

      completeDslash(*in, dslashParam);
      in->bufferIndex = (1 - in->bufferIndex);
      profile.TPSTOP(QUDA_PROFILE_TOTAL);
    }
  };

/**
   Multi-GPU Dslash zero-copy for the send and GDR for the receive
 */
  template <typename Dslash> struct DslashZeroCopyPackGDRRecv : DslashPolicyImp<Dslash> {

    void operator()(
        Dslash &dslash, cudaColorSpinorField *in, const int volume, const int *faceVolumeCB, TimeProfile &profile)
    {

      profile.TPSTART(QUDA_PROFILE_TOTAL);

      auto &dslashParam = dslash.dslashParam;
      dslashParam.kernel_type = INTERIOR_KERNEL;
      dslashParam.threads = volume;

      // record start of the dslash
      PROFILE(qudaEventRecord(dslashStart[in->bufferIndex], streams[Nstream - 1]), profile, QUDA_PROFILE_EVENT_RECORD);

      issueRecv(*in, dslash, 0, true); // Prepost receives

      const int packIndex = getStreamIndex(dslashParam);
      PROFILE(qudaStreamWaitEvent(streams[packIndex], dslashStart[in->bufferIndex], 0), profile,
          QUDA_PROFILE_STREAM_WAIT_EVENT);
      issuePack(*in, dslash, 1 - dslashParam.parity,
          static_cast<MemoryLocation>(Host | (Remote * dslashParam.remote_write)), packIndex);

      PROFILE(if (dslash_interior_compute) dslash.apply(streams[Nstream - 1]), profile, QUDA_PROFILE_DSLASH_KERNEL);
      if (aux_worker) aux_worker->apply(streams[Nstream - 1]);

      for (int i = 3; i >= 0; i--) { // only synchronize if we need to
        if (!dslashParam.remote_write
            || (dslashParam.commDim[i] && (!comm_peer2peer_enabled(0, i) || !comm_peer2peer_enabled(1, i)))) {
          qudaStreamSynchronize(streams[packIndex]);
          break;
        }
      }

      for (int p2p = 0; p2p < 2; p2p++) { // schedule non-p2p traffic first, then do p2p
        for (int i = 3; i >= 0; i--) {
          if (!dslashParam.commDim[i]) continue;

          for (int dir = 1; dir >= 0; dir--) {
            if ((comm_peer2peer_enabled(dir, i) + p2p) % 2 == 0) {
              PROFILE(if (dslash_comms) in->sendStart(dslash.Nface() / 2, 2 * i + dir, dslash.Dagger(),
                          dslashParam.remote_write ? streams + packIndex : nullptr, false, dslashParam.remote_write),
                  profile, QUDA_PROFILE_COMMS_START);
            } // is p2p?
          }   // dir
        }     // i
      }       // p2p

      DslashCommsPattern pattern(dslashParam.commDim, true);
      while (pattern.completeSum < pattern.commDimTotal) {

        for (int i = 3; i >= 0; i--) {
          if (!dslashParam.commDim[i]) continue;

          for (int dir = 1; dir >= 0; dir--) {

            // Query if comms has finished
            if (!pattern.commsCompleted[2 * i + dir] && pattern.gatherCompleted[2 * i + dir]) {
              if (commsComplete(*in, dslash, i, dir, false, true, false, false)) {
                pattern.commsCompleted[2 * i + dir] = 1;
                pattern.completeSum++;
              }
            }

          } // dir=0,1

          if (!pattern.dslashCompleted[2 * i] && pattern.dslashCompleted[pattern.previousDir[2 * i + 1]]
              && pattern.commsCompleted[2 * i] && pattern.commsCompleted[2 * i + 1]) {
            dslashParam.kernel_type = static_cast<KernelType>(i);
            dslashParam.threads = dslash.Nface() * faceVolumeCB[i]; // updating 2 or 6 faces

            // all faces use this stream
            PROFILE(if (dslash_exterior_compute) dslash.apply(streams[Nstream - 1]), profile, QUDA_PROFILE_DSLASH_KERNEL);

            pattern.dslashCompleted[2 * i] = 1;
          }
        }
      }

      completeDslash(*in, dslashParam);
      in->bufferIndex = (1 - in->bufferIndex);
      profile.TPSTOP(QUDA_PROFILE_TOTAL);
    }
  };

/**
   Multi-GPU Dslash zero-copy for the send and GDR for the receive,
   with fused halo update kernel
 */
  template <typename Dslash> struct DslashFusedZeroCopyPackGDRRecv : DslashPolicyImp<Dslash> {

    void operator()(
        Dslash &dslash, cudaColorSpinorField *in, const int volume, const int *faceVolumeCB, TimeProfile &profile)
    {

      profile.TPSTART(QUDA_PROFILE_TOTAL);

      auto &dslashParam = dslash.dslashParam;
      dslashParam.kernel_type = INTERIOR_KERNEL;
      dslashParam.threads = volume;

      // record start of the dslash
      PROFILE(qudaEventRecord(dslashStart[in->bufferIndex], streams[Nstream - 1]), profile, QUDA_PROFILE_EVENT_RECORD);

      const int packIndex = getStreamIndex(dslashParam);
      PROFILE(qudaStreamWaitEvent(streams[packIndex], dslashStart[in->bufferIndex], 0), profile,
          QUDA_PROFILE_STREAM_WAIT_EVENT);
      issuePack(*in, dslash, 1 - dslashParam.parity,
          static_cast<MemoryLocation>(Host | (Remote * dslashParam.remote_write)), packIndex);

      issueRecv(*in, dslash, 0, true); // Prepost receives

      PROFILE(if (dslash_interior_compute) dslash.apply(streams[Nstream - 1]), profile, QUDA_PROFILE_DSLASH_KERNEL);
      if (aux_worker) aux_worker->apply(streams[Nstream - 1]);

      for (int i = 3; i >= 0; i--) { // only synchronize if we need to
        if (!dslashParam.remote_write
            || (dslashParam.commDim[i] && (!comm_peer2peer_enabled(0, i) || !comm_peer2peer_enabled(1, i)))) {
          qudaStreamSynchronize(streams[packIndex]);
          break;
        }
      }

      for (int p2p = 0; p2p < 2; p2p++) { // schedule non-p2p traffic first, then do p2p
        for (int i = 3; i >= 0; i--) {
          if (!dslashParam.commDim[i]) continue;

          for (int dir = 1; dir >= 0; dir--) {
            if ((comm_peer2peer_enabled(dir, i) + p2p) % 2 == 0) {
              PROFILE(if (dslash_comms) in->sendStart(dslash.Nface() / 2, 2 * i + dir, dslash.Dagger(),
                          dslashParam.remote_write ? streams + packIndex : nullptr, false, dslashParam.remote_write),
                  profile, QUDA_PROFILE_COMMS_START);
            } // is p2p?
          }   // dir
        }     // i
      }       // p2p

      DslashCommsPattern pattern(dslashParam.commDim, true);
      while (pattern.completeSum < pattern.commDimTotal) {

        for (int i = 3; i >= 0; i--) {
          if (!dslashParam.commDim[i]) continue;

          for (int dir = 1; dir >= 0; dir--) {

            // Query if comms has finished
            if (!pattern.commsCompleted[2 * i + dir] && pattern.gatherCompleted[2 * i + dir]) {
              if (commsComplete(*in, dslash, i, dir, false, true, false, false)) {
                pattern.commsCompleted[2 * i + dir] = 1;
                pattern.completeSum++;
              }
            }
          } // dir=0,1
        }   // i
      }     // while(pattern.completeSum < commDimTotal)

      // Launch exterior kernel
      if (pattern.commDimTotal) {
        setFusedParam(dslashParam, dslash, faceVolumeCB); // setup for exterior kernel
        PROFILE(if (dslash_exterior_compute) dslash.apply(streams[Nstream - 1]), profile, QUDA_PROFILE_DSLASH_KERNEL);
      }

      completeDslash(*in, dslashParam);
      in->bufferIndex = (1 - in->bufferIndex);
      profile.TPSTOP(QUDA_PROFILE_TOTAL);
    }
  };

/**
   Variation of multi-gpu dslash where the packing kernel writes
   buffers directly to host memory
*/
  template <typename Dslash> struct DslashZeroCopy : DslashPolicyImp<Dslash> {

    void operator()(
        Dslash &dslash, cudaColorSpinorField *in, const int volume, const int *faceVolumeCB, TimeProfile &profile)
    {

      profile.TPSTART(QUDA_PROFILE_TOTAL);

      auto &dslashParam = dslash.dslashParam;
      dslashParam.kernel_type = INTERIOR_KERNEL;
      dslashParam.threads = volume;

      // record start of the dslash
      PROFILE(qudaEventRecord(dslashStart[in->bufferIndex], streams[Nstream - 1]), profile, QUDA_PROFILE_EVENT_RECORD);

      issueRecv(*in, dslash, 0, false); // Prepost receives

      const int packIndex = getStreamIndex(dslashParam);
      PROFILE(qudaStreamWaitEvent(streams[packIndex], dslashStart[in->bufferIndex], 0), profile,
          QUDA_PROFILE_STREAM_WAIT_EVENT);
      issuePack(*in, dslash, 1 - dslashParam.parity,
          static_cast<MemoryLocation>(Host | (Remote * dslashParam.remote_write)), packIndex);

      PROFILE(if (dslash_interior_compute) dslash.apply(streams[Nstream - 1]), profile, QUDA_PROFILE_DSLASH_KERNEL);
      if (aux_worker) aux_worker->apply(streams[Nstream - 1]);

      for (int i = 3; i >= 0; i--) { // only synchronize if we need to
        if (!dslashParam.remote_write
            || (dslashParam.commDim[i] && (!comm_peer2peer_enabled(0, i) || !comm_peer2peer_enabled(1, i)))) {
          qudaStreamSynchronize(streams[packIndex]);
          break;
        }
      }

      for (int p2p = 0; p2p < 2; p2p++) { // schedule non-p2p traffic first, then do p2p
        for (int i = 3; i >= 0; i--) {
          if (!dslashParam.commDim[i]) continue;

          for (int dir = 1; dir >= 0; dir--) {
            if ((comm_peer2peer_enabled(dir, i) + p2p) % 2 == 0) {
              PROFILE(if (dslash_comms) in->sendStart(dslash.Nface() / 2, 2 * i + dir, dslash.Dagger(),
                          dslashParam.remote_write ? streams + packIndex : nullptr, false, dslashParam.remote_write),
                  profile, QUDA_PROFILE_COMMS_START);
            } // is p2p?
          }   // dir
        }     // i
      }       // p2p

      DslashCommsPattern pattern(dslashParam.commDim, true);
      while (pattern.completeSum < pattern.commDimTotal) {

        for (int i = 3; i >= 0; i--) {
          if (!dslashParam.commDim[i]) continue;

          for (int dir = 1; dir >= 0; dir--) {

            // Query if comms have finished
            if (!pattern.commsCompleted[2 * i + dir]) {
              if (commsComplete(*in, dslash, i, dir, false, false, true, false)) {
                pattern.commsCompleted[2 * i + dir] = 1;
                pattern.completeSum++;
              }
            }
          }

          // enqueue the boundary dslash kernel as soon as the scatters have been enqueued
          if (!pattern.dslashCompleted[2 * i] && pattern.dslashCompleted[pattern.previousDir[2 * i + 1]]
              && pattern.commsCompleted[2 * i] && pattern.commsCompleted[2 * i + 1]) {
            dslashParam.kernel_type = static_cast<KernelType>(i);
            dslashParam.threads = dslash.Nface() * faceVolumeCB[i]; // updating 2 or 6 faces

            setMappedGhost(dslash, *in, true);
            PROFILE(if (dslash_exterior_compute) dslash.apply(streams[Nstream - 1]), profile, QUDA_PROFILE_DSLASH_KERNEL);
            setMappedGhost(dslash, *in, false);

            pattern.dslashCompleted[2 * i] = 1;
          }
        }
      }

      in->bufferIndex = (1 - in->bufferIndex);
      profile.TPSTOP(QUDA_PROFILE_TOTAL);
    }
  };

/**
   Variation of multi-gpu dslash where the packing kernel writes
   buffers directly to host memory with fused halo update kernel
*/
  template <typename Dslash> struct DslashFusedZeroCopy : DslashPolicyImp<Dslash> {

    void operator()(
        Dslash &dslash, cudaColorSpinorField *in, const int volume, const int *faceVolumeCB, TimeProfile &profile)
    {

      profile.TPSTART(QUDA_PROFILE_TOTAL);

      auto &dslashParam = dslash.dslashParam;
      dslashParam.kernel_type = INTERIOR_KERNEL;
      dslashParam.threads = volume;

      // record start of the dslash
      PROFILE(qudaEventRecord(dslashStart[in->bufferIndex], streams[Nstream - 1]), profile, QUDA_PROFILE_EVENT_RECORD);

      issueRecv(*in, dslash, 0, false); // Prepost receives

      const int packIndex = getStreamIndex(dslashParam);
      PROFILE(qudaStreamWaitEvent(streams[packIndex], dslashStart[in->bufferIndex], 0), profile,
          QUDA_PROFILE_STREAM_WAIT_EVENT);
      issuePack(*in, dslash, 1 - dslashParam.parity,
          static_cast<MemoryLocation>(Host | (Remote * dslashParam.remote_write)), packIndex);

      PROFILE(if (dslash_interior_compute) dslash.apply(streams[Nstream - 1]), profile, QUDA_PROFILE_DSLASH_KERNEL);
      if (aux_worker) aux_worker->apply(streams[Nstream - 1]);

      for (int i = 3; i >= 0; i--) { // only synchronize if we need to
        if (!dslashParam.remote_write
            || (dslashParam.commDim[i] && (!comm_peer2peer_enabled(0, i) || !comm_peer2peer_enabled(1, i)))) {
          qudaStreamSynchronize(streams[packIndex]);
          break;
        }
      }

      for (int p2p = 0; p2p < 2; p2p++) { // schedule non-p2p traffic first, then do p2p
        for (int i = 3; i >= 0; i--) {
          if (!dslashParam.commDim[i]) continue;

          for (int dir = 1; dir >= 0; dir--) {
            if ((comm_peer2peer_enabled(dir, i) + p2p) % 2 == 0) {
              PROFILE(if (dslash_comms) in->sendStart(dslash.Nface() / 2, 2 * i + dir, dslash.Dagger(),
                          dslashParam.remote_write ? streams + packIndex : nullptr, false, dslashParam.remote_write),
                  profile, QUDA_PROFILE_COMMS_START);
            } // is p2p?
          }   // dir
        }     // i
      }       // p2p

      DslashCommsPattern pattern(dslashParam.commDim, true);
      while (pattern.completeSum < pattern.commDimTotal) {

        for (int i = 3; i >= 0; i--) {
          if (!dslashParam.commDim[i]) continue;

          for (int dir = 1; dir >= 0; dir--) {

            // Query if comms have finished
            if (!pattern.commsCompleted[2 * i + dir]) {
              if (commsComplete(*in, dslash, i, dir, false, false, true, false)) {
                pattern.commsCompleted[2 * i + dir] = 1;
                pattern.completeSum++;
              }
            }
          }
        }
      }

      if (pattern.commDimTotal) {
        setFusedParam(dslashParam, dslash, faceVolumeCB); // setup for exterior kernel
        setMappedGhost(dslash, *in, true);
        PROFILE(if (dslash_exterior_compute) dslash.apply(streams[Nstream - 1]), profile, QUDA_PROFILE_DSLASH_KERNEL);
        setMappedGhost(dslash, *in, false);
      }

      completeDslash(*in, dslashParam);
      in->bufferIndex = (1 - in->bufferIndex);
      profile.TPSTOP(QUDA_PROFILE_TOTAL);
    }
  };

  template <typename Dslash> struct DslashNC : DslashPolicyImp<Dslash> {

    void operator()(
        Dslash &dslash, cudaColorSpinorField *in, const int volume, const int *faceVolumeCB, TimeProfile &profile)
    {

      profile.TPSTART(QUDA_PROFILE_TOTAL);

      auto &dslashParam = dslash.dslashParam;
      dslashParam.kernel_type = INTERIOR_KERNEL;
      dslashParam.threads = volume;

      PROFILE(if (dslash_interior_compute) dslash.apply(streams[Nstream - 1]), profile, QUDA_PROFILE_DSLASH_KERNEL);

      profile.TPSTOP(QUDA_PROFILE_TOTAL);
    }
  };

  // whether we have initialized the dslash policy tuner
  extern bool dslash_policy_init;

  // used to keep track of which policy to start the autotuning
  extern int first_active_policy;
  extern int first_active_p2p_policy;

  enum class QudaDslashPolicy {
    QUDA_DSLASH,
    QUDA_FUSED_DSLASH,
    QUDA_GDR_DSLASH,
    QUDA_FUSED_GDR_DSLASH,
    QUDA_GDR_RECV_DSLASH,
    QUDA_FUSED_GDR_RECV_DSLASH,
    QUDA_ZERO_COPY_PACK_DSLASH,
    QUDA_FUSED_ZERO_COPY_PACK_DSLASH,
    QUDA_ZERO_COPY_DSLASH,
    QUDA_FUSED_ZERO_COPY_DSLASH,
    QUDA_ZERO_COPY_PACK_GDR_RECV_DSLASH,
    QUDA_FUSED_ZERO_COPY_PACK_GDR_RECV_DSLASH,
    QUDA_DSLASH_ASYNC,
    QUDA_FUSED_DSLASH_ASYNC,
    QUDA_DSLASH_NC,
    QUDA_DSLASH_POLICY_DISABLED // this MUST be the last element
  };

  // list of dslash policies that are enabled
  extern std::vector<QudaDslashPolicy> policies;

  // string used as a tunekey to ensure we retune if the dslash policy env changes
  extern char policy_string[TuneKey::aux_n];

  enum class QudaP2PPolicy {
    QUDA_P2P_DEFAULT,         // no special hanlding for p2p
    QUDA_P2P_COPY_ENGINE,     // use copy engine for p2p traffic
    QUDA_P2P_REMOTE_WRITE,    // write packed halos directly to peers
    QUDA_P2P_POLICY_DISABLED, // this must be the last element
  };

  // list of p2p policies that are enabled
  extern std::vector<QudaP2PPolicy> p2p_policies;

  template <typename Dslash> struct DslashFactory {

    static DslashPolicyImp<Dslash> *create(const QudaDslashPolicy &dslashPolicy)
    {
      DslashPolicyImp<Dslash> *result = nullptr;

      switch (dslashPolicy) {
      case QudaDslashPolicy::QUDA_DSLASH: result = new DslashBasic<Dslash>; break;
      case QudaDslashPolicy::QUDA_DSLASH_ASYNC: result = new DslashAsync<Dslash>; break;
      case QudaDslashPolicy::QUDA_FUSED_DSLASH: result = new DslashFusedExterior<Dslash>; break;
      case QudaDslashPolicy::QUDA_FUSED_DSLASH_ASYNC: result = new DslashFusedExteriorAsync<Dslash>; break;
      case QudaDslashPolicy::QUDA_GDR_DSLASH:
        if (!comm_gdr_blacklist())
          result = new DslashGDR<Dslash>;
        else
          result = new DslashBasic<Dslash>;
        break;
      case QudaDslashPolicy::QUDA_FUSED_GDR_DSLASH:
        if (!comm_gdr_blacklist())
          result = new DslashFusedGDR<Dslash>;
        else
          result = new DslashFusedExterior<Dslash>;
        break;
      case QudaDslashPolicy::QUDA_GDR_RECV_DSLASH:
        if (!comm_gdr_blacklist())
          result = new DslashGDRRecv<Dslash>;
        else
          result = new DslashBasic<Dslash>;
        break;
      case QudaDslashPolicy::QUDA_FUSED_GDR_RECV_DSLASH:
        if (!comm_gdr_blacklist())
          result = new DslashFusedGDRRecv<Dslash>;
        else
          result = new DslashFusedExterior<Dslash>;
        break;
      case QudaDslashPolicy::QUDA_ZERO_COPY_PACK_DSLASH: result = new DslashZeroCopyPack<Dslash>; break;
      case QudaDslashPolicy::QUDA_FUSED_ZERO_COPY_PACK_DSLASH: result = new DslashFusedZeroCopyPack<Dslash>; break;
      case QudaDslashPolicy::QUDA_ZERO_COPY_PACK_GDR_RECV_DSLASH:
        if (!comm_gdr_blacklist())
          result = new DslashZeroCopyPackGDRRecv<Dslash>;
        else
          result = new DslashZeroCopyPack<Dslash>;
        break;
      case QudaDslashPolicy::QUDA_FUSED_ZERO_COPY_PACK_GDR_RECV_DSLASH:
        if (!comm_gdr_blacklist())
          result = new DslashFusedZeroCopyPackGDRRecv<Dslash>;
        else
          result = new DslashFusedZeroCopyPack<Dslash>;
        break;
      case QudaDslashPolicy::QUDA_ZERO_COPY_DSLASH: result = new DslashZeroCopy<Dslash>; break;
      case QudaDslashPolicy::QUDA_FUSED_ZERO_COPY_DSLASH: result = new DslashFusedZeroCopy<Dslash>; break;
      case QudaDslashPolicy::QUDA_DSLASH_NC: result = new DslashNC<Dslash>; break;
      default: errorQuda("Dslash policy %d not recognized", static_cast<int>(dslashPolicy)); break;
      }
      return result; // default
    }
  };

  inline void enable_policy(QudaDslashPolicy p) { policies[static_cast<std::size_t>(p)] = p; }

  inline void disable_policy(QudaDslashPolicy p)
  {
    policies[static_cast<std::size_t>(p)] = QudaDslashPolicy::QUDA_DSLASH_POLICY_DISABLED;
  }

  template <typename Dslash> class DslashPolicyTune : public Tunable
  {

    Dslash &dslash;
    decltype(dslash.dslashParam) &dslashParam;
    cudaColorSpinorField *in;
    const int volume;
    const int *ghostFace;
    int config;
    TimeProfile &profile;

    bool tuneGridDim() const { return false; } // Don't tune the grid dimensions.
    bool tuneAuxDim() const { return true; }   // Do tune the aux dimensions.
    unsigned int sharedBytesPerThread() const { return 0; }
    unsigned int sharedBytesPerBlock(const TuneParam &param) const { return 0; }

public:
    DslashPolicyTune(
        Dslash &dslash, cudaColorSpinorField *in, const int volume, const int *ghostFace, TimeProfile &profile) :
        dslash(dslash),
        dslashParam(dslash.dslashParam),
        in(in),
        volume(volume),
        ghostFace(ghostFace),
        config(0),
        profile(profile)
    {
      in->streamInit(streams);

      if (!dslash_policy_init) {

        first_active_policy = static_cast<int>(QudaDslashPolicy::QUDA_DSLASH_POLICY_DISABLED);
        first_active_p2p_policy = static_cast<int>(QudaP2PPolicy::QUDA_P2P_POLICY_DISABLED);

        if (comm_peer2peer_enabled_global() & 2) { // enable/disable p2p copy engine policy tuning
          p2p_policies[static_cast<std::size_t>(QudaP2PPolicy::QUDA_P2P_REMOTE_WRITE)]
              = QudaP2PPolicy::QUDA_P2P_REMOTE_WRITE;
          first_active_p2p_policy = static_cast<int>(QudaP2PPolicy::QUDA_P2P_REMOTE_WRITE);
        }

        if (comm_peer2peer_enabled_global() & 1) { // enable/disable p2p direct store policy tuning
          p2p_policies[static_cast<std::size_t>(QudaP2PPolicy::QUDA_P2P_COPY_ENGINE)]
              = QudaP2PPolicy::QUDA_P2P_COPY_ENGINE;
          first_active_p2p_policy = static_cast<int>(QudaP2PPolicy::QUDA_P2P_COPY_ENGINE);
        }

        if (!(comm_peer2peer_enabled_global() & 4)) { // enable/disable non-p2p policy tuning
          p2p_policies[static_cast<std::size_t>(QudaP2PPolicy::QUDA_P2P_DEFAULT)] = QudaP2PPolicy::QUDA_P2P_DEFAULT;
          first_active_p2p_policy = static_cast<int>(QudaP2PPolicy::QUDA_P2P_DEFAULT);
        }

        static char *dslash_policy_env = getenv("QUDA_ENABLE_DSLASH_POLICY");
        if (dslash_policy_env) { // set the policies to tune for explicitly
          std::stringstream policy_list(dslash_policy_env);

          int policy_;
          while (policy_list >> policy_) {
            QudaDslashPolicy dslash_policy = static_cast<QudaDslashPolicy>(policy_);

            // check this is a valid policy choice
            if ((dslash_policy == QudaDslashPolicy::QUDA_GDR_DSLASH
                    || dslash_policy == QudaDslashPolicy::QUDA_FUSED_GDR_DSLASH
                    || dslash_policy == QudaDslashPolicy::QUDA_GDR_RECV_DSLASH
                    || dslash_policy == QudaDslashPolicy::QUDA_FUSED_GDR_RECV_DSLASH)
                && !comm_gdr_enabled()) {
              errorQuda("Cannot select a GDR policy %d unless QUDA_ENABLE_GDR is set", static_cast<int>(dslash_policy));
            }

            enable_policy(static_cast<QudaDslashPolicy>(policy_));
            first_active_policy = policy_ < first_active_policy ? policy_ : first_active_policy;
            if (policy_list.peek() == ',') policy_list.ignore();
          }
          if (first_active_policy == static_cast<int>(QudaDslashPolicy::QUDA_DSLASH_POLICY_DISABLED))
            errorQuda("No valid policy found in QUDA_ENABLE_DSLASH_POLICY");
        } else {
          enable_policy(QudaDslashPolicy::QUDA_DSLASH);
          first_active_policy = 0;
          enable_policy(QudaDslashPolicy::QUDA_FUSED_DSLASH);

          // if we have gdr then enable tuning these policies
          if (comm_gdr_enabled()) {
            enable_policy(QudaDslashPolicy::QUDA_GDR_DSLASH);
            enable_policy(QudaDslashPolicy::QUDA_FUSED_GDR_DSLASH);
            enable_policy(QudaDslashPolicy::QUDA_GDR_RECV_DSLASH);
            enable_policy(QudaDslashPolicy::QUDA_FUSED_GDR_RECV_DSLASH);
          }

          enable_policy(QudaDslashPolicy::QUDA_ZERO_COPY_PACK_DSLASH);
          enable_policy(QudaDslashPolicy::QUDA_FUSED_ZERO_COPY_PACK_DSLASH);

          if (comm_gdr_enabled()) {
            enable_policy(QudaDslashPolicy::QUDA_ZERO_COPY_PACK_GDR_RECV_DSLASH);
            enable_policy(QudaDslashPolicy::QUDA_FUSED_ZERO_COPY_PACK_GDR_RECV_DSLASH);
          }

          // pure zero-copy policies require texture objects
          enable_policy(QudaDslashPolicy::QUDA_ZERO_COPY_DSLASH);
          enable_policy(QudaDslashPolicy::QUDA_FUSED_ZERO_COPY_DSLASH);

          // Async variants are only supported on CUDA 8.0 and up
#if (CUDA_VERSION >= 8000) && 0
#if (CUDA_VERSION >= 9000)
	 CUdevice device;
	 cuDeviceGet(&device, comm_gpuid());
	 int can_use_stream_mem_ops;
	 cuDeviceGetAttribute(&can_use_stream_mem_ops, CU_DEVICE_ATTRIBUTE_CAN_USE_STREAM_MEM_OPS, device);
#else
	 int can_use_stream_mem_ops = 1;
#endif
	 if (can_use_stream_mem_ops) {
	   enable_policy(QudaDslashPolicy::QUDA_DSLASH_ASYNC);
	   enable_policy(QudaDslashPolicy::QUDA_FUSED_DSLASH_ASYNC);
	 }
#endif
        }

        // construct string specifying which policies have been enabled
        for (int i = 0; i < (int)QudaDslashPolicy::QUDA_DSLASH_POLICY_DISABLED; i++) {
          strcat(policy_string, (int)policies[i] == i ? "1" : "0");
        }

       static char *dslash_pack_env = getenv("QUDA_ENABLE_DSLASH_PACK");
       if (dslash_pack_env && strcmp(dslash_pack_env, "0") == 0) {
	 if (getVerbosity() > QUDA_SILENT) warningQuda("Disabling Dslash halo packing");
	 dslash_pack_compute = false;
       }

       static char *dslash_interior_env = getenv("QUDA_ENABLE_DSLASH_INTERIOR");
       if (dslash_interior_env && strcmp(dslash_interior_env, "0") == 0) {
	 if (getVerbosity() > QUDA_SILENT) warningQuda("Disabling Dslash interior computation");
	 dslash_interior_compute = false;
       }

       static char *dslash_exterior_env = getenv("QUDA_ENABLE_DSLASH_EXTERIOR");
       if (dslash_exterior_env && strcmp(dslash_exterior_env, "0") == 0) {
	 if (getVerbosity() > QUDA_SILENT) warningQuda("Disabling Dslash exterior computation");
	 dslash_exterior_compute = false;
       }

       static char *dslash_copy_env = getenv("QUDA_ENABLE_DSLASH_COPY");
       if (dslash_copy_env && strcmp(dslash_copy_env, "0") == 0) {
	 if (getVerbosity() > QUDA_SILENT) warningQuda("Disabling Dslash host-device copying");
	 dslash_copy = false;
       }

       static char *dslash_comms_env = getenv("QUDA_ENABLE_DSLASH_COMMS");
       if (dslash_comms_env && strcmp(dslash_comms_env, "0") == 0) {
	 if (getVerbosity() > QUDA_SILENT) warningQuda("Disabling Dslash communication");
	 dslash_comms = false;
       }
      }

     // before we do policy tuning we must ensure the kernel
     // constituents have been tuned since we can't do nested tuning
     if (getTuning() && getTuneCache().find(tuneKey()) == getTuneCache().end()) {
       disableProfileCount();

       for (auto &p2p : p2p_policies) {

         if (p2p == QudaP2PPolicy::QUDA_P2P_POLICY_DISABLED) continue;

         bool p2p_enabled = comm_peer2peer_enabled_global();
         if (p2p == QudaP2PPolicy::QUDA_P2P_DEFAULT) comm_enable_peer2peer(false);  // disable p2p if using default policy
         dslashParam.remote_write = (p2p == QudaP2PPolicy::QUDA_P2P_REMOTE_WRITE ? 1 : 0);

         for (auto &i : policies) {

           if ( (i == QudaDslashPolicy::QUDA_DSLASH ||
                 i == QudaDslashPolicy::QUDA_FUSED_DSLASH ||
                 i == QudaDslashPolicy::QUDA_DSLASH_ASYNC ||
                 i == QudaDslashPolicy::QUDA_FUSED_DSLASH_ASYNC) &&
                !dslashParam.remote_write) {

             DslashPolicyImp<Dslash> *dslashImp = DslashFactory<Dslash>::create(i);
             (*dslashImp)(dslash, in, volume, ghostFace, profile);
             delete dslashImp;

           } else if ( (i == QudaDslashPolicy::QUDA_GDR_DSLASH ||
                        i == QudaDslashPolicy::QUDA_FUSED_GDR_DSLASH ||
                        i == QudaDslashPolicy::QUDA_GDR_RECV_DSLASH ||
                        i == QudaDslashPolicy::QUDA_FUSED_GDR_RECV_DSLASH ||
                        i == QudaDslashPolicy::QUDA_ZERO_COPY_PACK_DSLASH ||
                        i == QudaDslashPolicy::QUDA_FUSED_ZERO_COPY_PACK_DSLASH ||
                        i == QudaDslashPolicy::QUDA_ZERO_COPY_PACK_GDR_RECV_DSLASH ||
                        i == QudaDslashPolicy::QUDA_FUSED_ZERO_COPY_PACK_GDR_RECV_DSLASH ||
                        i == QudaDslashPolicy::QUDA_ZERO_COPY_DSLASH ||
                        i == QudaDslashPolicy::QUDA_FUSED_ZERO_COPY_DSLASH) ||
                       ((i == QudaDslashPolicy::QUDA_DSLASH ||
                         i == QudaDslashPolicy::QUDA_FUSED_DSLASH ||
                         i == QudaDslashPolicy::QUDA_DSLASH_ASYNC ||
                         i == QudaDslashPolicy::QUDA_FUSED_DSLASH_ASYNC) && dslashParam.remote_write) ) {
             // these dslash policies all must have kernel packing enabled

             // clumsy, but we call setKernelPackT a handful of times before
             // we restore the the current state, so this will "just work"
             pushKernelPackT(getKernelPackT());

             // if we are using GDR policies then we must tune the
             // non-GDR variants as well with and without kernel
             // packing enabled - this ensures that all GPUs will have
             // the required tune cache entries prior to potential
             // process divergence regardless of which GPUs are
             // blacklisted.  don't enter if remote writing since
             // there we always use kernel packing
             if ( (i == QudaDslashPolicy::QUDA_GDR_DSLASH ||
                   i == QudaDslashPolicy::QUDA_FUSED_GDR_DSLASH ||
                   i == QudaDslashPolicy::QUDA_GDR_RECV_DSLASH ||
                   i == QudaDslashPolicy::QUDA_FUSED_GDR_RECV_DSLASH) && !dslashParam.remote_write ) {
               QudaDslashPolicy policy = (i==QudaDslashPolicy::QUDA_GDR_DSLASH || i==QudaDslashPolicy::QUDA_GDR_RECV_DSLASH) ?
                 QudaDslashPolicy::QUDA_DSLASH : QudaDslashPolicy::QUDA_FUSED_DSLASH;
               DslashPolicyImp<Dslash> *dslashImp = DslashFactory<Dslash>::create(policy);
               setKernelPackT(false);
               (*dslashImp)(dslash, in, volume, ghostFace, profile);
               setKernelPackT(true);
               (*dslashImp)(dslash, in, volume, ghostFace, profile);
               delete dslashImp;
             }

             setKernelPackT(true);

             DslashPolicyImp<Dslash> *dslashImp = DslashFactory<Dslash>::create(i);
             (*dslashImp)(dslash, in, volume, ghostFace, profile);
             delete dslashImp;

             // restore default kernel packing
             popKernelPackT();

           } else if (i != QudaDslashPolicy::QUDA_DSLASH_POLICY_DISABLED){
             errorQuda("Unsupported dslash policy %d\n", static_cast<int>(i));
           }
         }

         comm_enable_peer2peer(p2p_enabled); // restore p2p state
       } // p2p policies

       enableProfileCount();
       setPolicyTuning(true);
     }
     dslash_policy_init = true;
   }

   virtual ~DslashPolicyTune() { setPolicyTuning(false); }

   void apply(const cudaStream_t &stream) {
     TuneParam tp = tuneLaunch(*this, getTuning(), getVerbosity());

     if (tp.aux.x >= static_cast<int>(policies.size())) errorQuda("Requested policy that is outside of range");
     if (static_cast<QudaDslashPolicy>(tp.aux.x) == QudaDslashPolicy::QUDA_DSLASH_POLICY_DISABLED)  errorQuda("Requested policy is disabled");

     bool p2p_enabled = comm_peer2peer_enabled_global();
     if (p2p_policies[tp.aux.y] == QudaP2PPolicy::QUDA_P2P_DEFAULT) comm_enable_peer2peer(false); // disable p2p if using default policy
     dslashParam.remote_write = (p2p_policies[tp.aux.y] == QudaP2PPolicy::QUDA_P2P_REMOTE_WRITE ? 1 : 0); // set whether we are using remote packing writes or copy engines

     // switch on kernel packing for the policies that need it, save default kernel packing
     pushKernelPackT(getKernelPackT());
     auto p = static_cast<QudaDslashPolicy>(tp.aux.x);
     if ( p == QudaDslashPolicy::QUDA_GDR_DSLASH ||
          p == QudaDslashPolicy::QUDA_FUSED_GDR_DSLASH ||
          p == QudaDslashPolicy::QUDA_ZERO_COPY_PACK_DSLASH ||
          p == QudaDslashPolicy::QUDA_FUSED_ZERO_COPY_PACK_DSLASH ||
          p == QudaDslashPolicy::QUDA_ZERO_COPY_PACK_GDR_RECV_DSLASH ||
          p == QudaDslashPolicy::QUDA_FUSED_ZERO_COPY_PACK_GDR_RECV_DSLASH ||
          p == QudaDslashPolicy::QUDA_ZERO_COPY_DSLASH ||
          p == QudaDslashPolicy::QUDA_FUSED_ZERO_COPY_DSLASH ||
          dslashParam.remote_write // always use kernel packing if remote writing
          ) {
       setKernelPackT(true);
     }

     DslashPolicyImp<Dslash> *dslashImp = DslashFactory<Dslash>::create(static_cast<QudaDslashPolicy>(tp.aux.x));
     (*dslashImp)(dslash, in, volume, ghostFace, profile);
     delete dslashImp;

     // restore p2p state
     comm_enable_peer2peer(p2p_enabled);

     // restore default kernel packing
     popKernelPackT();
   }

   int tuningIter() const { return 10; }

   // Find the best dslash policy
   bool advanceAux(TuneParam &param) const
   {
     while ((unsigned)param.aux.x < policies.size()-1) {
       param.aux.x++;
       if (policies[param.aux.x] != QudaDslashPolicy::QUDA_DSLASH_POLICY_DISABLED) return true;
     }
     param.aux.x = first_active_policy;

     while ((unsigned)param.aux.y < p2p_policies.size()-1) {
       param.aux.y++;
       if (p2p_policies[param.aux.y] != QudaP2PPolicy::QUDA_P2P_POLICY_DISABLED) return true;
     }
     param.aux.y = first_active_p2p_policy;

     return false;
   }

   bool advanceTuneParam(TuneParam &param) const { return advanceAux(param); }

   void initTuneParam(TuneParam &param) const  {
     Tunable::initTuneParam(param);
     param.aux.x = first_active_policy;
     param.aux.y = first_active_p2p_policy;
     param.aux.z = 0;
   }

   void defaultTuneParam(TuneParam &param) const  {
     Tunable::defaultTuneParam(param);
     param.aux.x = first_active_policy;
     param.aux.y = first_active_p2p_policy;
     param.aux.z = 0;
   }

   TuneKey tuneKey() const {
     KernelType kernel_type = dslashParam.kernel_type;
     dslashParam.kernel_type = KERNEL_POLICY;
     TuneKey key = dslash.tuneKey();
     strcat(key.aux,comm_dim_topology_string());
     strcat(key.aux, comm_config_string()); // any change in P2P/GDR will be stored as a separate tunecache entry
     strcat(key.aux, policy_string);        // any change in policies enabled will be stored as a separate entry
     dslashParam.kernel_type = kernel_type;
     return key;
   }

   long long flops() const {
     KernelType kernel_type = dslashParam.kernel_type;
     dslashParam.kernel_type = KERNEL_POLICY;
     long long flops_ = dslash.flops();
     dslashParam.kernel_type = kernel_type;
     return flops_;
   }

   long long bytes() const {
     KernelType kernel_type = dslashParam.kernel_type;
     dslashParam.kernel_type = KERNEL_POLICY;
     long long bytes_ = dslash.bytes();
     dslashParam.kernel_type = kernel_type;
     return bytes_;
   }

   void preTune() { dslash.preTune(); }

   void postTune() { dslash.postTune(); }
  };

  } // namespace dslash

} // namespace quda<|MERGE_RESOLUTION|>--- conflicted
+++ resolved
@@ -160,15 +160,9 @@
       }
     }
     if (pack) {
-<<<<<<< HEAD
       PROFILE(if (dslash_pack_compute) in.pack(dslash.Nface()/2, parity, dslash.Dagger(), packIndex, pack_dest, location,
                                                arg.spin_project, arg.twist_a, arg.twist_b, arg.twist_c),
 	      profile, QUDA_PROFILE_PACK_KERNEL);
-=======
-      PROFILE(if (dslash_pack_compute) in.pack(dslash.Nface() / 2, parity, dslash.Dagger(), packIndex, pack_dest,
-                  location, dslash.dslashParam.twist_a, dslash.dslashParam.twist_b, dslash.dslashParam.twist_c),
-          profile, QUDA_PROFILE_PACK_KERNEL);
->>>>>>> 50ea7fdb
 
       // Record the end of the packing
       PROFILE(if (location != Host) qudaEventRecord(packEnd[in.bufferIndex], streams[packIndex]), profile, QUDA_PROFILE_EVENT_RECORD);
